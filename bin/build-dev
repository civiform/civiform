--- conflicted
+++ resolved
@@ -7,11 +7,7 @@
 # Build the new development image.
 docker build \
   -t civiform-dev \
-<<<<<<< HEAD
-  --cache-from civiform/civiform:latest \
-=======
   --cache-from civiform/civiform-dev:latest \
->>>>>>> 4ec3f4ea
   --build-arg BUILDKIT_INLINE_CACHE=1 \
   .
 
