--- conflicted
+++ resolved
@@ -1,43 +1,5 @@
 #! /usr/bin/env bash
 
-<<<<<<< HEAD
-# DOC: Pulls the latest development environment docker image from Docker Hub unless USE_LOCAL_CIVIFORM=1 is set.
-# Use 'PULL_PROGERSS=1' to show docker image download progress.
-# Use 'USE_LOCAL_CIVIFORM=1' to use locally cached docker image instead of downloading.
-
-source bin/lib.sh
-
-readonly CIVIFORM_SOURCE=civiform/civiform-dev:latest
-readonly OIDC_SOURCE=docker.io/civiform/oidc-provider:latest
-readonly AZURE_SOURCE=mcr.microsoft.com/azure-storage/azurite
-readonly AWS_SOURCE=localstack/localstack
-readonly LOCAL_TAG=civiform-dev
-
-if [[ -z "${USE_LOCAL_CIVIFORM}" ]]; then
-  echo "Making sure we're up to date with the latest dev"
-  echo "Set environment variable USE_LOCAL_CIVIFORM=1 to skip"
-  if [[ -z "${PULL_PROGRESS}" ]]; then
-    echo "Set environment variable PULL_PROGRESS=1 to show download progress"
-    docker pull "${CIVIFORM_SOURCE}"
-    docker tag "${CIVIFORM_SOURCE}" "${LOCAL_TAG}"
-
-    # Explicitly pull dev dependencies.
-    docker pull "${OIDC_SOURCE}"
-    docker pull "${AZURE_SOURCE}"
-    docker pull "${AWS_SOURCE}"
-  else
-    docker pull -q "${CIVIFORM_SOURCE}"
-    docker tag "${CIVIFORM_SOURCE}" "${LOCAL_TAG}"
-
-    # Explicitly pull dev dependencies.
-    docker pull -q "${OIDC_SOURCE}"
-    docker pull -q "${AZURE_SOURCE}"
-    docker pull -q "${AWS_SOURCE}"
-  fi
-else
-  echo "Using local civiform docker images"
-fi
-=======
 # DOC: Pull the latest development environment docker image from Docker Hub
 # DOC: unless USE_LOCAL_CIVIFORM is set. May specify what to pull with a flag
 # DOC: e.g. "--formatter", "--localstack", or "--all" (the default).
@@ -107,5 +69,4 @@
   shift
 done
 
-pull_all
->>>>>>> ed1fb538
+pull_all