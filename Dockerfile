# syntax=docker/dockerfile:1

# The eclipse-temurin image and the standard openJDK11 fails to run on M1 Macs because it is incompatible with ARM architecture. This
# workaround uses an aarch64 (arm64) image instead when an optional platform argument is set to arm64.
# Docker's BuildKit skips unused stages so the image for the platform that isn't used will not be built.

FROM eclipse-temurin:11.0.22_7-jdk-alpine as amd64
FROM bellsoft/liberica-openjdk-alpine:11.0.22-12 as arm64

FROM ${TARGETARCH}

ARG SBT_VERSION=1.9.8
ENV SBT_VERSION "${SBT_VERSION}"
ENV INSTALL_DIR /usr/local
ENV SBT_HOME /usr/local/sbt
ENV PATH "${PATH}:${SBT_HOME}/bin"
ENV SBT_URL "https://github.com/sbt/sbt/releases/download/v${SBT_VERSION}/sbt-${SBT_VERSION}.tgz"

ENV PROJECT_HOME /usr/src
ENV PROJECT_NAME server
ENV PROJECT_LOC "${PROJECT_HOME}/${PROJECT_NAME}"


########################################################
### First, add dependancies that don't often change. ###
########################################################

# Update and add system dependancies
RUN set -o pipefail && \
  apk update && \
  apk add --upgrade apk-tools && \
  apk upgrade --available && \
<<<<<<< HEAD
  apk add --no-cache --update bash wget npm git openssh ncurses
=======
  apk add --no-cache --update bash wget npm git
>>>>>>> 72543a25

# Install npm (node)
RUN npm install -g npm

# Download sbt
RUN set -o pipefail && \
  mkdir -p "${SBT_HOME}" && \
  wget -qO - "${SBT_URL}" | tar xz -C "${INSTALL_DIR}" && \
  echo -ne "- with sbt ${SBT_VERSION}\n" >> /root/.built

# Make the project dir and install sbt
# (cannot do it in root dir)
RUN mkdir -p "${PROJECT_LOC}"
WORKDIR "${PROJECT_LOC}"

# SBT downloads a lot at run-time.
RUN sbt update

########################################################
### Install dependancies and build the server,       ###
### In order of how frequently the files change      ###
########################################################

# Copy the node package files (package.json and package-lock.json)
# and save them to the npm cache.
# Do this before the rest of the server code, so they don't
# get re-downloaded every time code changes.
COPY "${PROJECT_NAME}"/package* .
RUN npm install

# Copy over the remainder of the server code
# Everything below here is re-run whenever any file changes.
COPY "${PROJECT_NAME}" "${PROJECT_LOC}"

# We need to save the build assets to a seperate directory (pushRemoteCache)
RUN sbt update compile pushRemoteCache -Dconfig.file=conf/application.dev.conf

########################################################
### Get the volumes and startup commands set up       ###
########################################################

ENTRYPOINT ["/bin/bash"]

# Save build results to anonymous volumes for reuse
# We do this first, so they don't get shadowed by the
# local server directory when running locally.
VOLUME [ "/usr/src/server/target","/usr/src/server/project/project", "/usr/src/server/project/target", "/usr/src/server/node_modules", "/usr/src/server/.bsp/","/usr/src/server/public/stylesheets/" ]
# Then map the server code to a volume, which can be shadowed
# locally.
VOLUME ["/usr/src/server"]

EXPOSE 9000<|MERGE_RESOLUTION|>--- conflicted
+++ resolved
@@ -30,11 +30,7 @@
   apk update && \
   apk add --upgrade apk-tools && \
   apk upgrade --available && \
-<<<<<<< HEAD
-  apk add --no-cache --update bash wget npm git openssh ncurses
-=======
   apk add --no-cache --update bash wget npm git
->>>>>>> 72543a25
 
 # Install npm (node)
 RUN npm install -g npm
