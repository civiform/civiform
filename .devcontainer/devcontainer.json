--- conflicted
+++ resolved
@@ -92,13 +92,8 @@
     }
   },
 
-<<<<<<< HEAD
-  "onCreateCommand": "bin/vscode-setup",
-  "postCreateCommand": "npm install -g @withgraphite/graphite-cli@stable && npm install --no-save @playwright/test",
-=======
-  "onCreateCommand": "npm install -g @withgraphite/graphite-cli@stable",
+  "onCreateCommand": "npm install -g @withgraphite/graphite-cli@stable && npm install --no-save @playwright/test",
   "updateContentCommand": "bin/vscode-setup",
->>>>>>> 3e6980c5
 
   // Use 'forwardPorts' to make a list of ports inside the container available locally.
   "forwardPorts": [9000, 5432, 3390]
