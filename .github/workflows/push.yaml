--- conflicted
+++ resolved
@@ -69,12 +69,4 @@
           DOCKER_BUILDKIT: 1
           DOCKER_HUB_ACCESS_TOKEN: ${{ secrets.DOCKER_HUB_ACCESS_TOKEN }}
           DOCKER_HUB_USERNAME: ${{ secrets.DOCKER_HUB_USERNAME }}
-<<<<<<< HEAD
-        run: bin/build-and-push
-=======
-        run: bin/build-and-push
-
-  run_all_tests:
-    uses: ./.github/workflows/tests.yaml
-    secrets: inherit
->>>>>>> b7f05726
+        run: bin/build-and-push