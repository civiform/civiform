name: ci

on:
  push:
    branches: main

  # Setting this enables manually triggering workflow in the GitHub UI
  # see https://docs.github.com/en/actions/managing-workflow-runs/manually-running-a-workflow
  workflow_dispatch: {}

permissions: read-all

# Two probers running at once can break each other.
concurrency:
  group: stagingenvironment
  cancel-in-progress: true

jobs:
  validate_deployment_variable_definitions:
    runs-on: ubuntu-latest
    steps:
      - name: check out pr branch
        uses: actions/checkout@v3
      - name: Run deployment variable definition validation test
        run: python3 cloud/shared/validate_variable_definitions_test.py

  build_container:
    runs-on: ubuntu-latest
    steps:
      - id: file_changes
        uses: trilom/file-changes-action@v1.2.4
        if: ${{ github.event_name == 'push' }}

      - name: Checkout
        uses: actions/checkout@v3

      - name: Set up Docker Buildx
        uses: docker/setup-buildx-action@v2

      - name: Build and push new development image to docker hub
        id: build_dev
        env:
          DOCKER_BUILDKIT: 1
          DOCKER_HUB_ACCESS_TOKEN: ${{ secrets.DOCKER_HUB_ACCESS_TOKEN }}
          DOCKER_HUB_USERNAME: ${{ secrets.DOCKER_HUB_USERNAME }}
        run: bin/build-dev

      - name: Run build-browser-tests and push to Docker Hub.
        id: build_and_pushbrowser_tests
        env:
          DOCKER_BUILDKIT: 1
          PUSH_BROWSER_TEST_IMAGE: 1
          DOCKER_HUB_ACCESS_TOKEN: ${{ secrets.DOCKER_HUB_ACCESS_TOKEN }}
          DOCKER_HUB_USERNAME: ${{ secrets.DOCKER_HUB_USERNAME }}
        run: bin/build-browser-tests

      - name: Run build-localstack-env and push to Docker Hub.
        id: build_and_push_localstack_env
        env:
          DOCKER_BUILDKIT: 1
          PUSH_LOCALSTACK_IMAGE: 1
          DOCKER_HUB_ACCESS_TOKEN: ${{ secrets.DOCKER_HUB_ACCESS_TOKEN }}
          DOCKER_HUB_USERNAME: ${{ secrets.DOCKER_HUB_USERNAME }}
        run: bin/build-localstack-env

      - name: Run build-and-push civiform:latest
        id: build_and_push
        env:
          DOCKER_BUILDKIT: 1
          DOCKER_HUB_ACCESS_TOKEN: ${{ secrets.DOCKER_HUB_ACCESS_TOKEN }}
          DOCKER_HUB_USERNAME: ${{ secrets.DOCKER_HUB_USERNAME }}
<<<<<<< HEAD
        run: bin/build-and-push
=======
        run: bin/build-and-push

      - name: Run build-and-push-formatter
        id: build_and_push_formatter
        env:
          DOCKER_BUILDKIT: 1
          DOCKER_HUB_ACCESS_TOKEN: ${{ secrets.DOCKER_HUB_ACCESS_TOKEN }}
          DOCKER_HUB_USERNAME: ${{ secrets.DOCKER_HUB_USERNAME }}
        run: bin/build-and-push-formatter

  run_all_tests:
    uses: ./.github/workflows/tests.yaml
    secrets: inherit
>>>>>>> 566b4795
<|MERGE_RESOLUTION|>--- conflicted
+++ resolved
@@ -69,9 +69,6 @@
           DOCKER_BUILDKIT: 1
           DOCKER_HUB_ACCESS_TOKEN: ${{ secrets.DOCKER_HUB_ACCESS_TOKEN }}
           DOCKER_HUB_USERNAME: ${{ secrets.DOCKER_HUB_USERNAME }}
-<<<<<<< HEAD
-        run: bin/build-and-push
-=======
         run: bin/build-and-push
 
       - name: Run build-and-push-formatter
@@ -80,9 +77,4 @@
           DOCKER_BUILDKIT: 1
           DOCKER_HUB_ACCESS_TOKEN: ${{ secrets.DOCKER_HUB_ACCESS_TOKEN }}
           DOCKER_HUB_USERNAME: ${{ secrets.DOCKER_HUB_USERNAME }}
-        run: bin/build-and-push-formatter
-
-  run_all_tests:
-    uses: ./.github/workflows/tests.yaml
-    secrets: inherit
->>>>>>> 566b4795
+        run: bin/build-and-push-formatter