--- conflicted
+++ resolved
@@ -25,13 +25,8 @@
       - name: check out pr branch
         uses: actions/checkout@v3
       - name: setup terraform
-<<<<<<< HEAD
         uses: hashicorp/setup-terraform@v2
       # as we add more templates, we will add checks to validate them. for now, we only have one
-=======
-        uses: hashicorp/setup-terraform@v1
-      # as we add more templates, we will add checks to validate them.
->>>>>>> 6c4c6c07
       - name: terraform init azure_saml_ses
         run: terraform -chdir=cloud/azure/templates/azure_saml_ses init -backend=false
       - name: terraform validate azure_saml_ses
