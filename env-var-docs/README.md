# Environment Variable Documentation

The main configuration file for the CiviForm server is in
[application.conf](../server/conf/application.conf). The file is in [HOCON
format](https://github.com/lightbend/config/blob/main/HOCON.md) which supports
reading values at server start time from environment variables. This is done
using the `${?SOME_ENV_VAR}` substitution syntax.

To aid in deploying the CiviForm server, we ensure every environment variable
referenced in the configuration file has appropriate documentation. This
documentation lives in [env-var-docs.json](../server/conf/env-var-docs.json).
See [./parser-package/README.md](./parser-package/README.md) for the expected
structure of env-var-docs.json. As part of a CiviForm release, the
documentation is rendered as markdown and added to our [documentation
website](https://docs.civiform.us/it-manual/sre-playbook/server-environment-variables).

The documentation includes support for adding value validation rules. Tools
that deploy the CiviForm server
([civiform/cloud-deploy-infra](https://github.com/civiform/cloud-deploy-infra),
for example) should use these rules to validate user-provided values before the
server is deployed.

## GitHub actions automations

- [check_vars_documented.py](./check_vars_documented.py): Ensures all
  environment variables referenced in application.conf are documented in
  env-var-docs.json and that env-var-docs.json does not document any variables
  not referenced in application.conf (ensures a 1:1 mapping). Runs on any PR
  changing application.conf or env-var-docs.json.

- [run_regex_tests.py](./run_regex_tests.py): Ensures that all regular
  expression validation rules in env-var-docs.json compile and that all
  provided regular expressions tests pass. Runs on any PR changing
  application.conf or env-var-docs.json.

- [generate_markdown.py](./generate_markdown.py): Generates markdown from
  env-var-docs.json and submits it to our [documentation
  repository](https://github.com/civiform/docs/tree/main/docs/it-manual/sre-playbook/server-environment-variables).
  Runs as a part of our release automation.

### Running locally

```sh
# Run check_vars_documented.py and run_regex_tests.py:
bin/env-var-docs-check-vars

# Run generate_markdown.py:
bin/env-var-docs-generate-markdown
```

## Developer setup

### TL;DR

1. Make code changes and add tests exercising the changes.
1. Run `bin/fmt`.
1. Run `bin/env-var-docs-run-tests`.

### Python dependencies

<<<<<<< HEAD
To contribute to any of the python files in this directory, ensure you have a
system installation of python version 3.8 or greater:

```sh
$ python3 --version
```

We use [virtual python
environments](https://docs.python.org/3/library/venv.html) (venv) to install
python dependencies rather than installing them in the system-wide packages.
Because a venv is just a directory, it is easier and less risky to manage its
lifecycle than the system-wide python installation. It also makes it less
likely that developers run into package version conflicts. For example, say you
had a project that requires PyGithub v1 and that version is installed in your
system-wide packages. Say generate_markdown.py requires PyGithub v2. To run
generate_markdown.py locally without a venv, you would need to upgrade the
system-wide version to v2. But then your other project would fail to run. Using
a venv allows us to install PyGithub v2 for generate_markdown.py while
retaining PyGithub v1 in your system-wide packages.

To set up a virtual environment with the required dependencies, run
`bin/env-var-docs-create-venv` from the repository root. This creates a venv in
`env-var-docs/venv`. To make the `python` and `pip` executables in your shell
point to the venv, run `source env-var-docs/venv/bin/activate`. To make them
point back to your system-wide installation, run `deactivate`. Re-running
`bin/env-var-docs-create-venv` will delete and re-create the virtual
environment. Doing so is a good way to get back to a known good state.
=======
We use a Docker container to install dependencies and run actions, rather than
running python locally, to ensure the actions are always able to run, regardless
of the system version of python you have installed. Ensure that you have docker
installed and the `docker run` command is available.
>>>>>>> eeb91e06

### Tests

We run [mypy](https://mypy-lang.org/) to check any [type
hints](https://docs.python.org/3/library/typing.html) and
[pytest-cov](https://pypi.org/project/pytest-cov/) to ensure tests pass and to
generate code coverage.

Run `bin/env-var-docs-run-tests` to run these tests. You do not need to run
`source env-var-docs/venv/bin/activate` for this script to run successfully.

### Formatting

Running `bin/fmt` from the repository root will format the files in-place.

To integrate with your code editor, install
[yapf](https://github.com/google/yapf) and configure it with the following
options:

`--verbose --style='{based_on_style: google, SPLIT_BEFORE_FIRST_ARGUMENT:true}'`<|MERGE_RESOLUTION|>--- conflicted
+++ resolved
@@ -58,40 +58,10 @@
 
 ### Python dependencies
 
-<<<<<<< HEAD
-To contribute to any of the python files in this directory, ensure you have a
-system installation of python version 3.8 or greater:
-
-```sh
-$ python3 --version
-```
-
-We use [virtual python
-environments](https://docs.python.org/3/library/venv.html) (venv) to install
-python dependencies rather than installing them in the system-wide packages.
-Because a venv is just a directory, it is easier and less risky to manage its
-lifecycle than the system-wide python installation. It also makes it less
-likely that developers run into package version conflicts. For example, say you
-had a project that requires PyGithub v1 and that version is installed in your
-system-wide packages. Say generate_markdown.py requires PyGithub v2. To run
-generate_markdown.py locally without a venv, you would need to upgrade the
-system-wide version to v2. But then your other project would fail to run. Using
-a venv allows us to install PyGithub v2 for generate_markdown.py while
-retaining PyGithub v1 in your system-wide packages.
-
-To set up a virtual environment with the required dependencies, run
-`bin/env-var-docs-create-venv` from the repository root. This creates a venv in
-`env-var-docs/venv`. To make the `python` and `pip` executables in your shell
-point to the venv, run `source env-var-docs/venv/bin/activate`. To make them
-point back to your system-wide installation, run `deactivate`. Re-running
-`bin/env-var-docs-create-venv` will delete and re-create the virtual
-environment. Doing so is a good way to get back to a known good state.
-=======
 We use a Docker container to install dependencies and run actions, rather than
 running python locally, to ensure the actions are always able to run, regardless
 of the system version of python you have installed. Ensure that you have docker
 installed and the `docker run` command is available.
->>>>>>> eeb91e06
 
 ### Tests
 
