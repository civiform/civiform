<?xml version="1.0" encoding="UTF-8"?>
<jmeterTestPlan version="1.2" properties="5.0" jmeter="5.5">
  <hashTree>
    <TestPlan guiclass="TestPlanGui" testclass="TestPlan" testname="Test Plan" enabled="true">
      <stringProp name="TestPlan.comments"></stringProp>
      <boolProp name="TestPlan.functional_mode">false</boolProp>
      <boolProp name="TestPlan.tearDown_on_shutdown">true</boolProp>
      <boolProp name="TestPlan.serialize_threadgroups">false</boolProp>
      <elementProp name="TestPlan.user_defined_variables" elementType="Arguments" guiclass="ArgumentsPanel" testclass="Arguments" testname="User Defined Variables" enabled="true">
        <collectionProp name="Arguments.arguments"/>
      </elementProp>
      <stringProp name="TestPlan.user_define_classpath"></stringProp>
    </TestPlan>
    <hashTree>
      <ThreadGroup guiclass="ThreadGroupGui" testclass="ThreadGroup" testname="Thread Group" enabled="true">
        <stringProp name="ThreadGroup.on_sample_error">continue</stringProp>
        <elementProp name="ThreadGroup.main_controller" elementType="LoopController" guiclass="LoopControlPanel" testclass="LoopController" testname="Loop Controller" enabled="true">
          <boolProp name="LoopController.continue_forever">false</boolProp>
          <stringProp name="LoopController.loops">${__P(loop,2)}</stringProp>
        </elementProp>
        <stringProp name="ThreadGroup.num_threads">${__P(users,10)}</stringProp>
        <stringProp name="ThreadGroup.ramp_time">${__P(ramp,10)}</stringProp>
        <boolProp name="ThreadGroup.scheduler">false</boolProp>
        <stringProp name="ThreadGroup.duration"></stringProp>
        <stringProp name="ThreadGroup.delay"></stringProp>
        <boolProp name="ThreadGroup.same_user_on_next_iteration">false</boolProp>
      </ThreadGroup>
      <hashTree>
        <HTTPSamplerProxy guiclass="HttpTestSampleGui" testclass="HTTPSamplerProxy" testname="Home page load" enabled="true">
          <elementProp name="HTTPsampler.Arguments" elementType="Arguments" guiclass="HTTPArgumentsPanel" testclass="Arguments" testname="User Defined Variables" enabled="true">
            <collectionProp name="Arguments.arguments"/>
          </elementProp>
          <stringProp name="HTTPSampler.domain">${civiformUrl}</stringProp>
          <stringProp name="HTTPSampler.port">${civiformPort}</stringProp>
          <stringProp name="HTTPSampler.protocol">${protocol}</stringProp>
          <stringProp name="HTTPSampler.contentEncoding"></stringProp>
          <stringProp name="HTTPSampler.path"></stringProp>
          <stringProp name="HTTPSampler.method">GET</stringProp>
          <boolProp name="HTTPSampler.follow_redirects">true</boolProp>
          <boolProp name="HTTPSampler.auto_redirects">false</boolProp>
          <boolProp name="HTTPSampler.use_keepalive">true</boolProp>
          <boolProp name="HTTPSampler.DO_MULTIPART_POST">false</boolProp>
          <stringProp name="HTTPSampler.embedded_url_re"></stringProp>
          <stringProp name="HTTPSampler.connect_timeout"></stringProp>
          <stringProp name="HTTPSampler.response_timeout"></stringProp>
        </HTTPSamplerProxy>
        <hashTree/>
        <CookieManager guiclass="CookiePanel" testclass="CookieManager" testname="HTTP Cookie Manager" enabled="true">
          <collectionProp name="CookieManager.cookies"/>
          <boolProp name="CookieManager.clearEachIteration">false</boolProp>
          <boolProp name="CookieManager.controlledByThreadGroup">false</boolProp>
          <stringProp name="CookieManager.policy">default</stringProp>
        </CookieManager>
        <hashTree/>
        <HTTPSamplerProxy guiclass="HttpTestSampleGui" testclass="HTTPSamplerProxy" testname="Load Program Page" enabled="true">
          <elementProp name="HTTPsampler.Arguments" elementType="Arguments" guiclass="HTTPArgumentsPanel" testclass="Arguments" testname="User Defined Variables" enabled="true">
            <collectionProp name="Arguments.arguments"/>
          </elementProp>
          <stringProp name="HTTPSampler.domain">${civiformUrl}</stringProp>
          <stringProp name="HTTPSampler.port"></stringProp>
          <stringProp name="HTTPSampler.protocol">https</stringProp>
          <stringProp name="HTTPSampler.path">/programs/minimal-sample-program</stringProp>
          <stringProp name="HTTPSampler.method">GET</stringProp>
          <boolProp name="HTTPSampler.follow_redirects">true</boolProp>
          <boolProp name="HTTPSampler.auto_redirects">false</boolProp>
          <boolProp name="HTTPSampler.use_keepalive">true</boolProp>
          <boolProp name="HTTPSampler.DO_MULTIPART_POST">false</boolProp>
        </HTTPSamplerProxy>
        <hashTree>
          <RegexExtractor guiclass="RegexExtractorGui" testclass="RegexExtractor" testname="Extract PROGRAM_ID" enabled="true">
            <stringProp name="RegexExtractor.useHeaders">false</stringProp>
            <stringProp name="RegexExtractor.refname">PROGRAM_ID</stringProp>
            <stringProp name="RegexExtractor.regex">/programs/(\d+)/edit</stringProp>
            <stringProp name="RegexExtractor.template">$1$</stringProp>
            <stringProp name="RegexExtractor.default">NOT_FOUND</stringProp>
            <stringProp name="RegexExtractor.match_number">1</stringProp>
          </RegexExtractor>
        </hashTree>
        <HTTPSamplerProxy guiclass="HttpTestSampleGui" testclass="HTTPSamplerProxy" testname="Program page load" enabled="true">
          <elementProp name="HTTPsampler.Arguments" elementType="Arguments" guiclass="HTTPArgumentsPanel" testclass="Arguments" testname="User Defined Variables" enabled="true">
            <collectionProp name="Arguments.arguments"/>
          </elementProp>
          <stringProp name="HTTPSampler.domain">${civiformUrl}</stringProp>
          <stringProp name="HTTPSampler.port">${civiformPort}</stringProp>
          <stringProp name="HTTPSampler.protocol">${protocol}</stringProp>
          <stringProp name="HTTPSampler.contentEncoding"></stringProp>
          <stringProp name="HTTPSampler.path">/programs/${PROGRAM_ID}/review</stringProp>
          <stringProp name="HTTPSampler.method">GET</stringProp>
          <boolProp name="HTTPSampler.follow_redirects">true</boolProp>
          <boolProp name="HTTPSampler.auto_redirects">false</boolProp>
          <boolProp name="HTTPSampler.use_keepalive">true</boolProp>
          <boolProp name="HTTPSampler.DO_MULTIPART_POST">false</boolProp>
          <stringProp name="HTTPSampler.embedded_url_re"></stringProp>
          <stringProp name="HTTPSampler.connect_timeout"></stringProp>
          <stringProp name="HTTPSampler.response_timeout"></stringProp>
        </HTTPSamplerProxy>
        <hashTree/>
        <HTTPSamplerProxy guiclass="HttpTestSampleGui" testclass="HTTPSamplerProxy" testname="First block load" enabled="true">
          <elementProp name="HTTPsampler.Arguments" elementType="Arguments" guiclass="HTTPArgumentsPanel" testclass="Arguments" testname="User Defined Variables" enabled="true">
            <collectionProp name="Arguments.arguments"/>
          </elementProp>
          <stringProp name="HTTPSampler.domain">${civiformUrl}</stringProp>
          <stringProp name="HTTPSampler.port">${civiformPort}</stringProp>
          <stringProp name="HTTPSampler.protocol">${protocol}</stringProp>
          <stringProp name="HTTPSampler.contentEncoding"></stringProp>
          <stringProp name="HTTPSampler.path">/programs/${PROGRAM_ID}/blocks/1/edit</stringProp>
          <stringProp name="HTTPSampler.method">GET</stringProp>
          <boolProp name="HTTPSampler.follow_redirects">true</boolProp>
          <boolProp name="HTTPSampler.auto_redirects">false</boolProp>
          <boolProp name="HTTPSampler.use_keepalive">true</boolProp>
          <boolProp name="HTTPSampler.DO_MULTIPART_POST">false</boolProp>
          <stringProp name="HTTPSampler.embedded_url_re"></stringProp>
          <stringProp name="HTTPSampler.connect_timeout"></stringProp>
          <stringProp name="HTTPSampler.response_timeout"></stringProp>
        </HTTPSamplerProxy>
        <hashTree>
          <RegexExtractor guiclass="RegexExtractorGui" testclass="RegexExtractor" testname="Regular Expression Extractor" enabled="true">
            <stringProp name="RegexExtractor.useHeaders">false</stringProp>
            <stringProp name="RegexExtractor.refname">csrfToken</stringProp>
            <stringProp name="RegexExtractor.regex">value=&quot;([^&quot;]+)&quot; name=&quot;csrfToken&quot;</stringProp>
            <stringProp name="RegexExtractor.template">$1$</stringProp>
            <stringProp name="RegexExtractor.default"></stringProp>
            <stringProp name="RegexExtractor.match_number"></stringProp>
          </RegexExtractor>
          <hashTree/>
        </hashTree>
        <HTTPSamplerProxy guiclass="HttpTestSampleGui" testclass="HTTPSamplerProxy" testname="First block submit form" enabled="true">
          <elementProp name="HTTPsampler.Arguments" elementType="Arguments" guiclass="HTTPArgumentsPanel" testclass="Arguments" testname="User Defined Variables" enabled="true">
            <collectionProp name="Arguments.arguments">
              <elementProp name="csrfToken" elementType="HTTPArgument">
                <boolProp name="HTTPArgument.always_encode">false</boolProp>
                <stringProp name="Argument.value">${csrfToken}</stringProp>
                <stringProp name="Argument.metadata">=</stringProp>
                <boolProp name="HTTPArgument.use_equals">true</boolProp>
                <stringProp name="Argument.name">csrfToken</stringProp>
              </elementProp>
              <elementProp name="applicant.sample_name_question.first_name" elementType="HTTPArgument">
                <boolProp name="HTTPArgument.always_encode">false</boolProp>
                <stringProp name="Argument.value">test first ${__threadNum}</stringProp>
                <stringProp name="Argument.metadata">=</stringProp>
                <boolProp name="HTTPArgument.use_equals">true</boolProp>
                <stringProp name="Argument.name">applicant.sample_name_question.first_name</stringProp>
              </elementProp>
              <elementProp name="applicant.sample_name_question.middle_name" elementType="HTTPArgument">
                <boolProp name="HTTPArgument.always_encode">false</boolProp>
                <stringProp name="Argument.value"></stringProp>
                <stringProp name="Argument.metadata">=</stringProp>
                <boolProp name="HTTPArgument.use_equals">true</boolProp>
                <stringProp name="Argument.name">applicant.sample_name_question.middle_name</stringProp>
              </elementProp>
              <elementProp name="applicant.sample_name_question.last_name" elementType="HTTPArgument">
                <boolProp name="HTTPArgument.always_encode">false</boolProp>
                <stringProp name="Argument.value">test last ${__threadNum}</stringProp>
                <stringProp name="Argument.metadata">=</stringProp>
                <boolProp name="HTTPArgument.use_equals">true</boolProp>
                <stringProp name="Argument.name">applicant.sample_name_question.last_name</stringProp>
              </elementProp>
            </collectionProp>
          </elementProp>
          <stringProp name="HTTPSampler.domain">${civiformUrl}</stringProp>
          <stringProp name="HTTPSampler.port">${civiformPort}</stringProp>
          <stringProp name="HTTPSampler.protocol">${protocol}</stringProp>
          <stringProp name="HTTPSampler.contentEncoding"></stringProp>
          <stringProp name="HTTPSampler.path">/programs/${PROGRAM_ID}/blocks/1/false/NEXT_BLOCK</stringProp>
          <stringProp name="HTTPSampler.method">POST</stringProp>
          <boolProp name="HTTPSampler.follow_redirects">true</boolProp>
          <boolProp name="HTTPSampler.auto_redirects">false</boolProp>
          <boolProp name="HTTPSampler.use_keepalive">true</boolProp>
          <boolProp name="HTTPSampler.DO_MULTIPART_POST">false</boolProp>
          <stringProp name="HTTPSampler.embedded_url_re"></stringProp>
          <stringProp name="HTTPSampler.connect_timeout"></stringProp>
          <stringProp name="HTTPSampler.response_timeout"></stringProp>
        </HTTPSamplerProxy>
        <hashTree/>
        <HTTPSamplerProxy guiclass="HttpTestSampleGui" testclass="HTTPSamplerProxy" testname="First block submit app" enabled="true">
          <elementProp name="HTTPsampler.Arguments" elementType="Arguments" guiclass="HTTPArgumentsPanel" testclass="Arguments" testname="User Defined Variables" enabled="true">
            <collectionProp name="Arguments.arguments">
              <elementProp name="csrfToken" elementType="HTTPArgument">
                <boolProp name="HTTPArgument.always_encode">false</boolProp>
                <stringProp name="Argument.value">${csrfToken}</stringProp>
                <stringProp name="Argument.metadata">=</stringProp>
                <boolProp name="HTTPArgument.use_equals">true</boolProp>
                <stringProp name="Argument.name">csrfToken</stringProp>
              </elementProp>
            </collectionProp>
          </elementProp>
          <stringProp name="HTTPSampler.domain">${civiformUrl}</stringProp>
          <stringProp name="HTTPSampler.port">${civiformPort}</stringProp>
          <stringProp name="HTTPSampler.protocol">${protocol}</stringProp>
          <stringProp name="HTTPSampler.contentEncoding"></stringProp>
          <stringProp name="HTTPSampler.path">/programs/${PROGRAM_ID}/submit</stringProp>
          <stringProp name="HTTPSampler.method">POST</stringProp>
          <boolProp name="HTTPSampler.follow_redirects">true</boolProp>
          <boolProp name="HTTPSampler.auto_redirects">false</boolProp>
          <boolProp name="HTTPSampler.use_keepalive">true</boolProp>
          <boolProp name="HTTPSampler.DO_MULTIPART_POST">false</boolProp>
          <stringProp name="HTTPSampler.embedded_url_re"></stringProp>
          <stringProp name="HTTPSampler.connect_timeout"></stringProp>
          <stringProp name="HTTPSampler.response_timeout"></stringProp>
        </HTTPSamplerProxy>
        <hashTree/>
        <HTTPSamplerProxy guiclass="HttpTestSampleGui" testclass="HTTPSamplerProxy" testname="Home page load after submit" enabled="true">
          <elementProp name="HTTPsampler.Arguments" elementType="Arguments" guiclass="HTTPArgumentsPanel" testclass="Arguments" testname="User Defined Variables" enabled="true">
            <collectionProp name="Arguments.arguments"/>
          </elementProp>
          <stringProp name="HTTPSampler.domain">${civiformUrl}</stringProp>
          <stringProp name="HTTPSampler.port">${civiformPort}</stringProp>
          <stringProp name="HTTPSampler.protocol">${protocol}</stringProp>
          <stringProp name="HTTPSampler.contentEncoding"></stringProp>
          <stringProp name="HTTPSampler.path"></stringProp>
          <stringProp name="HTTPSampler.method">GET</stringProp>
          <boolProp name="HTTPSampler.follow_redirects">true</boolProp>
          <boolProp name="HTTPSampler.auto_redirects">false</boolProp>
          <boolProp name="HTTPSampler.use_keepalive">true</boolProp>
          <boolProp name="HTTPSampler.DO_MULTIPART_POST">false</boolProp>
          <stringProp name="HTTPSampler.embedded_url_re"></stringProp>
          <stringProp name="HTTPSampler.connect_timeout"></stringProp>
          <stringProp name="HTTPSampler.response_timeout"></stringProp>
        </HTTPSamplerProxy>
        <hashTree/>
      </hashTree>
      <Arguments guiclass="ArgumentsPanel" testclass="Arguments" testname="User Defined Variables" enabled="true">
        <collectionProp name="Arguments.arguments">
          <elementProp name="civiformUrl" elementType="Argument">
            <stringProp name="Argument.name">civiformUrl</stringProp>
            <stringProp name="Argument.value">${__P(civiformUrl,staging-aws.civiform.dev)}</stringProp>
            <stringProp name="Argument.metadata">=</stringProp>
          </elementProp>
<<<<<<< HEAD
          <elementProp name="civiformPort" elementType="Argument">
            <stringProp name="Argument.name">civiformPort</stringProp>
            <stringProp name="Argument.value">${__P(civiformPort,)}</stringProp>
            <stringProp name="Argument.metadata">=</stringProp>
          </elementProp>
          <elementProp name="PROGRAM_ID" elementType="Argument">
            <stringProp name="Argument.name">PROGRAM_ID</stringProp>
            <stringProp name="Argument.value">3</stringProp>
            <stringProp name="Argument.metadata">=</stringProp>
          </elementProp>
          <elementProp name="protocol" elementType="Argument">
            <stringProp name="Argument.name">protocol</stringProp>
            <stringProp name="Argument.value">${__P(protocol,https)}</stringProp>
            <stringProp name="Argument.metadata">=</stringProp>
          </elementProp>
=======
>>>>>>> 9b25f257
        </collectionProp>
      </Arguments>
      <hashTree/>
    </hashTree>
  </hashTree>
</jmeterTestPlan><|MERGE_RESOLUTION|>--- conflicted
+++ resolved
@@ -226,24 +226,15 @@
             <stringProp name="Argument.value">${__P(civiformUrl,staging-aws.civiform.dev)}</stringProp>
             <stringProp name="Argument.metadata">=</stringProp>
           </elementProp>
-<<<<<<< HEAD
           <elementProp name="civiformPort" elementType="Argument">
             <stringProp name="Argument.name">civiformPort</stringProp>
             <stringProp name="Argument.value">${__P(civiformPort,)}</stringProp>
             <stringProp name="Argument.metadata">=</stringProp>
-          </elementProp>
-          <elementProp name="PROGRAM_ID" elementType="Argument">
-            <stringProp name="Argument.name">PROGRAM_ID</stringProp>
-            <stringProp name="Argument.value">3</stringProp>
-            <stringProp name="Argument.metadata">=</stringProp>
-          </elementProp>
           <elementProp name="protocol" elementType="Argument">
             <stringProp name="Argument.name">protocol</stringProp>
             <stringProp name="Argument.value">${__P(protocol,https)}</stringProp>
             <stringProp name="Argument.metadata">=</stringProp>
           </elementProp>
-=======
->>>>>>> 9b25f257
         </collectionProp>
       </Arguments>
       <hashTree/>
