{
  "name": "civiform-browser-test",
  "main": "index.js",
  "license": "Apache-2.0",
  "scripts": {
    "test": "jest --testTimeout=18000000 --forceExit --maxConcurrency=1 --runInBand",
    "probe": "jest --testTimeout=18000000 --forceExit --maxConcurrency=1 --runInBand"
  },
  "devDependencies": {
    "@types/jest": "27.5.2",
    "@types/node": "16.11.38",
    "jest": "27.5.1",
    "jest-playwright-preset": "1.7.2",
    "playwright": "1.22.2",
    "ts-jest": "27.1.5",
<<<<<<< HEAD
    "ts-node": "10.7.0",
    "ts-node-dev": "1.1.8",
    "typescript": "4.6.4",
    "winston": "3.7.2"
=======
    "ts-node": "10.8.0",
    "ts-node-dev": "2.0.0",
    "typescript": "4.7.2"
>>>>>>> 18f72e50
  }
}<|MERGE_RESOLUTION|>--- conflicted
+++ resolved
@@ -13,15 +13,9 @@
     "jest-playwright-preset": "1.7.2",
     "playwright": "1.22.2",
     "ts-jest": "27.1.5",
-<<<<<<< HEAD
-    "ts-node": "10.7.0",
-    "ts-node-dev": "1.1.8",
-    "typescript": "4.6.4",
-    "winston": "3.7.2"
-=======
+    "winston": "3.7.2",
     "ts-node": "10.8.0",
     "ts-node-dev": "2.0.0",
     "typescript": "4.7.2"
->>>>>>> 18f72e50
   }
 }