--- conflicted
+++ resolved
@@ -17,12 +17,8 @@
     "eslint": "8.24.0",
     "jest": "27.5.1",
     "jest-image-snapshot": "5.1.1",
-<<<<<<< HEAD
-    "playwright": "1.26.0",
-=======
     "jest-playwright-preset": "1.7.2",
     "playwright": "1.26.1",
->>>>>>> de142889
     "ts-jest": "27.1.5",
     "ts-node": "10.9.1",
     "ts-node-dev": "2.0.0",
