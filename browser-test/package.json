{
  "name": "civiform-browser-test",
  "main": "index.js",
  "license": "Apache-2.0",
  "scripts": {
    "test": "jest --testTimeout=180000 --forceExit --maxConcurrency=1 --runInBand",
    "probe": "jest --testTimeout=180000 --forceExit --maxConcurrency=1 --runInBand"
  },
  "devDependencies": {
    "@types/jest": "29.0.3",
    "@types/jest-image-snapshot": "5.1.0",
    "@types/node": "16.11.62",
    "@typescript-eslint/eslint-plugin": "5.36.1",
    "@typescript-eslint/parser": "5.36.1",
    "axe-core": "4.4.3",
    "axios": "0.27.2",
    "eslint": "8.23.1",
    "jest": "29.0.3",
    "jest-image-snapshot": "5.1.1",
<<<<<<< HEAD
    "playwright": "1.25.2",
    "ts-jest": "29.0.2",
    "ts-node": "10.9.1",
    "ts-node-dev": "2.0.0",
    "typescript": "4.8.3"
=======
    "jest-playwright-preset": "1.7.2",
    "playwright": "1.26.0",
    "ts-jest": "27.1.5",
    "ts-node": "10.9.1",
    "ts-node-dev": "2.0.0",
    "typescript": "4.8.3",
    "eslint": "8.24.0"
>>>>>>> 7349325c
  }
}<|MERGE_RESOLUTION|>--- conflicted
+++ resolved
@@ -17,13 +17,6 @@
     "eslint": "8.23.1",
     "jest": "29.0.3",
     "jest-image-snapshot": "5.1.1",
-<<<<<<< HEAD
-    "playwright": "1.25.2",
-    "ts-jest": "29.0.2",
-    "ts-node": "10.9.1",
-    "ts-node-dev": "2.0.0",
-    "typescript": "4.8.3"
-=======
     "jest-playwright-preset": "1.7.2",
     "playwright": "1.26.0",
     "ts-jest": "27.1.5",
@@ -31,6 +24,5 @@
     "ts-node-dev": "2.0.0",
     "typescript": "4.8.3",
     "eslint": "8.24.0"
->>>>>>> 7349325c
   }
 }