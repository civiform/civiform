--- conflicted
+++ resolved
@@ -7,13 +7,8 @@
     "probe": "jest --testTimeout=180000 --forceExit --maxConcurrency=1 --runInBand"
   },
   "devDependencies": {
-<<<<<<< HEAD
-    "@types/jest": "27.4.1",
-    "@types/node": "16.11.31",
-=======
     "@types/jest": "27.5.0",
     "@types/node": "16.11.33",
->>>>>>> 862c4e45
     "jest": "27.5.1",
     "jest-playwright-preset": "1.7.0",
     "playwright": "1.21.1",
