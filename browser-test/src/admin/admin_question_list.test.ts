--- conflicted
+++ resolved
@@ -72,9 +72,9 @@
       questionText: questionThreePublishedText,
     })
     await expectQuestionListElements(adminQuestions, [
-      'question list test question three\n',
-      'question list test question one new version\n',
-      'question list test question two\n',
+      questionThreePublishedText,
+      questionOneDraftText,
+      questionTwoPublishedText,
     ])
     await expectQuestionBankElements(programName, adminPrograms, [
       'question list test question three\n',
@@ -89,28 +89,19 @@
       questionName: 'a',
       questionText: '*italics*',
       helpText: '*italics help text*',
-<<<<<<< HEAD
       markdown: true
-=======
->>>>>>> 6649bf03
     })
     await adminQuestions.addTextQuestion({
       questionName: 'b',
       questionText: '**bold**',
       helpText: '**bold help text**',
-<<<<<<< HEAD
       markdown: true
-=======
->>>>>>> 6649bf03
     })
     await adminQuestions.addTextQuestion({
       questionName: 'c',
       questionText: '[link](example.com)',
       helpText: '[help text link](example.com)',
-<<<<<<< HEAD
       markdown: true
-=======
->>>>>>> 6649bf03
     })
 
     await adminQuestions.gotoAdminQuestionsPage()
