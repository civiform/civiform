import {test, expect} from '../support/civiform_fixtures'
import {
  loginAsAdmin,
  logout,
  loginAsTestUser,
  selectApplicantLanguage,
  validateScreenshot,
  validateToastMessage,
  disableFeatureFlag,
} from '../support'
import {
  ProgramAction,
  ProgramCategories,
  ProgramExtraAction,
  ProgramLifecycle,
  ProgramType, 
  ProgramVisibility} from '../support/admin_programs'
import {FormField} from '../support/admin_translations'

test.describe('Admin can manage program translations', () => {
  test.beforeEach(async ({page}) => {
    await disableFeatureFlag(page, 'north_star_applicant_ui')
  })

  test('page layout screenshot', async ({
    page,
    adminPrograms,
    adminTranslations,
  }) => {
    await loginAsAdmin(page)

    const programName = 'Program to be translated no statuses'
    await adminPrograms.addProgram(programName)

    await adminPrograms.gotoDraftProgramManageTranslationsPage(programName)

    await adminTranslations.selectLanguage('Spanish')

    await validateScreenshot(page, 'program-translation')
  })

  test('creates a program without statuses and adds translation', async ({
    page,
    adminPrograms,
    adminTranslations,
  }) => {
    await loginAsAdmin(page)

    const programName = 'Program to be translated no statuses'
    await adminPrograms.addProgram(programName)

    // Go to manage translations page.
    await adminPrograms.gotoDraftProgramManageTranslationsPage(programName)

    // Add translations for Spanish and publish
    await adminTranslations.selectLanguage('Spanish')
    await adminTranslations.expectProgramTranslation({
      expectProgramName: '',
      expectProgramDescription: '',
      expectProgramShortDescription: '',
      expectApplicationStepTitle: '',
      expectApplicationStepDescription: '',
    })
    await adminTranslations.expectNoProgramStatusTranslations()
    await adminTranslations.expectNoProgramImageDescription()
    const publicName = 'Spanish name'
    const publicDescription = 'Spanish description'
    const publicShortDesc = 'Short Spanish desc'
    const stepOneTitle = 'step one Spanish title'
    const stepOneDescription = 'step one Spanish description'
    await adminTranslations.editProgramTranslations({
      name: publicName,
      description: publicDescription,
      blockName: 'Spanish block name',
      blockDescription: 'Spanish block description',
      statuses: [],
      shortDescription: publicShortDesc,
      applicationStepTitle: stepOneTitle,
      applicationStepDescription: stepOneDescription,
    })
    await adminPrograms.gotoDraftProgramManageTranslationsPage(programName)
    await adminTranslations.selectLanguage('Spanish')
    await adminTranslations.expectProgramTranslation({
      expectProgramName: publicName,
      expectProgramDescription: publicDescription,
      expectProgramShortDescription: publicShortDesc,
      expectApplicationStepTitle: stepOneTitle,
      expectApplicationStepDescription: stepOneDescription,
    })
    await adminTranslations.expectNoProgramStatusTranslations()
    await adminTranslations.expectNoProgramImageDescription()
    await adminPrograms.publishProgram(programName)

    // View the applicant program page in Spanish and check that the translations are present
    await logout(page)
    await selectApplicantLanguage(page, 'Español')
    const cardText = await page.innerText(
      '.cf-application-card:has-text("' + publicName + '")',
    )
    expect(cardText).toContain('Spanish name')
    expect(cardText).toContain('Spanish description')
  })

  test('creates a program with statuses and adds translations for program statuses', async ({
    page,
    adminPrograms,
    adminProgramStatuses,
    adminTranslations,
  }) => {
    await loginAsAdmin(page)

    const programName = 'Program to be translated with statuses'
    await adminPrograms.addProgram(programName)

    // Add two statuses, one with a configured email and another without
    const statusWithEmailName = 'status-with-email'
    const statusWithNoEmailName = 'status-with-no-email'
    await adminPrograms.gotoDraftProgramManageStatusesPage(programName)
    await adminProgramStatuses.createStatus(statusWithEmailName, {
      emailBody: 'An email',
    })
    await adminProgramStatuses.expectProgramManageStatusesPage(programName)
    await adminProgramStatuses.createStatus(statusWithNoEmailName)
    await adminProgramStatuses.expectProgramManageStatusesPage(programName)

    // Add only program translations for Spanish. Empty status translations should be accepted.
    await adminPrograms.gotoDraftProgramManageTranslationsPage(programName)
    await adminTranslations.selectLanguage('Spanish')
    await adminTranslations.expectProgramTranslation({
      expectProgramName: '',
      expectProgramDescription: '',
      expectProgramShortDescription: '',
      expectApplicationStepTitle: '',
      expectApplicationStepDescription: '',
    })
    await adminTranslations.expectProgramStatusTranslationWithEmail({
      configuredStatusText: statusWithEmailName,
      expectStatusText: '',
      expectStatusEmail: '',
    })
    await adminTranslations.expectProgramStatusTranslationWithNoEmail({
      configuredStatusText: statusWithNoEmailName,
      expectStatusText: '',
    })
    const publicName = 'Spanish name'
    const publicDescription = 'Spanish description'
    const publicShortDescription = 'Short Spanish desc'
    const stepOneTitle = 'step one Spanish title'
    const stepOneDescription = 'step one Spanish description'
    await adminTranslations.editProgramTranslations({
      name: publicName,
      description: publicDescription,
      blockName: 'Spanish block name',
      blockDescription: 'Spanish block description',
      statuses: [],
      shortDescription: publicShortDescription,
      applicationStepTitle: stepOneTitle,
      applicationStepDescription: stepOneDescription,
    })
    await adminPrograms.gotoDraftProgramManageTranslationsPage(programName)
    await adminTranslations.selectLanguage('Spanish')
    await adminTranslations.expectProgramTranslation({
      expectProgramName: publicName,
      expectProgramDescription: publicDescription,
      expectProgramShortDescription: publicShortDescription,
      expectApplicationStepTitle: stepOneTitle,
      expectApplicationStepDescription: stepOneDescription,
    })
    await adminTranslations.expectProgramStatusTranslationWithEmail({
      configuredStatusText: statusWithEmailName,
      expectStatusText: '',
      expectStatusEmail: '',
    })
    await adminTranslations.expectProgramStatusTranslationWithNoEmail({
      configuredStatusText: statusWithNoEmailName,
      expectStatusText: '',
    })

    // Now add a partial translation for one status and a full translation for the other.
    await adminPrograms.gotoDraftProgramManageTranslationsPage(programName)
    await adminTranslations.selectLanguage('Spanish')
    await adminTranslations.editProgramTranslations({
      name: publicName,
      description: publicDescription,
      blockName: 'Spanish block name',
      blockDescription: 'Spanish block description',
      statuses: [
        {
          configuredStatusText: statusWithEmailName,
          statusText: '',
          statusEmail: `${statusWithEmailName}-email-spanish`,
        },
        {
          configuredStatusText: statusWithNoEmailName,
          statusText: `${statusWithNoEmailName}-spanish`,
        },
      ],
      shortDescription: publicShortDescription,
      applicationStepTitle: stepOneTitle,
      applicationStepDescription: stepOneDescription,
    })
    await adminPrograms.gotoDraftProgramManageTranslationsPage(programName)
    await adminTranslations.selectLanguage('Spanish')
    await adminTranslations.expectProgramTranslation({
      expectProgramName: publicName,
      expectProgramDescription: publicDescription,
      expectProgramShortDescription: publicShortDescription,
      expectApplicationStepTitle: stepOneTitle,
      expectApplicationStepDescription: stepOneDescription,
    })
    await adminTranslations.expectProgramStatusTranslationWithEmail({
      configuredStatusText: statusWithEmailName,
      expectStatusText: '',
      expectStatusEmail: `${statusWithEmailName}-email-spanish`,
    })
    await adminTranslations.expectProgramStatusTranslationWithNoEmail({
      configuredStatusText: statusWithNoEmailName,
      expectStatusText: `${statusWithNoEmailName}-spanish`,
    })
  })

  test('Pre-screener form translations', async ({
    page,
    adminPrograms,
    adminTranslations,
  }) => {
    const programName = 'Pre-screener program'

    await test.step('Add a pre-screener program', async () => {
      await loginAsAdmin(page)
      await adminPrograms.addProgram(
        programName,
        'description',
        'short description',
        'https://www.example.com',
        ProgramVisibility.PUBLIC,
        'admin description',
        ProgramType.PRE_SCREENER,
      )
    })

    await test.step('Open translations page and verify fields', async () => {
      await adminPrograms.gotoDraftProgramManageTranslationsPage(programName)
      await adminTranslations.selectLanguage('Spanish')

      await adminTranslations.expectFormFieldVisible(FormField.PROGRAM_NAME)
      await adminTranslations.expectFormFieldVisible(
        FormField.PROGRAM_DESCRIPTION,
      )
      await adminTranslations.expectFormFieldVisible(
        FormField.CONFIRMATION_MESSAGE,
      )
      await adminTranslations.expectFormFieldVisible(
        FormField.SHORT_DESCRIPTION,
      )
      await adminTranslations.expectFormFieldVisible(FormField.SCREEN_NAME)
      await adminTranslations.expectFormFieldVisible(
        FormField.SCREEN_DESCRIPTION,
      )

      await adminTranslations.expectFormFieldHidden(
        FormField.APPLICATION_STEP_ONE_TITLE,
      )
      await adminTranslations.expectFormFieldHidden(
        FormField.APPLICATION_STEP_ONE_DESCRIPTION,
      )
    })

    await test.step('Update translations', async () => {
      await adminTranslations.editProgramTranslations({
        name: 'Spanish name',
        description: 'Spanish description',
        shortDescription: 'Spanish short description',
        blockName: 'Spanish block name - bloque uno',
        blockDescription: 'Spanish block description',
        statuses: [],
        programType: 'pre-screener',
      })
    })

    await test.step('Verify translations in translations page', async () => {
      await adminPrograms.gotoDraftProgramManageTranslationsPage(programName)
      await adminTranslations.selectLanguage('Spanish')
      await adminTranslations.expectBlockTranslations(
        'Spanish block name - bloque uno',
        'Spanish block description',
      )

      await adminTranslations.expectProgramTranslation({
        expectProgramName: 'Spanish name',
        expectProgramDescription: 'Spanish description',
        expectProgramShortDescription: 'Spanish short description',
        programType: 'pre-screener',
      })
    })
  })

  test('creates a program with summary image description and adds translations', async ({
    page,
    adminPrograms,
    adminProgramImage,
    adminTranslations,
  }) => {
    await loginAsAdmin(page)

    const programName = 'Program with summary image description'
    await adminPrograms.addProgram(programName)
    await adminPrograms.goToProgramImagePage(programName)
    await adminProgramImage.setImageDescriptionAndSubmit(
      'Fake image description',
    )

    await adminPrograms.gotoDraftProgramManageTranslationsPage(programName)
    await adminTranslations.selectLanguage('Spanish')
    await adminTranslations.expectProgramImageDescriptionTranslation('')

    // Add a Spanish translation
    await adminPrograms.gotoDraftProgramManageTranslationsPage(programName)
    await adminTranslations.selectLanguage('Spanish')
    await adminTranslations.editProgramTranslations({
      name: 'Spanish name',
      description: 'Spanish description',
      blockName: 'Spanish block name',
      blockDescription: 'Spanish block description',
      statuses: [],
    })
    await adminTranslations.editProgramImageDescription(
      'Spanish image description',
    )

    await adminPrograms.gotoDraftProgramManageTranslationsPage(programName)
    await adminTranslations.selectLanguage('Spanish')
    await adminTranslations.expectProgramImageDescriptionTranslation(
      'Spanish image description',
    )

    // Verify other translations are still not filled in
    await adminPrograms.gotoDraftProgramManageTranslationsPage(programName)
    await adminTranslations.selectLanguage('Tagalog')
    await adminTranslations.expectProgramImageDescriptionTranslation('')
  })

  test('editing summary image description does not clobber translations', async ({
    page,
    adminPrograms,
    adminProgramImage,
    adminTranslations,
  }) => {
    await loginAsAdmin(page)

    const programName = 'Program with summary image description'
    await adminPrograms.addProgram(programName)
    await adminPrograms.goToProgramImagePage(programName)
    await adminProgramImage.setImageDescriptionAndSubmit(
      'Fake image description',
    )

    await adminPrograms.gotoDraftProgramManageTranslationsPage(programName)
    await adminTranslations.selectLanguage('Spanish')
    await adminTranslations.editProgramTranslations({
      name: 'Spanish name',
      description: 'Spanish description',
      blockName: 'Spanish block name',
      blockDescription: 'Spanish block description',
      statuses: [],
    })
    await adminTranslations.editProgramImageDescription(
      'Spanish image description',
    )

    // Update the original description
    await adminPrograms.goToProgramImagePage(programName)
    await adminProgramImage.setImageDescriptionAndSubmit(
      'New image description',
    )

    // Verify the Spanish translations are still there
    await adminPrograms.gotoDraftProgramManageTranslationsPage(programName)
    await adminTranslations.selectLanguage('Spanish')
    await adminTranslations.expectProgramImageDescriptionTranslation(
      'Spanish image description',
    )
  })

  test('deleting summary image description deletes all translations', async ({
    page,
    adminPrograms,
    adminProgramImage,
    adminTranslations,
  }) => {
    await loginAsAdmin(page)

    const programName = 'Program with summary image description'
    await adminPrograms.addProgram(programName)
    await adminPrograms.goToProgramImagePage(programName)
    await adminProgramImage.setImageDescriptionAndSubmit(
      'Fake image description',
    )

    await adminPrograms.gotoDraftProgramManageTranslationsPage(programName)
    await adminTranslations.selectLanguage('Spanish')
    await adminTranslations.editProgramTranslations({
      name: 'Spanish name',
      description: 'Spanish description',
      blockName: 'Spanish block name',
      blockDescription: 'Spanish block description',
      statuses: [],
    })
    await adminTranslations.editProgramImageDescription(
      'Spanish image description',
    )

    // Remove the original description
    await adminPrograms.goToProgramImagePage(programName)
    await adminProgramImage.setImageDescriptionAndSubmit('')

    // Verify there's no longer an option to translate the description.
    // (The image description translation field will only appear in the UI if
    // an original description exists.)
    await adminPrograms.gotoDraftProgramManageTranslationsPage(programName)
    await adminTranslations.selectLanguage('Spanish')
    await adminTranslations.expectNoProgramImageDescription()
  })

  test('Add translation for block name, description and eligibility message', async ({
    page,
    adminPrograms,
    adminQuestions,
    adminTranslations,
    adminPredicates,
    applicantQuestions,
  }) => {
    await loginAsAdmin(page)

    const questionName = 'eligibility-question-q'
    const eligibilityMsg = 'Cutomized eligibility mesage'
    const programName = 'Program with blocks'
    const screenName = 'Screen 1'

    await test.step('Add program and a screen', async () => {
      await adminQuestions.addTextQuestion({questionName: questionName})
      await adminQuestions.addTextQuestion({
        questionName: 'eligibility-other-q',
        description: 'desc',
        questionText: 'eligibility question',
      })
      await adminPrograms.addProgram(programName)
      await adminPrograms.editProgramBlockUsingSpec(programName, {
        name: screenName,
        description: 'first screen',
        questions: [{name: questionName}],
      })
    })

    await test.step('Add predicate for the screen', async () => {
      await adminPrograms.goToEditBlockEligibilityPredicatePage(
        programName,
        screenName,
      )
      await adminPredicates.addPredicates({
        questionName: questionName,
        scalar: 'text',
        operator: 'is equal to',
        value: 'eligible',
      })
      await adminPredicates.expectPredicateDisplayTextContains(
        'Applicant is eligible if "eligibility-question-q" text is equal to "eligible"',
      )
    })

    await test.step('Update translations', async () => {
      await adminPrograms.goToEditBlockEligibilityPredicatePage(
        programName,
        screenName,
      )
      await adminPredicates.updateEligibilityMessage(eligibilityMsg)
      await validateToastMessage(page, eligibilityMsg)

      await adminPrograms.gotoDraftProgramManageTranslationsPage(programName)
      await adminTranslations.selectLanguage('Spanish')

      await adminTranslations.editProgramTranslations({
        name: 'Spanish name',
        description: 'Spanish description',
        blockName: 'Spanish block name - bloque uno',
        blockDescription: 'Spanish block description',
        statuses: [],
        blockEligibilityMsg: 'Spanish block eligibility message',
      })
    })

    await test.step('Verify translations in translations page', async () => {
      await adminPrograms.gotoDraftProgramManageTranslationsPage(programName)
      await adminTranslations.selectLanguage('Spanish')
      await adminTranslations.expectBlockTranslations(
        'Spanish block name - bloque uno',
        'Spanish block description',
        'Spanish block eligibility message',
      )
    })

    await test.step('Publish and verify the translation on applicant side', async () => {
      await adminPrograms.publishProgram(programName)
      await logout(page)

      await loginAsTestUser(page)
      await selectApplicantLanguage(page, 'Español')
      await applicantQuestions.applyProgram('Spanish name')
      await applicantQuestions.answerTextQuestion('ineligible')
      await page.click('text="Guardar y continuar"')
      await validateScreenshot(
        page,
        'ineligible-view-with-translated-eligibility-msg',
      )
    })
  })
<<<<<<< HEAD

  test.describe('Manages translation even when the program is in active mode', () => {
    test.beforeEach(async ({page}) => {
      await enableFeatureFlag(
        page,
        'translation_management_improvement_enabled',
      )
    })

    test('Adds translations for program in active mode', async ({
      page,
      adminPrograms,
      adminTranslations,
    }) => {
      const programName = 'Active program to be translated'

      await test.step('translation page shows up as expected', async () => {
        await loginAsAdmin(page)

        await adminPrograms.addProgram(programName)
        await adminPrograms.publishProgram(programName)
        await adminPrograms.gotoActiveProgramManageTranslationsPage(programName)
        await adminTranslations.selectLanguage('Traditional Chinese')

        await adminTranslations.expectFormFieldVisible(FormField.PROGRAM_NAME)
        await adminTranslations.expectFormFieldVisible(
          FormField.PROGRAM_DESCRIPTION,
        )
        await adminTranslations.expectFormFieldVisible(
          FormField.CONFIRMATION_MESSAGE,
        )
        await adminTranslations.expectFormFieldVisible(
          FormField.SHORT_DESCRIPTION,
        )
        await adminTranslations.expectFormFieldVisible(FormField.SCREEN_NAME)
        await adminTranslations.expectFormFieldVisible(
          FormField.SCREEN_DESCRIPTION,
        )
        await adminTranslations.expectFormFieldVisible(
          FormField.APPLICATION_STEP_ONE_TITLE,
        )
        await adminTranslations.expectFormFieldVisible(
          FormField.APPLICATION_STEP_ONE_DESCRIPTION,
        )
      })

      await test.step('adds translation', async () => {
        await adminTranslations.editProgramTranslations({
          name: 'Chinese name',
          description: 'Chinese description',
          shortDescription: 'Chinese short description',
          blockName: 'Chinese block name - ',
          shortDescription: 'Chinese short description',
          applicationStepTitle: 'Chinese application step title',
          applicationStepDescription: 'Chinese application step decription',
          blockDescription: 'Chinese block description',
        })
      })

      await test.step('Verify translations in translations page', async () => {
        await adminPrograms.gotoAdminProgramsPage()
        await adminPrograms.expectProgramActionsVisible(
          programName,
          ProgramLifecycle.DRAFT,
          [ProgramAction.PUBLISH, ProgramAction.EDIT],
          [ProgramExtraAction.MANAGE_TRANSLATIONS],
        )
        await adminPrograms.expectDraftProgram(programName)
        await adminPrograms.expectActiveProgram(programName)
        
        await validateScreenshot(page, 'program-translation-for-testing')
        const programCard = await adminPrograms.getProgramCard(programName, 'Active')
        await programCard.locator('.cf-with-dropdown').click()
        //await adminPrograms.gotoDraftProgramManageTranslationsPage(programName)
      })
    })
  })
=======
>>>>>>> 378d3c89
})<|MERGE_RESOLUTION|>--- conflicted
+++ resolved
@@ -514,7 +514,6 @@
       )
     })
   })
-<<<<<<< HEAD
 
   test.describe('Manages translation even when the program is in active mode', () => {
     test.beforeEach(async ({page}) => {
@@ -592,6 +591,4 @@
       })
     })
   })
-=======
->>>>>>> 378d3c89
 })