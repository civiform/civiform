import {Page} from 'playwright'
import {test, expect} from '../support/civiform_fixtures'
import {
  AdminPrograms,
  ApplicantQuestions,
  dismissModal,
  loginAsAdmin,
  loginAsProgramAdmin,
  loginAsTestUser,
  logout,
  supportsEmailInspection,
  testUserDisplayName,
  extractEmailsForRecipient,
  validateScreenshot,
  AdminProgramStatuses,
  loginAsTrustedIntermediary,
  waitForPageJsLoad,
  ClientInformation,
} from '../support'

test.describe('view program statuses', () => {
  const programWithStatusesName = 'Test program with statuses'
  const noEmailStatusName = 'No email status'
  const emailStatusName = 'Email status'
  const emailBody = 'Some email content'

  test.describe('without program statuses', () => {
    const programWithoutStatusesName = 'Test program without statuses'
    test.beforeEach(async ({page, adminPrograms, applicantQuestions}) => {
      await loginAsAdmin(page)

      // Add a program, no questions are needed.
      await adminPrograms.addProgram(programWithoutStatusesName)
      await adminPrograms.publishProgram(programWithoutStatusesName)
      await adminPrograms.expectActiveProgram(programWithoutStatusesName)
      await logout(page)

      // Submit an application as a guest.
<<<<<<< HEAD
      await applicantQuestions.applyProgram(programWithoutStatusesName)
      await applicantQuestions.submitFromReviewPage(true)
=======
      await applicantQuestions.applyProgram(programWithoutStatusesName, true)
      await applicantQuestions.submitFromReviewPage()
>>>>>>> fffe5074

      // Navigate to the submitted application as the program admin.
      await loginAsProgramAdmin(page)
      await adminPrograms.viewApplications(programWithoutStatusesName)
      await adminPrograms.viewApplicationForApplicant('Guest')
    })

    test('does not show status options', async ({adminPrograms}) => {
      expect(await adminPrograms.isStatusSelectorVisible()).toBe(false)
    })

    test('does not show application status in table', async ({
      page,
      adminPrograms,
    }) => {
      await page.getByRole('link', {name: 'Back'}).click()
      await adminPrograms.expectApplicationStatusDoesntContain(
        'Guest',
        'Status: ',
      )
    })

    test('does not show edit note', async ({page, adminPrograms}) => {
      expect(await adminPrograms.isEditNoteVisible()).toBe(false)
      await page.getByRole('link', {name: 'Back'}).click()
    })

    test('does not show pagination when there is only 1 page of applications', async ({
      adminPrograms,
    }) => {
      expect(await adminPrograms.isPaginationVisibleForApplicationTable()).toBe(
        false,
      )
    })

    /* See trusted_intermediary.test.ts for more comprehensive pagination testing */
    test.skip('shows pagination if there are more than 100 applications', async ({
      page,
      adminPrograms,
      applicantQuestions,
    }) => {
      test.slow()
      await page.getByRole('link', {name: 'Back'}).click()
      // There is already 1 application from the beforeEach, so apply to 100 more programs.
      for (let i = 0; i < 100; i++) {
        await logout(page)

        // Submit an application as a guest.
<<<<<<< HEAD
        await applicantQuestions.applyProgram(programWithoutStatusesName)
        await applicantQuestions.submitFromReviewPage(true)
=======
        await applicantQuestions.applyProgram(programWithoutStatusesName, true)
        await applicantQuestions.submitFromReviewPage()
>>>>>>> fffe5074

        await loginAsProgramAdmin(page)
      }

      // Navigate to the applications list
      await adminPrograms.viewApplications(programWithoutStatusesName)

      expect(await adminPrograms.isPaginationVisibleForApplicationTable()).toBe(
        true,
      )

      await validateScreenshot(page, 'application-table-pagination')
    })
  })

  test.describe('with program statuses', () => {
    test.beforeEach(
      async ({
        page,
        adminPrograms,
        applicantQuestions,
        adminProgramStatuses,
      }) => {
        await setupProgramsWithStatuses(
          page,
          adminPrograms,
          applicantQuestions,
          adminProgramStatuses,
        )

        await loginAsProgramAdmin(page)
        await adminPrograms.viewApplications(programWithStatusesName)
        await adminPrograms.viewApplicationForApplicant('Guest')
      },
    )

    test('shows status selector', async ({adminPrograms}) => {
      expect(await adminPrograms.isStatusSelectorVisible()).toBe(true)
    })

    test('shows placeholder option', async ({adminPrograms}) => {
      await adminPrograms.expectStatusSelection('Choose an option:')
    })

    test('renders', async ({page}) => {
      await validateScreenshot(page, 'application-view-with-statuses')
    })

    test('shows "None" value in application table if no status is set', async ({
      adminPrograms,
    }) => {
      await adminPrograms.viewApplications(programWithStatusesName)
      await adminPrograms.expectApplicationHasStatusString('Guest', 'None')
    })

    test.describe('when a status is changed, a confirmation dialog is shown', () => {
      test('renders', async ({adminPrograms}) => {
        const statusModal =
          await adminPrograms.setStatusOptionAndAwaitModal(noEmailStatusName)
        await validateScreenshot(statusModal, 'change-status-modal')
      })

      test('when rejecting, the selected status is not changed', async ({
        page,
        adminPrograms,
      }) => {
        await adminPrograms.setStatusOptionAndAwaitModal(noEmailStatusName)
        await dismissModal(page)
        await adminPrograms.expectStatusSelection('Choose an option:')
      })

      test('when confirmed, the page is shown a success toast', async ({
        adminPrograms,
      }) => {
        const modal =
          await adminPrograms.setStatusOptionAndAwaitModal(noEmailStatusName)
        expect(await modal.innerText()).toContain(
          `Status Change: Unset -> ${noEmailStatusName}`,
        )
        await adminPrograms.confirmStatusUpdateModal(modal)
        await adminPrograms.expectStatusSelection(noEmailStatusName)
        await adminPrograms.expectUpdateStatusToast()
      })

      test('when no email is configured for the status, a warning is shown', async ({
        page,
        adminPrograms,
      }) => {
        const modal =
          await adminPrograms.setStatusOptionAndAwaitModal(noEmailStatusName)
        expect(await modal.innerText()).toContain(
          'will not receive an email because there is no email content set for this status. Connect with your CiviForm Admin to add an email to this status',
        )
        await dismissModal(page)
      })

      test('when no email is configured for the applicant, a warning is shown', async ({
        page,
        adminPrograms,
      }) => {
        const modal =
          await adminPrograms.setStatusOptionAndAwaitModal(emailStatusName)
        expect(await modal.innerText()).toContain(
          'will not receive an email for this change since they have not provided an email address.',
        )
        await dismissModal(page)
      })

      test('when changing status, the previous status is shown', async ({
        page,
        adminPrograms,
      }) => {
        await test.step('Set initial status', async () => {
          const modal =
            await adminPrograms.setStatusOptionAndAwaitModal(noEmailStatusName)
          await adminPrograms.confirmStatusUpdateModal(modal)
          await adminPrograms.expectStatusSelection(noEmailStatusName)
        })

        const modal =
          await adminPrograms.setStatusOptionAndAwaitModal(emailStatusName)
        expect(await modal.innerText()).toContain(
          `Status Change: ${noEmailStatusName} -> ${emailStatusName}`,
        )
        await dismissModal(page)
      })

      test('when changing status, the updated application status is reflected in the application table', async ({
        page,
        adminPrograms,
      }) => {
        await test.step('Set initial status', async () => {
          const modal =
            await adminPrograms.setStatusOptionAndAwaitModal(noEmailStatusName)
          await adminPrograms.confirmStatusUpdateModal(modal)
          await adminPrograms.expectStatusSelection(noEmailStatusName)
        })

        await page.getByRole('link', {name: 'Back'}).click()

        await adminPrograms.expectApplicationHasStatusString(
          'Guest',
          noEmailStatusName,
        )
        await adminPrograms.viewApplicationForApplicant('Guest')
        const modal =
          await adminPrograms.setStatusOptionAndAwaitModal(emailStatusName)
        await adminPrograms.confirmStatusUpdateModal(modal)
        await page.getByRole('link', {name: 'Back'}).click()
        await adminPrograms.expectApplicationHasStatusString(
          'Guest',
          emailStatusName,
        )
      })

      test.describe('when email is configured for the status and applicant, a checkbox is shown to notify the applicant', () => {
        test.beforeEach(async ({adminPrograms}) => {
          await adminPrograms.viewApplications(programWithStatusesName)
          await adminPrograms.viewApplicationForApplicant(testUserDisplayName())
        })

        test('choosing not to notify applicant changes status and does not send email', async ({
          page,
          adminPrograms,
        }) => {
          const emailsBefore = supportsEmailInspection()
            ? await extractEmailsForRecipient(page, testUserDisplayName())
            : []
          const modal =
            await adminPrograms.setStatusOptionAndAwaitModal(emailStatusName)

          const notifyCheckbox = modal.getByRole('checkbox', {name: 'Notify'})
          await notifyCheckbox.uncheck()
          await expect(notifyCheckbox).not.toBeChecked()

          await adminPrograms.confirmStatusUpdateModal(modal)
          await adminPrograms.expectStatusSelection(emailStatusName)
          await adminPrograms.expectUpdateStatusToast()

          if (supportsEmailInspection()) {
            const emailsAfter = await extractEmailsForRecipient(
              page,
              testUserDisplayName(),
            )
            expect(emailsAfter.length).toEqual(emailsBefore.length)
          }
        })

        test('checkbox is checked by default and email is sent', async ({
          page,
          adminPrograms,
        }) => {
          const emailsBefore = supportsEmailInspection()
            ? await extractEmailsForRecipient(page, testUserDisplayName())
            : []
          const modal =
            await adminPrograms.setStatusOptionAndAwaitModal(emailStatusName)

          await expect(
            modal.getByRole('checkbox', {name: 'Notify'}),
          ).toBeChecked()

          expect(await modal.innerText()).toContain(' of this change at ')
          await adminPrograms.confirmStatusUpdateModal(modal)
          await adminPrograms.expectStatusSelection(emailStatusName)
          await adminPrograms.expectUpdateStatusToast()

          if (supportsEmailInspection()) {
            await adminPrograms.expectEmailSent(
              emailsBefore.length,
              testUserDisplayName(),
              emailBody,
              programWithStatusesName,
            )
          }
        })
      })
    })

    test('allows editing a note and preserves the selected application', async ({
      page,
      adminPrograms,
    }) => {
      await adminPrograms.editNote('Some note content')
      await adminPrograms.expectNoteUpdatedToast()

      // Confirm that the application is shown after reloading the page.
      const applicationText = await page
        .locator('#application-view')
        .innerText()
      expect(applicationText).toContain('Guest')
    })

    test('renders the note dialog', async ({page, adminPrograms}) => {
      await adminPrograms.awaitEditNoteModal()
      await page.evaluate(() => {
        window.scrollTo(0, 0)
      })
      await validateScreenshot(page, 'edit-note-modal')
    })

    test('shows the current note content', async ({adminPrograms}) => {
      const noteText = 'Some note content'
      await adminPrograms.editNote(noteText)
      await adminPrograms.expectNoteUpdatedToast()

      // Reload the note editor.
      await adminPrograms.viewApplications(programWithStatusesName)
      await adminPrograms.viewApplicationForApplicant('Guest')

      expect(await adminPrograms.getNoteContent()).toBe(noteText)
    })

    test('allows updating a note', async ({adminPrograms}) => {
      const noteText = 'Some note content'
      await adminPrograms.editNote('first note content')
      await adminPrograms.expectNoteUpdatedToast()
      await adminPrograms.editNote(noteText)
      await adminPrograms.expectNoteUpdatedToast()

      // Reload the note editor.
      await adminPrograms.viewApplications(programWithStatusesName)
      await adminPrograms.viewApplicationForApplicant('Guest')

      expect(await adminPrograms.getNoteContent()).toBe(noteText)
    })

    test('allow notes to be exported', async ({page, adminPrograms}) => {
      await adminPrograms.editNote('Note is exported')
      await adminPrograms.expectNoteUpdatedToast()
      const noApplyFilters = false
      await page.getByRole('link', {name: 'Back'}).click()

      const csvContent = await adminPrograms.getCsv(noApplyFilters)
      expect(csvContent).toContain('Note is exported')
    })

    test('export only the latest note', async ({page, adminPrograms}) => {
      await adminPrograms.editNote('Note is exported')
      await adminPrograms.expectNoteUpdatedToast()
      const noApplyFilters = false

      // Update note only gets exported
      await adminPrograms.editNote('Note is updated')
      await adminPrograms.expectNoteUpdatedToast()
      await page.getByRole('link', {name: 'Back'}).click()
      const csvContent = await adminPrograms.getCsv(noApplyFilters)
      expect(csvContent).toContain('Note is updated')

      await adminPrograms.viewApplicationForApplicant('Guest')
      await adminPrograms.editNote('Note is finalized')
      await page.getByRole('link', {name: 'Back'}).click()
      const csvContentFinal = await adminPrograms.getCsv(noApplyFilters)
      expect(csvContentFinal).toContain('Note is finalized')
    })

    test('preserves newlines in notes', async ({adminPrograms}) => {
      await adminPrograms.viewApplications(programWithStatusesName)
      await adminPrograms.viewApplicationForApplicant('Guest')
      const noteText = 'Some note content\nwithseparatelines'
      await adminPrograms.editNote(noteText)
      await adminPrograms.expectNoteUpdatedToast()

      expect(await adminPrograms.getNoteContent()).toBe(noteText)
    })
  })

  test.describe('with program statuses including a default status', () => {
    const programWithDefaultStatusName = 'Test program with a default status'
    const waitingStatus = 'Waiting'
    const approvedStatus = 'Approved'
    const emailBody = 'Some email content'

    test.beforeEach(
      async ({
        page,
        adminPrograms,
        applicantQuestions,
        adminProgramStatuses,
      }) => {
        await loginAsAdmin(page)

        // Add a program, no questions are needed.
        await adminPrograms.addProgram(programWithDefaultStatusName)
        await adminPrograms.gotoDraftProgramManageStatusesPage(
          programWithDefaultStatusName,
        )
        await adminProgramStatuses.createStatus(waitingStatus)
        await adminProgramStatuses.createStatus(approvedStatus, {
          emailBody: emailBody,
        })
        await adminProgramStatuses.editStatusDefault(
          waitingStatus,
          true,
          adminProgramStatuses.newDefaultStatusMessage(waitingStatus),
        )
        await adminPrograms.publishProgram(programWithDefaultStatusName)
        await adminPrograms.expectActiveProgram(programWithDefaultStatusName)
        await logout(page)

        // Submit an application as a guest.
<<<<<<< HEAD
        await applicantQuestions.applyProgram(programWithDefaultStatusName)
        await applicantQuestions.submitFromReviewPage(true)
=======
        await applicantQuestions.applyProgram(
          programWithDefaultStatusName,
          true,
        )
        await applicantQuestions.submitFromReviewPage()
>>>>>>> fffe5074
        await logout(page)

        // Submit an application as the logged in test user.
        await loginAsTestUser(page)
<<<<<<< HEAD
        await applicantQuestions.applyProgram(programWithDefaultStatusName)
        await applicantQuestions.submitFromReviewPage(true)
=======
        await applicantQuestions.applyProgram(
          programWithDefaultStatusName,
          true,
        )
        await applicantQuestions.submitFromReviewPage()
>>>>>>> fffe5074
        await logout(page)

        await loginAsProgramAdmin(page)
        await adminPrograms.viewApplications(programWithDefaultStatusName)
      },
    )

    test('when a default status is set, applications with that status show (default)', async ({
      page,
      adminPrograms,
    }) => {
      await adminPrograms.expectApplicationHasStatusString(
        'Guest',
        `${waitingStatus} (default)`,
      )
      await adminPrograms.expectApplicationHasStatusString(
        testUserDisplayName(),
        `${waitingStatus} (default)`,
      )

      // Approve guest application
      await adminPrograms.viewApplicationForApplicant('Guest')
      const modal =
        await adminPrograms.setStatusOptionAndAwaitModal(approvedStatus)
      expect(await modal.innerText()).toContain(
        `Status Change: ${waitingStatus} -> ${approvedStatus}`,
      )
      await adminPrograms.confirmStatusUpdateModal(modal)
      await adminPrograms.expectStatusSelection(approvedStatus)
      await adminPrograms.expectUpdateStatusToast()

      await page.getByRole('link', {name: 'Back'}).click()

      await adminPrograms.expectApplicationStatusDoesntContain(
        'Guest',
        '(default)',
      )
      await adminPrograms.expectApplicationHasStatusString(
        testUserDisplayName(),
        `${waitingStatus} (default)`,
      )

      await validateScreenshot(page, 'application-view-with-default')
    })
  })

  test.describe('filtering list with program statuses', () => {
    const programForFilteringName = 'Test program for filtering statuses'
    const approvedStatusName = 'Approved'
    const rejectedStatusName = 'Rejected'

    const favoriteColorAnswer = 'orange'

    test.beforeEach(
      async ({
        page,
        adminPrograms,
        adminQuestions,
        applicantQuestions,
        adminProgramStatuses,
      }) => {
        await loginAsAdmin(page)

        // Add a program with a single question that is used for asserting downloaded content.
        await adminPrograms.addProgram(programForFilteringName)
        await adminPrograms.gotoDraftProgramManageStatusesPage(
          programForFilteringName,
        )
        await adminProgramStatuses.createStatus(approvedStatusName)
        await adminProgramStatuses.createStatus(rejectedStatusName)
        await adminQuestions.addTextQuestion({
          questionName: 'statuses-fave-color-q',
        })
        await adminPrograms.editProgramBlock(
          programForFilteringName,
          'dummy description',
          ['statuses-fave-color-q'],
        )
        await adminPrograms.publishProgram(programForFilteringName)
        await adminPrograms.expectActiveProgram(programForFilteringName)
        await logout(page)

        // Submit an application as a guest.
        await applicantQuestions.applyProgram(programForFilteringName)
        await applicantQuestions.answerTextQuestion(favoriteColorAnswer)
        await applicantQuestions.clickContinue()
        await applicantQuestions.submitFromReviewPage()
        await loginAsProgramAdmin(page)
      },
    )

    test('application without status appears in default filter and without statuses filter', async ({
      adminPrograms,
    }) => {
      await adminPrograms.viewApplications(programForFilteringName)
      // Default page shows all applications.
      await adminPrograms.expectApplicationCount(1)

      // Included when filtering to applications without statuses.
      await adminPrograms.filterProgramApplications({
        applicationStatusOption:
          AdminPrograms.NO_STATUS_APPLICATION_FILTER_OPTION,
      })
      await adminPrograms.expectApplicationCount(1)

      // Excluded when selecting specific statuses.
      await adminPrograms.filterProgramApplications({
        applicationStatusOption: approvedStatusName,
      })
      await adminPrograms.expectApplicationCount(0)
      await adminPrograms.filterProgramApplications({
        applicationStatusOption: rejectedStatusName,
      })
      await adminPrograms.expectApplicationCount(0)

      // Included when explicitly selecting the default option to show all applications.
      await adminPrograms.filterProgramApplications({
        applicationStatusOption:
          AdminPrograms.ANY_STATUS_APPLICATION_FILTER_OPTION,
      })
      await adminPrograms.expectApplicationCount(1)
    })

    test('applied application status filter is used when downloading', async ({
      adminPrograms,
    }) => {
      const applyFilters = true
      // Ensure that the application is included if the filter includes it.
      await adminPrograms.viewApplications(programForFilteringName)
      await adminPrograms.filterProgramApplications({
        applicationStatusOption:
          AdminPrograms.NO_STATUS_APPLICATION_FILTER_OPTION,
      })
      const noStatusFilteredCsvContent =
        await adminPrograms.getCsv(applyFilters)
      expect(noStatusFilteredCsvContent).toContain(favoriteColorAnswer)
      const noStatusFilteredJsonContent =
        await adminPrograms.getJson(applyFilters)
      expect(noStatusFilteredJsonContent.length).toEqual(1)
      expect(
        noStatusFilteredJsonContent[0].application.statusesfavecolorq.text,
      ).toEqual(favoriteColorAnswer)

      // Ensure that the application is excluded if the filter excludes it.
      await adminPrograms.viewApplications(programForFilteringName)
      await adminPrograms.filterProgramApplications({
        applicationStatusOption: approvedStatusName,
      })
      const approvedStatusFilteredCsvContent =
        await adminPrograms.getCsv(applyFilters)
      expect(approvedStatusFilteredCsvContent).not.toContain(
        favoriteColorAnswer,
      )
      const approvedStatusFilteredJsonContent =
        await adminPrograms.getJson(applyFilters)
      expect(approvedStatusFilteredJsonContent.length).toEqual(0)
    })

    test('application with status shows in default filter and status-specific filter', async ({
      page,
      adminPrograms,
    }) => {
      await test.step('explicitly set a status for the application', async () => {
        await adminPrograms.viewApplications(programForFilteringName)
        await adminPrograms.viewApplicationForApplicant('Guest')
        const modal =
          await adminPrograms.setStatusOptionAndAwaitModal(approvedStatusName)
        await adminPrograms.confirmStatusUpdateModal(modal)
        await page.getByRole('link', {name: 'Back'}).click()
      })

      // Excluded when filtering to applications without statuses.
      await adminPrograms.filterProgramApplications({
        applicationStatusOption:
          AdminPrograms.NO_STATUS_APPLICATION_FILTER_OPTION,
      })
      await adminPrograms.expectApplicationCount(0)

      // Included when selecting the "approved" status.
      await adminPrograms.filterProgramApplications({
        applicationStatusOption: approvedStatusName,
      })
      await adminPrograms.expectApplicationCount(1)

      // Excluded when selecting the "rejected" status.
      await adminPrograms.filterProgramApplications({
        applicationStatusOption: rejectedStatusName,
      })
      await adminPrograms.expectApplicationCount(0)

      // Included when explicitly selecting the default option to show all applications.
      await adminPrograms.filterProgramApplications({
        applicationStatusOption:
          AdminPrograms.ANY_STATUS_APPLICATION_FILTER_OPTION,
      })
      await adminPrograms.expectApplicationCount(1)
    })

    test('shows the application on reload after the status is updated to something no longer in the filter', async ({
      page,
      adminPrograms,
    }) => {
      await test.step('explicitly set a status for the application', async () => {
        await adminPrograms.viewApplications(programForFilteringName)
        await adminPrograms.viewApplicationForApplicant('Guest')
        const modal =
          await adminPrograms.setStatusOptionAndAwaitModal(approvedStatusName)
        await adminPrograms.confirmStatusUpdateModal(modal)
        await page.getByRole('link', {name: 'Back'}).click()
      })

      await adminPrograms.filterProgramApplications({
        applicationStatusOption: approvedStatusName,
      })
      await adminPrograms.expectApplicationCount(1)

      await adminPrograms.viewApplicationForApplicant('Guest')
      const modal =
        await adminPrograms.setStatusOptionAndAwaitModal(rejectedStatusName)
      await adminPrograms.confirmStatusUpdateModal(modal)
      await page.getByRole('link', {name: 'Back'}).click()

      // The application should no longer be in the list, since its status is no longer "approved".
      // However, it should still be displayed in the viewer since admins may want to easily revert
      // the status update.
      await adminPrograms.filterProgramApplications({
        applicationStatusOption: approvedStatusName,
      })
      await adminPrograms.expectApplicationCount(0)
      await adminPrograms.filterProgramApplications({
        applicationStatusOption: rejectedStatusName,
      })
      await adminPrograms.viewApplicationForApplicant('Guest')
      const applicationText = await page
        .locator('#application-view')
        .innerText()
      expect(applicationText).toContain('Guest')
      expect(applicationText).toContain(favoriteColorAnswer)

      await test.step('allow status last modified time to be exported', async () => {
        await page.getByRole('link', {name: 'Back'}).click()
        const csvContent = await adminPrograms.getCsv(false)
        expect(csvContent).toContain('Status Last Modified Time')
      })
    })
  })

  test.describe('correctly shows eligibility', () => {
    const eligibilityProgramName = 'Test program for eligibility status'
    const eligibilityQuestionId = 'eligibility-number-q'

    test.beforeEach(
      async ({
        page,
        adminQuestions,
        adminPredicates,
        applicantQuestions,
        adminPrograms,
      }) => {
        await loginAsAdmin(page)

        // Create a program without eligibility
        await adminQuestions.addNameQuestion({
          questionName: 'NameQuestion',
        })
        await adminQuestions.addNumberQuestion({
          questionName: eligibilityQuestionId,
        })
        await adminQuestions.addTextQuestion({
          questionName: 'statuses-fave-color-q',
        })
        await adminPrograms.addProgram(eligibilityProgramName)
        await adminPrograms.editProgramBlock(
          eligibilityProgramName,
          'first description',
          [eligibilityQuestionId, 'statuses-fave-color-q', 'NameQuestion'],
        )
        await adminPrograms.gotoAdminProgramsPage()
        await adminPrograms.publishProgram(eligibilityProgramName)
        await adminPrograms.expectActiveProgram(eligibilityProgramName)
        await logout(page)

        // Before eligibility conditions are added, submit ineligible app
        await applicantQuestions.applyProgram(eligibilityProgramName)

        // Fill out application and submit.
        await applicantQuestions.answerNumberQuestion('1')
        await applicantQuestions.answerTextQuestion('Red')
        await applicantQuestions.answerNameQuestion('Robin', 'Hood')
        await applicantQuestions.clickContinue()
        await applicantQuestions.submitFromReviewPage()
        await logout(page)

        // Add eligibility conditions to existing program
        await loginAsAdmin(page)
        await adminPrograms.createNewVersion(eligibilityProgramName)
        await adminPrograms.gotoEditDraftProgramPage(eligibilityProgramName)
        await adminPrograms.goToEditBlockEligibilityPredicatePage(
          eligibilityProgramName,
          'Screen 1',
        )
        await adminPredicates.addPredicates({
          questionName: eligibilityQuestionId,
          scalar: 'number',
          operator: 'is equal to',
          value: '5',
        })
        await adminPrograms.gotoAdminProgramsPage()
        await adminPrograms.publishProgram(eligibilityProgramName)
        await logout(page)

        // Submit eligible app
        await applicantQuestions.applyProgram(eligibilityProgramName)
        await applicantQuestions.answerNumberQuestion('5')
        await applicantQuestions.answerTextQuestion('Red')
        await applicantQuestions.answerNameQuestion('Sonny', 'Hood')
        await applicantQuestions.clickContinue()
        await applicantQuestions.submitFromReviewPage()

        await logout(page)
      },
    )

    test('application table shows eligibility statuses', async ({
      page,
      adminPrograms,
    }) => {
      await loginAsProgramAdmin(page)
      await adminPrograms.viewApplications(eligibilityProgramName)
      await validateScreenshot(
        page,
        'application-table-view-with-eligibility-statuses',
      )
    })
  })
  test.describe('email status updates work correctly with PAI flag on', () => {
    test.beforeEach(
      async ({
        page,
        adminPrograms,
        applicantQuestions,
        adminProgramStatuses,
        adminQuestions,
      }) => {
        await setupProgramsWithStatuses(
          page,
          adminPrograms,
          applicantQuestions,
          adminProgramStatuses,
        )
        await loginAsAdmin(page)
        await adminQuestions.addEmailQuestion({
          questionName: 'Email',
          universal: true,
          primaryApplicantInfo: true,
        })
        await adminPrograms.editProgram(programWithStatusesName)
        await adminPrograms.editProgramBlock(
          programWithStatusesName,
          'block description',
          ['Email'],
        )
        await adminPrograms.publishAllDrafts()
        await logout(page)
      },
    )
    test('email is displayed and sent for guest user that has answered the PAI email question', async ({
      page,
      applicantQuestions,
      adminPrograms,
    }) => {
      const guestEmail = 'guestemail@example.com'

      await test.step('submit application as guest', async () => {
        await applicantQuestions.applyProgram(programWithStatusesName)
        await applicantQuestions.answerEmailQuestion(guestEmail)
        await applicantQuestions.clickContinue()
        await applicantQuestions.submitFromReviewPage()
        const id = await adminPrograms.getApplicationId()
        await logout(page)
        await loginAsProgramAdmin(page)
        await adminPrograms.viewApplications(programWithStatusesName)
        await adminPrograms.viewApplicationForApplicant(`${guestEmail} (${id})`)
      })

      const emailsBefore =
        await test.step('get count of emails before status change', async () => {
          return supportsEmailInspection()
            ? await extractEmailsForRecipient(page, guestEmail)
            : []
        })

      await test.step('set new status and confirm change via modal', async () => {
        const modal =
          await adminPrograms.setStatusOptionAndAwaitModal(emailStatusName)

        await expect(
          modal.getByRole('checkbox', {name: 'Notify'}),
        ).toBeChecked()

        expect(await modal.innerText()).toContain(
          ' of this change at ' + guestEmail,
        )
        await adminPrograms.confirmStatusUpdateModal(modal)
        await adminPrograms.expectStatusSelection(emailStatusName)
        await adminPrograms.expectUpdateStatusToast()
      })
      await test.step('verify status update email was sent to applicant', async () => {
        if (supportsEmailInspection()) {
          await adminPrograms.expectEmailSent(
            emailsBefore.length,
            guestEmail,
            emailBody,
            programWithStatusesName,
          )
        }
      })
    })
    test('both email addresses are displayed and two emails are sent for a logged in user that has answered the PAI email question with a different email', async ({
      page,
      applicantQuestions,
      adminPrograms,
    }) => {
      const otherTestUserEmail = 'other@example.com'

      await test.step('submit application as a logged in user with a different email address', async () => {
        await loginAsTestUser(page)
        await applicantQuestions.applyProgram(programWithStatusesName, false)
        await applicantQuestions.clickEdit()
        await applicantQuestions.answerEmailQuestion(otherTestUserEmail)
        await applicantQuestions.clickContinue()
        await applicantQuestions.submitFromReviewPage()
        const id = await adminPrograms.getApplicationId()
        await logout(page)
        await loginAsProgramAdmin(page)
        await adminPrograms.viewApplications(programWithStatusesName)
        await adminPrograms.viewApplicationForApplicant(
          `${otherTestUserEmail} (${id})`,
        )
      })

      const [acccountEmailsBefore, applicantEmailsBefore] =
        await test.step('get count of emails before status change', async () => {
          const acccountEmailsBefore = supportsEmailInspection()
            ? await extractEmailsForRecipient(page, testUserDisplayName())
            : []
          const applicantEmailsBefore = supportsEmailInspection()
            ? await extractEmailsForRecipient(page, otherTestUserEmail)
            : []
          return [acccountEmailsBefore, applicantEmailsBefore]
        })

      await test.step('set new status and confirm change via modal', async () => {
        const modal =
          await adminPrograms.setStatusOptionAndAwaitModal(emailStatusName)
        expect(await modal.innerText()).toContain(
          ' of this change at ' +
            testUserDisplayName() +
            ' and ' +
            otherTestUserEmail,
        )

        await adminPrograms.confirmStatusUpdateModal(modal)
        await adminPrograms.expectUpdateStatusToast()
      })
      await test.step('verify status update email was sent to both email addresses', async () => {
        if (supportsEmailInspection()) {
          await adminPrograms.expectEmailSent(
            acccountEmailsBefore.length,
            testUserDisplayName(),
            emailBody,
            programWithStatusesName,
          )
          await adminPrograms.expectEmailSent(
            applicantEmailsBefore.length,
            otherTestUserEmail,
            emailBody,
            programWithStatusesName,
          )
        }
      })
    })
    test('only one email is displayed and sent for a logged in user that has answered the PAI email question with the same email they used to login', async ({
      page,
      applicantQuestions,
      adminPrograms,
    }) => {
      await test.step('submit application as a logged in user with the same email address', async () => {
        await loginAsTestUser(page)
        await applicantQuestions.applyProgram(programWithStatusesName, false)
        await applicantQuestions.clickEdit()
        await applicantQuestions.answerEmailQuestion(testUserDisplayName())
        await applicantQuestions.clickContinue()
        await applicantQuestions.submitFromReviewPage()
        const id = await adminPrograms.getApplicationId()
        await logout(page)
        await loginAsProgramAdmin(page)
        await adminPrograms.viewApplications(programWithStatusesName)
        await adminPrograms.viewApplicationForApplicant(
          `${testUserDisplayName()} (${id})`,
        )
      })

      const emailsBefore =
        await test.step('get count of emails before status change', async () => {
          return supportsEmailInspection()
            ? await extractEmailsForRecipient(page, testUserDisplayName())
            : []
        })

      await test.step('set new status and confirm change via modal', async () => {
        const modal =
          await adminPrograms.setStatusOptionAndAwaitModal(emailStatusName)
        expect(await modal.innerText()).toContain(
          ' of this change at ' + testUserDisplayName(),
        )
        expect(await modal.innerText()).not.toContain(' and ')

        await adminPrograms.confirmStatusUpdateModal(modal)
        await adminPrograms.expectUpdateStatusToast()
      })
      await test.step('verify status update email was sent to the applicant', async () => {
        if (supportsEmailInspection()) {
          await adminPrograms.expectEmailSent(
            emailsBefore.length,
            testUserDisplayName(),
            emailBody,
            programWithStatusesName,
          )
        }
      })
    })
    test('Trusted Intermediary application shows correct Submitted By name', async ({
      page,

      adminPrograms,

      applicantQuestions,
      tiDashboard,
    }) => {
      await test.step('Login as Trusted Intermediary', async () => {
        await loginAsTrustedIntermediary(page)
      })

      await test.step('Create a new client', async () => {
        await waitForPageJsLoad(page)
        const client: ClientInformation = {
          emailAddress: 'fake@sample.com',
          firstName: 'first',
          middleName: 'middle',
          lastName: 'last',
          dobDate: '2021-05-10',
        }
        await tiDashboard.createClient(client)
        await tiDashboard.expectDashboardContainClient(client)
        await tiDashboard.clickOnViewApplications()
      })

      await test.step('submit application', async () => {
        await applicantQuestions.applyProgram(programWithStatusesName)
        const otherTestUserEmail = 'other@example.com'
        await applicantQuestions.answerEmailQuestion(otherTestUserEmail)
        await applicantQuestions.clickContinue()
        await applicantQuestions.submitFromReviewPage()

        await logout(page)
      })

      await test.step('view applications and verify Submitted By column', async () => {
        await loginAsProgramAdmin(page)
        await adminPrograms.viewApplications(programWithStatusesName)
        const row = page.getByRole('row')
        const firstRow = row.nth(1)
        await expect(firstRow).toContainText('fake-trusted-intermediary')
      })
    })
  })

  const setupProgramsWithStatuses = async (
    page: Page,
    adminPrograms: AdminPrograms,
    applicantQuestions: ApplicantQuestions,
    adminProgramStatuses: AdminProgramStatuses,
  ) => {
    await test.step('login as admin and create program with statuses', async () => {
      await loginAsAdmin(page)
      await adminPrograms.addProgram(programWithStatusesName)
      await adminPrograms.gotoDraftProgramManageStatusesPage(
        programWithStatusesName,
      )
      await adminProgramStatuses.createStatus(noEmailStatusName)
      await adminProgramStatuses.createStatus(emailStatusName, {
        emailBody: emailBody,
      })
      await adminPrograms.publishProgram(programWithStatusesName)
      await adminPrograms.expectActiveProgram(programWithStatusesName)
      await logout(page)
    })

    await test.step('submit an application as a guest', async () => {
<<<<<<< HEAD
      await applicantQuestions.applyProgram(programWithStatusesName)
      await applicantQuestions.submitFromReviewPage(true)
=======
      await applicantQuestions.applyProgram(programWithStatusesName, true)
      await applicantQuestions.submitFromReviewPage()
>>>>>>> fffe5074
      await logout(page)
    })

    await test.step('submit an application as a logged in user', async () => {
      await loginAsTestUser(page)
<<<<<<< HEAD
      await applicantQuestions.applyProgram(programWithStatusesName)
      await applicantQuestions.submitFromReviewPage(true)
=======
      await applicantQuestions.applyProgram(programWithStatusesName, true)
      await applicantQuestions.submitFromReviewPage()
>>>>>>> fffe5074
      await logout(page)
    })
  }
})<|MERGE_RESOLUTION|>--- conflicted
+++ resolved
@@ -36,13 +36,8 @@
       await logout(page)
 
       // Submit an application as a guest.
-<<<<<<< HEAD
       await applicantQuestions.applyProgram(programWithoutStatusesName)
-      await applicantQuestions.submitFromReviewPage(true)
-=======
-      await applicantQuestions.applyProgram(programWithoutStatusesName, true)
       await applicantQuestions.submitFromReviewPage()
->>>>>>> fffe5074
 
       // Navigate to the submitted application as the program admin.
       await loginAsProgramAdmin(page)
@@ -91,13 +86,8 @@
         await logout(page)
 
         // Submit an application as a guest.
-<<<<<<< HEAD
         await applicantQuestions.applyProgram(programWithoutStatusesName)
-        await applicantQuestions.submitFromReviewPage(true)
-=======
-        await applicantQuestions.applyProgram(programWithoutStatusesName, true)
         await applicantQuestions.submitFromReviewPage()
->>>>>>> fffe5074
 
         await loginAsProgramAdmin(page)
       }
@@ -439,30 +429,14 @@
         await logout(page)
 
         // Submit an application as a guest.
-<<<<<<< HEAD
         await applicantQuestions.applyProgram(programWithDefaultStatusName)
-        await applicantQuestions.submitFromReviewPage(true)
-=======
-        await applicantQuestions.applyProgram(
-          programWithDefaultStatusName,
-          true,
-        )
         await applicantQuestions.submitFromReviewPage()
->>>>>>> fffe5074
         await logout(page)
 
         // Submit an application as the logged in test user.
         await loginAsTestUser(page)
-<<<<<<< HEAD
         await applicantQuestions.applyProgram(programWithDefaultStatusName)
-        await applicantQuestions.submitFromReviewPage(true)
-=======
-        await applicantQuestions.applyProgram(
-          programWithDefaultStatusName,
-          true,
-        )
         await applicantQuestions.submitFromReviewPage()
->>>>>>> fffe5074
         await logout(page)
 
         await loginAsProgramAdmin(page)
@@ -1063,25 +1037,15 @@
     })
 
     await test.step('submit an application as a guest', async () => {
-<<<<<<< HEAD
       await applicantQuestions.applyProgram(programWithStatusesName)
-      await applicantQuestions.submitFromReviewPage(true)
-=======
-      await applicantQuestions.applyProgram(programWithStatusesName, true)
       await applicantQuestions.submitFromReviewPage()
->>>>>>> fffe5074
       await logout(page)
     })
 
     await test.step('submit an application as a logged in user', async () => {
       await loginAsTestUser(page)
-<<<<<<< HEAD
       await applicantQuestions.applyProgram(programWithStatusesName)
-      await applicantQuestions.submitFromReviewPage(true)
-=======
-      await applicantQuestions.applyProgram(programWithStatusesName, true)
       await applicantQuestions.submitFromReviewPage()
->>>>>>> fffe5074
       await logout(page)
     })
   }
