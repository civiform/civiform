--- conflicted
+++ resolved
@@ -1,10 +1,6 @@
 import {test} from '../support/civiform_fixtures'
 import {enableFeatureFlag, loginAsAdmin, validateScreenshot} from '../support'
-<<<<<<< HEAD
-=======
-import { ProgramVisibility } from '../support/admin_programs'
->>>>>>> 61117614
-
+import {ProgramVisibility} from '../support/admin_programs'
 test.describe(
   'view program references from question view',
   {tag: ['@uses-fixtures']},
@@ -113,29 +109,20 @@
             'Used in 1 program.\n\nAdded to 1 program.\n\nRemoved from 1 program.',
           version: 'active',
         })
-        /*
-        commenting it out for now
+
         await adminQuestions.expectProgramReferencesModalContains({
           questionName,
           expectedUsedProgramReferences: ['first-program'],
-          expectedAddedProgramReferences: [''],
+          expectedAddedProgramReferences: ['third-program'],
           expectedRemovedProgramReferences: ['second-program'],
         })
-        */
+
         await adminQuestions.clickOnProgramReferencesModal(questionName)
         await validateScreenshot(page, 'question-program-modal')
       })
     })
 
-<<<<<<< HEAD
     test('disabled programs', async ({page, adminQuestions, adminPrograms}) => {
-=======
-    test('disabled', async({
-      page,
-      adminQuestions,
-      adminPrograms,
-    }) => {
->>>>>>> 61117614
       await enableFeatureFlag(page, 'disabled_visibility_condition_enabled')
       const programName = 'Program name'
       const disabledProgramName = 'Disabled program name'
@@ -145,7 +132,6 @@
       await adminQuestions.addAddressQuestion({questionName})
 
       await test.step(`Create two programs and add ${questionName}`, async () => {
-<<<<<<< HEAD
         await adminPrograms.addProgram(programName)
         await adminPrograms.addProgramBlockUsingSpec(programName, 'block', [
           {
@@ -157,62 +143,22 @@
         await adminPrograms.addDisabledProgram(disabledProgramName)
         await adminPrograms.addProgramBlockUsingSpec(
           disabledProgramName,
-          'block',
-=======
-        // Add a reference to the question in the second block. We'll later assert
-        // that the links in the modal takes us to the correct block.
-        await adminPrograms.addProgram(programName)
-        // Add question to program
-        await adminPrograms.addProgramBlockUsingSpec(
-          programName,
-          'first block',
-          [
-            {
-              name: questionName,
-              isOptional: false,
-            },
-          ],
-        )
-
-        await adminPrograms.addProgram(
-          disabledProgramName, 
-          'program description',
-          'external link', 
-          ProgramVisibility.DISABLED,
-          'admin description'
-        )
-        // Add question to disabled program
-        await adminPrograms.addProgramBlockUsingSpec(
-          disabledProgramName,
-          'first block',
->>>>>>> 61117614
-          [
-            {
-              name: questionName,
-              isOptional: false,
-            },
-          ],
-        )
-<<<<<<< HEAD
-=======
-        await adminPrograms.editProgram(
-          disabledProgramName,
-          ProgramVisibility.DISABLED
-        )
->>>>>>> 61117614
+          'first block', [
+          {
+            name: questionName,
+            isOptional: false,
+          },
+        ])
       })
 
       await adminQuestions.gotoAdminQuestionsPage()
       await validateScreenshot(page, 'question-used-in-disabled-programs')
-<<<<<<< HEAD
       await adminQuestions.expectQuestionProgramReferencesText({
         questionName,
         expectedProgramReferencesText:
           'Added to 2 programs.\n\nAdded to 1 disabled program.',
         version: 'draft',
       })
-=======
->>>>>>> 61117614
     })
   },
 )