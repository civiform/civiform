--- conflicted
+++ resolved
@@ -121,11 +121,8 @@
       })
     })
 
-<<<<<<< HEAD
-    test('shows results for referencing disabled program', async ({
-=======
+
     test('shows results for referencing disabled programs listed separately from other programs', async ({
->>>>>>> 8c3c0458
       page,
       adminQuestions,
       adminPrograms,
