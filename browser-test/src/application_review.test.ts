import { startSession, loginAsAdmin, AdminQuestions, AdminPrograms, endSession, logout, loginAsGuest, ApplicantQuestions } from './support'

describe('normal application flow', () => {
  it('all major steps', async () => {
    const { browser, page } = await startSession()
    page.setDefaultTimeout(2000);

    await loginAsAdmin(page);
    const adminQuestions = new AdminQuestions(page);
    const adminPrograms = new AdminPrograms(page);

<<<<<<< HEAD
    await adminQuestions.addDropdownQuestion('ice cream', ['chocolate', 'banana', 'black raspberry'])
    await adminQuestions.addAddressQuestion('What is your address?')
    await adminQuestions.addNameQuestion('What is your name?')
    await adminQuestions.addNumberQuestion('Give me a number')
    await adminQuestions.addRadioButtonQuestion('Favorite tree?', ['oak', 'pine', 'sycamore'])
    await adminQuestions.addTextQuestion('What is your favorite color?')
=======
    await adminQuestions.addDropdownQuestion('ice-cream-q', ['chocolate', 'banana', 'black raspberry']);
    await adminQuestions.addCheckboxQuestion('favorite-trees-q', ['oak', 'maple', 'pine', 'cherry']);
    await adminQuestions.addAddressQuestion('address-q');
    await adminQuestions.addNameQuestion('name-q');
    await adminQuestions.addNumberQuestion('number-q');
    await adminQuestions.addTextQuestion('text-q');
>>>>>>> 21e874aa

    const programName = 'a shiny new program';
    await adminPrograms.addProgram(programName);
    await adminPrograms.editProgramBlock(programName, 'block description', ['address-q', 'name-q']);
    await adminPrograms.addProgramBlock(programName, 'another description', ['ice-cream-q', 'favorite-trees-q', 'number-q', 'text-q']);

    await adminPrograms.gotoAdminProgramsPage();
    await adminPrograms.expectDraftProgram(programName);

    await adminPrograms.publishProgram(programName);
    await adminPrograms.expectActiveProgram(programName);

    await adminQuestions.expectActiveQuestionExist('ice-cream-q');
    await adminQuestions.expectActiveQuestionExist('favorite-trees-q');
    await adminQuestions.expectActiveQuestionExist('address-q');
    await adminQuestions.expectActiveQuestionExist('name-q');
    await adminQuestions.expectActiveQuestionExist('number-q');
    await adminQuestions.expectActiveQuestionExist('text-q');

    await logout(page);
    await loginAsGuest(page);

    const applicantQuestions = new ApplicantQuestions(page);

    await applicantQuestions.applyProgram(programName);
    await applicantQuestions.answerAddressQuestion('1234 St', 'Sim', 'Ames', '54321');
    await applicantQuestions.answerNameQuestion('Queen', 'Hearts', 'of');
    await applicantQuestions.saveAndContinue();

    await applicantQuestions.answerDropdownQuestion('banana');
    await applicantQuestions.answerCheckboxQuestion(['cherry', 'pine']);
    await applicantQuestions.answerNumberQuestion('42');
    await applicantQuestions.answerTextQuestion('some text');
    await applicantQuestions.saveAndContinue();

    await logout(page);
    await loginAsAdmin(page);

    await adminPrograms.viewApplications(programName);
    await adminPrograms.viewApplicationForApplicant('<Anonymous Applicant>');
    await adminPrograms.expectApplicationAnswers('Block 1', 'address-q', '1234 St');
    await adminPrograms.expectApplicationAnswers('Block 1', 'name-q', 'Queen');
    await adminPrograms.expectApplicationAnswers('Block 2', 'ice-cream-q', 'banana');
    await adminPrograms.expectApplicationAnswers('Block 2', 'favorite-trees-q', '[pine, cherry]');
    await adminPrograms.expectApplicationAnswers('Block 2', 'number-q', '42');
    await adminPrograms.expectApplicationAnswers('Block 2', 'text-q', 'some text');
    await endSession(browser);
  })
})
<|MERGE_RESOLUTION|>--- conflicted
+++ resolved
@@ -1,75 +1,70 @@
-import { startSession, loginAsAdmin, AdminQuestions, AdminPrograms, endSession, logout, loginAsGuest, ApplicantQuestions } from './support'
-
-describe('normal application flow', () => {
-  it('all major steps', async () => {
-    const { browser, page } = await startSession()
-    page.setDefaultTimeout(2000);
-
-    await loginAsAdmin(page);
-    const adminQuestions = new AdminQuestions(page);
-    const adminPrograms = new AdminPrograms(page);
-
-<<<<<<< HEAD
-    await adminQuestions.addDropdownQuestion('ice cream', ['chocolate', 'banana', 'black raspberry'])
-    await adminQuestions.addAddressQuestion('What is your address?')
-    await adminQuestions.addNameQuestion('What is your name?')
-    await adminQuestions.addNumberQuestion('Give me a number')
-    await adminQuestions.addRadioButtonQuestion('Favorite tree?', ['oak', 'pine', 'sycamore'])
-    await adminQuestions.addTextQuestion('What is your favorite color?')
-=======
-    await adminQuestions.addDropdownQuestion('ice-cream-q', ['chocolate', 'banana', 'black raspberry']);
-    await adminQuestions.addCheckboxQuestion('favorite-trees-q', ['oak', 'maple', 'pine', 'cherry']);
-    await adminQuestions.addAddressQuestion('address-q');
-    await adminQuestions.addNameQuestion('name-q');
-    await adminQuestions.addNumberQuestion('number-q');
-    await adminQuestions.addTextQuestion('text-q');
->>>>>>> 21e874aa
-
-    const programName = 'a shiny new program';
-    await adminPrograms.addProgram(programName);
-    await adminPrograms.editProgramBlock(programName, 'block description', ['address-q', 'name-q']);
-    await adminPrograms.addProgramBlock(programName, 'another description', ['ice-cream-q', 'favorite-trees-q', 'number-q', 'text-q']);
-
-    await adminPrograms.gotoAdminProgramsPage();
-    await adminPrograms.expectDraftProgram(programName);
-
-    await adminPrograms.publishProgram(programName);
-    await adminPrograms.expectActiveProgram(programName);
-
-    await adminQuestions.expectActiveQuestionExist('ice-cream-q');
-    await adminQuestions.expectActiveQuestionExist('favorite-trees-q');
-    await adminQuestions.expectActiveQuestionExist('address-q');
-    await adminQuestions.expectActiveQuestionExist('name-q');
-    await adminQuestions.expectActiveQuestionExist('number-q');
-    await adminQuestions.expectActiveQuestionExist('text-q');
-
-    await logout(page);
-    await loginAsGuest(page);
-
-    const applicantQuestions = new ApplicantQuestions(page);
-
-    await applicantQuestions.applyProgram(programName);
-    await applicantQuestions.answerAddressQuestion('1234 St', 'Sim', 'Ames', '54321');
-    await applicantQuestions.answerNameQuestion('Queen', 'Hearts', 'of');
-    await applicantQuestions.saveAndContinue();
-
-    await applicantQuestions.answerDropdownQuestion('banana');
-    await applicantQuestions.answerCheckboxQuestion(['cherry', 'pine']);
-    await applicantQuestions.answerNumberQuestion('42');
-    await applicantQuestions.answerTextQuestion('some text');
-    await applicantQuestions.saveAndContinue();
-
-    await logout(page);
-    await loginAsAdmin(page);
-
-    await adminPrograms.viewApplications(programName);
-    await adminPrograms.viewApplicationForApplicant('<Anonymous Applicant>');
-    await adminPrograms.expectApplicationAnswers('Block 1', 'address-q', '1234 St');
-    await adminPrograms.expectApplicationAnswers('Block 1', 'name-q', 'Queen');
-    await adminPrograms.expectApplicationAnswers('Block 2', 'ice-cream-q', 'banana');
-    await adminPrograms.expectApplicationAnswers('Block 2', 'favorite-trees-q', '[pine, cherry]');
-    await adminPrograms.expectApplicationAnswers('Block 2', 'number-q', '42');
-    await adminPrograms.expectApplicationAnswers('Block 2', 'text-q', 'some text');
-    await endSession(browser);
-  })
-})
+import { startSession, loginAsAdmin, AdminQuestions, AdminPrograms, endSession, logout, loginAsGuest, ApplicantQuestions } from './support'
+
+describe('normal application flow', () => {
+  it('all major steps', async () => {
+    const { browser, page } = await startSession()
+    page.setDefaultTimeout(2000);
+
+    await loginAsAdmin(page);
+    const adminQuestions = new AdminQuestions(page);
+    const adminPrograms = new AdminPrograms(page);
+
+    await adminQuestions.addDropdownQuestion('ice-cream-q', ['chocolate', 'banana', 'black raspberry']);
+    await adminQuestions.addCheckboxQuestion('favorite-trees-q', ['oak', 'maple', 'pine', 'cherry']);
+    await adminQuestions.addAddressQuestion('address-q');
+    await adminQuestions.addNameQuestion('name-q');
+    await adminQuestions.addNumberQuestion('number-q');
+    await adminQuestions.addTextQuestion('text-q');
+    await adminQuestions.addRadioButtonQuestion('radio-q', ['one', 'two', 'three']);
+
+    const programName = 'a shiny new program';
+    await adminPrograms.addProgram(programName);
+    await adminPrograms.editProgramBlock(programName, 'block description', ['address-q', 'name-q', 'radio-q']);
+    await adminPrograms.addProgramBlock(programName, 'another description', ['ice-cream-q', 'favorite-trees-q', 'number-q', 'text-q']);
+
+    await adminPrograms.gotoAdminProgramsPage();
+    await adminPrograms.expectDraftProgram(programName);
+
+    await adminPrograms.publishProgram(programName);
+    await adminPrograms.expectActiveProgram(programName);
+
+    await adminQuestions.expectActiveQuestionExist('ice-cream-q');
+    await adminQuestions.expectActiveQuestionExist('favorite-trees-q');
+    await adminQuestions.expectActiveQuestionExist('address-q');
+    await adminQuestions.expectActiveQuestionExist('name-q');
+    await adminQuestions.expectActiveQuestionExist('number-q');
+    await adminQuestions.expectActiveQuestionExist('text-q');
+    await adminQuestions.expectActiveQuestionExist('radio-q');
+
+    await logout(page);
+    await loginAsGuest(page);
+
+    const applicantQuestions = new ApplicantQuestions(page);
+
+    await applicantQuestions.applyProgram(programName);
+    await applicantQuestions.answerAddressQuestion('1234 St', 'Sim', 'Ames', '54321');
+    await applicantQuestions.answerNameQuestion('Queen', 'Hearts', 'of');
+    await applicantQuestions.answerRadioButtonQuestion('two');
+    await applicantQuestions.saveAndContinue();
+
+    await applicantQuestions.answerDropdownQuestion('banana');
+    await applicantQuestions.answerCheckboxQuestion(['cherry', 'pine']);
+    await applicantQuestions.answerNumberQuestion('42');
+    await applicantQuestions.answerTextQuestion('some text');
+    await applicantQuestions.saveAndContinue();
+
+    await logout(page);
+    await loginAsAdmin(page);
+
+    await adminPrograms.viewApplications(programName);
+    await adminPrograms.viewApplicationForApplicant('<Anonymous Applicant>');
+    await adminPrograms.expectApplicationAnswers('Block 1', 'address-q', '1234 St');
+    await adminPrograms.expectApplicationAnswers('Block 1', 'name-q', 'Queen');
+    await adminPrograms.expectApplicationAnswers('Block 1', 'radio-q', 'two');
+    await adminPrograms.expectApplicationAnswers('Block 2', 'ice-cream-q', 'banana');
+    await adminPrograms.expectApplicationAnswers('Block 2', 'favorite-trees-q', '[pine, cherry]');
+    await adminPrograms.expectApplicationAnswers('Block 2', 'number-q', '42');
+    await adminPrograms.expectApplicationAnswers('Block 2', 'text-q', 'some text');
+    await endSession(browser);
+  })
+})