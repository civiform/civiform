--- conflicted
+++ resolved
@@ -6,12 +6,7 @@
   loginAsTestUser,
   logout,
   selectApplicantLanguage,
-<<<<<<< HEAD
-  ApplicantQuestions,
   testUserDisplayName,
-=======
-  userDisplayName,
->>>>>>> e9266ba1
 } from './support'
 
 describe('Program admin review of submitted applications', () => {
