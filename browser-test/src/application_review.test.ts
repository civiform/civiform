--- conflicted
+++ resolved
@@ -1,39 +1,32 @@
-import { startSession, loginAsAdmin, AdminQuestions, AdminPrograms, endSession } from './support'
-
-describe('normal application flow', () => {
-  // If this times out, a likely cause is the .click() calls in
-  // support/admin_programs, which are called out as being asserts.
-  jest.setTimeout(25000);
-  it('all major steps', async () => {
-    const { browser, page } = await startSession()
-
-    await loginAsAdmin(page)
-    const adminQuestions = new AdminQuestions(page);
-    const adminPrograms = new AdminPrograms(page);
-
-    await adminQuestions.addDropdownQuestion('ice cream', ['chocolate', 'banana', 'black raspberry'])
-<<<<<<< HEAD
-    await adminQuestions.addAddressQuestion('What is your address?')
-    await adminQuestions.addNameQuestion('What is your name?')
-    await adminQuestions.addNumberQuestion('Give me a number')
-    await adminQuestions.addRadioButtonQuestion('Favorite tree?', ['oak', 'pine', 'sycamore'])
-    await adminQuestions.addTextQuestion('What is your favorite color?')
-=======
-    await adminQuestions.addAddressQuestion('What is your address?');
-    await adminQuestions.addNameQuestion('What is your name?');
-    await adminQuestions.addNumberQuestion('Give me a number');
-    await adminQuestions.addTextQuestion('What is your favorite color?');
->>>>>>> 90eb0ba1
-
-    var tableInnerText = await page.innerText('table');
-    expect(tableInnerText).toContain('Edit Draft');
-
-    await adminPrograms.addProgram(['address', 'name'], 'program');
-
-    await page.click('text=Questions')
-    tableInnerText = await page.innerText('table');
-    expect(tableInnerText).toContain('New Version');
-
-    await endSession(browser);
-  })
-})
+import { startSession, loginAsAdmin, AdminQuestions, AdminPrograms, endSession } from './support'
+
+describe('normal application flow', () => {
+  // If this times out, a likely cause is the .click() calls in
+  // support/admin_programs, which are called out as being asserts.
+  jest.setTimeout(25000);
+  it('all major steps', async () => {
+    const { browser, page } = await startSession()
+
+    await loginAsAdmin(page)
+    const adminQuestions = new AdminQuestions(page);
+    const adminPrograms = new AdminPrograms(page);
+
+    await adminQuestions.addDropdownQuestion('ice cream', ['chocolate', 'banana', 'black raspberry'])
+    await adminQuestions.addAddressQuestion('What is your address?')
+    await adminQuestions.addNameQuestion('What is your name?')
+    await adminQuestions.addNumberQuestion('Give me a number')
+    await adminQuestions.addRadioButtonQuestion('Favorite tree?', ['oak', 'pine', 'sycamore'])
+    await adminQuestions.addTextQuestion('What is your favorite color?')
+
+    var tableInnerText = await page.innerText('table');
+    expect(tableInnerText).toContain('Edit Draft');
+
+    await adminPrograms.addProgram(['address', 'name'], 'program');
+
+    await page.click('text=Questions')
+    tableInnerText = await page.innerText('table');
+    expect(tableInnerText).toContain('New Version');
+
+    await endSession(browser);
+  })
+})