--- conflicted
+++ resolved
@@ -1,22 +1,18 @@
-import { startSession, loginAsAdmin, AdminQuestions, endSession } from './support'
-
-describe('normal application flow', () => {
-  it('all major steps', async () => {
-    const { browser, page } = await startSession()
-
-    await loginAsAdmin(page)
-    const adminQuestions = new AdminQuestions(page)
-
-<<<<<<< HEAD
-    await adminQuestions.addNameQuestion('What is your name?', 'applicant.name')
-    await adminQuestions.addDropdownQuestion('ice cream', ['chocolate', 'banana', 'black raspberry'])
-=======
-    await adminQuestions.addAddressQuestion('What is your address?')
-    await adminQuestions.addNameQuestion('What is your name?')
-    await adminQuestions.addNumberQuestion('Give me a number')
-    await adminQuestions.addTextQuestion('What is your favorite color?')
-
-    await endSession(browser)
->>>>>>> 9ae49fac
-  })
-})
+import { startSession, loginAsAdmin, AdminQuestions, endSession } from './support'
+
+describe('normal application flow', () => {
+  it('all major steps', async () => {
+    const { browser, page } = await startSession()
+
+    await loginAsAdmin(page)
+    const adminQuestions = new AdminQuestions(page)
+
+    await adminQuestions.addDropdownQuestion('ice cream', ['chocolate', 'banana', 'black raspberry'])
+    await adminQuestions.addAddressQuestion('What is your address?')
+    await adminQuestions.addNameQuestion('What is your name?')
+    await adminQuestions.addNumberQuestion('Give me a number')
+    await adminQuestions.addTextQuestion('What is your favorite color?')
+
+    await endSession(browser)
+  })
+})