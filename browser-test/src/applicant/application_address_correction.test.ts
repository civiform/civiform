--- conflicted
+++ resolved
@@ -656,16 +656,8 @@
         applicantQuestions,
       }) => {
         await test.step('Answer address question', async () => {
-<<<<<<< HEAD
-          await applicantQuestions.applyProgram(programName)
-          await applicantQuestions.clickReview(/* northStarEnabled= */ true)
-=======
-          await applicantQuestions.applyProgram(
-            programName,
-            /* northStarEnabled= */ true,
-          )
-          await applicantQuestions.clickReview()
->>>>>>> c4088634
+          await applicantQuestions.applyProgram(programName)
+          await applicantQuestions.clickReview()
           await applicantQuestions.editQuestionFromReviewPage(
             addressQuestionText,
             /* northStarEnabled= */ true,
@@ -691,16 +683,8 @@
         applicantQuestions,
       }) => {
         await test.step('Answer address question', async () => {
-<<<<<<< HEAD
-          await applicantQuestions.applyProgram(programName)
-          await applicantQuestions.clickReview(/* northStarEnabled= */ true)
-=======
-          await applicantQuestions.applyProgram(
-            programName,
-            /* northStarEnabled= */ true,
-          )
-          await applicantQuestions.clickReview()
->>>>>>> c4088634
+          await applicantQuestions.applyProgram(programName)
+          await applicantQuestions.clickReview()
           await applicantQuestions.editQuestionFromReviewPage(
             addressQuestionText,
             /* northStarEnabled= */ true,
@@ -725,16 +709,8 @@
         applicantQuestions,
       }) => {
         await test.step('Answer address question', async () => {
-<<<<<<< HEAD
-          await applicantQuestions.applyProgram(programName)
-          await applicantQuestions.clickReview(/* northStarEnabled= */ true)
-=======
-          await applicantQuestions.applyProgram(
-            programName,
-            /* northStarEnabled= */ true,
-          )
-          await applicantQuestions.clickReview()
->>>>>>> c4088634
+          await applicantQuestions.applyProgram(programName)
+          await applicantQuestions.clickReview()
 
           await applicantQuestions.editQuestionFromReviewPage(
             addressQuestionText,
@@ -776,16 +752,8 @@
         applicantQuestions,
       }) => {
         await test.step('Answer address question', async () => {
-<<<<<<< HEAD
-          await applicantQuestions.applyProgram(programName)
-          await applicantQuestions.clickReview(/* northStarEnabled= */ true)
-=======
-          await applicantQuestions.applyProgram(
-            programName,
-            /* northStarEnabled= */ true,
-          )
-          await applicantQuestions.clickReview()
->>>>>>> c4088634
+          await applicantQuestions.applyProgram(programName)
+          await applicantQuestions.clickReview()
 
           await applicantQuestions.editQuestionFromReviewPage(
             addressQuestionText,
@@ -826,16 +794,8 @@
         applicantQuestions,
       }) => {
         await test.step('Answer address question', async () => {
-<<<<<<< HEAD
-          await applicantQuestions.applyProgram(programName)
-          await applicantQuestions.clickReview(/* northStarEnabled= */ true)
-=======
-          await applicantQuestions.applyProgram(
-            programName,
-            /* northStarEnabled= */ true,
-          )
-          await applicantQuestions.clickReview()
->>>>>>> c4088634
+          await applicantQuestions.applyProgram(programName)
+          await applicantQuestions.clickReview()
 
           await applicantQuestions.editQuestionFromReviewPage(
             addressQuestionText,
@@ -874,16 +834,8 @@
         applicantQuestions,
       }) => {
         await test.step('Answer address question', async () => {
-<<<<<<< HEAD
-          await applicantQuestions.applyProgram(programName)
-          await applicantQuestions.clickReview(/* northStarEnabled= */ true)
-=======
-          await applicantQuestions.applyProgram(
-            programName,
-            /* northStarEnabled= */ true,
-          )
-          await applicantQuestions.clickReview()
->>>>>>> c4088634
+          await applicantQuestions.applyProgram(programName)
+          await applicantQuestions.clickReview()
           await applicantQuestions.editQuestionFromReviewPage(
             addressQuestionText,
             /* northStarEnabled= */ true,
@@ -919,16 +871,8 @@
         applicantQuestions,
       }) => {
         await test.step('Answer address question', async () => {
-<<<<<<< HEAD
-          await applicantQuestions.applyProgram(programName)
-          await applicantQuestions.clickReview(/* northStarEnabled= */ true)
-=======
-          await applicantQuestions.applyProgram(
-            programName,
-            /* northStarEnabled= */ true,
-          )
-          await applicantQuestions.clickReview()
->>>>>>> c4088634
+          await applicantQuestions.applyProgram(programName)
+          await applicantQuestions.clickReview()
           await applicantQuestions.editQuestionFromReviewPage(
             addressQuestionText,
             /* northStarEnabled= */ true,
@@ -953,13 +897,8 @@
         applicantQuestions,
       }) => {
         await test.step('Answer address question', async () => {
-<<<<<<< HEAD
-          await applicantQuestions.applyProgram(programName)
-          await applicantQuestions.clickReview(/* northStarEnabled= */ true)
-=======
-          await applicantQuestions.applyProgram(programName, true)
-          await applicantQuestions.clickReview()
->>>>>>> c4088634
+          await applicantQuestions.applyProgram(programName)
+          await applicantQuestions.clickReview()
           await applicantQuestions.editQuestionFromReviewPage(
             addressQuestionText,
             /* northStarEnabled= */ true,
@@ -985,16 +924,8 @@
         applicantQuestions,
       }) => {
         await test.step('Answer address question', async () => {
-<<<<<<< HEAD
-          await applicantQuestions.applyProgram(programName)
-          await applicantQuestions.clickReview(/* northStarEnabled= */ true)
-=======
-          await applicantQuestions.applyProgram(
-            programName,
-            /* northStarEnabled= */ true,
-          )
-          await applicantQuestions.clickReview()
->>>>>>> c4088634
+          await applicantQuestions.applyProgram(programName)
+          await applicantQuestions.clickReview()
           await applicantQuestions.editQuestionFromReviewPage(
             addressQuestionText,
             /* northStarEnabled= */ true,
@@ -1037,13 +968,8 @@
         applicantQuestions,
       }) => {
         await test.step('Answer address question', async () => {
-<<<<<<< HEAD
-          await applicantQuestions.applyProgram(programName)
-          await applicantQuestions.clickReview(/* northStarEnabled= */ true)
-=======
-          await applicantQuestions.applyProgram(programName, true)
-          await applicantQuestions.clickReview()
->>>>>>> c4088634
+          await applicantQuestions.applyProgram(programName)
+          await applicantQuestions.clickReview()
           await applicantQuestions.editQuestionFromReviewPage(
             addressQuestionText,
             /* northStarEnabled= */ true,
@@ -1083,16 +1009,8 @@
         applicantQuestions,
       }) => {
         await test.step('Answer address question', async () => {
-<<<<<<< HEAD
-          await applicantQuestions.applyProgram(programName)
-          await applicantQuestions.clickReview(/* northStarEnabled= */ true)
-=======
-          await applicantQuestions.applyProgram(
-            programName,
-            /* northStarEnabled= */ true,
-          )
-          await applicantQuestions.clickReview()
->>>>>>> c4088634
+          await applicantQuestions.applyProgram(programName)
+          await applicantQuestions.clickReview()
           await applicantQuestions.editQuestionFromReviewPage(
             addressQuestionText,
             /* northStarEnabled= */ true,
@@ -1132,16 +1050,8 @@
         applicantQuestions,
       }) => {
         await test.step('Answer address question', async () => {
-<<<<<<< HEAD
-          await applicantQuestions.applyProgram(programName)
-          await applicantQuestions.clickReview(/* northStarEnabled= */ true)
-=======
-          await applicantQuestions.applyProgram(
-            programName,
-            /* northStarEnabled= */ true,
-          )
-          await applicantQuestions.clickReview()
->>>>>>> c4088634
+          await applicantQuestions.applyProgram(programName)
+          await applicantQuestions.clickReview()
           await applicantQuestions.editQuestionFromReviewPage(
             addressQuestionText,
             /* northStarEnabled= */ true,
@@ -1178,16 +1088,8 @@
         applicantQuestions,
       }) => {
         await test.step('Answer address question', async () => {
-<<<<<<< HEAD
-          await applicantQuestions.applyProgram(programName)
-          await applicantQuestions.clickReview(/* northStarEnabled= */ true)
-=======
-          await applicantQuestions.applyProgram(
-            programName,
-            /* northStarEnabled= */ true,
-          )
-          await applicantQuestions.clickReview()
->>>>>>> c4088634
+          await applicantQuestions.applyProgram(programName)
+          await applicantQuestions.clickReview()
           await applicantQuestions.editQuestionFromReviewPage(
             addressQuestionText,
             /* northStarEnabled= */ true,
@@ -1212,16 +1114,8 @@
         applicantQuestions,
       }) => {
         await test.step('Answer address question', async () => {
-<<<<<<< HEAD
-          await applicantQuestions.applyProgram(programName)
-          await applicantQuestions.clickReview(/* northStarEnabled= */ true)
-=======
-          await applicantQuestions.applyProgram(
-            programName,
-            /* northStarEnabled= */ true,
-          )
-          await applicantQuestions.clickReview()
->>>>>>> c4088634
+          await applicantQuestions.applyProgram(programName)
+          await applicantQuestions.clickReview()
           await applicantQuestions.editQuestionFromReviewPage(
             addressQuestionText,
             /* northStarEnabled= */ true,
@@ -1246,16 +1140,8 @@
         applicantQuestions,
       }) => {
         await test.step('Answer address question', async () => {
-<<<<<<< HEAD
-          await applicantQuestions.applyProgram(programName)
-          await applicantQuestions.clickReview(/* northStarEnabled= */ true)
-=======
-          await applicantQuestions.applyProgram(
-            programName,
-            /* northStarEnabled= */ true,
-          )
-          await applicantQuestions.clickReview()
->>>>>>> c4088634
+          await applicantQuestions.applyProgram(programName)
+          await applicantQuestions.clickReview()
           await applicantQuestions.editQuestionFromReviewPage(
             addressQuestionText,
             /* northStarEnabled= */ true,
@@ -1293,16 +1179,8 @@
         applicantQuestions,
       }) => {
         await test.step('Answer address question', async () => {
-<<<<<<< HEAD
-          await applicantQuestions.applyProgram(programName)
-          await applicantQuestions.clickReview(/* northStarEnabled= */ true)
-=======
-          await applicantQuestions.applyProgram(
-            programName,
-            /* northStarEnabled= */ true,
-          )
-          await applicantQuestions.clickReview()
->>>>>>> c4088634
+          await applicantQuestions.applyProgram(programName)
+          await applicantQuestions.clickReview()
           await applicantQuestions.editQuestionFromReviewPage(
             addressQuestionText,
             /* northStarEnabled= */ true,
@@ -1342,16 +1220,8 @@
         applicantQuestions,
       }) => {
         await test.step('Answer address question', async () => {
-<<<<<<< HEAD
-          await applicantQuestions.applyProgram(programName)
-          await applicantQuestions.clickReview(/* northStarEnabled= */ true)
-=======
-          await applicantQuestions.applyProgram(
-            programName,
-            /* northStarEnabled= */ true,
-          )
-          await applicantQuestions.clickReview()
->>>>>>> c4088634
+          await applicantQuestions.applyProgram(programName)
+          await applicantQuestions.clickReview()
           await applicantQuestions.editQuestionFromReviewPage(
             addressQuestionText,
             /* northStarEnabled= */ true,
@@ -1388,16 +1258,8 @@
         applicantQuestions,
       }) => {
         await test.step('Answer address question', async () => {
-<<<<<<< HEAD
-          await applicantQuestions.applyProgram(programName)
-          await applicantQuestions.clickReview(/* northStarEnabled= */ true)
-=======
-          await applicantQuestions.applyProgram(
-            programName,
-            /* northStarEnabled= */ true,
-          )
-          await applicantQuestions.clickReview()
->>>>>>> c4088634
+          await applicantQuestions.applyProgram(programName)
+          await applicantQuestions.clickReview()
           await applicantQuestions.editQuestionFromReviewPage(
             addressQuestionText,
             /* northStarEnabled= */ true,
@@ -1433,16 +1295,8 @@
         applicantQuestions,
       }) => {
         await test.step('Answer address question', async () => {
-<<<<<<< HEAD
-          await applicantQuestions.applyProgram(programName)
-          await applicantQuestions.clickReview(/* northStarEnabled= */ true)
-=======
-          await applicantQuestions.applyProgram(
-            programName,
-            /* northStarEnabled= */ true,
-          )
-          await applicantQuestions.clickReview()
->>>>>>> c4088634
+          await applicantQuestions.applyProgram(programName)
+          await applicantQuestions.clickReview()
           await applicantQuestions.editQuestionFromReviewPage(
             addressQuestionText,
             /* northStarEnabled= */ true,
@@ -1472,16 +1326,8 @@
         applicantQuestions,
       }) => {
         await test.step('Answer address question', async () => {
-<<<<<<< HEAD
-          await applicantQuestions.applyProgram(programName)
-          await applicantQuestions.clickReview(/* northStarEnabled= */ true)
-=======
-          await applicantQuestions.applyProgram(
-            programName,
-            /* northStarEnabled= */ true,
-          )
-          await applicantQuestions.clickReview()
->>>>>>> c4088634
+          await applicantQuestions.applyProgram(programName)
+          await applicantQuestions.clickReview()
           await applicantQuestions.editQuestionFromReviewPage(
             addressQuestionText,
             /* northStarEnabled= */ true,
