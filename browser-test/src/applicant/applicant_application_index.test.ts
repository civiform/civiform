import {test, expect} from '../support/civiform_fixtures'
import {
  ApplicantQuestions,
  AdminPrograms,
  enableFeatureFlag,
  loginAsAdmin,
  loginAsProgramAdmin,
  loginAsTestUser,
  logout,
  testUserDisplayName,
  validateAccessibility,
  validateScreenshot,
  seedProgramsAndCategories,
  selectApplicantLanguage,
  normalizeElements,
} from '../support'
import {Page} from 'playwright'
import {ProgramVisibility} from '../support/admin_programs'
import {BASE_URL} from '../support/config'

test.describe('applicant program index page', () => {
  const primaryProgramName = 'Application index primary program'
  const otherProgramName = 'Application index other program'

  const firstQuestionText = 'This is the first question'
  const secondQuestionText = 'This is the second question'

  test.beforeEach(async ({page, adminPrograms, adminQuestions}) => {
    await loginAsAdmin(page)

    // Create a program with two questions on separate blocks so that an applicant can partially
    // complete an application.
    await adminPrograms.addProgram(primaryProgramName)
    await adminQuestions.addTextQuestion({
      questionName: 'first-q',
      questionText: firstQuestionText,
    })
    await adminQuestions.addTextQuestion({
      questionName: 'second-q',
      questionText: secondQuestionText,
    })
    // Primary program's screen 1 has 0 questions, so the 'first block' is actually screen 2
    await adminPrograms.addProgramBlock(primaryProgramName, 'first block', [
      'first-q',
    ])
    // The 'second block' is actually screen 3
    await adminPrograms.addProgramBlock(primaryProgramName, 'second block', [
      'second-q',
    ])

    await adminPrograms.addProgram(otherProgramName)
    await adminPrograms.addProgramBlock(otherProgramName, 'first block', [
      'first-q',
    ])

    await adminPrograms.publishAllDrafts()
    await logout(page)
  })

  test('shows value of APPLICANT_PORTAL_NAME in welcome text', async ({
    page,
    adminSettings,
  }) => {
    await loginAsAdmin(page)
    await adminSettings.gotoAdminSettings()
    await adminSettings.setStringSetting(
      'APPLICANT_PORTAL_NAME',
      'Awesome Sauce',
    )
    await adminSettings.expectStringSetting(
      'APPLICANT_PORTAL_NAME',
      'Awesome Sauce',
    )
    await adminSettings.saveChanges()
    await logout(page)

    expect(
      await page
        .getByText(/Log in to your (\w|\s)+ account or create/)
        .textContent(),
    ).toContain('Awesome Sauce')
  })

  test('shows log in button for guest users', async ({
    page,
    applicantQuestions,
  }) => {
    await validateAccessibility(page)

    // We cannot check that the login/create account buttons redirect the user to a particular
    // URL because it varies between environments, so just check for their existence.
    expect(await page.textContent('#login-button')).toContain('Log in')
    expect(await page.textContent('#create-account')).toContain(
      'Create account',
    )
    await applicantQuestions.gotoApplicantHomePage()
  })

  test('does not show "End session" and "You\'re a guest user" when first arriving at the page', async ({
    page,
  }) => {
    expect(await page.textContent('html')).not.toContain('End session')
    expect(await page.textContent('html')).not.toContain("You're a guest user")
  })

  test('does not show "End session" and "You\'re a guest user" after choosing a different language', async ({
    page,
    applicantQuestions,
  }) => {
    await applicantQuestions.gotoApplicantHomePage()
    await selectApplicantLanguage(page, 'Español')
    expect(await page.textContent('html')).not.toContain('End session')
    expect(await page.textContent('html')).not.toContain("You're a guest user")
  })

  test('does not redirect to /callback when navigating to paths that do not require a profile', async ({
    page,
    context,
  }) => {
    let redirectedToCallback = false

    page.on('response', (response) => {
      if (response.url().includes('/callback?client_name=GuestClient')) {
        redirectedToCallback = true
      }
    })

    // Ensure we clear out any potential active session to verify that going
    // to / does not redirect to /callback.
    const PATHS = ['/', '/programs', '/applicants/programs']
    for (const path of PATHS) {
      await test.step(`Testing ${path}`, async () => {
        redirectedToCallback = false
        await context.clearCookies()
        await page.goto(BASE_URL + path)
        await page.waitForLoadState('networkidle')
        expect(redirectedToCallback).toBe(false)
      })
    }
  })

  test('shows login prompt for guest users when they click apply', async ({
    page,
  }) => {
    await validateAccessibility(page)

    // Click Apply on the primary program. This should show the login prompt modal.
    await page.click(
      `.cf-application-card:has-text("${primaryProgramName}") .cf-apply-button`,
    )
    expect(await page.textContent('html')).toContain(
      'Create an account or sign in',
    )
    await validateScreenshot(
      page,
      'apply-program-login-prompt',
      /* fullPage= */ false,
    )

    // Close the modal and click Apply again. This time, we should not see the login prompt modal.
    await page.click(`.cf-modal .cf-modal-close`)
    await page.click(
      `.cf-application-card:has-text("${primaryProgramName}") .cf-apply-button`,
    )
    expect(await page.textContent('html')).not.toContain(
      'Create an account or sign in',
    )

    // End guest session and start a new one. Login prompt should show this time upon clicking Apply.
    await logout(page)
    await page.click(
      `.cf-application-card:has-text("${primaryProgramName}") .cf-apply-button`,
    )
    expect(await page.textContent('html')).toContain(
      'Create an account or sign in',
    )
  })

  test('categorizes programs for draft and applied applications', async ({
    page,
    applicantQuestions,
  }) => {
    await loginAsTestUser(page)
    // Navigate to the applicant's program index and validate that both programs appear in the
    // "Not started" section.
    await applicantQuestions.expectPrograms({
      wantNotStartedPrograms: [primaryProgramName, otherProgramName],
      wantInProgressPrograms: [],
      wantSubmittedPrograms: [],
    })

    // Fill out first application block and confirm that the program appears in the "In progress"
    // section.
    await applicantQuestions.applyProgram(primaryProgramName)
    await applicantQuestions.answerTextQuestion('first answer')
    await applicantQuestions.clickNext()
    await applicantQuestions.gotoApplicantHomePage()
    await applicantQuestions.expectPrograms({
      wantNotStartedPrograms: [otherProgramName],
      wantInProgressPrograms: [primaryProgramName],
      wantSubmittedPrograms: [],
    })

    // Finish the application and confirm that the program appears in the "Submitted" section.
    await applicantQuestions.applyProgram(primaryProgramName)
    await applicantQuestions.answerTextQuestion('second answer')
    await applicantQuestions.clickNext()
    await applicantQuestions.submitFromReviewPage()
    await applicantQuestions.returnToProgramsFromSubmissionPage()
    await applicantQuestions.expectPrograms({
      wantNotStartedPrograms: [otherProgramName],
      wantInProgressPrograms: [],
      wantSubmittedPrograms: [primaryProgramName],
    })

    // Logout, then login as guest and confirm that everything appears unsubmitted (https://github.com/civiform/civiform/pull/3487).
    await logout(page)
    await applicantQuestions.expectPrograms({
      wantNotStartedPrograms: [otherProgramName, primaryProgramName],
      wantInProgressPrograms: [],
      wantSubmittedPrograms: [],
    })
  })

  test('Do not show program details anchor if no external link is present', async ({
    page,
    adminPrograms,
  }) => {
    const programWithoutExternalLink = 'No Link Program'
    const programWithLink = 'Program With Link'

    await loginAsAdmin(page)

    await test.step('Create a new program without an external link', async () => {
      await adminPrograms.addProgram(
        programWithoutExternalLink,
        'program description',
        'short program description',
        '' /* no external link */,
      )
    })

    await test.step('Create a new program with an external link', async () => {
      await adminPrograms.addProgram(
        programWithLink,
        'program description',
        'short program description',
        'https://www.civiform.us',
      )
    })

    await adminPrograms.publishAllDrafts()
    await logout(page)

    await test.step('Assert that program details button is hidden', async () => {
      const cardWithoutLink = page.locator('.cf-application-card', {
        has: page.getByText(programWithoutExternalLink),
      })
      await expect(cardWithoutLink.getByText('Program details')).toBeHidden()
    })

    await test.step('Assert that program details button is present for card with link', async () => {
      const cardWithLink = page.locator('.cf-application-card', {
        has: page.getByText(programWithLink),
      })
      await expect(cardWithLink.getByText('Program details')).toBeVisible()
    })

    await validateScreenshot(page, 'program-details-visibility')
  })

  test('common intake form not present', async ({page}) => {
    await validateScreenshot(page, 'common-intake-form-not-set')
    await validateAccessibility(page)
  })

  test.describe('common intake form present', () => {
    const commonIntakeFormProgramName = 'Benefits finder'

    test.beforeEach(async ({page, adminPrograms}) => {
      await loginAsAdmin(page)
      await adminPrograms.addProgram(
        commonIntakeFormProgramName,
        'program description',
        'short program description',
        'https://usa.gov',
        ProgramVisibility.PUBLIC,
        'admin description',
        /* isCommonIntake= */ true,
      )
      await adminPrograms.publishAllDrafts()
      await logout(page)
    })

    test('shows common intake form', async ({page, applicantQuestions}) => {
      await applicantQuestions.applyProgram(primaryProgramName)
      await applicantQuestions.answerTextQuestion('first answer')
      await applicantQuestions.clickNext()
      await applicantQuestions.gotoApplicantHomePage()

      await validateScreenshot(page, 'common-intake-form-sections')
      await applicantQuestions.expectPrograms({
        wantNotStartedPrograms: [otherProgramName],
        wantInProgressPrograms: [primaryProgramName],
        wantSubmittedPrograms: [],
      })
      await applicantQuestions.expectCommonIntakeForm(
        commonIntakeFormProgramName,
      )
      await validateAccessibility(page)
    })

    test('shows a different title for the common intake form', async ({
      page,
      applicantQuestions,
    }) => {
      await applicantQuestions.clickApplyProgramButton(primaryProgramName)
      expect(await page.innerText('h2')).toContain(
        'Program application summary',
      )

      await applicantQuestions.gotoApplicantHomePage()
      await applicantQuestions.clickApplyProgramButton('Benefits finder')
      expect(await page.innerText('h2')).toContain(
        'Benefits pre-screener summary',
      )
    })
  })

  test('shows previously answered on text for questions that had been answered', async ({
    page,
    applicantQuestions,
  }) => {
    // Fill out application with one question and confirm it shows previously answered at the end.
    await applicantQuestions.applyProgram(otherProgramName)
    await applicantQuestions.answerTextQuestion('first answer')
    await applicantQuestions.clickNext()
    await applicantQuestions.validatePreviouslyAnsweredText(firstQuestionText)
    await applicantQuestions.submitFromReviewPage()
    await applicantQuestions.returnToProgramsFromSubmissionPage()
    await applicantQuestions.expectPrograms({
      wantNotStartedPrograms: [primaryProgramName],
      wantInProgressPrograms: [],
      wantSubmittedPrograms: [otherProgramName],
    })

    // Check that the question repeated in the program with two questions shows previously answered.
    await applicantQuestions.clickApplyProgramButton(primaryProgramName)
    await applicantQuestions.validatePreviouslyAnsweredText(firstQuestionText)
    await applicantQuestions.validateNoPreviouslyAnsweredText(
      secondQuestionText,
    )
    await validateScreenshot(page, 'question-shows-previously-answered')

    // Fill out second question.
    await applicantQuestions.clickContinue()
    await applicantQuestions.answerTextQuestion('second answer')
    await applicantQuestions.clickNext()
    await applicantQuestions.submitFromReviewPage()

    // Check that the original program shows previously answered.
    await applicantQuestions.returnToProgramsFromSubmissionPage()
    await applicantQuestions.clickApplyProgramButton(otherProgramName)
    await applicantQuestions.validatePreviouslyAnsweredText(firstQuestionText)
    await applicantQuestions.clickSubmit()

    // Change first response on second program.
    await applicantQuestions.returnToProgramsFromSubmissionPage()
    await applicantQuestions.clickApplyProgramButton(primaryProgramName)
    await applicantQuestions.clickEdit()
    await applicantQuestions.answerTextQuestion('first answer 2')
    await applicantQuestions.clickNext()
    await applicantQuestions.submitFromReviewPage()

    // Check that the other program shows the previously answered text too.
    await applicantQuestions.returnToProgramsFromSubmissionPage()
    await applicantQuestions.clickApplyProgramButton(otherProgramName)
    await applicantQuestions.validatePreviouslyAnsweredText(firstQuestionText)
    await validateScreenshot(page, 'other-program-shows-previously-answered')
  })

  test.describe('applicant program index page with program filtering', () => {
    test.beforeEach(async ({page, adminPrograms}) => {
      await enableFeatureFlag(page, 'program_filtering_enabled')

      await test.step('seed categories', async () => {
        await seedProgramsAndCategories(page)
        await page.goto('/')
      })

      await test.step('go to program edit form and add categories to primary program', async () => {
        await loginAsAdmin(page)
        await adminPrograms.gotoViewActiveProgramPageAndStartEditing(
          primaryProgramName,
        )
        await page.getByRole('button', {name: 'Edit program details'}).click()
        await page.getByText('Education').check()
        await page.getByText('Healthcare').check()
        await adminPrograms.submitProgramDetailsEdits()
      })

      await test.step('add different categories to other program', async () => {
        await adminPrograms.gotoViewActiveProgramPageAndStartEditing(
          otherProgramName,
        )
        await page.getByRole('button', {name: 'Edit program details'}).click()
        await page.getByText('General').check()
        await page.getByText('Utilities').check()
        await adminPrograms.submitProgramDetailsEdits()
      })
    })

    test('shows category filter chips', async ({
      page,
      adminPrograms,
      applicantQuestions,
    }) => {
      await test.step('check that filter chips do not appear on homepage while categories on draft programs only', async () => {
        await logout(page)
        await expect(
          page.getByRole('checkbox', {name: 'Education'}),
        ).toBeHidden()
        await expect(
          page.getByRole('checkbox', {name: 'Healthcare'}),
        ).toBeHidden()
        await expect(page.getByRole('checkbox', {name: 'General'})).toBeHidden()
        await expect(
          page.getByRole('checkbox', {name: 'Utilities'}),
        ).toBeHidden()
      })

      await test.step('publish programs with categories', async () => {
        await loginAsAdmin(page)
        await adminPrograms.publishAllDrafts()
        await logout(page)
      })

      const filterChips = page.locator('#category-filter-form')

      await test.step('check that filter chips appear on homepage', async () => {
        await expect(filterChips.getByText('Education')).toBeVisible()
        await expect(filterChips.getByText('Healthcare')).toBeVisible()
        await expect(filterChips.getByText('General')).toBeVisible()
        await expect(filterChips.getByText('Utilities')).toBeVisible()
      })

      await test.step('select some filter chips, ensure a guest account has not been created and url does not have applicant id, then take screenshot', async () => {
        await filterChips.getByText('Education').check()
        await filterChips.getByText('General').check()
        expect(await page.textContent('html')).not.toContain('End session')
        expect(await page.textContent('html')).not.toContain(
          "You're a guest user",
        )
        // Check that the URL does not have an applicant ID
        expect(page.url()).toContain('/applicants/programs')

        await validateScreenshot(
          page.locator('#main-content'),
          'category-filter-chips',
        )
      })

      await test.step('start applying to a program', async () => {
        await applicantQuestions.applyProgram(primaryProgramName)
        await applicantQuestions.answerTextQuestion('first answer')
        await applicantQuestions.clickNext()
        await applicantQuestions.gotoApplicantHomePage()
      })

      await test.step('check that categories only on started program are removed from filters', async () => {
        await expect(filterChips.getByText('Education')).toBeHidden()
        await expect(filterChips.getByText('Healthcare')).toBeHidden()
        await expect(filterChips.getByText('General')).toBeVisible()
        await expect(filterChips.getByText('Utilities')).toBeVisible()
      })

      await validateAccessibility(page)
    })

    test('with program filters enabled, categorizes programs correctly', async ({
      page,
      adminPrograms,
      applicantQuestions,
    }) => {
      await test.step('publish programs with categories', async () => {
        await adminPrograms.publishAllDrafts()
      })

      await test.step('Navigate to program index and validate that all programs appear in Programs and Services', async () => {
        await logout(page)
        await loginAsTestUser(page)
        await applicantQuestions.expectProgramsWithFilteringEnabled({
          expectedProgramsInMyApplicationsSection: [],
          expectedProgramsInProgramsAndServicesSection: [
            primaryProgramName,
            otherProgramName,
            'Minimal Sample Program',
            'Comprehensive Sample Program',
          ],
          expectedProgramsInRecommendedSection: [],
          expectedProgramsInOtherProgramsSection: [],
        })

        // Check the program count in the section heading
        await expect(
          page.getByRole('heading', {name: 'Programs and services (4)'}),
        ).toBeVisible()
      })

      await test.step('Fill out first application block and confirm that the program appears in the "My Applications" section', async () => {
        await applicantQuestions.applyProgram(primaryProgramName)
        await applicantQuestions.answerTextQuestion('first answer')
        await applicantQuestions.clickNext()
        await applicantQuestions.gotoApplicantHomePage()
        await applicantQuestions.expectProgramsWithFilteringEnabled({
          expectedProgramsInMyApplicationsSection: [primaryProgramName],
          expectedProgramsInProgramsAndServicesSection: [
            otherProgramName,
            'Minimal Sample Program',
            'Comprehensive Sample Program',
          ],
          expectedProgramsInRecommendedSection: [],
          expectedProgramsInOtherProgramsSection: [],
        })
      })

      await test.step('Finish the application and confirm that the program appears in the "My applications" section', async () => {
        await applicantQuestions.applyProgram(primaryProgramName)
        await applicantQuestions.answerTextQuestion('second answer')
        await applicantQuestions.clickNext()
        await applicantQuestions.submitFromReviewPage()
        await applicantQuestions.returnToProgramsFromSubmissionPage()
        await applicantQuestions.expectProgramsWithFilteringEnabled({
          expectedProgramsInMyApplicationsSection: [primaryProgramName],
          expectedProgramsInProgramsAndServicesSection: [
            otherProgramName,
            'Minimal Sample Program',
            'Comprehensive Sample Program',
          ],
          expectedProgramsInRecommendedSection: [],
          expectedProgramsInOtherProgramsSection: [],
        })
      })

      await test.step('Click on a filter and see the Recommended and Other programs sections', async () => {
        await page.locator('#category-filter-form').getByText('General').check()
        await applicantQuestions.expectProgramsWithFilteringEnabled(
          {
            expectedProgramsInMyApplicationsSection: [primaryProgramName],
            expectedProgramsInProgramsAndServicesSection: [],
            expectedProgramsInRecommendedSection: [otherProgramName],
            expectedProgramsInOtherProgramsSection: [
              'Minimal Sample Program',
              'Comprehensive Sample Program',
            ],
          },
          true,
        )
        // Check the program count in the section headings
        await expect(
          page.getByRole('heading', {
            name: 'Programs based on your selections (1)',
          }),
        ).toBeVisible()
        await expect(
          page.getByRole('heading', {name: 'Other programs and services (2)'}),
        ).toBeVisible()
      })

      await validateAccessibility(page)

      await validateScreenshot(
        page.locator('#main-content'),
        'homepage-programs-filtered',
      )

      await test.step('Logout, then login as guest and confirm that everything appears unsubmitted', async () => {
        await logout(page)
        await applicantQuestions.expectProgramsWithFilteringEnabled({
          expectedProgramsInMyApplicationsSection: [],
          expectedProgramsInProgramsAndServicesSection: [
            primaryProgramName,
            otherProgramName,
            'Minimal Sample Program',
            'Comprehensive Sample Program',
          ],
          expectedProgramsInRecommendedSection: [],
          expectedProgramsInOtherProgramsSection: [],
        })
      })
    })
  })

  test.describe(
    'applicant program index page with northstar UI',
    {tag: ['@northstar']},
    () => {
      test.beforeEach(async ({page}) => {
        await enableFeatureFlag(page, 'north_star_applicant_ui')
      })

      test('validate initial page load as guest user', async ({
        page,
        applicantQuestions,
      }) => {
        await validateScreenshot(
          page,
          'program-index-page-initial-load-northstar',
        )
        await applicantQuestions.expectTitle(page, 'Find programs')
      })

      test('validate accessibility', async ({page}) => {
        await validateAccessibility(page)
      })

      test('shows log in button for guest users', async ({page}) => {
        // We cannot check that the login button redirects the user to a particular
        // URL because it varies between environments, so just check for their existence.
        await expect(page.getByRole('link', {name: 'Log in'})).toBeVisible()
      })

      test('categorizes programs for draft and applied applications as guest user', async ({
        applicantQuestions,
        page,
      }) => {
        await loginAsTestUser(page)

        await test.step('Programs start in Programs and Services section', async () => {
          await applicantQuestions.expectProgramsWithFilteringEnabled(
            {
              expectedProgramsInMyApplicationsSection: [],
              expectedProgramsInProgramsAndServicesSection: [
                primaryProgramName,
                otherProgramName,
              ],
              expectedProgramsInRecommendedSection: [],
              expectedProgramsInOtherProgramsSection: [],
            },
            /* filtersOn= */ false,
            /* northStarEnabled= */ true,
          )
        })

        await test.step('Fill out part of the primary program application', async () => {
          await applicantQuestions.applyProgram(
            primaryProgramName,
            /* northStarEnabled= */ true,
          )

          // Screen 1 has no questions, so expect to navigate directly to screen 2
          await expect(page.getByText('Screen 2')).toBeVisible()
          await applicantQuestions.answerTextQuestion('first answer')
          await applicantQuestions.clickContinue()
          await applicantQuestions.gotoApplicantHomePage()
        })
        await test.step('Expect primary program application is in "My applications" section', async () => {
          await applicantQuestions.expectProgramsWithFilteringEnabled(
            {
              expectedProgramsInMyApplicationsSection: [primaryProgramName],
              expectedProgramsInProgramsAndServicesSection: [otherProgramName],
              expectedProgramsInRecommendedSection: [],
              expectedProgramsInOtherProgramsSection: [],
            },
            /* filtersOn= */ false,
            /* northStarEnabled= */ true,
          )
          await expect(page.getByText('Not yet submitted')).toBeVisible()
        })

        await test.step('Finish the primary program application', async () => {
          await applicantQuestions.applyProgram(
            primaryProgramName,
            /* northStarEnabled= */ true,
            /* showProgramOverviewPage= */ false,
          )
          // Expect clicking 'Continue' navigates to the next incomplete block. In this case, it is screen 3
          await expect(page.getByText('Screen 3')).toBeVisible()
          await applicantQuestions.answerTextQuestion('second answer')
          await applicantQuestions.clickContinue()
          await applicantQuestions.clickSubmitApplication()
          await applicantQuestions.returnToProgramsFromSubmissionPage(
            /* northStarEnabled= */ true,
          )
        })
        await test.step('Expect primary program application is still in "My applications" section', async () => {
          await applicantQuestions.expectProgramsWithFilteringEnabled(
            {
              expectedProgramsInMyApplicationsSection: [primaryProgramName],
              expectedProgramsInProgramsAndServicesSection: [otherProgramName],
              expectedProgramsInRecommendedSection: [],
              expectedProgramsInOtherProgramsSection: [],
            },
            /* filtersOn= */ false,
            /* northStarEnabled= */ true,
          )

          await validateScreenshot(
            page,
            'program-index-page-submitted-northstar',
          )
<<<<<<< HEAD
          await expect(page.getByText('Submitted on')).toBeVisible()
=======
          await normalizeElements(page)
          await expect(page.getByText('Submitted on 1/1/30')).toBeVisible()
>>>>>>> fdeaba94
        })

        await test.step('Expect editing submitted application takes user to review page', async () => {
          await applicantQuestions.applyProgram(
            primaryProgramName,
            /* northStarEnabled= */ true,
            /* showProgramOverviewPage= */ false,
          )

          await expect(page.getByText('Review and submit')).toBeVisible()
        })

        await test.step('Create new draft of application and expect submitted tag to still be shown on homepage', async () => {
          await applicantQuestions.clickEdit()
          // Clicking "Continue" creates a new empty draft of the application
          await applicantQuestions.clickContinue()
          await applicantQuestions.clickSubmitApplication()
          // Click "Exit application" on the "No changes to save" modal
          await applicantQuestions.clickExitApplication()

          await expect(page.getByText('Submitted on')).toBeVisible()
        })

        await test.step('When logged out, everything appears unsubmitted (https://github.com/civiform/civiform/pull/3487)', async () => {
          await logout(page, false)

          await applicantQuestions.expectProgramsWithFilteringEnabled(
            {
              expectedProgramsInMyApplicationsSection: [],
              expectedProgramsInProgramsAndServicesSection: [
                primaryProgramName,
                otherProgramName,
              ],
              expectedProgramsInRecommendedSection: [],
              expectedProgramsInOtherProgramsSection: [],
            },
            /* filtersOn= */ false,
            /* northStarEnabled= */ true,
          )
        })
      })

      test.describe('program filtering', () => {
        test.beforeEach(async ({page, adminPrograms}) => {
          await enableFeatureFlag(page, 'program_filtering_enabled')

          await test.step('seed categories', async () => {
            await seedProgramsAndCategories(page)
            await page.goto('/')
          })

          await test.step('go to program edit form and add categories to primary program', async () => {
            await loginAsAdmin(page)
            await adminPrograms.gotoViewActiveProgramPageAndStartEditing(
              primaryProgramName,
            )
            await page
              .getByRole('button', {name: 'Edit program details'})
              .click()
            await page.getByText('Education').check()
            await page.getByText('Healthcare').check()
            await adminPrograms.submitProgramDetailsEdits()
          })

          await test.step('add different categories to other program', async () => {
            await adminPrograms.gotoViewActiveProgramPageAndStartEditing(
              otherProgramName,
            )
            await page
              .getByRole('button', {name: 'Edit program details'})
              .click()
            await page.getByText('General').check()
            await page.getByText('Utilities').check()
            await adminPrograms.submitProgramDetailsEdits()
          })
        })

        test('Displays category tags on program cards', async ({
          page,
          adminPrograms,
        }) => {
          await test.step('publish programs with categories', async () => {
            await adminPrograms.publishAllDrafts()
          })

          await test.step('Navigate to homepage and check that cards in Programs and Services section have categories', async () => {
            await logout(page)
            await loginAsTestUser(page)
            const primaryProgramCard = page.locator('.cf-application-card', {
              has: page.getByText(primaryProgramName),
            })
            await expect(
              primaryProgramCard.getByText('Education'),
            ).toBeVisible()
            await expect(
              primaryProgramCard.getByText('Healthcare'),
            ).toBeVisible()
            await expect(primaryProgramCard.getByText('General')).toBeHidden()
          })
        })

        test('shows category filter chips', async ({
          page,
          adminPrograms,
          applicantQuestions,
        }) => {
          await test.step('check that filter chips do not appear on homepage while categories on draft programs only', async () => {
            await logout(page)
            await expect(
              page.getByRole('checkbox', {name: 'Education'}),
            ).toBeHidden()
            await expect(
              page.getByRole('checkbox', {name: 'Healthcare'}),
            ).toBeHidden()
            await expect(
              page.getByRole('checkbox', {name: 'General'}),
            ).toBeHidden()
            await expect(
              page.getByRole('checkbox', {name: 'Utilities'}),
            ).toBeHidden()
          })

          await test.step('publish programs with categories', async () => {
            await loginAsAdmin(page)
            await adminPrograms.publishAllDrafts()
            await logout(page)
          })

          const filterChips = page.locator('#ns-category-filter-form')

          await test.step('check that filter chips appear on homepage', async () => {
            await expect(filterChips.getByText('Education')).toBeVisible()
            await expect(filterChips.getByText('Healthcare')).toBeVisible()
            await expect(filterChips.getByText('General')).toBeVisible()
            await expect(filterChips.getByText('Utilities')).toBeVisible()
          })

          await test.step('start applying to a program', async () => {
            await applicantQuestions.applyProgram(
              primaryProgramName,
              /* northStarEnabled= */ true,
            )

            await applicantQuestions.clickContinue()
            await applicantQuestions.gotoApplicantHomePage()
          })

          await test.step('check that categories only on started program are removed from filters', async () => {
            await expect(filterChips.getByText('Education')).toBeHidden()
            await expect(filterChips.getByText('Healthcare')).toBeHidden()
            await expect(filterChips.getByText('General')).toBeVisible()
            await expect(filterChips.getByText('Utilities')).toBeVisible()
          })
        })

        test('with program filters enabled, categorizes programs correctly', async ({
          page,
          adminPrograms,
          applicantQuestions,
        }) => {
          await test.step('publish programs with categories', async () => {
            await adminPrograms.publishAllDrafts()
          })

          await test.step('Navigate to program index and validate that all programs appear in Programs and Services', async () => {
            await logout(page)
            await applicantQuestions.expectProgramsWithFilteringEnabled(
              {
                expectedProgramsInMyApplicationsSection: [],
                expectedProgramsInProgramsAndServicesSection: [
                  primaryProgramName,
                  otherProgramName,
                  'Minimal Sample Program',
                  'Comprehensive Sample Program',
                ],
                expectedProgramsInRecommendedSection: [],
                expectedProgramsInOtherProgramsSection: [],
              },
              /* filtersOn= */ false,
              /* northStarEnabled= */ true,
            )

            // Check the program count in the section
            await expect(
              page.locator(
                '#unfiltered-programs .cf-program-card-group .cf-application-card',
              ),
            ).toHaveCount(4)
          })

          await test.step('Fill out first application block and confirm that the program appears in the "My Applications" section', async () => {
            await applicantQuestions.applyProgram(primaryProgramName, true)
            await applicantQuestions.answerTextQuestion('first answer')
            await applicantQuestions.clickContinue()
            await applicantQuestions.gotoApplicantHomePage()
            await applicantQuestions.expectProgramsWithFilteringEnabled(
              {
                expectedProgramsInMyApplicationsSection: [primaryProgramName],
                expectedProgramsInProgramsAndServicesSection: [
                  otherProgramName,
                  'Minimal Sample Program',
                  'Comprehensive Sample Program',
                ],
                expectedProgramsInRecommendedSection: [],
                expectedProgramsInOtherProgramsSection: [],
              },
              /* filtersOn= */ false,
              /* northStarEnabled= */ true,
            )
          })

          await test.step('Finish the application and confirm that the program appears in the "My applications" section', async () => {
            await applicantQuestions.applyProgram(
              primaryProgramName,
              /* northStarEnabled= */ true,
              /* showProgramOverviewPage= */ false,
            )
            await applicantQuestions.answerTextQuestion('second answer')
            await applicantQuestions.clickContinue()
            await applicantQuestions.submitFromReviewPage(true)
            await applicantQuestions.returnToProgramsFromSubmissionPage(true)
            await applicantQuestions.expectProgramsWithFilteringEnabled(
              {
                expectedProgramsInMyApplicationsSection: [primaryProgramName],
                expectedProgramsInProgramsAndServicesSection: [
                  otherProgramName,
                  'Minimal Sample Program',
                  'Comprehensive Sample Program',
                ],
                expectedProgramsInRecommendedSection: [],
                expectedProgramsInOtherProgramsSection: [],
              },
              /* filtersOn= */ false,
              /* northStarEnabled= */ true,
            )
          })

          await test.step('Select a filter, click the filter submit button and validate screenshot', async () => {
            await applicantQuestions.filterProgramsByCategory('General')

            await validateScreenshot(
              page.locator('#programs-list'),
              'north-star-homepage-programs-filtered',
            )
          })

          await test.step('Verify the contents of the Recommended and Other programs sections', async () => {
            await applicantQuestions.expectProgramsWithFilteringEnabled(
              {
                expectedProgramsInMyApplicationsSection: [primaryProgramName],
                expectedProgramsInProgramsAndServicesSection: [],
                expectedProgramsInRecommendedSection: [otherProgramName],
                expectedProgramsInOtherProgramsSection: [
                  'Minimal Sample Program',
                  'Comprehensive Sample Program',
                ],
              },
              /* filtersOn= */ true,
              /* northStarEnabled= */ true,
            )

            // Check the program count in the section headings
            await expect(
              page.getByRole('heading', {
                name: 'Programs based on your selections (1)',
              }),
            ).toBeVisible()
            await expect(
              page.getByRole('heading', {
                name: 'Other programs and services (2)',
              }),
            ).toBeVisible()
          })

          await validateAccessibility(page)

          await test.step('Logout, then login as guest and confirm that everything appears unsubmitted', async () => {
            await logout(page)
            await applicantQuestions.expectProgramsWithFilteringEnabled(
              {
                expectedProgramsInMyApplicationsSection: [],
                expectedProgramsInProgramsAndServicesSection: [
                  primaryProgramName,
                  otherProgramName,
                  'Minimal Sample Program',
                  'Comprehensive Sample Program',
                ],
                expectedProgramsInRecommendedSection: [],
                expectedProgramsInOtherProgramsSection: [],
              },
              /* filtersOn= */ false,
              /* northStarEnabled= */ true,
            )
          })
        })

        test('Clearing filters resets programs to unfiltered view and unchecks category checkboxes', async ({
          page,
          adminPrograms,
          applicantQuestions,
        }) => {
          await test.step('publish programs with categories', async () => {
            await adminPrograms.publishAllDrafts()
          })

          await test.step('Navigate to homepage', async () => {
            await logout(page)
            await loginAsTestUser(page)
          })

          await test.step('Select a filter, click the filter submit button and see the Recommended and Other programs sections', async () => {
            await applicantQuestions.filterProgramsByCategory('General')

            // Check the program count in the section headings
            await expect(
              page.getByRole('heading', {
                name: 'Programs based on your selections (1)',
              }),
            ).toBeVisible()
            await expect(
              page.getByRole('heading', {
                name: 'Other programs and services (3)',
              }),
            ).toBeVisible()

            await expect(page.locator('#unfiltered-programs')).toBeHidden()
          })

          await test.step('Clear filters and verify checkboxes are unchecked and view reset', async () => {
            await page.getByRole('button', {name: 'Clear selections'}).click()

            await expect(
              page.getByRole('checkbox', {name: 'General'}),
            ).not.toBeChecked()

            await expect(page.locator('#unfiltered-programs')).toBeVisible()

            await expect(
              page.locator(
                '#unfiltered-programs .cf-program-card-group .cf-application-card',
              ),
            ).toHaveCount(4)

            await expect(
              page.getByRole('heading', {
                name: 'Programs based on your selections (1)',
              }),
            ).toBeHidden()
            await expect(
              page.getByRole('heading', {
                name: 'Other programs and services (3)',
              }),
            ).toBeHidden()
          })
        })
      })

      test.describe('common intake form', () => {
        const commonIntakeFormProgramName = 'Benefits finder'

        test.beforeEach(async ({page, adminPrograms}) => {
          await loginAsAdmin(page)

          await adminPrograms.addProgram(
            commonIntakeFormProgramName,
            'program description',
            'short program description',
            'https://usa.gov',
            ProgramVisibility.PUBLIC,
            'admin description',
            /* isCommonIntake= */ true,
          )

          await adminPrograms.addProgramBlockUsingSpec(
            commonIntakeFormProgramName,
            {
              name: 'Screen 2',
              description: 'first block',
              questions: [{name: 'first-q'}],
            },
          )
          await adminPrograms.publishAllDrafts()
          await logout(page)
        })

        test('shows common intake form card when an application has not been started', async ({
          page,
          applicantQuestions,
        }) => {
          await validateScreenshot(
            page.getByLabel('Get Started'),
            'ns-common-intake-form',
          )
          await applicantQuestions.expectProgramsWithFilteringEnabled(
            {
              expectedProgramsInMyApplicationsSection: [],
              expectedProgramsInProgramsAndServicesSection: [
                primaryProgramName,
                otherProgramName,
              ],
              expectedProgramsInRecommendedSection: [],
              expectedProgramsInOtherProgramsSection: [],
            },
            /* filtersOn= */ false,
            /* northStarEnabled= */ true,
          )
        })

        test('puts common intake card in My applications section when application is in progress or submitted', async ({
          applicantQuestions,
          page,
        }) => {
          await test.step('Start applying to the common intake', async () => {
            await applicantQuestions.applyProgram(
              commonIntakeFormProgramName,
              /* northStarEnabled= */ true,
              /* showProgramOverviewPage= */ false,
            )
            await applicantQuestions.answerTextQuestion('answer')
            await applicantQuestions.clickContinue()
            await applicantQuestions.gotoApplicantHomePage()
          })

          await applicantQuestions.expectProgramsWithFilteringEnabled(
            {
              expectedProgramsInMyApplicationsSection: [
                commonIntakeFormProgramName,
              ],
              expectedProgramsInProgramsAndServicesSection: [
                primaryProgramName,
                otherProgramName,
              ],
              expectedProgramsInRecommendedSection: [],
              expectedProgramsInOtherProgramsSection: [],
            },
            /* filtersOn= */ false,
            /* northStarEnabled= */ true,
          )

          await expect(page.getByLabel('Get Started')).toHaveCount(0)

          await test.step('Submit application to the common intake', async () => {
            await applicantQuestions.applyProgram(
              commonIntakeFormProgramName,
              /* northStarEnabled= */ true,
              /* showProgramOverviewPage= */ false,
            )
            await applicantQuestions.clickSubmitApplication()
            await applicantQuestions.gotoApplicantHomePage()
          })

          await applicantQuestions.expectProgramsWithFilteringEnabled(
            {
              expectedProgramsInMyApplicationsSection: [
                commonIntakeFormProgramName,
              ],
              expectedProgramsInProgramsAndServicesSection: [
                primaryProgramName,
                otherProgramName,
              ],
              expectedProgramsInRecommendedSection: [],
              expectedProgramsInOtherProgramsSection: [],
            },
            /* filtersOn= */ false,
            /* northStarEnabled= */ true,
          )

          await expect(page.getByLabel('Get Started')).toHaveCount(0)
        })
      })
    },
  )
})

test.describe('applicant program index page with images', () => {
  test('shows program with wide image', async ({
    page,
    adminPrograms,
    adminProgramImage,
  }) => {
    const programName = 'Wide Image Program'
    await loginAsAdmin(page)
    await adminPrograms.addProgram(programName)
    await adminPrograms.goToProgramImagePage(programName)
    await adminProgramImage.setImageFileAndSubmit(
      'src/assets/program-summary-image-wide.png',
    )
    await adminPrograms.publishAllDrafts()
    await logout(page)

    await validateScreenshot(page, 'program-image-wide')
    await validateAccessibility(page)
  })

  test(
    'shows program with wide image in North Star and removes image from card when in My Applications',
    {tag: ['@northstar']},
    async ({page, adminPrograms, adminProgramImage, applicantQuestions}) => {
      const programName = 'Wide Image Program'
      await loginAsAdmin(page)
      await adminPrograms.addProgram(programName)
      await adminPrograms.goToProgramImagePage(programName)
      await adminProgramImage.setImageFileAndSubmit(
        'src/assets/program-summary-image-wide.png',
      )
      await adminPrograms.publishAllDrafts()
      await logout(page)

      await enableFeatureFlag(page, 'north_star_applicant_ui')

      await validateScreenshot(page, 'north-star-program-image-wide')
      await validateAccessibility(page)

      await test.step('Fill out part of the program application', async () => {
        await applicantQuestions.applyProgram(
          programName,
          /* northStarEnabled= */ true,
        )
        await applicantQuestions.clickSubmitApplication()
        await applicantQuestions.gotoApplicantHomePage()
      })

      await test.step('Expect the program card to not show the image when in My Applications section', async () => {
        await expect(page.locator('.cf-application-card img')).toBeHidden()
      })
    },
  )

  test('shows program with tall image', async ({
    page,
    adminPrograms,
    adminProgramImage,
  }) => {
    const programName = 'Tall Image Program'
    await loginAsAdmin(page)
    await adminPrograms.addProgram(programName)
    await adminPrograms.goToProgramImagePage(programName)
    await adminProgramImage.setImageFileAndSubmit(
      'src/assets/program-summary-image-tall.png',
    )
    await adminPrograms.publishAllDrafts()
    await logout(page)

    await validateScreenshot(page, 'program-image-tall')
  })

  test('shows program with image and status', async ({
    page,
    adminPrograms,
    adminProgramStatuses,
    adminProgramImage,
    applicantQuestions,
  }) => {
    const programName = 'Image And Status Program'
    await loginAsAdmin(page)

    await adminPrograms.addProgram(programName)
    await adminPrograms.goToProgramImagePage(programName)
    await adminProgramImage.setImageFileAndSubmit(
      'src/assets/program-summary-image-wide.png',
    )

    const approvedStatusName = 'Approved'
    await adminPrograms.gotoDraftProgramManageStatusesPage(programName)
    await adminProgramStatuses.createStatus(approvedStatusName)
    await adminPrograms.publishProgram(programName)
    await adminPrograms.expectActiveProgram(programName)
    await logout(page)

    await submitApplicationAndApplyStatus(
      page,
      programName,
      approvedStatusName,
      adminPrograms,
      applicantQuestions,
    )

    // Verify program card shows both the Accepted status and image
    await loginAsTestUser(page)
    await validateScreenshot(page, 'program-image-with-status')
  })

  // This test puts programs with different specs in the different sections of the homepage
  // to verify that different card formats appear correctly next to each other and across sections.
  test('shows programs with and without images in all sections', async ({
    page,
    adminPrograms,
    adminProgramStatuses,
    adminProgramImage,
    adminQuestions,
    applicantQuestions,
  }) => {
    test.slow()

    // Common Intake: Basic (no image or status)
    await loginAsAdmin(page)
    const commonIntakeFormProgramName = 'Benefits finder'
    await adminPrograms.addProgram(
      commonIntakeFormProgramName,
      'program description',
      'short program description',
      'https://usa.gov',
      ProgramVisibility.PUBLIC,
      'admin description',
      /* isCommonIntake= */ true,
    )

    // In Progress: Image
    const programNameInProgressImage = 'In Progress Program [Image]'
    await adminPrograms.addProgram(programNameInProgressImage)
    await adminQuestions.addTextQuestion({
      questionName: 'first-q',
      questionText: 'first question text',
    })
    await adminPrograms.addProgramBlock(
      programNameInProgressImage,
      'first block',
      ['first-q'],
    )

    await adminPrograms.goToProgramImagePage(programNameInProgressImage)
    await adminProgramImage.setImageFileAndSubmit(
      'src/assets/program-summary-image-wide.png',
    )
    await adminPrograms.publishAllDrafts()
    await logout(page)

    await loginAsTestUser(page)
    await applicantQuestions.applyProgram(programNameInProgressImage)
    await applicantQuestions.answerTextQuestion('first answer')
    await applicantQuestions.clickNext()
    await applicantQuestions.gotoApplicantHomePage()
    await logout(page)

    // Submitted #1: Image and status
    const programNameSubmittedWithImageAndStatus =
      'Submitted Program [Image and Status]'
    const approvedStatusName = 'Approved'
    await loginAsAdmin(page)
    await adminPrograms.addProgram(programNameSubmittedWithImageAndStatus)
    await adminPrograms.goToProgramImagePage(
      programNameSubmittedWithImageAndStatus,
    )
    await adminProgramImage.setImageFileAndSubmit(
      'src/assets/program-summary-image-wide.png',
    )
    await adminPrograms.gotoDraftProgramManageStatusesPage(
      programNameSubmittedWithImageAndStatus,
    )
    await adminProgramStatuses.createStatus(approvedStatusName)
    await adminPrograms.publishProgram(programNameSubmittedWithImageAndStatus)
    await adminPrograms.expectActiveProgram(
      programNameSubmittedWithImageAndStatus,
    )
    await logout(page)

    await submitApplicationAndApplyStatus(
      page,
      programNameSubmittedWithImageAndStatus,
      approvedStatusName,
      adminPrograms,
      applicantQuestions,
    )

    // Submitted #2: Basic
    const programNameSubmittedBasic = 'Submitted Program [Basic]'
    await loginAsAdmin(page)
    await adminPrograms.addProgram(programNameSubmittedBasic)
    await adminPrograms.publishProgram(programNameSubmittedBasic)
    await adminPrograms.expectActiveProgram(programNameSubmittedBasic)
    await logout(page)

    await loginAsTestUser(page)
    await applicantQuestions.clickApplyProgramButton(programNameSubmittedBasic)
    await applicantQuestions.submitFromReviewPage()
    await logout(page)

    // Submitted #3: Status
    const programNameSubmittedWithStatus = 'Submitted Program [Status]'
    await loginAsAdmin(page)

    await adminPrograms.addProgram(programNameSubmittedWithStatus)
    await adminPrograms.gotoDraftProgramManageStatusesPage(
      programNameSubmittedWithStatus,
    )
    await adminProgramStatuses.createStatus(approvedStatusName)
    await adminPrograms.publishProgram(programNameSubmittedWithStatus)
    await adminPrograms.expectActiveProgram(programNameSubmittedWithStatus)
    await logout(page)

    await submitApplicationAndApplyStatus(
      page,
      programNameSubmittedWithStatus,
      approvedStatusName,
      adminPrograms,
      applicantQuestions,
    )

    // Submitted #4 (on new row): Image
    const programNameSubmittedImage = 'Submitted Program [Image]'
    await loginAsAdmin(page)

    await adminPrograms.addProgram(programNameSubmittedImage)
    await adminPrograms.goToProgramImagePage(programNameSubmittedImage)
    await adminProgramImage.setImageFileAndSubmit(
      'src/assets/program-summary-image-wide.png',
    )
    await adminPrograms.publishAllDrafts()
    await logout(page)

    await loginAsTestUser(page)
    await applicantQuestions.clickApplyProgramButton(programNameSubmittedImage)
    await applicantQuestions.submitFromReviewPage()
    await logout(page)

    // Not Started #1: Basic
    await loginAsAdmin(page)
    await adminPrograms.addProgram('Not Started Program [Basic]')

    // Not Started #2: Image
    const programNameNotStartedImage = 'Not Started Program [Image]'
    await adminPrograms.addProgram(programNameNotStartedImage)
    await adminPrograms.goToProgramImagePage(programNameNotStartedImage)
    await adminProgramImage.setImageFileAndSubmit(
      'src/assets/program-summary-image-wide.png',
    )
    await adminPrograms.publishAllDrafts()
    await logout(page)

    // Verify homepage
    await loginAsTestUser(page)
    await validateScreenshot(page, 'program-image-all-types')
    await validateAccessibility(page)
  })

  async function submitApplicationAndApplyStatus(
    page: Page,
    programName: string,
    statusName: string,
    adminPrograms: AdminPrograms,
    applicantQuestions: ApplicantQuestions,
  ) {
    // Submit an application as a test user.
    await loginAsTestUser(page)
    await applicantQuestions.clickApplyProgramButton(programName)
    await applicantQuestions.submitFromReviewPage()
    await logout(page)

    // Set a status as a program admin
    await loginAsProgramAdmin(page)
    await adminPrograms.viewApplications(programName)
    await adminPrograms.viewApplicationForApplicant(testUserDisplayName())
    const modal = await adminPrograms.setStatusOptionAndAwaitModal(statusName)
    await adminPrograms.confirmStatusUpdateModal(modal)
    await page.getByRole('link', {name: 'Back'}).click()
    await logout(page)
  }
})<|MERGE_RESOLUTION|>--- conflicted
+++ resolved
@@ -699,12 +699,8 @@
             page,
             'program-index-page-submitted-northstar',
           )
-<<<<<<< HEAD
-          await expect(page.getByText('Submitted on')).toBeVisible()
-=======
           await normalizeElements(page)
           await expect(page.getByText('Submitted on 1/1/30')).toBeVisible()
->>>>>>> fdeaba94
         })
 
         await test.step('Expect editing submitted application takes user to review page', async () => {
@@ -724,8 +720,8 @@
           await applicantQuestions.clickSubmitApplication()
           // Click "Exit application" on the "No changes to save" modal
           await applicantQuestions.clickExitApplication()
-
-          await expect(page.getByText('Submitted on')).toBeVisible()
+          await normalizeElements(page)
+          await expect(page.getByText('Submitted on 1/1/30')).toBeVisible()
         })
 
         await test.step('When logged out, everything appears unsubmitted (https://github.com/civiform/civiform/pull/3487)', async () => {
