import {test, expect} from '../support/civiform_fixtures'
import {
  ApplicantQuestions,
  AdminPrograms,
  disableFeatureFlag,
  enableFeatureFlag,
  loginAsAdmin,
  loginAsProgramAdmin,
  loginAsTestUser,
  logout,
  normalizeElements,
  selectApplicantLanguage,
  testUserDisplayName,
  validateAccessibility,
  validateScreenshot,
  waitForPageJsLoad,
} from '../support'
import {Locator, Page} from 'playwright'
import {ProgramCategories, ProgramVisibility} from '../support/admin_programs'
import {BASE_URL} from '../support/config'

test.describe('applicant program index page', () => {
  const primaryProgramName = 'Application index primary program'
  const otherProgramName = 'Application index other program'

  const firstQuestionText = 'This is the first question'
  const secondQuestionText = 'This is the second question'

  test.beforeEach(async ({page, adminPrograms, adminQuestions}) => {
    await loginAsAdmin(page)

    // Create a program with two questions on separate blocks so that an applicant can partially
    // complete an application.
    await adminPrograms.addProgram(primaryProgramName)
    await adminQuestions.addTextQuestion({
      questionName: 'first-q',
      questionText: firstQuestionText,
    })
    await adminQuestions.addTextQuestion({
      questionName: 'second-q',
      questionText: secondQuestionText,
    })
    // Primary program's screen 1 has 0 questions, so the 'first block' is actually screen 2
    await adminPrograms.addProgramBlockUsingSpec(primaryProgramName, {
      description: 'first block',
      questions: [{name: 'first-q'}],
    })
    // The 'second block' is actually screen 3
    await adminPrograms.addProgramBlockUsingSpec(primaryProgramName, {
      description: 'second block',
      questions: [{name: 'second-q'}],
    })

    await adminPrograms.addProgram(otherProgramName)
    await adminPrograms.addProgramBlockUsingSpec(otherProgramName, {
      description: 'first block',
      questions: [{name: 'first-q'}],
    })

    await adminPrograms.publishAllDrafts()
    await logout(page)
  })

  test('shows value of APPLICANT_PORTAL_NAME in welcome text', async ({
    page,
    adminSettings,
  }) => {
    await loginAsAdmin(page)
    await adminSettings.gotoAdminSettings()
    await adminSettings.setStringSetting(
      'APPLICANT_PORTAL_NAME',
      'Awesome Sauce',
    )
    await adminSettings.expectStringSetting(
      'APPLICANT_PORTAL_NAME',
      'Awesome Sauce',
    )
    await adminSettings.saveChanges()
    await logout(page)

    await expect(page.getByText(/Discover services you may/)).toBeVisible()
  })

  test('validate initial page load as guest user', async ({
    page,
    applicantQuestions,
  }) => {
    await validateScreenshot(page, 'program-index-page-initial-load')
    await applicantQuestions.expectTitle(page, 'Find programs')
  })

  test('validate accessibility and validate skip link', async ({page}) => {
    const skipLinkLocator: Locator = page.getByRole('link', {
      name: 'Skip to main content',
    })
    await test.step('Tab and verify focus on skip link', async () => {
      await page.keyboard.press('Tab')
      await expect(skipLinkLocator).toBeFocused()
      await expect(skipLinkLocator).toBeVisible()
    })

    await test.step('Click on skip link and skip to main content', async () => {
      await skipLinkLocator.click()
      await expect(page.locator('main')).toBeFocused()
      await page.keyboard.press('Tab')
      await expect(
        page.getByRole('link', {name: 'View and apply'}).first(),
      ).toBeFocused()
    })

    await validateAccessibility(page)
  })

  test('shows log in button for guest users', async ({page}) => {
    // We cannot check that the login button redirects the user to a particular
    // URL because it varies between environments, so just check for their existence.
    await expect(page.getByRole('button', {name: 'Log in'})).toBeVisible()
  })

  test('does not show "End session" and "You\'re a guest user" when first arriving at the page', async ({
    page,
  }) => {
    expect(await page.textContent('html')).not.toContain('End session')
    expect(await page.textContent('html')).not.toContain("You're a guest user")
  })

  test('does not show "End session" and "You\'re a guest user" after choosing a different language', async ({
    page,
    applicantQuestions,
  }) => {
    await applicantQuestions.gotoApplicantHomePage()
    await selectApplicantLanguage(page, 'es-US')
    expect(await page.textContent('html')).not.toContain('End session')
    expect(await page.textContent('html')).not.toContain("You're a guest user")
  })

  test('does not redirect to /callback when navigating to paths that do not require a profile', async ({
    page,
    context,
  }) => {
    let redirectedToCallback = false

    page.on('response', (response) => {
      if (response.url().includes('/callback?client_name=GuestClient')) {
        redirectedToCallback = true
      }
    })

    // Ensure we clear out any potential active session to verify that going
    // to / does not redirect to /callback.
    const PATHS = ['/', '/programs', '/applicants/programs']
    for (const path of PATHS) {
      await test.step(`Testing ${path}`, async () => {
        redirectedToCallback = false
        await context.clearCookies()
        await page.goto(BASE_URL + path)
        await waitForPageJsLoad(page)
        expect(redirectedToCallback).toBe(false)
      })
    }
  })

  test('Puts a submitted tag on program card when application submitted', async ({
    applicantQuestions,
    page,
  }) => {
    await loginAsTestUser(page)

    await test.step('Apply to the primary program', async () => {
      await applicantQuestions.applyProgram(primaryProgramName)
      // Screen 1 has no questions, so expect to navigate directly to screen 2
      await expect(page.getByText('Screen 2')).toBeVisible()
      await applicantQuestions.answerTextQuestion('first answer')
      await applicantQuestions.clickContinue()
      // Expect clicking 'Continue' navigates to the next incomplete block. In this case, it is screen 3
      await expect(page.getByText('Screen 3')).toBeVisible()
      await applicantQuestions.answerTextQuestion('second answer')
      await applicantQuestions.clickContinue()
      await applicantQuestions.clickSubmitApplication()
      await applicantQuestions.returnToProgramsFromSubmissionPage(
        /* northStarEnabled= */ true,
      )
    })

    await test.step('Expect submitted tag shows on program card', async () => {
      await normalizeElements(page)
      await expect(page.getByText('Submitted on 1/1/30')).toBeVisible()
    })

    await test.step('Expect editing submitted application takes user to review page', async () => {
      await applicantQuestions.applyProgram(
        primaryProgramName,
        /* showProgramOverviewPage= */ false,
      )

      await expect(page.getByText('Review and submit')).toBeVisible()
    })

    await test.step('Create new draft of application and expect submitted tag to still be shown on homepage', async () => {
      await applicantQuestions.clickEdit()
      // Clicking "Continue" creates a new empty draft of the application
      await applicantQuestions.clickContinue()
      await applicantQuestions.clickSubmitApplication()
      // Click "Exit application" on the "No changes to save" modal
      await applicantQuestions.clickExitApplication()
      await normalizeElements(page)
      await expect(page.getByText('Submitted on 1/1/30')).toBeVisible()
    })
  })

  test.describe('program filtering', () => {
    const externalProgramName = 'External Program'

    test.beforeEach(async ({page, adminPrograms, seeding}) => {
      await enableFeatureFlag(page, 'external_program_cards_enabled')

      await test.step('seed categories', async () => {
        await seeding.seedProgramsAndCategories()
        await page.goto('/')
      })

      await test.step('add categories to primary and other program', async () => {
        await loginAsAdmin(page)
        await adminPrograms.selectProgramCategories(
          primaryProgramName,
          [ProgramCategories.EDUCATION, ProgramCategories.HEALTHCARE],
          /* isActive= */ true,
        )
        await adminPrograms.selectProgramCategories(
          otherProgramName,
          [ProgramCategories.GENERAL, ProgramCategories.UTILITIES],
          /* isActive= */ true,
        )
      })

      await test.step('add external program with categories', async () => {
        await adminPrograms.addExternalProgram(
          externalProgramName,
          /* shortDescription= */ 'description',
          /* externalLink= */ 'https://usa.gov',
          ProgramVisibility.PUBLIC,
        )
        await adminPrograms.selectProgramCategories(
          externalProgramName,
          [ProgramCategories.GENERAL],
          /* isActive= */ false,
        )
      })
    })

    test('Displays category tags on program cards', async ({
      page,
      adminPrograms,
    }) => {
      await test.step('publish programs with categories', async () => {
        await adminPrograms.publishAllDrafts()
      })
      await test.step('Navigate to homepage and check that cards in Programs and Services section have categories', async () => {
        await logout(page)
        await loginAsTestUser(page)

        const primaryProgramCard = page.locator('.cf-application-card', {
          has: page.getByText(primaryProgramName),
        })
        await expect(primaryProgramCard.getByText('Education')).toBeVisible()
        await expect(primaryProgramCard.getByText('Healthcare')).toBeVisible()
        await expect(primaryProgramCard.getByText('General')).toBeHidden()

        const externalProgramCard = page.locator('.cf-application-card', {
          has: page.getByText(externalProgramName),
        })
        await expect(externalProgramCard.getByText('Education')).toBeHidden()
        await expect(externalProgramCard.getByText('Healthcare')).toBeHidden()
        await expect(externalProgramCard.getByText('General')).toBeVisible()
      })
    })

    test('shows category filter chips', async ({
      page,
      adminPrograms,
      applicantQuestions,
    }) => {
      await test.step('check that filter chips do not appear on homepage while categories on draft programs only', async () => {
        await logout(page)
        await expect(
          page.getByRole('checkbox', {name: 'Education'}),
        ).toBeHidden()
        await expect(
          page.getByRole('checkbox', {name: 'Healthcare'}),
        ).toBeHidden()
        await expect(page.getByRole('checkbox', {name: 'General'})).toBeHidden()
        await expect(
          page.getByRole('checkbox', {name: 'Utilities'}),
        ).toBeHidden()
      })

      await test.step('publish programs with categories', async () => {
        await loginAsAdmin(page)
        await adminPrograms.publishAllDrafts()
        await logout(page)
      })

      const filterChips = page.locator('#ns-category-filter-form')

      await test.step('check that filter chips appear on homepage', async () => {
        await expect(filterChips.getByText('Education')).toBeVisible()
        await expect(filterChips.getByText('Healthcare')).toBeVisible()
        await expect(filterChips.getByText('General')).toBeVisible()
        await expect(filterChips.getByText('Utilities')).toBeVisible()
      })

      await test.step('start applying to a program', async () => {
        await applicantQuestions.applyProgram(primaryProgramName)

        await applicantQuestions.clickContinue()
        await applicantQuestions.gotoApplicantHomePage()
      })

      await test.step('check that categories only on started program are removed from filters', async () => {
        await expect(filterChips.getByText('Education')).toBeHidden()
        await expect(filterChips.getByText('Healthcare')).toBeHidden()
        await expect(filterChips.getByText('General')).toBeVisible()
        await expect(filterChips.getByText('Utilities')).toBeVisible()
      })
    })

    test('formats filter chips correctly for right to left languages', async ({
      page,
      adminPrograms,
    }) => {
      await test.step('publish programs with categories', async () => {
        await adminPrograms.publishAllDrafts()
        await logout(page)
      })

      await test.step('change language to Arabic', async () => {
        await selectApplicantLanguage(page, 'ar')
      })

      await test.step('validate screenshot desktop', async () => {
        await validateScreenshot(page, 'filter-chips-right-to-left-desktop')
      })

      await test.step('validate screenshot mobile', async () => {
        await page.setViewportSize({width: 360, height: 800})
        await validateScreenshot(page, 'filter-chips-right-to-left-mobile', {
          fullPage: false,
        })
      })
    })

    test('with program filters selected, categorizes programs correctly', async ({
      page,
      adminPrograms,
      applicantQuestions,
    }) => {
      await test.step('publish programs with categories', async () => {
        await adminPrograms.publishAllDrafts()
      })

      await test.step('Navigate to program index and validate that all programs appear in Programs and Services', async () => {
        await logout(page)
        await applicantQuestions.expectProgramsinCorrectSections(
          {
            expectedProgramsInMyApplicationsSection: [],
            expectedProgramsInProgramsAndServicesSection: [
              primaryProgramName,
              otherProgramName,
              'Minimal Sample Program',
              'Comprehensive Sample Program',
              externalProgramName,
            ],
            expectedProgramsInRecommendedSection: [],
            expectedProgramsInOtherProgramsSection: [],
          },
          /* filtersOn= */ false,
          /* northStarEnabled= */ true,
        )

        // Check the program count in the section
        await expect(
          page.locator(
            '#unfiltered-programs .usa-card-group .cf-application-card',
          ),
        ).toHaveCount(5)
      })

      await test.step('Fill out first application block and confirm that the program appears in the "My Applications" section', async () => {
        await applicantQuestions.applyProgram(primaryProgramName)
        await applicantQuestions.answerTextQuestion('first answer')
        await applicantQuestions.clickContinue()
        await applicantQuestions.gotoApplicantHomePage()
        await applicantQuestions.expectProgramsinCorrectSections(
          {
            expectedProgramsInMyApplicationsSection: [primaryProgramName],
            expectedProgramsInProgramsAndServicesSection: [
              otherProgramName,
              'Minimal Sample Program',
              'Comprehensive Sample Program',
              externalProgramName,
            ],
            expectedProgramsInRecommendedSection: [],
            expectedProgramsInOtherProgramsSection: [],
          },
          /* filtersOn= */ false,
          /* northStarEnabled= */ true,
        )
      })

      await test.step('Finish the application and confirm that the program appears in the "My applications" section', async () => {
        await applicantQuestions.applyProgram(
          primaryProgramName,
          /* showProgramOverviewPage= */ false,
        )
        await applicantQuestions.answerTextQuestion('second answer')
        await applicantQuestions.clickContinue()
        await applicantQuestions.submitFromReviewPage(true)
        await applicantQuestions.returnToProgramsFromSubmissionPage(true)
        await applicantQuestions.expectProgramsinCorrectSections(
          {
            expectedProgramsInMyApplicationsSection: [primaryProgramName],
            expectedProgramsInProgramsAndServicesSection: [
              otherProgramName,
              'Minimal Sample Program',
              'Comprehensive Sample Program',
              externalProgramName,
            ],
            expectedProgramsInRecommendedSection: [],
            expectedProgramsInOtherProgramsSection: [],
          },
          /* filtersOn= */ false,
          /* northStarEnabled= */ true,
        )
      })

      await test.step('Select a filter, click the filter submit button and validate screenshot', async () => {
        await applicantQuestions.filterProgramsByCategory('General')

        await validateScreenshot(
          page.locator('#programs-list'),
          'homepage-programs-filtered',
        )
      })

      await test.step('Verify the contents of the Recommended and Other programs sections', async () => {
        await applicantQuestions.expectProgramsinCorrectSections(
          {
            expectedProgramsInMyApplicationsSection: [primaryProgramName],
            expectedProgramsInProgramsAndServicesSection: [],
            expectedProgramsInRecommendedSection: [
              otherProgramName,
              externalProgramName,
            ],
            expectedProgramsInOtherProgramsSection: [
              'Minimal Sample Program',
              'Comprehensive Sample Program',
            ],
          },
          /* filtersOn= */ true,
          /* northStarEnabled= */ true,
        )

        // Check the program count in the section headings
        await expect(
          page.getByRole('heading', {
            name: 'Programs based on your selections (2)',
          }),
        ).toBeVisible()
        await expect(
          page.getByRole('heading', {
            name: 'Other programs and services (2)',
          }),
        ).toBeVisible()
      })

      await validateAccessibility(page)

      await test.step('Logout, then login as guest and confirm that everything appears unsubmitted', async () => {
        await logout(page)
        await applicantQuestions.expectProgramsinCorrectSections(
          {
            expectedProgramsInMyApplicationsSection: [],
            expectedProgramsInProgramsAndServicesSection: [
              primaryProgramName,
              otherProgramName,
              'Minimal Sample Program',
              'Comprehensive Sample Program',
              externalProgramName,
            ],
            expectedProgramsInRecommendedSection: [],
            expectedProgramsInOtherProgramsSection: [],
          },
          /* filtersOn= */ false,
          /* northStarEnabled= */ true,
        )
      })
    })

    test('Clearing filters resets programs to unfiltered view and unchecks category checkboxes', async ({
      page,
      adminPrograms,
      applicantQuestions,
    }) => {
      await test.step('publish programs with categories', async () => {
        await adminPrograms.publishAllDrafts()
      })

      await test.step('Navigate to homepage', async () => {
        await logout(page)
        await loginAsTestUser(page)
      })

      await test.step('Select a filter, click the filter submit button and see the Recommended and Other programs sections', async () => {
        await applicantQuestions.filterProgramsByCategory('General')

        // Check the program count in the section headings
        await expect(
          page.getByRole('heading', {
            name: 'Programs based on your selections (2)',
          }),
        ).toBeVisible()
        await expect(
          page.getByRole('heading', {
            name: 'Other programs and services (3)',
          }),
        ).toBeVisible()

        await expect(page.locator('#unfiltered-programs')).toBeHidden()
      })

      await test.step('Clear filters and verify checkboxes are unchecked and view reset', async () => {
        await page.getByRole('button', {name: 'Clear selections'}).click()

        await expect(
          page.getByRole('checkbox', {name: 'General'}),
        ).not.toBeChecked()

        await expect(page.locator('#not-started-programs')).toBeVisible()

        await expect(
          page.locator(
            '#not-started-programs .usa-card-group .cf-application-card',
          ),
        ).toHaveCount(5)

        await expect(
          page.getByRole('heading', {
            name: 'Programs based on your selections (2)',
          }),
        ).toBeHidden()
        await expect(
          page.getByRole('heading', {
            name: 'Other programs and services (3)',
          }),
        ).toBeHidden()
      })
    })
  })

  test('pre-screener form not present', async ({page}) => {
    await validateScreenshot(page, 'pre-screener-form-not-set')
    await validateAccessibility(page)
  })

  test.describe('pre-screener form present', () => {
    const preScreenerFormProgramName = 'Benefits finder'

    test.beforeEach(async ({page, adminPrograms}) => {
      await loginAsAdmin(page)

      await adminPrograms.addPreScreener(
        preScreenerFormProgramName,
        'short program description',
        ProgramVisibility.PUBLIC,
      )

      await adminPrograms.addProgramBlockUsingSpec(preScreenerFormProgramName, {
        name: 'Screen 2',
        description: 'first block',
        questions: [{name: 'first-q'}],
      })
      await adminPrograms.publishAllDrafts()
      await logout(page)
    })

    test('shows pre-screener form card when an application has not been started', async ({
      page,
      applicantQuestions,
    }) => {
      await validateScreenshot(
        page.getByLabel('Get Started'),
        'pre-screener-form',
      )
      await applicantQuestions.expectProgramsinCorrectSections(
        {
          expectedProgramsInMyApplicationsSection: [],
          expectedProgramsInProgramsAndServicesSection: [
            primaryProgramName,
            otherProgramName,
          ],
          expectedProgramsInRecommendedSection: [],
          expectedProgramsInOtherProgramsSection: [],
        },
        /* filtersOn= */ false,
        /* northStarEnabled= */ true,
      )
    })

    test('puts pre-screener card in My applications section when application is in progress or submitted', async ({
      applicantQuestions,
      page,
    }) => {
      await test.step('Start applying to the pre-screener', async () => {
        await applicantQuestions.applyProgram(
          preScreenerFormProgramName,
          /* showProgramOverviewPage= */ false,
        )
        await applicantQuestions.answerTextQuestion('answer')
        await applicantQuestions.clickContinue()
        await applicantQuestions.gotoApplicantHomePage()
      })

      await applicantQuestions.expectProgramsinCorrectSections(
        {
          expectedProgramsInMyApplicationsSection: [preScreenerFormProgramName],
          expectedProgramsInProgramsAndServicesSection: [
            primaryProgramName,
            otherProgramName,
          ],
          expectedProgramsInRecommendedSection: [],
          expectedProgramsInOtherProgramsSection: [],
        },
        /* filtersOn= */ false,
        /* northStarEnabled= */ true,
      )

      await validateScreenshot(
        page.locator('.cf-application-card', {
          has: page.getByText(preScreenerFormProgramName),
        }),
        'pre-screener-form-in-progress',
      )

      await expect(page.getByLabel('Get Started')).toHaveCount(0)

      await test.step('Submit application to the pre-screener', async () => {
        await applicantQuestions.applyProgram(
          preScreenerFormProgramName,
          /* showProgramOverviewPage= */ false,
        )
        await applicantQuestions.clickSubmitApplication()
        await applicantQuestions.gotoApplicantHomePage()
      })

      await applicantQuestions.expectProgramsinCorrectSections(
        {
          expectedProgramsInMyApplicationsSection: [preScreenerFormProgramName],
          expectedProgramsInProgramsAndServicesSection: [
            primaryProgramName,
            otherProgramName,
          ],
          expectedProgramsInRecommendedSection: [],
          expectedProgramsInOtherProgramsSection: [],
        },
        /* filtersOn= */ false,
        /* northStarEnabled= */ true,
      )

      await expect(page.getByLabel('Get Started')).toHaveCount(0)
    })

    test('shows pre-screener form', async ({page, applicantQuestions}) => {
      await applicantQuestions.applyProgram(primaryProgramName)
      await applicantQuestions.answerTextQuestion('first answer')
      await applicantQuestions.clickContinue()
      await applicantQuestions.gotoApplicantHomePage()

      await validateScreenshot(page, 'pre-screener-form-sections')
      await applicantQuestions.expectProgramsNorthstar({
        wantNotStartedPrograms: [otherProgramName],
        wantInProgressOrSubmittedPrograms: [primaryProgramName],
      })
      await applicantQuestions.expectPreScreenerFormNorthstar(
        preScreenerFormProgramName,
      )
    })

    test('shows a different title for the pre-screener form', async ({
      page,
      applicantQuestions,
    }) => {
      await applicantQuestions.clickApplyProgramButton(primaryProgramName)
      expect(await page.innerText('h2')).toContain('How to apply')

      await applicantQuestions.gotoApplicantHomePage()

      await applicantQuestions.clickApplyProgramButton('Benefits finder')
      await applicantQuestions.clickReview()
      expect(await page.innerText('h2')).toContain('Review and submit')
    })
  })

  test('shows previously answered on text for questions that had been answered', async ({
    page,
    applicantQuestions,
  }) => {
    await test.step('Fill out application with one question and confirm it shows previously answered at the end', async () => {
      await applicantQuestions.applyProgram(otherProgramName)
      await applicantQuestions.answerTextQuestion('first answer')
      await applicantQuestions.clickContinue()
      await applicantQuestions.northStarValidatePreviouslyAnsweredText(
        firstQuestionText,
      )
      await applicantQuestions.submitFromReviewPage(true)
      await applicantQuestions.returnToProgramsFromSubmissionPage(true)
      await applicantQuestions.expectProgramsNorthstar({
        wantNotStartedPrograms: [primaryProgramName],
        wantInProgressOrSubmittedPrograms: [otherProgramName],
      })
    })

    await test.step('Check that the question repeated in the program with two questions shows previously answered', async () => {
<<<<<<< HEAD
      await applicantQuestions.applyProgram(primaryProgramName)
      await applicantQuestions.clickReview(true)
=======
      await applicantQuestions.applyProgram(primaryProgramName, true)
      await applicantQuestions.clickReview()
>>>>>>> c4088634
      await applicantQuestions.northStarValidatePreviouslyAnsweredText(
        firstQuestionText,
      )

      await applicantQuestions.northStarValidateNoPreviouslyAnsweredText(
        secondQuestionText,
      )
      await validateScreenshot(page, 'question-shows-previously-answered')
    })

    await test.step('Fill out second question and check that the original program shows previously answered', async () => {
      await applicantQuestions.clickContinue()
      await applicantQuestions.answerTextQuestion('second answer')
      await applicantQuestions.clickContinue()
      await applicantQuestions.submitFromReviewPage(true)

      await applicantQuestions.returnToProgramsFromSubmissionPage(true)
      await applicantQuestions.clickApplyProgramButton(otherProgramName)
      await applicantQuestions.northStarValidatePreviouslyAnsweredText(
        firstQuestionText,
      )
      await applicantQuestions.clickSubmitApplication()
    })

    await test.step('Change first response on second program and check that the other program shows the previously answered text too', async () => {
      await applicantQuestions.returnToProgramsFromSubmissionPage(true)
      await applicantQuestions.clickApplyProgramButton(primaryProgramName)
      await page
        .getByRole('listitem')
        .filter({hasText: 'Screen 2 Edit This is the'})
        .getByRole('link')
        .click()
      await applicantQuestions.answerTextQuestion('first answer 2')
      await applicantQuestions.clickContinue()
      await applicantQuestions.submitFromReviewPage(true)

      await applicantQuestions.returnToProgramsFromSubmissionPage(true)
      await applicantQuestions.clickApplyProgramButton(otherProgramName)

      await applicantQuestions.northStarValidatePreviouslyAnsweredText(
        firstQuestionText,
      )
      await validateScreenshot(page, 'other-program-shows-previously-answered')
    })
  })

  test('formats card correctly when description is one long word', async ({
    page,
    adminPrograms,
  }) => {
    await test.step('Add a program with one long word as the description', async () => {
      await loginAsAdmin(page)
      await adminPrograms.addProgram(
        'Program with long word description',
        'description',
        'abracadabracadabracadabracadabracadabracadabracadabracadabracadabracadabracadabra',
      )
      await adminPrograms.publishAllDrafts()
      await logout(page)
    })

    await validateScreenshot(
      page.locator('#unfiltered-programs'),
      'applicant-homepage-cards-long-word-description',
    )
  })

  test('formats index page correctly for right to left languages', async ({
    page,
  }) => {
    await test.step('change language to Arabic', async () => {
      await selectApplicantLanguage(page, 'ar')
    })

    await test.step('validate screenshot desktop', async () => {
      await validateScreenshot(page, 'applicant-homepage-right-to-left-desktop')
    })

    await test.step('validate screenshot mobile', async () => {
      await page.setViewportSize({width: 360, height: 800})
      await validateScreenshot(
        page,
        'applicant-homepage-right-to-left-mobile',
        {fullPage: false},
      )
    })
  })

  test('applies color theming on home page when enabled', async ({
    page,
    adminSettings,
  }) => {
    await enableFeatureFlag(page, 'CUSTOM_THEME_COLORS_ENABLED')
    await loginAsAdmin(page)
    await adminSettings.gotoAdminSettings()

    await adminSettings.setStringSetting('THEME_COLOR_PRIMARY', '#6d4bfa')
    await adminSettings.setStringSetting('THEME_COLOR_PRIMARY_DARK', '#a72f10')

    await adminSettings.saveChanges()
    await logout(page)

    await validateScreenshot(page, 'program-index-page-theme')
  })

  test('applies primary color only when primary dark is empty', async ({
    page,
    adminSettings,
  }) => {
    await enableFeatureFlag(page, 'CUSTOM_THEME_COLORS_ENABLED')
    await loginAsAdmin(page)
    await adminSettings.gotoAdminSettings()

    await adminSettings.setStringSetting('THEME_COLOR_PRIMARY', '#6d4bfa')

    await adminSettings.saveChanges()
    await logout(page)

    await validateScreenshot(page, 'program-index-page-theme-primary-only')
  })

  test('applies primary dark color only when primary is empty', async ({
    page,
    adminSettings,
  }) => {
    await enableFeatureFlag(page, 'CUSTOM_THEME_COLORS_ENABLED')
    await loginAsAdmin(page)
    await adminSettings.gotoAdminSettings()

    await adminSettings.setStringSetting('THEME_COLOR_PRIMARY_DARK', '#a72f10')

    await adminSettings.saveChanges()
    await logout(page)

    await validateScreenshot(page, 'program-index-page-theme-primary-dark-only')
  })

  test('does not apply color theming on home page when disabled', async ({
    page,
    adminSettings,
  }) => {
    await disableFeatureFlag(page, 'CUSTOM_THEME_COLORS_ENABLED')
    await loginAsAdmin(page)
    await adminSettings.gotoAdminSettings()

    await adminSettings.setStringSetting('THEME_COLOR_PRIMARY', '#6d4bfa')
    await adminSettings.setStringSetting('THEME_COLOR_PRIMARY_DARK', '#a72f10')

    await adminSettings.saveChanges()
    await logout(page)

    await validateScreenshot(page, 'program-index-page-initial-load')
  })
})

test.describe('applicant program index page with images', () => {
  test('shows program with wide image in North Star and removes image from card when in My Applications', async ({
    page,
    adminPrograms,
    adminProgramImage,
    applicantQuestions,
  }) => {
    const programName = 'Wide Image Program'
    await loginAsAdmin(page)
    await adminPrograms.addProgram(programName)
    await adminPrograms.goToProgramImagePage(programName)
    await adminProgramImage.setImageFileAndSubmit(
      'src/assets/program-summary-image-wide.png',
    )
    await adminPrograms.publishAllDrafts()
    await logout(page)

    await validateScreenshot(page, 'program-image-wide')
    await validateAccessibility(page)

    await test.step('Fill out part of the program application', async () => {
      await applicantQuestions.applyProgram(programName)
      await applicantQuestions.clickSubmitApplication()
      await applicantQuestions.gotoApplicantHomePage()
    })

    await test.step('Expect the program card to not show the image when in My Applications section', async () => {
      await expect(page.locator('.cf-application-card img')).toBeHidden()
    })
  })

  test('shows program with tall image', async ({
    page,
    adminPrograms,
    adminProgramImage,
  }) => {
    const programName = 'Tall Image Program'
    await loginAsAdmin(page)
    await adminPrograms.addProgram(programName)
    await adminPrograms.goToProgramImagePage(programName)
    await adminProgramImage.setImageFileAndSubmit(
      'src/assets/program-summary-image-tall.png',
    )
    await adminPrograms.publishAllDrafts()
    await logout(page)

    await validateScreenshot(page, 'program-image-tall')
  })

  test('shows program with image and status', async ({
    page,
    adminPrograms,
    adminProgramStatuses,
    adminProgramImage,
    applicantQuestions,
  }) => {
    const programName = 'Image And Status Program'
    await loginAsAdmin(page)

    await adminPrograms.addProgram(programName)
    await adminPrograms.goToProgramImagePage(programName)
    await adminProgramImage.setImageFileAndSubmit(
      'src/assets/program-summary-image-wide.png',
    )

    const approvedStatusName = 'Approved'
    await adminPrograms.gotoDraftProgramManageStatusesPage(programName)
    await adminProgramStatuses.createStatus(approvedStatusName)
    await adminPrograms.publishProgram(programName)
    await adminPrograms.expectActiveProgram(programName)
    await logout(page)

    await submitApplicationAndApplyStatus(
      page,
      programName,
      approvedStatusName,
      adminPrograms,
      applicantQuestions,
    )

    await loginAsTestUser(page)
    await test.step('verify no available programs info alert appears', async () => {
      await expect(
        page.getByText(
          'You have started or submitted an application for all programs that are available at this time.',
        ),
      ).toBeVisible()
    })

    // Verify program card shows both the Accepted status and image
    await validateScreenshot(page, 'program-image-with-status')
  })

  // This test puts programs with different specs in the different sections of the homepage
  // to verify that different card formats appear correctly next to each other and across sections.
  test('shows programs with and without images in all sections', async ({
    page,
    adminPrograms,
    adminProgramStatuses,
    adminProgramImage,
    adminQuestions,
    applicantQuestions,
  }) => {
    test.slow()

    const programNameInProgressImage = 'In Progress Program [Image]'
    const approvedStatusName = 'Approved'

    await test.step('create program with image as admin', async () => {
      await loginAsAdmin(page)
      const preScreenerFormProgramName = 'Benefits finder'
      await adminPrograms.addPreScreener(
        preScreenerFormProgramName,
        'short program description',
        ProgramVisibility.PUBLIC,
      )

      await adminPrograms.addProgram(programNameInProgressImage)
      await adminQuestions.addTextQuestion({
        questionName: 'first-q',
        questionText: 'first question text',
      })
      await adminPrograms.addProgramBlockUsingSpec(programNameInProgressImage, {
        description: 'first block',
        questions: [{name: 'first-q'}],
      })

      await adminPrograms.goToProgramImagePage(programNameInProgressImage)
      await adminProgramImage.setImageFileAndSubmit(
        'src/assets/program-summary-image-wide.png',
      )
      await adminPrograms.publishAllDrafts()
      await logout(page)
    })

    await test.step('start application to program', async () => {
      await loginAsTestUser(page)
      await applicantQuestions.applyProgram(programNameInProgressImage)
      await applicantQuestions.answerTextQuestion('first answer')
      await applicantQuestions.clickContinue()
      await applicantQuestions.gotoApplicantHomePage()
      await logout(page)
    })

    await test.step('program with image and status', async () => {
      const programNameSubmittedWithImageAndStatus =
        'Submitted Program [Image and Status]'
      await loginAsAdmin(page)
      await adminPrograms.addProgram(programNameSubmittedWithImageAndStatus)
      await adminPrograms.goToProgramImagePage(
        programNameSubmittedWithImageAndStatus,
      )
      await adminProgramImage.setImageFileAndSubmit(
        'src/assets/program-summary-image-wide.png',
      )
      await adminPrograms.gotoDraftProgramManageStatusesPage(
        programNameSubmittedWithImageAndStatus,
      )
      await adminProgramStatuses.createStatus(approvedStatusName)
      await adminPrograms.publishProgram(programNameSubmittedWithImageAndStatus)
      await adminPrograms.expectActiveProgram(
        programNameSubmittedWithImageAndStatus,
      )
      await logout(page)

      await submitApplicationAndApplyStatus(
        page,
        programNameSubmittedWithImageAndStatus,
        approvedStatusName,
        adminPrograms,
        applicantQuestions,
      )
    })

    await test.step('submit basic program', async () => {
      const programNameSubmittedBasic = 'Submitted Program [Basic]'
      await loginAsAdmin(page)
      await adminPrograms.addProgram(programNameSubmittedBasic)
      await adminPrograms.publishProgram(programNameSubmittedBasic)
      await adminPrograms.expectActiveProgram(programNameSubmittedBasic)
      await logout(page)

      await loginAsTestUser(page)
      await applicantQuestions.applyProgram(programNameSubmittedBasic)
      await applicantQuestions.submitFromReviewPage(true)
      await logout(page)
    })

    await test.step('submit program with status', async () => {
      const programNameSubmittedWithStatus = 'Submitted Program [Status]'
      await loginAsAdmin(page)

      await adminPrograms.addProgram(programNameSubmittedWithStatus)
      await adminPrograms.gotoDraftProgramManageStatusesPage(
        programNameSubmittedWithStatus,
      )
      await adminProgramStatuses.createStatus(approvedStatusName)
      await adminPrograms.publishProgram(programNameSubmittedWithStatus)
      await adminPrograms.expectActiveProgram(programNameSubmittedWithStatus)
      await logout(page)

      await submitApplicationAndApplyStatus(
        page,
        programNameSubmittedWithStatus,
        approvedStatusName,
        adminPrograms,
        applicantQuestions,
      )
    })

    await test.step('submit image on a new row', async () => {
      const programNameSubmittedImage = 'Submitted Program [Image]'
      await loginAsAdmin(page)

      await adminPrograms.addProgram(programNameSubmittedImage)
      await adminPrograms.goToProgramImagePage(programNameSubmittedImage)
      await adminProgramImage.setImageFileAndSubmit(
        'src/assets/program-summary-image-wide.png',
      )
      await adminPrograms.publishAllDrafts()
      await logout(page)

      await loginAsTestUser(page)
      await applicantQuestions.applyProgram(programNameSubmittedImage)
      await applicantQuestions.submitFromReviewPage(true)
      await logout(page)
    })

    await test.step('basic not started program', async () => {
      await loginAsAdmin(page)
      await adminPrograms.addProgram('Not Started Program [Basic]')
    })

    await test.step('basic not started program with image', async () => {
      const programNameNotStartedImage = 'Not Started Program [Image]'
      await adminPrograms.addProgram(programNameNotStartedImage)
      await adminPrograms.goToProgramImagePage(programNameNotStartedImage)
      await adminProgramImage.setImageFileAndSubmit(
        'src/assets/program-summary-image-wide.png',
      )
      await adminPrograms.publishAllDrafts()
      await logout(page)
    })

    await test.step('verify homepage', async () => {
      await loginAsTestUser(page)
      await validateScreenshot(page, 'program-image-all-types')
      // accessibility fails
      // await validateAccessibility(page)
    })
  })

  test('External program card is not shown when feature flag is off', async ({
    page,
    adminPrograms,
    applicantQuestions,
  }) => {
    const externalProgramName = 'External Program'

    await test.step('add external program as an admin', async () => {
      await loginAsAdmin(page)

      // Feature flag must be enabled to be able to add an external program
      await enableFeatureFlag(page, 'external_program_cards_enabled')
      await adminPrograms.addExternalProgram(
        externalProgramName,
        /* shortDescription= */ 'description',
        /* externalLink= */ 'https://usa.gov',
        ProgramVisibility.PUBLIC,
      )
      await adminPrograms.publishProgram(externalProgramName)
      await logout(page)
    })

    await test.step('disable feature flag', async () => {
      await disableFeatureFlag(page, 'external_program_cards_enabled')
    })

    await test.step('external program card is not shown to applicant', async () => {
      await applicantQuestions.expectProgramsinCorrectSections(
        {
          expectedProgramsInMyApplicationsSection: [],
          expectedProgramsInProgramsAndServicesSection: [],
          expectedProgramsInRecommendedSection: [],
          expectedProgramsInOtherProgramsSection: [],
        },
        /* filtersOn= */ false,
        /* northStarEnabled= */ true,
      )
    })
  })

  test('External program cards are show when feature flag is on', async ({
    page,
    adminPrograms,
    applicantQuestions,
  }) => {
    const externalProgramAName = 'External Program A'
    const externalProgramALink = `${BASE_URL}/programs`
    const externalProgramBName = 'External Program B'
    const externalProgramBLink = `${BASE_URL}/programs#simulated_difference`

    await test.step('add external programs', async () => {
      await enableFeatureFlag(page, 'external_program_cards_enabled')

      await loginAsAdmin(page)
      await adminPrograms.addExternalProgram(
        externalProgramAName,
        /* shortDescription= */ 'description',
        externalProgramALink,
        ProgramVisibility.PUBLIC,
      )
      await adminPrograms.addExternalProgram(
        externalProgramBName,
        /* shortDescription= */ 'description',
        externalProgramBLink,
        ProgramVisibility.PUBLIC,
      )
      await adminPrograms.publishAllDrafts()
      await logout(page)
    })

    await test.step("'Programs and Services' section includes cards for the external programs", async () => {
      await applicantQuestions.expectProgramsinCorrectSections(
        {
          expectedProgramsInMyApplicationsSection: [],
          expectedProgramsInProgramsAndServicesSection: [
            externalProgramAName,
            externalProgramBName,
          ],
          expectedProgramsInRecommendedSection: [],
          expectedProgramsInOtherProgramsSection: [],
        },
        /* filtersOn= */ false,
        /* northStarEnabled= */ true,
      )

      // Button for external program card has a different text.
      const externalProgramCard = page.locator('.cf-application-card', {
        has: page.getByText(externalProgramAName),
      })
      await expect(
        externalProgramCard.getByRole('button', {
          name: 'View External Program A in new tab',
        }),
      ).toBeVisible()

      await validateAccessibility(page)
    })

    await test.step('card for external program A opens a modal', async () => {
      await applicantQuestions.clickApplyProgramButton(externalProgramAName)

      // Verify external program modal is visible
      const modal = page.getByRole('dialog', {state: 'visible'})
      await expect(
        modal.getByRole('heading', {
          name: 'This will open a different website',
        }),
      ).toBeVisible()
      await expect(
        modal.getByText(
          "To go to the program's website where you can get more details and apply, click Continue",
        ),
      ).toBeVisible()
      const continueButton = modal.getByRole('link', {name: 'Continue'})
      await expect(continueButton).toBeVisible()
      await expect(modal.getByRole('button', {name: 'Go back'})).toBeVisible()
    })

    await test.step("accepting external program A modal redirects to the program's external site", async () => {
      const modal = page.getByRole('dialog', {state: 'visible'})
      const continueButton = modal.getByRole('link', {name: 'Continue'})

      const pagePromise = page.context().waitForEvent('page')
      await continueButton.click()
      const newPage = await pagePromise
      await newPage.waitForLoadState()
      expect(newPage.url()).toMatch(externalProgramALink)

      await newPage.close()
    })

    await test.step('go back to the applicant home page', async () => {
      await page.goto(BASE_URL)
    })

    await test.step('card for external program B opens a modal', async () => {
      await applicantQuestions.clickApplyProgramButton(externalProgramBName)

      // We don't need to check each modal element's visibility since
      // previous step verified them
      const modal = page.getByRole('dialog', {state: 'visible'})
      const continueButton = modal.getByRole('link', {name: 'Continue'})
      await expect(continueButton).toBeVisible()
    })

    await test.step("accepting external program B modal redirects to the program's external site", async () => {
      const modal = page.getByRole('dialog', {state: 'visible'})
      const continueButton = modal.getByRole('link', {name: 'Continue'})

      const pagePromise = page.context().waitForEvent('page')
      await continueButton.click()
      const newPage = await pagePromise
      await newPage.waitForLoadState()
      expect(newPage.url()).toMatch(externalProgramBLink)

      await newPage.close()
    })
  })

  test('External program cards are included in program filters', async ({
    page,
    adminPrograms,
    applicantQuestions,
    seeding,
  }) => {
    const externalProgramName = 'External Program'
    const externalProgramLink = `${BASE_URL}/programs`

    await test.step('enable required features', async () => {
      await enableFeatureFlag(page, 'external_program_cards_enabled')
    })

    await test.step('seed categories', async () => {
      // The program filtering feature requires seeding the categories. This
      // will add two programs: "Comprehensive Sample Program" and "Minimal
      // Sample Program".
      await seeding.seedProgramsAndCategories()
      await page.goto('/')
    })

    await test.step("add an external program with 'Education' category", async () => {
      await loginAsAdmin(page)
      await adminPrograms.addExternalProgram(
        externalProgramName,
        /* shortDescription= */ 'description',
        externalProgramLink,
        ProgramVisibility.PUBLIC,
      )
      await adminPrograms.selectProgramCategories(
        externalProgramName,
        [ProgramCategories.EDUCATION],
        /* isActive= */ false,
      )

      await adminPrograms.publishAllDrafts()
      await logout(page)
    })

    await test.step("filter programs by 'Education' category", async () => {
      await loginAsTestUser(page)
      await applicantQuestions.filterProgramsByCategory('Education')
    })

    await test.step("external program card appeasrs in the 'Recommended' section", async () => {
      await applicantQuestions.expectProgramsinCorrectSections(
        {
          expectedProgramsInMyApplicationsSection: [],
          expectedProgramsInProgramsAndServicesSection: [],
          expectedProgramsInRecommendedSection: [externalProgramName],
          expectedProgramsInOtherProgramsSection: [
            'Comprehensive Sample Program',
            'Minimal Sample Program',
          ],
        },
        /* filtersOn= */ true,
        /* northStarEnabled= */ true,
      )
    })

    await test.step('clicking on external program card opens a modal', async () => {
      await applicantQuestions.clickApplyProgramButton(externalProgramName)

      const modal = page.getByRole('dialog', {state: 'visible'})
      const continueButton = modal.getByRole('link', {name: 'Continue'})
      await expect(continueButton).toBeVisible()
    })

    await test.step("selecting 'go back' closes the modal", async () => {
      const modal = page.getByRole('dialog', {state: 'visible'})
      const goBackButton = modal.getByRole('button', {name: 'Go back'})
      await expect(goBackButton).toBeVisible()
      await goBackButton.click()
      await expect(modal).toBeHidden()
    })

    await test.step('trigger the external program modal again', async () => {
      await applicantQuestions.clickApplyProgramButton(externalProgramName)

      const modal = page.getByRole('dialog', {state: 'visible'})
      const continueButton = modal.getByRole('link', {name: 'Continue'})
      await expect(continueButton).toBeVisible()
    })

    await test.step('clicking outside the modal closes the modal', async () => {
      const modalWrapper = page
        .locator('.usa-modal-wrapper')
        .filter({hasText: 'This will open a different website'})
      const wrapperBox = await modalWrapper.boundingBox()
      // Click in the wrapper top left corner, which should  be outside the
      // actual amodal
      if (wrapperBox) {
        await page.mouse.click(wrapperBox.x, wrapperBox.y)
      }

      const modal = page.getByRole('dialog', {state: 'visible'})
      await expect(modal).toBeHidden()
    })

    await test.step('trigger the external program modal again', async () => {
      await applicantQuestions.clickApplyProgramButton(externalProgramName)

      const modal = page.getByRole('dialog', {state: 'visible'})
      const continueButton = modal.getByRole('link', {name: 'Continue'})
      await expect(continueButton).toBeVisible()
    })

    await test.step("selecting 'continue' redirects to the program's external site", async () => {
      const modal = page.getByRole('dialog', {state: 'visible'})
      const continueButton = modal.getByRole('link', {name: 'Continue'})

      const pagePromise = page.context().waitForEvent('page')
      await continueButton.click()
      const newPage = await pagePromise
      await newPage.waitForLoadState()
      expect(newPage.url()).toMatch(externalProgramLink)

      await newPage.close()
    })
  })

  async function submitApplicationAndApplyStatus(
    page: Page,
    programName: string,
    statusName: string,
    adminPrograms: AdminPrograms,
    applicantQuestions: ApplicantQuestions,
  ) {
    // Submit an application as a test user.
    await loginAsTestUser(page)
    await applicantQuestions.applyProgram(programName)
    await applicantQuestions.submitFromReviewPage(true)
    await logout(page)

    // Set a status as a program admin
    await loginAsProgramAdmin(page)
    await adminPrograms.viewApplications(programName)
    await adminPrograms.viewApplicationForApplicant(testUserDisplayName())
    const modal = await adminPrograms.setStatusOptionAndAwaitModal(statusName)
    await adminPrograms.confirmStatusUpdateModal(modal)
    await page.getByRole('link', {name: 'Back'}).click()
    await logout(page)
  }
})<|MERGE_RESOLUTION|>--- conflicted
+++ resolved
@@ -720,13 +720,8 @@
     })
 
     await test.step('Check that the question repeated in the program with two questions shows previously answered', async () => {
-<<<<<<< HEAD
       await applicantQuestions.applyProgram(primaryProgramName)
-      await applicantQuestions.clickReview(true)
-=======
-      await applicantQuestions.applyProgram(primaryProgramName, true)
       await applicantQuestions.clickReview()
->>>>>>> c4088634
       await applicantQuestions.northStarValidatePreviouslyAnsweredText(
         firstQuestionText,
       )
