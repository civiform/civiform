--- conflicted
+++ resolved
@@ -194,13 +194,8 @@
         // answer was saved
         await applicantQuestions.clickBack()
 
-<<<<<<< HEAD
-        await applicantQuestions.clickReview(/* northStarEnabled= */ true)
+        await applicantQuestions.clickReview()
         await applicantQuestions.expectReviewPage()
-=======
-        await applicantQuestions.clickReview()
-        await applicantQuestions.expectReviewPage(/* northStarEnabled= */ true)
->>>>>>> c4088634
         await applicantQuestions.expectQuestionAnsweredOnReviewPage(
           addressQuestionText,
           '1234 St',
@@ -446,19 +441,9 @@
 
         // Verify that the optional questions were marked as seen and we can now submit the application
         await test.step('can submit application', async () => {
-<<<<<<< HEAD
-          await applicantQuestions.clickReview(/* northStarEnabled= */ true)
+          await applicantQuestions.clickReview()
           await applicantQuestions.submitFromReviewPage()
-          await applicantQuestions.expectConfirmationPage(
-            /* northStarEnabled= */ true,
-          )
-=======
-          await applicantQuestions.clickReview()
-          await applicantQuestions.submitFromReviewPage(
-            /* northStarEnabled= */ true,
-          )
           await applicantQuestions.expectConfirmationPage()
->>>>>>> c4088634
         })
       })
     })
@@ -598,17 +583,8 @@
         })
 
         await test.step('can submit application', async () => {
-<<<<<<< HEAD
           await applicantQuestions.submitFromReviewPage()
-          await applicantQuestions.expectConfirmationPage(
-            /* northStarEnabled= */ true,
-          )
-=======
-          await applicantQuestions.submitFromReviewPage(
-            /* northStarEnabled= */ true,
-          )
           await applicantQuestions.expectConfirmationPage()
->>>>>>> c4088634
         })
       })
 
@@ -663,21 +639,9 @@
         })
 
         await test.step('can submit application', async () => {
-<<<<<<< HEAD
           await applicantQuestions.expectReviewPage()
           await applicantQuestions.submitFromReviewPage()
-          await applicantQuestions.expectConfirmationPage(
-            /* northStarEnabled= */ true,
-          )
-=======
-          await applicantQuestions.expectReviewPage(
-            /* northStarEnabled= */ true,
-          )
-          await applicantQuestions.submitFromReviewPage(
-            /* northStarEnabled= */ true,
-          )
           await applicantQuestions.expectConfirmationPage()
->>>>>>> c4088634
         })
       })
 
@@ -773,21 +737,9 @@
         })
 
         await test.step('can submit application', async () => {
-<<<<<<< HEAD
           await applicantQuestions.expectReviewPage()
           await applicantQuestions.submitFromReviewPage()
-          await applicantQuestions.expectConfirmationPage(
-            /* northStarEnabled= */ true,
-          )
-=======
-          await applicantQuestions.expectReviewPage(
-            /* northStarEnabled= */ true,
-          )
-          await applicantQuestions.submitFromReviewPage(
-            /* northStarEnabled= */ true,
-          )
           await applicantQuestions.expectConfirmationPage()
->>>>>>> c4088634
         })
       })
     })
@@ -1003,17 +955,8 @@
 
         // Verify that the optional questions were marked as seen and we can now submit the application
         await test.step('can submit application', async () => {
-<<<<<<< HEAD
           await applicantQuestions.submitFromReviewPage()
-          await applicantQuestions.expectConfirmationPage(
-            /* northStarEnabled= */ true,
-          )
-=======
-          await applicantQuestions.submitFromReviewPage(
-            /* northStarEnabled= */ true,
-          )
           await applicantQuestions.expectConfirmationPage()
->>>>>>> c4088634
         })
       })
     })
