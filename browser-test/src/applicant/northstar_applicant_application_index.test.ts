--- conflicted
+++ resolved
@@ -902,7 +902,6 @@
     )
   })
 
-<<<<<<< HEAD
   test('formats index page correctly for right to left languages', async ({
     page,
   }) => {
@@ -925,7 +924,8 @@
         /* fullPage= */ false,
       )
     })
-=======
+  })
+
   test('applies color theming on home page when enabled', async ({
     page,
     adminSettings,
@@ -1001,7 +1001,6 @@
     await logout(page)
 
     await validateScreenshot(page, 'program-index-page-initial-load-northstar')
->>>>>>> 8b26a99e
   })
 })
 
