--- conflicted
+++ resolved
@@ -22,12 +22,7 @@
 
     const programName = 'A shiny new program'
 
-<<<<<<< HEAD
-    await enableFeatureFlag(page, 'multiple_file_upload_enabled')
-    await loginAsAdmin(page)
-=======
       await loginAsAdmin(page)
->>>>>>> 55925a00
 
     await test.step('Create new questions', async () => {
       await adminQuestions.addDateQuestion({questionName: 'date-q'})
