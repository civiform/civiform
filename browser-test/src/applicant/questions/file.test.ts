import {test, expect} from '../../support/civiform_fixtures'
import {
  enableFeatureFlag,
  loginAsAdmin,
  logout,
  seedQuestions,
  validateAccessibility,
  validateScreenshot,
} from '../../support'
import {BASE_URL} from '../../support/config'

test.describe('file upload applicant flow', () => {
  test.beforeEach(async ({page}) => {
    await seedQuestions(page)
    await page.goto(BASE_URL)
  })

  test.describe('required file upload question', () => {
    const programName = 'Test program for single file upload'
    const fileUploadQuestionText = 'Required file upload question'

    test.beforeEach(async ({page, adminQuestions, adminPrograms}) => {
      await loginAsAdmin(page)

      await adminQuestions.addFileUploadQuestion({
        questionName: 'file-upload-test-q',
        questionText: fileUploadQuestionText,
      })
      await adminPrograms.addAndPublishProgramWithQuestions(
        ['file-upload-test-q'],
        programName,
      )

      await logout(page)
    })

    test('validate screenshot', async ({page, applicantQuestions}) => {
      await applicantQuestions.applyProgram(programName)

      await validateScreenshot(page, 'file-required')
    })

    test('form is correctly formatted', async ({page, applicantQuestions}) => {
      await applicantQuestions.applyProgram(programName)
      await applicantQuestions.clickNext()

      const formInputs = await page
        .locator('#cf-block-form')
        .locator('input')
        .all()
      const lastFormInput = formInputs[formInputs.length - 1]

      // AWS requires that the <input type="file"> element to be the last <input> in the <form>
      await expect(lastFormInput).toHaveAttribute('type', 'file')
    })

    test('does not show errors initially', async ({
      applicantQuestions,
      applicantFileQuestion,
    }) => {
      await applicantQuestions.applyProgram(programName)

      await applicantFileQuestion.expectFileSelectionErrorHidden()
      await applicantFileQuestion.expectFileTooLargeErrorHidden()
    })

    test('no continue button initially', async ({
      applicantQuestions,
      applicantFileQuestion,
    }) => {
      await applicantQuestions.applyProgram(programName)

      await applicantFileQuestion.expectNoContinueButton()
    })

    test('does not show skip button for required question', async ({
      applicantQuestions,
      applicantFileQuestion,
    }) => {
      await applicantQuestions.applyProgram(programName)

      await applicantFileQuestion.expectNoSkipButton()
    })

    test('can upload file', async ({
      page,
      applicantQuestions,
      applicantFileQuestion,
    }) => {
      await applicantQuestions.applyProgram(programName)

      await applicantQuestions.answerFileUploadQuestion('some file', 'file.txt')

      await applicantFileQuestion.expectFileNameDisplayed('file.txt')
      await validateScreenshot(page, 'file-uploaded')
    })

    /** Regression test for https://github.com/civiform/civiform/issues/6221. */
    test('can replace file', async ({
      applicantQuestions,
      applicantFileQuestion,
    }) => {
      await applicantQuestions.applyProgram(programName)

      await applicantQuestions.answerFileUploadQuestion(
        'some file',
        'file1.txt',
      )
      await applicantFileQuestion.expectFileNameDisplayed('file1.txt')

      await applicantQuestions.answerFileUploadQuestion(
        'some file',
        'file2.txt',
      )
      await applicantFileQuestion.expectFileNameDisplayed('file2.txt')

      await applicantQuestions.clickNext()

      await applicantQuestions.expectReviewPage()
      await applicantQuestions.expectQuestionAnsweredOnReviewPage(
        fileUploadQuestionText,
        'file2.txt',
      )
    })

    test('can download file content', async ({applicantQuestions}) => {
      await applicantQuestions.applyProgram(programName)
      const fileContent = 'some sample text'
      await applicantQuestions.answerFileUploadQuestion(fileContent)
      await applicantQuestions.clickNext()

      const downloadedFileContent =
        await applicantQuestions.downloadSingleQuestionFromReviewPage()
      expect(downloadedFileContent).toEqual(fileContent)
    })

    /** Regression test for https://github.com/civiform/civiform/issues/6516. */
    test('missing file error disappears when file uploaded', async ({
      applicantQuestions,
      applicantFileQuestion,
    }) => {
      await applicantQuestions.applyProgram(programName)
      await applicantQuestions.clickNext()
      await applicantFileQuestion.expectFileSelectionErrorShown()

      await applicantQuestions.answerFileUploadQuestion('some text')

      await applicantFileQuestion.expectFileSelectionErrorHidden()
    })

    test('too large file error', async ({
      page,
      applicantQuestions,
      applicantFileQuestion,
    }) => {
      await applicantQuestions.applyProgram(programName)

      await test.step('Shows error when file size is too large', async () => {
        await applicantQuestions.answerFileUploadQuestionWithMbSize(101)

        await applicantFileQuestion.expectFileTooLargeErrorShown()
        await validateScreenshot(page, 'file-error-too-large')
        await validateAccessibility(page)
      })

      await test.step('Cannot save file if too large', async () => {
        await applicantQuestions.clickNext()

        // Verify the file isn't saved and we're still on the file upload question block
        await applicantQuestions.validateQuestionIsOnPage(
          fileUploadQuestionText,
        )
      })

      await test.step('Hides error when smaller file is uploaded', async () => {
        await applicantQuestions.answerFileUploadQuestionWithMbSize(100)

        await applicantFileQuestion.expectFileTooLargeErrorHidden()
      })
    })

    test('has no accessibility violations', async ({
      page,
      applicantQuestions,
    }) => {
      await applicantQuestions.applyProgram(programName)

      await validateAccessibility(page)
    })

    test('re-answering question shows previously uploaded file name on review and block pages', async ({
      page,
      applicantQuestions,
      applicantFileQuestion,
    }) => {
      // Answer the file upload question
      await applicantQuestions.applyProgram(programName)
      await applicantQuestions.answerFileUploadQuestion(
        'some text',
        'testFileName.txt',
      )
      await applicantQuestions.clickNext()

      // Verify the previously uploaded file name is shown on the review page
      await applicantQuestions.expectReviewPage()
      await applicantQuestions.expectQuestionAnsweredOnReviewPage(
        fileUploadQuestionText,
        'testFileName.txt',
      )

      // Re-open the file upload question
      await applicantQuestions.editQuestionFromReviewPage(
        fileUploadQuestionText,
      )

      // Verify the previously uploaded file name is shown on the block page
      await applicantFileQuestion.expectFileNameDisplayed('testFileName.txt')
      await validateScreenshot(page, 'file-required-re-answered')
    })

    test('re-answering question shows continue button but no delete button', async ({
      applicantQuestions,
      applicantFileQuestion,
    }) => {
      // Answer the file upload question
      await applicantQuestions.applyProgram(programName)
      await applicantQuestions.answerFileUploadQuestion(
        'some text',
        'testFileName.txt',
      )
      await applicantQuestions.clickNext()

      // Re-open the file upload question
      await applicantQuestions.expectReviewPage()
      await applicantQuestions.editQuestionFromReviewPage(
        fileUploadQuestionText,
      )

      await applicantFileQuestion.expectHasContinueButton()
      // A required file upload question should never show a Delete button
      await applicantFileQuestion.expectNoDeleteButton()
    })
  })

  test.describe('test multiple file upload with max files', () => {
    const programName = 'Test program for multiple file upload'
    const fileUploadQuestionText = 'Required file upload question'

    test('hides upload button at max', async ({
      applicantQuestions,
      applicantFileQuestion,
      page,
      adminQuestions,
      adminPrograms,
    }) => {
      await test.step('Add file upload question and publish', async () => {
        await enableFeatureFlag(page, 'multiple_file_upload_enabled')
        await loginAsAdmin(page)

        await adminQuestions.addFileUploadQuestion({
          questionName: 'file-upload-test-q',
          questionText: fileUploadQuestionText,
          maxFiles: 2,
        })
        await adminPrograms.addAndPublishProgramWithQuestions(
          ['file-upload-test-q'],
          programName,
        )

        await logout(page)
      })

      await applicantQuestions.applyProgram(programName)

      await test.step('Adding maximum files disables file input', async () => {
        await applicantQuestions.answerFileUploadQuestionFromAssets(
          'file-upload.png',
        )
        await applicantQuestions.answerFileUploadQuestionFromAssets(
          'file-upload-second.png',
        )
        await applicantFileQuestion.expectFileNameDisplayed('file-upload.png')
        await applicantFileQuestion.expectFileNameDisplayed(
          'file-upload-second.png',
        )
        await applicantFileQuestion.expectFileInputDisabled()
      })

      await test.step('Removing a file shows file input again', async () => {
        await applicantFileQuestion.removeFileUpload('file-upload.png')
        await applicantFileQuestion.expectFileInputEnabled()
      })
    })

    test('shows correct hint text based on max files', async ({
      applicantQuestions,
      page,
      adminQuestions,
      adminPrograms,
    }) => {
      await enableFeatureFlag(page, 'multiple_file_upload_enabled')

      await test.step('Add file upload questions and publish', async () => {
        await loginAsAdmin(page)

        await adminQuestions.addFileUploadQuestion({
          questionName: 'file-upload-no-limit',
          questionText: fileUploadQuestionText,
        })

        await adminQuestions.addFileUploadQuestion({
          questionName: 'file-upload-limit',
          questionText: fileUploadQuestionText,
          maxFiles: 1,
        })

        await adminQuestions.addFileUploadQuestion({
          questionName: 'second-file-upload-limit',
          questionText: fileUploadQuestionText,
          maxFiles: 2,
        })

        await adminPrograms.addProgram(programName)
        await adminPrograms.editProgramBlockUsingSpec(programName, {
          description: 'File upload no limit',
          questions: [{name: 'file-upload-no-limit', isOptional: true}],
        })
        await adminPrograms.addProgramBlockUsingSpec(programName, {
          description: 'File upload with limit 1',
          questions: [{name: 'file-upload-limit', isOptional: true}],
        })
        await adminPrograms.addProgramBlockUsingSpec(programName, {
          description: 'File upload with limit 2',
          questions: [{name: 'second-file-upload-limit', isOptional: true}],
        })

        await adminPrograms.gotoAdminProgramsPage()
        await adminPrograms.publishProgram(programName)
        await logout(page)
      })

      await applicantQuestions.applyProgram(programName)

      await test.step('Check that text is correct for file upload with no limit set', async () => {
        await expect(
          page.getByText('Select one or more files', {exact: true}),
        ).toBeVisible()
        await applicantQuestions.clickNext()
      })

      await test.step('Check that text is correct for file upload with a max of 1 file set', async () => {
        await expect(
          page.getByText('Select a file', {exact: true}),
        ).toBeVisible()
        await applicantQuestions.clickNext()
      })

      await test.step('Check that text is correct for file upload with a max above 1 set', async () => {
        await expect(
          page.getByText('Select one or more files (maximum of 2)', {
            exact: true,
          }),
        ).toBeVisible()
      })
    })
  })

  test.describe('required file upload question with multiple file uploads', () => {
    const programName = 'Test program for multiple file upload'
    const fileUploadQuestionText = 'Required file upload question'

    test.beforeEach(async ({page, adminQuestions, adminPrograms}) => {
      await enableFeatureFlag(page, 'multiple_file_upload_enabled')
      await loginAsAdmin(page)

      await adminQuestions.addFileUploadQuestion({
        questionName: 'file-upload-test-q',
        questionText: fileUploadQuestionText,
      })
      await adminPrograms.addAndPublishProgramWithQuestions(
        ['file-upload-test-q'],
        programName,
      )

      await logout(page)
    })

    test('validate screenshot', async ({page, applicantQuestions}) => {
      await applicantQuestions.applyProgram(programName)

      await validateScreenshot(page, 'file-required-multiple-uploads-enabled')
    })

    test('form is correctly formatted', async ({page, applicantQuestions}) => {
      await applicantQuestions.applyProgram(programName)

      const formInputs = await page
        .locator('#cf-block-form')
        .locator('input')
        .all()
      const lastFormInput = formInputs[formInputs.length - 1]

      // AWS requires that the <input type="file"> element to be the last <input> in the <form>
      await expect(lastFormInput).toHaveAttribute('type', 'file')
    })

    test('does not show errors initially', async ({
      applicantQuestions,
      applicantFileQuestion,
    }) => {
      await applicantQuestions.applyProgram(programName)

      await applicantFileQuestion.expectFileSelectionErrorHidden()
      await applicantFileQuestion.expectFileTooLargeErrorHidden()
    })

    test('can remove last file of a required question and show error', async ({
      applicantQuestions,
      applicantFileQuestion,
    }) => {
      await applicantQuestions.applyProgram(programName)

      await applicantQuestions.answerFileUploadQuestionFromAssets(
        'file-upload.png',
      )
      await applicantQuestions.answerFileUploadQuestionFromAssets(
        'file-upload-second.png',
      )

      await applicantFileQuestion.removeFileUpload('file-upload.png')

      await applicantFileQuestion.expectFileNameCount('file-upload.png', 0)

      await applicantFileQuestion.removeFileUpload('file-upload-second.png')

      await applicantFileQuestion.expectFileNameCount(
        'file-upload-second.png',
        0,
      )

      await applicantQuestions.clickNext()

      await applicantQuestions.expectRequiredQuestionError(
        '.cf-question-fileupload',
      )
    })
    test('can upload multiple files', async ({
      page,
      applicantQuestions,
      applicantFileQuestion,
    }) => {
      await applicantQuestions.applyProgram(programName)

      await test.step('Upload two files', async () => {
        await applicantQuestions.answerFileUploadQuestionFromAssets(
          'file-upload.png',
        )
        await applicantFileQuestion.expectFileNameDisplayed('file-upload.png')

        await applicantQuestions.answerFileUploadQuestionFromAssets(
          'file-upload-second.png',
        )

        await applicantFileQuestion.expectFileNameDisplayed(
          'file-upload-second.png',
        )

        await validateScreenshot(page, 'file-uploaded-multiple-files')
      })

      await test.step('Upload long file name and validate mobile layout', async () => {
        await applicantQuestions.answerFileUploadQuestionFromAssets(
          'file-upload-veryverylongnamethatcouldcauserenderingissuesandhideremovefile.png',
        )

        await applicantFileQuestion.expectFileNameDisplayed(
          'file-upload-veryverylongnamethatcouldcauserenderingissuesandhideremovefile.png',
        )

        await validateScreenshot(
          page.locator('main'),
          'file-uploaded-very-long-name',
          /* fullPage= */ false,
          /* mobileScreenshot= */ true,
        )
      })
    })

    test('review page renders correctly', async ({
      page,
      applicantQuestions,
    }) => {
      await applicantQuestions.applyProgram(programName)
      await applicantQuestions.answerFileUploadQuestionFromAssets(
        'file-upload.png',
      )
      await applicantQuestions.answerFileUploadQuestionFromAssets(
        'file-upload-second.png',
      )

      await applicantQuestions.clickReview()

      await applicantQuestions.expectQuestionAnsweredOnReviewPage(
        fileUploadQuestionText,
        'file-upload.png',
      )

      await applicantQuestions.expectQuestionAnsweredOnReviewPage(
        fileUploadQuestionText,
        'file-upload-second.png',
      )
      await validateScreenshot(page.locator('main'), 'file-uploaded-review')
    })

    // TODO remove ".fixme" once https://github.com/civiform/civiform/issues/8143 is fixed
    test.fixme('can download file content', async ({applicantQuestions}) => {
      await applicantQuestions.applyProgram(programName)
      await applicantQuestions.answerFileUploadQuestion(
        'file 1 content',
        'file1.txt',
      )
      await applicantQuestions.answerFileUploadQuestion(
        'file 2 content',
        'file2.txt',
      )

      await applicantQuestions.clickNext()

      expect(
        await applicantQuestions.downloadFileFromReviewPage('file1.txt'),
      ).toEqual('file 1 content')
      expect(
        await applicantQuestions.downloadFileFromReviewPage('file2.txt'),
      ).toEqual('file 2 content')
    })

    test('re-answering question shows previously uploaded file name on review and block pages', async ({
      applicantQuestions,
      applicantFileQuestion,
    }) => {
      // Answer the file upload question
      await applicantQuestions.applyProgram(programName)
      await applicantQuestions.answerFileUploadQuestionFromAssets(
        'file-upload.png',
      )
      await applicantQuestions.clickNext()

      // Verify the previously uploaded file name is shown on the review page
      await applicantQuestions.expectReviewPage()
      await applicantQuestions.expectQuestionAnsweredOnReviewPage(
        fileUploadQuestionText,
        'file-upload.png',
      )

      // Re-open the file upload question
      await applicantQuestions.editQuestionFromReviewPage(
        fileUploadQuestionText,
      )

      // Verify the previously uploaded file name is shown on the block page
      await applicantFileQuestion.expectFileNameDisplayed('file-upload.png')
    })

    test('uploading duplicate file appends suffix', async ({
      applicantQuestions,
      applicantFileQuestion,
    }) => {
      await applicantQuestions.applyProgram(programName)

      await applicantQuestions.answerFileUploadQuestionFromAssets(
        'file-upload.png',
      )
      await applicantFileQuestion.expectFileNameCount('file-upload.png', 1)

      await applicantQuestions.answerFileUploadQuestionFromAssets(
        'file-upload.png',
      )
      await applicantFileQuestion.expectFileNameCount('file-upload.png', 1)
      await applicantFileQuestion.expectFileNameCount('file-upload-2.png', 1)
    })

    test('can remove files', async ({
      applicantQuestions,
      applicantFileQuestion,
    }) => {
      await applicantQuestions.applyProgram(programName)

      await applicantQuestions.answerFileUploadQuestionFromAssets(
        'file-upload.png',
      )
      await applicantQuestions.answerFileUploadQuestionFromAssets(
        'file-upload-second.png',
      )

      await applicantFileQuestion.removeFileUpload('file-upload.png')

      await applicantFileQuestion.expectFileNameCount('file-upload.png', 0)

      await applicantFileQuestion.removeFileUpload('file-upload-second.png')

      await applicantFileQuestion.expectFileNameCount(
        'file-upload-second.png',
        0,
      )
    })

    test('remove button has correct aria-labelled by', async ({
      applicantQuestions,
      page,
    }) => {
      await applicantQuestions.applyProgram(programName)

      await applicantQuestions.answerFileUploadQuestionFromAssets(
        'file-upload.png',
      )
      await applicantQuestions.answerFileUploadQuestionFromAssets(
        'file-upload-second.png',
      )

      await expect(page.locator('#uploaded-file-1')).toContainText(
        'file-upload.png',
      )
      await expect(
        page
          .getByRole('list', {name: 'Uploaded files'})
          .locator('li')
          .filter({hasText: 'file-upload.png'})
          .getByText('Remove File'),
      ).toHaveAttribute('aria-labelledby', 'uploaded-file-1')

      await expect(page.locator('#uploaded-file-2')).toContainText(
        'file-upload-second.png',
      )
      await expect(
        page
          .getByRole('list', {name: 'Uploaded files'})
          .locator('li')
          .filter({hasText: 'file-upload-second.png'})
          .getByText('Remove File'),
      ).toHaveAttribute('aria-labelledby', 'uploaded-file-2')
    })

    // TODO remove ".fixme" once https://github.com/civiform/civiform/issues/8143 is fixed
    test.fixme(
      'too large file error',
      async ({page, applicantQuestions, applicantFileQuestion}) => {
        await applicantQuestions.applyProgram(programName)

        await test.step('Shows error when file size is too large', async () => {
          await applicantQuestions.answerFileUploadQuestionWithMbSize(101)

          await applicantFileQuestion.expectFileTooLargeErrorShown()
          await validateScreenshot(page, 'file-error-too-large-multiple-files')
          await validateAccessibility(page)
        })

        await test.step('Cannot save file if too large', async () => {
          await applicantQuestions.clickNext()

          // Verify the file isn't saved and we're still on the file upload question block
          await applicantQuestions.validateQuestionIsOnPage(
            fileUploadQuestionText,
          )
        })

        await test.step('Hides error when smaller file is uploaded', async () => {
          await applicantQuestions.answerFileUploadQuestionWithMbSize(100)

          await applicantFileQuestion.expectFileTooLargeErrorHidden()
        })
      },
    )

    test('has no accessibility violations', async ({
      page,
      applicantQuestions,
    }) => {
      await applicantQuestions.applyProgram(programName)

      await validateAccessibility(page)
    })
  })

<<<<<<< HEAD
  test.describe(
    'required file upload question with North Star enabled',
    {tag: ['@northstar']},
    () => {
      const programName = 'Test program for single file upload'
      const fileUploadQuestionText = 'Required file upload question'

      test.beforeEach(async ({page, adminQuestions, adminPrograms}) => {
        await loginAsAdmin(page)

        await adminQuestions.addFileUploadQuestion({
          questionName: 'file-upload-test-q',
          questionText: fileUploadQuestionText,
        })
        await adminPrograms.addAndPublishProgramWithQuestions(
          ['file-upload-test-q'],
          programName,
        )

        await logout(page)
        await enableFeatureFlag(page, 'north_star_applicant_ui')
      })

      test('validate screenshots', async ({
        page,
        applicantFileQuestion,
        applicantQuestions,
      }) => {
        await test.step('Initial rendering screenshot', async () => {
          await applicantQuestions.applyProgram(
            programName,
            /* northStarEnabled= */ true,
          )
          await applicantFileQuestion.expectFileSelectionErrorHidden()

          await validateScreenshot(
            page.getByTestId('questionRoot'),
            'file-required-north-star',
            /* fullPage= */ false,
            /* mobileScreenshot= */ false,
          )
        })

        await test.step('Show required question alert', async () => {
          await applicantQuestions.clickContinue()
          await applicantQuestions.expectRequiredQuestionError(
            '.cf-question-fileupload',
          )

          await validateScreenshot(
            page.getByTestId('questionRoot'),
            'file-required-error-north-star',
            /* fullPage= */ false,
            /* mobileScreenshot= */ false,
          )
        })
      })

      // TODO remove ".fixme" once https://github.com/civiform/civiform/issues/8143 is fixed
      test.fixme(
        'File too large error',
        async ({applicantFileQuestion, applicantQuestions}) => {
          await test.step('Initially no error is shown', async () => {
            await applicantQuestions.applyProgram(
              programName,
              /* northStarEnabled= */ true,
            )
            await applicantFileQuestion.expectFileTooLargeErrorHidden()
          })

          await test.step('Shows error when file size is too large', async () => {
            await applicantQuestions.answerFileUploadQuestionWithMbSize(101)

            await applicantFileQuestion.expectFileTooLargeErrorShown()
            // Don't perform a screenshot here because it shows a spinner that doesn't become stable
            // while the file is uploading.
          })

          await test.step('Cannot save file if too large', async () => {
            await applicantQuestions.clickNext()

            // Verify the file isn't saved and we're still on the file upload question block
            await applicantQuestions.validateQuestionIsOnPage(
              fileUploadQuestionText,
            )
          })

          await test.step('Hides error when smaller file is uploaded', async () => {
            await applicantQuestions.answerFileUploadQuestionWithMbSize(100)

            await applicantFileQuestion.expectFileTooLargeErrorHidden()
          })
        },
      )

      test('form is correctly formatted', async ({
        page,
        applicantQuestions,
      }) => {
        await applicantQuestions.applyProgram(
          programName,
          /* northStarEnabled= */ true,
        )

        const formInputs = await page
          .locator('#cf-block-form')
          .locator('input')
          .all()
        const lastFormInput = formInputs[formInputs.length - 1]

        // AWS requires that the <input type="file"> element to be the last <input> in the <form>
        await expect(lastFormInput).toHaveAttribute('type', 'file')
      })

      test('validate happy upload case', async ({
        page,
        applicantQuestions,
        applicantFileQuestion,
      }) => {
        await applicantQuestions.applyProgram(
          programName,
          /* northStarEnabled= */ true,
        )

        await test.step('Upload multiple files and validate screenshot', async () => {
          await applicantQuestions.answerFileUploadQuestionFromAssets(
            'file-upload.png',
          )

          await applicantFileQuestion.expectFileNameCount('file-upload.png', 1)

          await applicantQuestions.answerFileUploadQuestionFromAssets(
            'file-upload-second.png',
          )

          await applicantFileQuestion.expectFileNameCount(
            'file-upload-second.png',
            1,
          )

          await validateScreenshot(
            page,
            'file-uploaded-north-star',
            /* fullPage= */ true,
            /* mobileScreenshot= */ true,
          )
        })

        await test.step('uploading duplicate file appends suffix', async () => {
          await applicantQuestions.answerFileUploadQuestionFromAssets(
            'file-upload.png',
          )
          await applicantFileQuestion.expectFileNameCount('file-upload.png', 1)

          await applicantFileQuestion.expectFileNameCount(
            'file-upload-2.png',
            1,
          )
        })

        await test.step('Remove files', async () => {
          await applicantFileQuestion.removeFileUpload('file-upload.png')

          await applicantFileQuestion.expectFileNameCount('file-upload.png', 0)

          await applicantFileQuestion.removeFileUpload('file-upload-second.png')

          await applicantFileQuestion.expectFileNameCount(
            'file-upload-second.png',
            0,
          )
        })
      })

      // TODO remove ".fixme" once https://github.com/civiform/civiform/issues/8143 is fixed
      test.fixme('can download file content', async ({applicantQuestions}) => {
        await applicantQuestions.applyProgram(
          programName,
          /* northStarEnabled= */ true,
        )

        await applicantQuestions.answerFileUploadQuestion(
          'file 1 content',
          'file1.txt',
        )
        await applicantQuestions.answerFileUploadQuestion(
          'file 2 content',
          'file2.txt',
        )

        await applicantQuestions.clickContinue()

        expect(
          await applicantQuestions.downloadFileFromReviewPage('file1.txt'),
        ).toEqual('file 1 content')
        expect(
          await applicantQuestions.downloadFileFromReviewPage('file2.txt'),
        ).toEqual('file 2 content')
      })

      test('back button', async ({applicantQuestions}) => {
        await applicantQuestions.applyProgram(
          programName,
          /* northStarEnabled= */ true,
        )

        await applicantQuestions.clickBack()

        // Verify we're taken to the previous page, which is the review page.
        await applicantQuestions.expectReviewPage(/* northStarEnabled= */ true)
      })

      test('has no accessiblity violations', async ({
        page,
        applicantQuestions,
      }) => {
        await applicantQuestions.applyProgram(
          programName,
          /* northStarEnabled= */ true,
        )

        await validateAccessibility(page)
      })
    },
  )

=======
>>>>>>> 5dffd755
  // Optional file upload.
  test.describe('optional file upload question', () => {
    const programName = 'Test program for optional file upload'
    const fileUploadQuestionText = 'Optional file upload question'

    test.beforeEach(async ({page, adminQuestions, adminPrograms}) => {
      await loginAsAdmin(page)

      await adminQuestions.addFileUploadQuestion({
        questionName: 'file-upload-test-optional-q',
        questionText: fileUploadQuestionText,
      })
      await adminPrograms.addProgram(programName)
      await adminPrograms.editProgramBlockWithOptional(
        programName,
        'Optional question block',
        [],
        'file-upload-test-optional-q',
      )
      await adminPrograms.publishAllDrafts()

      await logout(page)
    })

    test('validate screenshot', async ({page, applicantQuestions}) => {
      await applicantQuestions.applyProgram(programName)

      await validateScreenshot(page, 'file-optional')
    })

    test('with missing file shows error and does not proceed if Save&next', async ({
      applicantQuestions,
      applicantFileQuestion,
    }) => {
      await applicantQuestions.applyProgram(programName)

      // When the applicant clicks "Save & next"
      await applicantQuestions.clickNext()

      // Then we should still show the error, even for an optional question
      await applicantFileQuestion.expectFileSelectionErrorShown()
      // Verify we're still on the file upload question block
      await applicantQuestions.validateQuestionIsOnPage(fileUploadQuestionText)
    })

    test('with missing file can be skipped', async ({
      applicantQuestions,
      applicantFileQuestion,
    }) => {
      await applicantQuestions.applyProgram(programName)
      await applicantFileQuestion.expectHasSkipButton()

      // When the applicant clicks "Skip"
      await applicantQuestions.clickSkip()

      // Then the question is skipped because file upload question is optional
      // Verify we're taken to the next page (which is the review page
      // since this program only has one block)
      await applicantQuestions.expectReviewPage()
      await applicantQuestions.submitFromReviewPage()
    })

    test('can upload file', async ({
      applicantQuestions,
      applicantFileQuestion,
    }) => {
      await applicantQuestions.applyProgram(programName)

      await applicantQuestions.answerFileUploadQuestion('some file', 'file.txt')

      await applicantFileQuestion.expectFileNameDisplayed('file.txt')
    })

    /** Regression test for https://github.com/civiform/civiform/issues/6221. */
    test('can replace file', async ({
      applicantQuestions,
      applicantFileQuestion,
    }) => {
      await applicantQuestions.applyProgram(programName)

      await applicantQuestions.answerFileUploadQuestion(
        'some file',
        'file1.txt',
      )
      await applicantFileQuestion.expectFileNameDisplayed('file1.txt')

      await applicantQuestions.answerFileUploadQuestion(
        'some file',
        'file2.txt',
      )
      await applicantFileQuestion.expectFileNameDisplayed('file2.txt')

      await applicantQuestions.clickNext()

      await applicantQuestions.expectReviewPage()
      await applicantQuestions.expectQuestionAnsweredOnReviewPage(
        fileUploadQuestionText,
        'file2.txt',
      )
    })

    test('can download file content', async ({applicantQuestions}) => {
      await applicantQuestions.applyProgram(programName)
      const fileContent = 'some sample text'
      await applicantQuestions.answerFileUploadQuestion(fileContent)
      await applicantQuestions.clickNext()

      const downloadedFileContent =
        await applicantQuestions.downloadSingleQuestionFromReviewPage()
      expect(downloadedFileContent).toEqual(fileContent)
    })

    test('can submit application', async ({applicantQuestions}) => {
      await applicantQuestions.applyProgram(programName)
      await applicantQuestions.answerFileUploadQuestion('some sample text')
      await applicantQuestions.clickNext()

      // Verify we can submit the application
      await applicantQuestions.expectReviewPage()
      await applicantQuestions.submitFromReviewPage()
    })

    test('has no accessibility violations', async ({
      page,
      applicantQuestions,
    }) => {
      await applicantQuestions.applyProgram(programName)

      await validateAccessibility(page)
    })

    test('re-answering question shows previously uploaded file name on review and block pages', async ({
      page,
      applicantQuestions,
      applicantFileQuestion,
    }) => {
      // Answer the file upload question
      await applicantQuestions.applyProgram(programName)
      await applicantQuestions.answerFileUploadQuestion(
        'some text',
        'testFileName.txt',
      )
      await applicantQuestions.clickNext()

      // Verify the previously uploaded file name is shown on the review page
      await applicantQuestions.expectReviewPage()
      await applicantQuestions.expectQuestionAnsweredOnReviewPage(
        fileUploadQuestionText,
        'testFileName.txt',
      )

      // Re-open the file upload question
      await applicantQuestions.editQuestionFromReviewPage(
        fileUploadQuestionText,
      )

      // Verify the previously uploaded file name is shown on the block page
      await applicantFileQuestion.expectFileNameDisplayed('testFileName.txt')
      await validateScreenshot(page, 'file-optional-re-answered')
    })

    test('re-answering question shows continue and delete buttons', async ({
      applicantQuestions,
      applicantFileQuestion,
    }) => {
      // Answer the file upload question
      await applicantQuestions.applyProgram(programName)
      await applicantQuestions.answerFileUploadQuestion(
        'some text',
        'testFileName.txt',
      )
      await applicantQuestions.clickNext()

      // Re-open the file upload question
      await applicantQuestions.expectReviewPage()
      await applicantQuestions.editQuestionFromReviewPage(
        fileUploadQuestionText,
      )

      await applicantFileQuestion.expectHasContinueButton()
      await applicantFileQuestion.expectHasDeleteButton()
    })

    test('delete button removes file and redirects to next block', async ({
      applicantQuestions,
      applicantFileQuestion,
    }) => {
      // Answer the file upload question
      await applicantQuestions.applyProgram(programName)
      await applicantQuestions.answerFileUploadQuestion(
        'some text',
        'testFileName.txt',
      )
      await applicantQuestions.clickNext()

      // Re-open the file upload question
      await applicantQuestions.expectReviewPage()
      await applicantQuestions.editQuestionFromReviewPage(
        fileUploadQuestionText,
      )

      await applicantFileQuestion.clickDelete()

      // Verify we're taken to the next page (which is the review page
      // since this program only has one block)
      await applicantQuestions.expectReviewPage()

      // Verify the file was deleted so the file upload question is now unanswered
      await applicantQuestions.validateNoPreviouslyAnsweredText(
        fileUploadQuestionText,
      )
    })
  })

  /**
   * Tests for buttons on the file upload question.
   *
   * For each button, we test:
   *   1) Don't upload a file, click button
   *   2) Upload a file, click button
   *
   * Note that the optional file upload question has two additional buttons,
   * Skip and Delete. Tests for those buttons are in the
   * 'optional file upload question' test.describe section.
   */
  test.describe('buttons', () => {
    const programName = 'Test program for file upload buttons'
    const emailQuestionText = 'Test email question'
    const fileUploadQuestionText = 'Test file upload question'
    const numberQuestionText = 'Test number question'

    test.beforeEach(async ({page, adminQuestions, adminPrograms}) => {
      await loginAsAdmin(page)

      // Create a program with 3 blocks:
      // - Block 1: Optional email question
      // - Block 2: Required file upload question
      // - Block 3: Optional number question
      // Having blocks before and after the file upload question lets us verify
      // the previous and next buttons work correctly.
      // Making the questions optional lets us click "Review" and "Previous"
      // without seeing the "error saving answers" modal, since that modal will
      // trigger if there are validation errors (like missing required questions).
      await adminQuestions.addEmailQuestion({
        questionName: 'email-test-q',
        questionText: emailQuestionText,
      })
      await adminQuestions.addFileUploadQuestion({
        questionName: 'file-upload-buttons-test-q',
        questionText: fileUploadQuestionText,
      })
      await adminQuestions.addNumberQuestion({
        questionName: 'number-test-q',
        questionText: numberQuestionText,
      })

      await adminPrograms.addProgram(programName)
      await adminPrograms.editProgramBlockWithOptional(
        programName,
        'Email block',
        [],
        'email-test-q',
      )

      await adminPrograms.addProgramBlock(programName, 'File upload block', [
        'file-upload-buttons-test-q',
      ])

      await adminPrograms.addProgramBlock(programName)
      await adminPrograms.goToBlockInProgram(programName, 'Screen 3')
      await adminPrograms.editProgramBlockWithOptional(
        programName,
        'Number block',
        [],
        'number-test-q',
      )

      await adminPrograms.publishAllDrafts()
      await logout(page)
    })

    test.describe('review button', () => {
      test('clicking review without file redirects to review page', async ({
        applicantQuestions,
      }) => {
        await applicantQuestions.clickApplyProgramButton(programName)
        await applicantQuestions.answerQuestionFromReviewPage(
          fileUploadQuestionText,
        )

        await applicantQuestions.clickReview()

        await applicantQuestions.expectReviewPage()
      })

      test('clicking review with file saves file and redirects to review page', async ({
        applicantQuestions,
      }) => {
        await applicantQuestions.clickApplyProgramButton(programName)
        await applicantQuestions.answerQuestionFromReviewPage(
          fileUploadQuestionText,
        )

        await applicantQuestions.answerFileUploadQuestion(
          'some sample text',
          'sample.txt',
        )

        await applicantQuestions.clickReview()

        // Verify we're taken to the review page
        await applicantQuestions.expectReviewPage()

        // Verify the file was saved
        await applicantQuestions.expectQuestionAnsweredOnReviewPage(
          fileUploadQuestionText,
          'sample.txt',
        )
      })
    })

    test.describe('previous button', () => {
      test('clicking previous without file redirects to previous page', async ({
        applicantQuestions,
      }) => {
        await applicantQuestions.clickApplyProgramButton(programName)
        await applicantQuestions.answerQuestionFromReviewPage(
          fileUploadQuestionText,
        )

        await applicantQuestions.clickPrevious()

        // Verify we're taken to the previous page, which has the email question
        await applicantQuestions.validateQuestionIsOnPage(emailQuestionText)
      })

      test('clicking previous with file saves file and redirects to previous page', async ({
        applicantQuestions,
      }) => {
        await applicantQuestions.clickApplyProgramButton(programName)
        await applicantQuestions.answerQuestionFromReviewPage(
          fileUploadQuestionText,
        )

        await applicantQuestions.answerFileUploadQuestion(
          'some sample text',
          'sample.txt',
        )

        await applicantQuestions.clickPrevious()

        // Verify we're taken to the previous page, which has the email question
        await applicantQuestions.validateQuestionIsOnPage(emailQuestionText)

        // Verify the file was saved
        await applicantQuestions.clickReview()
        await applicantQuestions.expectReviewPage()

        await applicantQuestions.expectQuestionAnsweredOnReviewPage(
          fileUploadQuestionText,
          'sample.txt',
        )
      })
    })

    test.describe('save & next button', () => {
      test('clicking save&next without file shows error on same page', async ({
        applicantQuestions,
        applicantFileQuestion,
      }) => {
        await applicantQuestions.clickApplyProgramButton(programName)
        await applicantQuestions.answerQuestionFromReviewPage(
          fileUploadQuestionText,
        )

        // Don't upload a file, and click Save & next
        await applicantQuestions.clickNext()

        // Verify we're still on the file upload question block and an error is shown
        await applicantQuestions.validateQuestionIsOnPage(
          fileUploadQuestionText,
        )
        await applicantFileQuestion.expectFileSelectionErrorShown()
      })

      test('clicking save&next with file saves file and redirects to next page', async ({
        applicantQuestions,
      }) => {
        await applicantQuestions.clickApplyProgramButton(programName)
        await applicantQuestions.answerQuestionFromReviewPage(
          fileUploadQuestionText,
        )

        await applicantQuestions.answerFileUploadQuestion(
          'some sample text',
          'sample.txt',
        )

        await applicantQuestions.clickNext()

        // Verify we're taken to the next page
        await applicantQuestions.validateQuestionIsOnPage(numberQuestionText)

        // Verify the file was saved
        await applicantQuestions.clickReview()
        await applicantQuestions.expectReviewPage()
        await applicantQuestions.expectQuestionAnsweredOnReviewPage(
          fileUploadQuestionText,
          'sample.txt',
        )
      })
    })

    test.describe('continue button', () => {
      test('clicking continue button redirects to first unseen block', async ({
        applicantQuestions,
        applicantFileQuestion,
      }) => {
        // Answer the file upload question
        await applicantQuestions.clickApplyProgramButton(programName)
        await applicantQuestions.answerQuestionFromReviewPage(
          fileUploadQuestionText,
        )
        await applicantQuestions.answerFileUploadQuestion(
          'some old text',
          'old.txt',
        )
        await applicantQuestions.clickNext()

        // Re-open the file upload question
        await applicantQuestions.clickReview()
        await applicantQuestions.expectReviewPage()
        await applicantQuestions.editQuestionFromReviewPage(
          fileUploadQuestionText,
        )

        // Click "Continue"
        await applicantFileQuestion.clickContinue()

        // When this test re-opens the file upload question from the review page,
        // that puts the application into "review" mode, which means that the next
        // block an applicant should see is the first block that hasn't ever been seen.
        // In this case, because we never opened the very first block with the email
        // question, clicking "Continue" should take us back to that email question.
        await applicantQuestions.validateQuestionIsOnPage(emailQuestionText)

        // Verify the old file is still present
        await applicantQuestions.clickReview()
        await applicantQuestions.expectReviewPage()
        await applicantQuestions.expectQuestionAnsweredOnReviewPage(
          fileUploadQuestionText,
          'old.txt',
        )
      })

      test('clicking continue without new file redirects to next page', async ({
        applicantQuestions,
        applicantFileQuestion,
      }) => {
        // First, open the email block so that the email block is considered answered
        // and we're not taken back to it when we click "Continue".
        // (see test case 'clicking continue button redirects to first unseen block').
        await applicantQuestions.applyProgram(programName)
        await applicantQuestions.clickNext()

        // Answer the file upload question
        await applicantQuestions.answerFileUploadQuestion(
          'some old text',
          'old.txt',
        )
        // Note: If we clicked "Save & next" here, we would be taken to the third block.
        // Clicking *any* button on that third block will save our data, which guarantees
        // that the third block will be marked as seen.
        // Since this test is actually about verifying that clicking "Continue" will
        // take us to the next unseen block, we want the third block to remain unseen.
        // So, we instead click "Review" here to save the file and go to the review page
        // without seeing the third block.
        await applicantQuestions.clickReview()

        // Re-open the file upload question
        await applicantQuestions.expectReviewPage()
        await applicantQuestions.editQuestionFromReviewPage(
          fileUploadQuestionText,
        )

        // Click "Continue"
        await applicantFileQuestion.clickContinue()

        // Verify we're taken to the next page
        await applicantQuestions.validateQuestionIsOnPage(numberQuestionText)

        // Verify the old file is still present
        await applicantQuestions.clickReview()
        await applicantQuestions.expectReviewPage()
        await applicantQuestions.expectQuestionAnsweredOnReviewPage(
          fileUploadQuestionText,
          'old.txt',
        )
      })

      test('clicking continue with new file does *not* save new file and redirects to next page', async ({
        applicantQuestions,
        applicantFileQuestion,
      }) => {
        // First, open the email block so that the email block is considered answered
        // and we're not taken back to it when we click "Continue".
        // (see test case 'clicking continue button redirects to first unseen block').
        await applicantQuestions.applyProgram(programName)
        await applicantQuestions.clickNext()

        // Answer the file upload question
        await applicantQuestions.answerFileUploadQuestion(
          'some old text',
          'old.txt',
        )
        // Note: If we clicked "Save & next" here, we would be taken to the third block.
        // Clicking *any* button on that third block will save our data, which guarantees
        // that the third block will be marked as seen.
        // Since this test is actually about verifying that clicking "Continue" will
        // take us to the next unseen block, we want the third block to remain unseen.
        // So, we instead click "Review" here to save the file and go to the review page
        // without seeing the third block.
        await applicantQuestions.clickReview()

        // Re-open the file upload question
        await applicantQuestions.expectReviewPage()
        await applicantQuestions.editQuestionFromReviewPage(
          fileUploadQuestionText,
        )

        // Upload a new file
        await applicantQuestions.answerFileUploadQuestion(
          'some new text',
          'new.txt',
        )

        // Click "Continue", which does *not* save any new file upload
        // (we may want to change this behavior in the future, but we
        // should still test the existing behavior)
        await applicantFileQuestion.clickContinue()

        // Verify we're taken to the next page
        await applicantQuestions.validateQuestionIsOnPage(numberQuestionText)

        // Verify the old file is still used
        await applicantQuestions.clickReview()
        await applicantQuestions.expectReviewPage()
        await applicantQuestions.expectQuestionAnsweredOnReviewPage(
          fileUploadQuestionText,
          'old.txt',
        )
        const downloadedFileContent =
          await applicantQuestions.downloadSingleQuestionFromReviewPage()
        expect(downloadedFileContent).toEqual('some old text')
      })
    })
  })
})<|MERGE_RESOLUTION|>--- conflicted
+++ resolved
@@ -681,235 +681,6 @@
     })
   })
 
-<<<<<<< HEAD
-  test.describe(
-    'required file upload question with North Star enabled',
-    {tag: ['@northstar']},
-    () => {
-      const programName = 'Test program for single file upload'
-      const fileUploadQuestionText = 'Required file upload question'
-
-      test.beforeEach(async ({page, adminQuestions, adminPrograms}) => {
-        await loginAsAdmin(page)
-
-        await adminQuestions.addFileUploadQuestion({
-          questionName: 'file-upload-test-q',
-          questionText: fileUploadQuestionText,
-        })
-        await adminPrograms.addAndPublishProgramWithQuestions(
-          ['file-upload-test-q'],
-          programName,
-        )
-
-        await logout(page)
-        await enableFeatureFlag(page, 'north_star_applicant_ui')
-      })
-
-      test('validate screenshots', async ({
-        page,
-        applicantFileQuestion,
-        applicantQuestions,
-      }) => {
-        await test.step('Initial rendering screenshot', async () => {
-          await applicantQuestions.applyProgram(
-            programName,
-            /* northStarEnabled= */ true,
-          )
-          await applicantFileQuestion.expectFileSelectionErrorHidden()
-
-          await validateScreenshot(
-            page.getByTestId('questionRoot'),
-            'file-required-north-star',
-            /* fullPage= */ false,
-            /* mobileScreenshot= */ false,
-          )
-        })
-
-        await test.step('Show required question alert', async () => {
-          await applicantQuestions.clickContinue()
-          await applicantQuestions.expectRequiredQuestionError(
-            '.cf-question-fileupload',
-          )
-
-          await validateScreenshot(
-            page.getByTestId('questionRoot'),
-            'file-required-error-north-star',
-            /* fullPage= */ false,
-            /* mobileScreenshot= */ false,
-          )
-        })
-      })
-
-      // TODO remove ".fixme" once https://github.com/civiform/civiform/issues/8143 is fixed
-      test.fixme(
-        'File too large error',
-        async ({applicantFileQuestion, applicantQuestions}) => {
-          await test.step('Initially no error is shown', async () => {
-            await applicantQuestions.applyProgram(
-              programName,
-              /* northStarEnabled= */ true,
-            )
-            await applicantFileQuestion.expectFileTooLargeErrorHidden()
-          })
-
-          await test.step('Shows error when file size is too large', async () => {
-            await applicantQuestions.answerFileUploadQuestionWithMbSize(101)
-
-            await applicantFileQuestion.expectFileTooLargeErrorShown()
-            // Don't perform a screenshot here because it shows a spinner that doesn't become stable
-            // while the file is uploading.
-          })
-
-          await test.step('Cannot save file if too large', async () => {
-            await applicantQuestions.clickNext()
-
-            // Verify the file isn't saved and we're still on the file upload question block
-            await applicantQuestions.validateQuestionIsOnPage(
-              fileUploadQuestionText,
-            )
-          })
-
-          await test.step('Hides error when smaller file is uploaded', async () => {
-            await applicantQuestions.answerFileUploadQuestionWithMbSize(100)
-
-            await applicantFileQuestion.expectFileTooLargeErrorHidden()
-          })
-        },
-      )
-
-      test('form is correctly formatted', async ({
-        page,
-        applicantQuestions,
-      }) => {
-        await applicantQuestions.applyProgram(
-          programName,
-          /* northStarEnabled= */ true,
-        )
-
-        const formInputs = await page
-          .locator('#cf-block-form')
-          .locator('input')
-          .all()
-        const lastFormInput = formInputs[formInputs.length - 1]
-
-        // AWS requires that the <input type="file"> element to be the last <input> in the <form>
-        await expect(lastFormInput).toHaveAttribute('type', 'file')
-      })
-
-      test('validate happy upload case', async ({
-        page,
-        applicantQuestions,
-        applicantFileQuestion,
-      }) => {
-        await applicantQuestions.applyProgram(
-          programName,
-          /* northStarEnabled= */ true,
-        )
-
-        await test.step('Upload multiple files and validate screenshot', async () => {
-          await applicantQuestions.answerFileUploadQuestionFromAssets(
-            'file-upload.png',
-          )
-
-          await applicantFileQuestion.expectFileNameCount('file-upload.png', 1)
-
-          await applicantQuestions.answerFileUploadQuestionFromAssets(
-            'file-upload-second.png',
-          )
-
-          await applicantFileQuestion.expectFileNameCount(
-            'file-upload-second.png',
-            1,
-          )
-
-          await validateScreenshot(
-            page,
-            'file-uploaded-north-star',
-            /* fullPage= */ true,
-            /* mobileScreenshot= */ true,
-          )
-        })
-
-        await test.step('uploading duplicate file appends suffix', async () => {
-          await applicantQuestions.answerFileUploadQuestionFromAssets(
-            'file-upload.png',
-          )
-          await applicantFileQuestion.expectFileNameCount('file-upload.png', 1)
-
-          await applicantFileQuestion.expectFileNameCount(
-            'file-upload-2.png',
-            1,
-          )
-        })
-
-        await test.step('Remove files', async () => {
-          await applicantFileQuestion.removeFileUpload('file-upload.png')
-
-          await applicantFileQuestion.expectFileNameCount('file-upload.png', 0)
-
-          await applicantFileQuestion.removeFileUpload('file-upload-second.png')
-
-          await applicantFileQuestion.expectFileNameCount(
-            'file-upload-second.png',
-            0,
-          )
-        })
-      })
-
-      // TODO remove ".fixme" once https://github.com/civiform/civiform/issues/8143 is fixed
-      test.fixme('can download file content', async ({applicantQuestions}) => {
-        await applicantQuestions.applyProgram(
-          programName,
-          /* northStarEnabled= */ true,
-        )
-
-        await applicantQuestions.answerFileUploadQuestion(
-          'file 1 content',
-          'file1.txt',
-        )
-        await applicantQuestions.answerFileUploadQuestion(
-          'file 2 content',
-          'file2.txt',
-        )
-
-        await applicantQuestions.clickContinue()
-
-        expect(
-          await applicantQuestions.downloadFileFromReviewPage('file1.txt'),
-        ).toEqual('file 1 content')
-        expect(
-          await applicantQuestions.downloadFileFromReviewPage('file2.txt'),
-        ).toEqual('file 2 content')
-      })
-
-      test('back button', async ({applicantQuestions}) => {
-        await applicantQuestions.applyProgram(
-          programName,
-          /* northStarEnabled= */ true,
-        )
-
-        await applicantQuestions.clickBack()
-
-        // Verify we're taken to the previous page, which is the review page.
-        await applicantQuestions.expectReviewPage(/* northStarEnabled= */ true)
-      })
-
-      test('has no accessiblity violations', async ({
-        page,
-        applicantQuestions,
-      }) => {
-        await applicantQuestions.applyProgram(
-          programName,
-          /* northStarEnabled= */ true,
-        )
-
-        await validateAccessibility(page)
-      })
-    },
-  )
-
-=======
->>>>>>> 5dffd755
   // Optional file upload.
   test.describe('optional file upload question', () => {
     const programName = 'Test program for optional file upload'
