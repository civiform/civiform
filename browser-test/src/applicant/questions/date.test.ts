--- conflicted
+++ resolved
@@ -3,7 +3,6 @@
 import {
   AdminQuestions,
   AdminPrograms,
-  enableFeatureFlag,
   loginAsAdmin,
   logout,
   validateAccessibility,
@@ -11,14 +10,6 @@
 } from '../../support'
 
 test.describe('Date question for applicant flow', {tag: ['@northstar']}, () => {
-  test.beforeEach(async ({page}) => {
-<<<<<<< HEAD
-    await enableFeatureFlag(page, 'date_validation_enabled')
-=======
-    await enableFeatureFlag(page, 'north_star_applicant_ui')
->>>>>>> ca984d2c
-  })
-
   test.describe('single date question', () => {
     const programName = 'Test program for single date'
 
