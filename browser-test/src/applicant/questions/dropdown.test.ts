import {Page} from '@playwright/test'
import {test, expect} from '../../support/civiform_fixtures'
import {
  AdminPrograms,
  AdminQuestions,
  enableFeatureFlag,
  loginAsAdmin,
  logout,
  validateAccessibility,
  validateScreenshot,
} from '../../support'

test.describe(
  'Dropdown question for applicant flow',
  {tag: ['@uses-fixtures']},
  () => {
    test.describe('single dropdown question', () => {
      const programName = 'Test program for single dropdown'

      test.beforeEach(async ({page, adminQuestions, adminPrograms}) => {
        await setUpSingleDropdownQuestion(
          programName,
          page,
          adminQuestions,
          adminPrograms,
        )
      })

      test('Updates options in preview', async ({page, adminQuestions}) => {
        await loginAsAdmin(page)

        await adminQuestions.createDropdownQuestion(
          {
            questionName: 'not-used-in-test',
            questionText: 'Sample question text',
            helpText: 'Sample question help text',
            options: [
              {adminName: 'red_admin', text: 'red'},
              {adminName: 'green_admin', text: 'green'},
              {adminName: 'orange_admin', text: 'orange'},
              {adminName: 'blue_admin', text: 'blue'},
            ],
          },
          /* clickSubmit= */ false,
        )

        // Verify question preview has the default values.
        await adminQuestions.expectCommonPreviewValues({
          questionText: 'Sample question text',
          questionHelpText: 'Sample question help text',
        })
        await adminQuestions.expectPreviewOptions([
          'red',
          'green',
          'orange',
          'blue',
        ])

        // Empty options renders default text.
        await adminQuestions.createDropdownQuestion(
          {
            questionName: '',
            questionText: 'Sample question text',
            helpText: 'Sample question help text',
            options: [],
          },
          /* clickSubmit= */ false,
        )
        await adminQuestions.expectPreviewOptions(['Sample question option'])
      })

      test('validate screenshot', async ({page, applicantQuestions}) => {
        await applicantQuestions.applyProgram(programName)

        await validateScreenshot(page, 'dropdown')
      })

      test('validate screenshot with errors', async ({
        page,
        applicantQuestions,
      }) => {
        await applicantQuestions.applyProgram(programName)
        await applicantQuestions.clickNext()

        await validateScreenshot(page, 'dropdown-errors')
      })

      test('with selected option submits successfully', async ({
        applicantQuestions,
      }) => {
        await applicantQuestions.applyProgram(programName)
        await applicantQuestions.answerDropdownQuestion('green')
        await applicantQuestions.clickNext()

        await applicantQuestions.submitFromReviewPage()
      })

      test('with no selection does not submit', async ({
        page,
        applicantQuestions,
      }) => {
        await applicantQuestions.applyProgram(programName)
        // Click next without selecting anything.
        await applicantQuestions.clickNext()

        const dropdownId = '.cf-question-dropdown'
        expect(await page.innerText(dropdownId)).toContain(
          'This question is required.',
        )
      })
    })

    test.describe('multiple dropdown questions', () => {
      const programName = 'Test program for multiple dropdowns'

      test.beforeEach(async ({page, adminQuestions, adminPrograms}) => {
        await loginAsAdmin(page)

        await adminQuestions.addDropdownQuestion({
          questionName: 'dropdown-fave-vacation-q',
          options: [
            {adminName: 'beach_admin', text: 'beach'},
            {adminName: 'mountains_admin', text: 'mountains'},
            {adminName: 'city_admin', text: 'city'},
            {adminName: 'cruise_admin', text: 'cruise'},
          ],
        })
        await adminQuestions.addDropdownQuestion({
          questionName: 'dropdown-fave-color-q',
          options: [
            {adminName: 'red_admin', text: 'red'},
            {adminName: 'green_admin', text: 'green'},
            {adminName: 'orange_admin', text: 'orange'},
            {adminName: 'blue_admin', text: 'blue'},
          ],
        })

        await adminPrograms.addProgram(programName)
        await adminPrograms.editProgramBlockWithOptional(
          programName,
          'Optional question block',
          ['dropdown-fave-color-q'],
          'dropdown-fave-vacation-q', // optional
        )
        await adminPrograms.publishAllDrafts()

        await logout(page)
      })
<<<<<<< HEAD
      await adminQuestions.expectPreviewOptions([
        'red\n',
        'green\n',
        'orange\n',
        'blue\n',
      ])

      // Empty options renders default text.
      await adminQuestions.createDropdownQuestion(
        {
          questionName: '',
          questionText: 'Sample question text',
          helpText: 'Sample question help text',
          options: [],
        },
        /* clickSubmit= */ false,
      )
      await adminQuestions.expectPreviewOptions(['Sample question option\n'])
    })
=======
>>>>>>> 169c1565

      test('with selected options submits successfully', async ({
        applicantQuestions,
      }) => {
        await applicantQuestions.applyProgram(programName)
        await applicantQuestions.answerDropdownQuestion('beach', 0)
        await applicantQuestions.answerDropdownQuestion('blue', 1)
        await applicantQuestions.clickNext()

        await applicantQuestions.submitFromReviewPage()
      })

      test('with unanswered optional question submits successfully', async ({
        applicantQuestions,
      }) => {
        // Only answer second question. First is optional.
        await applicantQuestions.applyProgram(programName)
        await applicantQuestions.answerDropdownQuestion('red', 1)
        await applicantQuestions.clickNext()

        await applicantQuestions.submitFromReviewPage()
      })

      test('has no accessibility violations', async ({
        page,
        applicantQuestions,
      }) => {
        await applicantQuestions.applyProgram(programName)

        await validateAccessibility(page)
      })
    })

    test.describe('single dropdown question with north star flag enabled', () => {
      const programName = 'Test program for single dropdown'

      test.beforeEach(async ({page, adminQuestions, adminPrograms}) => {
        await setUpSingleDropdownQuestion(
          programName,
          page,
          adminQuestions,
          adminPrograms,
        )
        await enableFeatureFlag(page, 'north_star_applicant_ui')
      })

      test(
        'validate screenshot',
        {tag: ['@northstar']},
        async ({page, applicantQuestions}) => {
          await applicantQuestions.applyProgram(programName)

          await test.step('Screenshot without errors', async () => {
            await validateScreenshot(
              page,
              'dropdown-north-star',
              /* fullPage= */ true,
              /* mobileScreenshot= */ true,
            )
          })

          await test.step('Screenshot with errors', async () => {
            await applicantQuestions.clickContinue()
            await validateScreenshot(
              page,
              'dropdown-errors-north-star',
              /* fullPage= */ true,
              /* mobileScreenshot= */ true,
            )
          })
        },
      )
    })

    async function setUpSingleDropdownQuestion(
      programName: string,
      page: Page,
      adminQuestions: AdminQuestions,
      adminPrograms: AdminPrograms,
    ) {
      // As admin, create program with single dropdown question.
      await loginAsAdmin(page)

      await adminQuestions.addDropdownQuestion({
        questionName: 'dropdown-color-q',
        options: [
          {adminName: 'red_admin', text: 'red'},
          {adminName: 'green_admin', text: 'green'},
          {adminName: 'orange_admin', text: 'orange'},
          {adminName: 'blue_admin', text: 'blue'},
        ],
      })
      await adminPrograms.addAndPublishProgramWithQuestions(
        ['dropdown-color-q'],
        programName,
      )

      await logout(page)
    }
  },
)<|MERGE_RESOLUTION|>--- conflicted
+++ resolved
@@ -66,7 +66,7 @@
           },
           /* clickSubmit= */ false,
         )
-        await adminQuestions.expectPreviewOptions(['Sample question option'])
+        await adminQuestions.expectPreviewOptions(['Sample question option\n'])
       })
 
       test('validate screenshot', async ({page, applicantQuestions}) => {
@@ -146,28 +146,12 @@
 
         await logout(page)
       })
-<<<<<<< HEAD
       await adminQuestions.expectPreviewOptions([
         'red\n',
         'green\n',
         'orange\n',
         'blue\n',
       ])
-
-      // Empty options renders default text.
-      await adminQuestions.createDropdownQuestion(
-        {
-          questionName: '',
-          questionText: 'Sample question text',
-          helpText: 'Sample question help text',
-          options: [],
-        },
-        /* clickSubmit= */ false,
-      )
-      await adminQuestions.expectPreviewOptions(['Sample question option\n'])
-    })
-=======
->>>>>>> 169c1565
 
       test('with selected options submits successfully', async ({
         applicantQuestions,
