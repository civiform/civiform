import {test, expect} from '../../support/civiform_fixtures'
import {
  disableFeatureFlag,
  enableFeatureFlag,
  loginAsAdmin,
  logout,
  validateAccessibility,
  validateScreenshot,
} from '../../support'

test.describe('Text question for applicant flow', () => {
  test.describe('single text question', () => {
    const programName = 'Test program for single text q'

    test.beforeEach(async ({page, adminQuestions, adminPrograms}) => {
      // As admin, create program with a free form text question.
      await loginAsAdmin(page)

      await adminQuestions.addTextQuestion({
        questionName: 'text-q',
        minNum: 5,
        maxNum: 20,
      })
      await adminPrograms.addAndPublishProgramWithQuestions(
        ['text-q'],
        programName,
      )

      await logout(page)
      await disableFeatureFlag(page, 'north_star_applicant_ui')
    })

    test('validate screenshot', async ({page, applicantQuestions}) => {
      await applicantQuestions.applyProgram(programName)

      await validateScreenshot(page, 'text')
    })

    test('validate screenshot with errors', async ({
      page,
      applicantQuestions,
    }) => {
      await applicantQuestions.applyProgram(programName)
      await applicantQuestions.clickNext()

      await validateScreenshot(page, 'text-errors')
    })

    test('with text submits successfully', async ({applicantQuestions}) => {
      await applicantQuestions.applyProgram(programName)
      await applicantQuestions.answerTextQuestion('I love CiviForm!')
      await applicantQuestions.clickNext()

      await applicantQuestions.submitFromReviewPage()
    })

    test(
      'validate screenshot with north star flag enabled',
      {tag: ['@northstar']},
      async ({page, applicantQuestions}) => {
        await enableFeatureFlag(page, 'north_star_applicant_ui')
        await applicantQuestions.applyProgram(programName)

        await validateScreenshot(
          page.getByTestId('questionRoot'),
          'text-north-star',
          /* fullPage= */ false,
          /* mobileScreenshot= */ true,
        )
      },
    )

    test(
      'validate screenshot with errors with north star flag enabled',
      {tag: ['@northstar']},
      async ({page, applicantQuestions}) => {
        await enableFeatureFlag(page, 'north_star_applicant_ui')
        await applicantQuestions.applyProgram(programName)
        await applicantQuestions.clickContinue()

        await validateScreenshot(
          page.getByTestId('questionRoot'),
          'text-errors-north-star',
          /* fullPage= */ false,
          /* mobileScreenshot= */ true,
        )
      },
    )

    test('with empty text does not submit', async ({
      page,
      applicantQuestions,
    }) => {
      await applicantQuestions.applyProgram(programName)

      // Click next without inputting anything
      await applicantQuestions.clickNext()

      const textId = '.cf-question-text'
      expect(await page.innerText(textId)).toContain(
        'This question is required.',
      )
    })

    test('with too short text does not submit', async ({
      page,
      applicantQuestions,
    }) => {
      await applicantQuestions.applyProgram(programName)
      await applicantQuestions.answerTextQuestion('hi')
      await applicantQuestions.clickNext()

      const textId = '.cf-question-text'
      expect(await page.innerText(textId)).toContain(
        'Must contain at least 5 characters.',
      )
    })

<<<<<<< HEAD
    test.describe('single text question without help text', () => {
      const programName = 'Test program for single text without help text'

      test.beforeEach(async ({page, adminQuestions, adminPrograms}) => {
        await loginAsAdmin(page)
        await adminQuestions.addTextQuestion({
          questionName: 'text-q',
          helpText: '',
          minNum: 5,
          maxNum: 20,
        })
        await adminPrograms.addAndPublishProgramWithQuestions(
          ['text-q'],
          programName,
        )

        await logout(page)
        await disableFeatureFlag(page, 'north_star_applicant_ui')
      })

      test('validate screenshot', async ({page, applicantQuestions}) => {
        await applicantQuestions.applyProgram(programName)

        await validateScreenshot(page, 'text-without-help-text')
        expect(
          await page.innerText('.cf-applicant-question-help-text'),
        ).toContain('')
      })
    })

    test.describe('no max text question', () => {
      const programName = 'test-program-for-no-max-text-q'
=======
    test('with too long text does not submit', async ({
      page,
      applicantQuestions,
    }) => {
      await applicantQuestions.applyProgram(programName)
      await applicantQuestions.answerTextQuestion(
        'A long string that exceeds the character limit',
      )
      await applicantQuestions.clickNext()
>>>>>>> 1f339805

      const textId = '.cf-question-text'
      expect(await page.innerText(textId)).toContain(
        'Must contain at most 20 characters.',
      )
    })

    test('hitting enter on text does not trigger submission', async ({
      page,
      applicantQuestions,
    }) => {
      await applicantQuestions.applyProgram(programName)
      await applicantQuestions.answerTextQuestion('I love CiviForm!', 0)

      // Ensure that clicking enter while on text input doesn't trigger form
      // submission.
      await page.focus('input[type=text]')
      await page.keyboard.press('Enter')
      await expect(page.locator('input[type=text]')).toBeVisible()

      // Check that pressing Enter on button works.
      await page.focus('button:has-text("Save and next")')
      await page.keyboard.press('Enter')
      await applicantQuestions.expectReviewPage()

      // Go back to question and ensure that "Review" button is also clickable
      // via Enter.
      await applicantQuestions.clickEdit()
      await page.focus('text="Review"')
      await page.keyboard.press('Enter')
      await applicantQuestions.expectReviewPage()
    })
  })

  test.describe('no max text question', () => {
    const programName = 'test-program-for-no-max-text-q'

    test.beforeEach(async ({page, adminQuestions, adminPrograms}) => {
      // As admin, create program with a free form text question.
      await loginAsAdmin(page)

      await adminQuestions.addTextQuestion({
        questionName: 'no-max-text-q',
        minNum: 5,
      })

      await adminPrograms.addAndPublishProgramWithQuestions(
        ['no-max-text-q'],
        programName,
      )

      await logout(page)
    })

    test('text that is too long is cut off at 10k characters', async ({
      page,
      applicantQuestions,
    }) => {
      await applicantQuestions.applyProgram(programName)
      let largeString = ''
      for (let i = 0; i < 1000; i++) {
        largeString += '1234567890'
      }
      await applicantQuestions.answerTextQuestion(
        // 10k characters + extra characters that should be trimmed
        largeString + 'xxxxxxx',
      )
      await applicantQuestions.clickNext()

      // Scroll to bottom so end of text is in view.
      await page.evaluate(() => window.scrollTo(0, document.body.scrollHeight))

      // Should display answered question with "x"s cut off from the end.
      await validateScreenshot(page, 'text-max')

      // Form should submit with partial text entry.
      await applicantQuestions.submitFromReviewPage()
    })
  })

  test.describe('multiple text questions', () => {
    const programName = 'Test program for multiple text qs'

    test.beforeEach(async ({page, adminQuestions, adminPrograms}) => {
      await loginAsAdmin(page)

      await adminQuestions.addTextQuestion({
        questionName: 'first-text-q',
        minNum: 5,
        maxNum: 20,
      })
      await adminQuestions.addTextQuestion({
        questionName: 'second-text-q',
        minNum: 5,
        maxNum: 20,
      })

      await adminPrograms.addProgram(programName)
      await adminPrograms.editProgramBlockWithOptional(
        programName,
        'Optional question block',
        ['second-text-q'],
        'first-text-q', // optional
      )
      await adminPrograms.publishAllDrafts()

      await logout(page)
    })

    test('with both selections submits successfully', async ({
      applicantQuestions,
    }) => {
      await applicantQuestions.applyProgram(programName)
      await applicantQuestions.answerTextQuestion('I love CiviForm!', 0)
      await applicantQuestions.answerTextQuestion('You love CiviForm!', 1)
      await applicantQuestions.clickNext()

      await applicantQuestions.submitFromReviewPage()
    })

    test('with unanswered optional question submits successfully', async ({
      applicantQuestions,
    }) => {
      // Only answer second question. First is optional.
      await applicantQuestions.applyProgram(programName)
      await applicantQuestions.answerTextQuestion('You love CiviForm!', 1)
      await applicantQuestions.clickNext()

      await applicantQuestions.submitFromReviewPage()
    })

    test('with first invalid does not submit', async ({
      page,
      applicantQuestions,
    }) => {
      await applicantQuestions.applyProgram(programName)
      await applicantQuestions.answerTextQuestion(
        'A long string that exceeds the character limit',
        0,
      )
      await applicantQuestions.answerTextQuestion('You love CiviForm!', 1)
      await applicantQuestions.clickNext()

      const textId = '.cf-question-text'
      expect(await page.innerText(textId)).toContain(
        'Must contain at most 20 characters.',
      )
    })

    test('with second invalid does not submit', async ({
      page,
      applicantQuestions,
    }) => {
      await applicantQuestions.applyProgram(programName)
      await applicantQuestions.answerTextQuestion('I love CiviForm!', 0)
      await applicantQuestions.answerTextQuestion(
        'A long string that exceeds the character limit',
        1,
      )
      await applicantQuestions.clickNext()

      const textId = `.cf-question-text >> nth=1`
      expect(await page.innerText(textId)).toContain(
        'Must contain at most 20 characters.',
      )
    })

    test('has no accessiblity violations', async ({
      page,
      applicantQuestions,
    }) => {
      await applicantQuestions.applyProgram(programName)

      await validateAccessibility(page)
    })
  })
})<|MERGE_RESOLUTION|>--- conflicted
+++ resolved
@@ -116,40 +116,6 @@
       )
     })
 
-<<<<<<< HEAD
-    test.describe('single text question without help text', () => {
-      const programName = 'Test program for single text without help text'
-
-      test.beforeEach(async ({page, adminQuestions, adminPrograms}) => {
-        await loginAsAdmin(page)
-        await adminQuestions.addTextQuestion({
-          questionName: 'text-q',
-          helpText: '',
-          minNum: 5,
-          maxNum: 20,
-        })
-        await adminPrograms.addAndPublishProgramWithQuestions(
-          ['text-q'],
-          programName,
-        )
-
-        await logout(page)
-        await disableFeatureFlag(page, 'north_star_applicant_ui')
-      })
-
-      test('validate screenshot', async ({page, applicantQuestions}) => {
-        await applicantQuestions.applyProgram(programName)
-
-        await validateScreenshot(page, 'text-without-help-text')
-        expect(
-          await page.innerText('.cf-applicant-question-help-text'),
-        ).toContain('')
-      })
-    })
-
-    test.describe('no max text question', () => {
-      const programName = 'test-program-for-no-max-text-q'
-=======
     test('with too long text does not submit', async ({
       page,
       applicantQuestions,
@@ -159,7 +125,6 @@
         'A long string that exceeds the character limit',
       )
       await applicantQuestions.clickNext()
->>>>>>> 1f339805
 
       const textId = '.cf-question-text'
       expect(await page.innerText(textId)).toContain(
