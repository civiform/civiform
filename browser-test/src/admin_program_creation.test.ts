--- conflicted
+++ resolved
@@ -1,74 +1,39 @@
-import { startSession, loginAsAdmin, AdminQuestions, AdminPrograms, endSession } from './support'
-
-describe('Create program with repeater and repeated questions', () => {
-  it('create program with repeater and repeated questions', async () => {
-    const { browser, page } = await startSession();
-    page.setDefaultTimeout(4000);
-
-    await loginAsAdmin(page);
-    const adminQuestions = new AdminQuestions(page);
-<<<<<<< HEAD
-    await page.click('text=Questions');
-    await page.click('#create-question-button');
-    await page.click('#create-dropdown-question');
-
-    // Verify question preview has default text.
-    expect(await page.innerText('.cf-applicant-question-text'))
-      .toContain("Sample question text");
-    expect(await page.innerText('.cf-applicant-question-help-text'))
-      .toContain("Sample question help text");
-
-    // Fill in basic info
-    const questionName = 'favorite ice cream';
-    await page.fill('text="Name"', questionName);
-    await page.fill('text=Description', 'description');
-    await page.fill('text=Question Text', 'questionText');
-    await page.fill('text=Question help text', 'helpText');
-
-    // Add three options
-    await page.click('#add-new-option');
-    await page.fill('input:above(#add-new-option)', 'chocolate');
-    await page.click('#add-new-option');
-    await page.fill('input:above(#add-new-option)', 'vanilla');
-    await page.click('#add-new-option');
-    await page.fill('input:above(#add-new-option)', 'strawberry');
-=======
-    const adminPrograms = new AdminPrograms(page);
->>>>>>> 72073ffa
-
-    await adminQuestions.addAddressQuestion('apc-address');
-    await adminQuestions.addNameQuestion('apc-name');
-    await adminQuestions.addTextQuestion('apc-text');
-    await adminQuestions.addRepeaterQuestion('apc-repeater');
-
-
-    const programName = 'apc program';
-    await adminPrograms.addProgram(programName);
-    await adminPrograms.editProgramBlock(programName, 'apc program description');
-
-<<<<<<< HEAD
-    // Verify question preview text has changed based on user input.
-    expect(await page.innerText('.cf-applicant-question-text'))
-      .toContain("questionText");
-    expect(await page.innerText('.cf-applicant-question-help-text'))
-      .toContain("helpText");
-=======
-    // All questions should be available in the question bank
-    expect(await page.innerText('id=question-bank-questions')).toContain('apc-address');
-    expect(await page.innerText('id=question-bank-questions')).toContain('apc-name');
-    expect(await page.innerText('id=question-bank-questions')).toContain('apc-text');
-    expect(await page.innerText('id=question-bank-questions')).toContain('apc-repeater');
->>>>>>> 72073ffa
-
-    // Add a non-repeater question and the repeater option should go away
-    await page.click('button:text("apc-name")');
-    expect(await page.innerText('id=question-bank-questions')).not.toContain('apc-repeater');
-
-    // Remove the non-repeater question and add a repeater question. All options should go away..
-    await page.click('button:text("apc-name")');
-    await page.click('button:text("apc-repeater")');
-    expect(await page.innerText('id=question-bank-questions')).toBe('Question bank');
-
-    await endSession(browser);
-  })
-})
+import { startSession, loginAsAdmin, AdminQuestions, AdminPrograms, endSession } from './support'
+
+describe('Create program with repeater and repeated questions', () => {
+  it('create program with repeater and repeated questions', async () => {
+    const { browser, page } = await startSession();
+    page.setDefaultTimeout(4000);
+
+    await loginAsAdmin(page);
+    const adminQuestions = new AdminQuestions(page);
+    const adminPrograms = new AdminPrograms(page);
+
+    await adminQuestions.addAddressQuestion('apc-address');
+    await adminQuestions.addNameQuestion('apc-name');
+    await adminQuestions.addTextQuestion('apc-text');
+    await adminQuestions.addRepeaterQuestion('apc-repeater');
+
+
+    const programName = 'apc program';
+    await adminPrograms.addProgram(programName);
+    await adminPrograms.editProgramBlock(programName, 'apc program description');
+
+    // All questions should be available in the question bank
+    expect(await page.innerText('id=question-bank-questions')).toContain('apc-address');
+    expect(await page.innerText('id=question-bank-questions')).toContain('apc-name');
+    expect(await page.innerText('id=question-bank-questions')).toContain('apc-text');
+    expect(await page.innerText('id=question-bank-questions')).toContain('apc-repeater');
+
+    // Add a non-repeater question and the repeater option should go away
+    await page.click('button:text("apc-name")');
+    expect(await page.innerText('id=question-bank-questions')).not.toContain('apc-repeater');
+
+    // Remove the non-repeater question and add a repeater question. All options should go away..
+    await page.click('button:text("apc-name")');
+    await page.click('button:text("apc-repeater")');
+    expect(await page.innerText('id=question-bank-questions')).toBe('Question bank');
+
+    await endSession(browser);
+  })
+})