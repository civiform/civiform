--- conflicted
+++ resolved
@@ -332,13 +332,6 @@
         error = await pageObject.$('.cf-address-zip-error >> nth=0');
         expect(await error.isHidden()).toEqual(true);
       });
-<<<<<<< HEAD
     });
   });
-});
-=======
-       */
-    })
-  })
-})
->>>>>>> 77db300e
+});