<<<<<<< HEAD
import { AdminPrograms, AdminQuestions, ApplicantQuestions, loginAsAdmin, loginAsGuest, logout, resetSession, selectApplicantLanguage, startSession } from './support'

describe('address applicant flow', () => {
  let pageObject;

  beforeAll(async () => {
    const { page } = await startSession()
    pageObject = page;
  });

  afterEach(async () => {
    await resetSession(pageObject);
  });

  describe('single required address question', () => {
    let applicantQuestions;
    const programName = 'test program for single address';

    beforeAll(async () => {
      await loginAsAdmin(pageObject);
      const adminQuestions = new AdminQuestions(pageObject);
      const adminPrograms = new AdminPrograms(pageObject);
      applicantQuestions = new ApplicantQuestions(pageObject);

      await adminQuestions.addAddressQuestion({ questionName: 'address-test-q' });
      await adminPrograms.addAndPublishProgramWithQuestions(['address-test-q'], programName);

      await logout(pageObject);
    });

    it('does not show errors initially', async () => {
      await loginAsGuest(pageObject);
      await selectApplicantLanguage(pageObject, 'English');

      await applicantQuestions.applyProgram(programName);
      await applicantQuestions.answerAddressQuestion('1234 St', 'Unit B', 'Sim', 'Ames', '54321');
      let error = await pageObject.$('.cf-address-street-1-error');
      expect(await error.isHidden()).toEqual(true);
      error = await pageObject.$('.cf-address-city-error');
      expect(await error.isHidden()).toEqual(true);
      error = await pageObject.$('.cf-address-state-error');
      expect(await error.isHidden()).toEqual(true);
      error = await pageObject.$('.cf-address-zip-error');
      expect(await error.isHidden()).toEqual(true);
    });

    it('with valid address does submit', async () => {
      await loginAsGuest(pageObject);
      await selectApplicantLanguage(pageObject, 'English');

      await applicantQuestions.applyProgram(programName);
      await applicantQuestions.answerAddressQuestion('1234 St', 'Unit B', 'Sim', 'Ames', '54321');
      await applicantQuestions.clickNext();

      await applicantQuestions.submitFromReviewPage(programName);
    });

    it('with empty address does not submit', async () => {
      await loginAsGuest(pageObject);
      await selectApplicantLanguage(pageObject, 'English');

      await applicantQuestions.applyProgram(programName);
      await applicantQuestions.answerAddressQuestion('', '', '', '', '');
      await applicantQuestions.clickNext();

      let error = await pageObject.$('.cf-address-street-1-error');
      expect(await error.isHidden()).toEqual(false);
      error = await pageObject.$('.cf-address-city-error');
      expect(await error.isHidden()).toEqual(false);
      error = await pageObject.$('.cf-address-state-error');
      expect(await error.isHidden()).toEqual(false);
      error = await pageObject.$('.cf-address-zip-error');
      expect(await error.isHidden()).toEqual(false);
    });

    it('with invalid address does not submit', async () => {
      await loginAsGuest(pageObject);
      await selectApplicantLanguage(pageObject, 'English');

      await applicantQuestions.applyProgram(programName);
      await applicantQuestions.answerAddressQuestion('1234 St', 'Unit B', 'Sim', 'Ames', 'notazipcode');
      await applicantQuestions.clickNext();

      let error = await pageObject.$('.cf-address-zip-error');
      expect(await error.isHidden()).toEqual(false);
    });
  });

  describe('multiple address questions', () => {
    let applicantQuestions;
    const programName = 'test program for multiple addresses';

    beforeAll(async () => {
      await loginAsAdmin(pageObject);
      const adminQuestions = new AdminQuestions(pageObject);
      const adminPrograms = new AdminPrograms(pageObject);
      applicantQuestions = new ApplicantQuestions(pageObject);

      await adminQuestions.addAddressQuestion({ questionName: 'address-test-a-q' });
      await adminQuestions.addAddressQuestion({ questionName: 'address-test-b-q' });
      await adminPrograms.addAndPublishProgramWithQuestions(['address-test-a-q', 'address-test-b-q'], programName);

      await logout(pageObject);
    });

    it('with valid addresses does submit', async () => {
      await loginAsGuest(pageObject);
      await selectApplicantLanguage(pageObject, 'English');

      await applicantQuestions.applyProgram(programName);
      await applicantQuestions.answerAddressQuestion('1234 St', 'Unit B', 'Sim', 'Ames', '54321', 0);
      await applicantQuestions.answerAddressQuestion('1234 St', 'Unit B', 'Sim', 'Ames', '54321', 1);
      await applicantQuestions.clickNext();

      await applicantQuestions.submitFromReviewPage(programName);
    });

    it('with first invalid does not submit', async () => {
      await loginAsGuest(pageObject);
      await selectApplicantLanguage(pageObject, 'English');

      await applicantQuestions.applyProgram(programName);
      await applicantQuestions.answerAddressQuestion('', '', '', '', '', 0);
      await applicantQuestions.answerAddressQuestion('1234 St', 'Unit B', 'Sim', 'Ames', '54321', 1);
      await applicantQuestions.clickNext();

      // First question has errors.
      let error = await pageObject.$('.cf-address-street-1-error >> nth=0');
      expect(await error.isHidden()).toEqual(false);
      error = await pageObject.$('.cf-address-city-error >> nth=0');
      expect(await error.isHidden()).toEqual(false);
      error = await pageObject.$('.cf-address-state-error >> nth=0');
      expect(await error.isHidden()).toEqual(false);
      error = await pageObject.$('.cf-address-zip-error >> nth=0');
      expect(await error.isHidden()).toEqual(false);

      // Second question has no errors.
      error = await pageObject.$('.cf-address-street-1-error >> nth=1');
      expect(await error.isHidden()).toEqual(true);
      error = await pageObject.$('.cf-address-city-error >> nth=1');
      expect(await error.isHidden()).toEqual(true);
      error = await pageObject.$('.cf-address-state-error >> nth=1');
      expect(await error.isHidden()).toEqual(true);
      error = await pageObject.$('.cf-address-zip-error >> nth=1');
      expect(await error.isHidden()).toEqual(true);
    });

    it('with second invalid does not submit', async () => {
      await loginAsGuest(pageObject);
      await selectApplicantLanguage(pageObject, 'English');

      await applicantQuestions.applyProgram(programName);
      await applicantQuestions.answerAddressQuestion('1234 St', 'Unit B', 'Sim', 'Ames', '54321', 0);
      await applicantQuestions.answerAddressQuestion('', '', '', '', '', 1);
      await applicantQuestions.clickNext();

      // First question has no errors.
      let error = await pageObject.$('.cf-address-street-1-error >> nth=0');
      expect(await error.isHidden()).toEqual(true);
      error = await pageObject.$('.cf-address-city-error >> nth=0');
      expect(await error.isHidden()).toEqual(true);
      error = await pageObject.$('.cf-address-state-error >> nth=0');
      expect(await error.isHidden()).toEqual(true);
      error = await pageObject.$('.cf-address-zip-error >> nth=0');
      expect(await error.isHidden()).toEqual(true);

      // Second question has errors.
      error = await pageObject.$('.cf-address-street-1-error >> nth=1');
      expect(await error.isHidden()).toEqual(false);
      error = await pageObject.$('.cf-address-city-error >> nth=1');
      expect(await error.isHidden()).toEqual(false);
      error = await pageObject.$('.cf-address-state-error >> nth=1');
      expect(await error.isHidden()).toEqual(false);
      error = await pageObject.$('.cf-address-zip-error >> nth=1');
      expect(await error.isHidden()).toEqual(false);
    });
  });

  // One optional address followed by one required address.
  describe('optional address question', () => {
    let applicantQuestions;
    const programName = 'test program for optional address';

    beforeAll(async () => {
      await loginAsAdmin(pageObject);
      const adminQuestions = new AdminQuestions(pageObject);
      const adminPrograms = new AdminPrograms(pageObject);
      applicantQuestions = new ApplicantQuestions(pageObject);

      await adminQuestions.addAddressQuestion({ questionName: 'address-test-optional-q' });
      await adminQuestions.addAddressQuestion({ questionName: 'address-test-required-q' });
      await adminPrograms.addProgram(programName);
      await adminPrograms.editProgramBlockWithOptional(programName, 'Optional question block', ['address-test-required-q'], 'address-test-optional-q');
      await adminPrograms.gotoAdminProgramsPage();
      await adminPrograms.publishAllPrograms();

      await logout(pageObject);
    });

    it('with valid required address does submit', async () => {
      await loginAsGuest(pageObject);
      await selectApplicantLanguage(pageObject, 'English');

      await applicantQuestions.applyProgram(programName);
      await applicantQuestions.answerAddressQuestion('1234 St', 'Unit B', 'Sim', 'Ames', '54321', 1);
      await applicantQuestions.clickNext();

      await applicantQuestions.submitFromReviewPage(programName);
    });

    describe('with invalid required address', () => {
      beforeEach(async () => {
        await loginAsGuest(pageObject);
        await selectApplicantLanguage(pageObject, 'English');

        await applicantQuestions.applyProgram(programName);
        await applicantQuestions.answerAddressQuestion('', '', '', '', '', 1);
        await applicantQuestions.clickNext();

      });

      it('does not submit', async () => {
        // Second question has errors.
        let error = await pageObject.$('.cf-address-street-1-error >> nth=1');
        expect(await error.isHidden()).toEqual(false);
        error = await pageObject.$('.cf-address-city-error >> nth=1');
        expect(await error.isHidden()).toEqual(false);
        error = await pageObject.$('.cf-address-state-error >> nth=1');
        expect(await error.isHidden()).toEqual(false);
        error = await pageObject.$('.cf-address-zip-error >> nth=1');
        expect(await error.isHidden()).toEqual(false);
      });

      it('optional has no errors', async () => {
        await loginAsGuest(pageObject);
        await selectApplicantLanguage(pageObject, 'English');

        await applicantQuestions.applyProgram(programName);
        await applicantQuestions.answerAddressQuestion('', '', '', '', '', 1);
        await applicantQuestions.clickNext();

        // First question has no errors.
        let error = await pageObject.$('.cf-address-street-1-error >> nth=0');
        expect(await error.isHidden()).toEqual(true);
        error = await pageObject.$('.cf-address-city-error >> nth=0');
        expect(await error.isHidden()).toEqual(true);
        error = await pageObject.$('.cf-address-state-error >> nth=0');
        expect(await error.isHidden()).toEqual(true);
        error = await pageObject.$('.cf-address-zip-error >> nth=0');
        expect(await error.isHidden()).toEqual(true);
      })
    })
  })
})
=======
import {
  AdminPrograms,
  AdminQuestions,
  ApplicantQuestions,
  loginAsAdmin,
  loginAsGuest,
  logout,
  resetSession,
  selectApplicantLanguage,
  startSession,
} from './support'

describe('address applicant flow', () => {
  let pageObject

  beforeAll(async () => {
    const { page } = await startSession()
    pageObject = page
  })

  afterEach(async () => {
    await resetSession(pageObject)
  })

  describe('single required address question', () => {
    let applicantQuestions
    const programName = 'test program for single address'

    beforeAll(async () => {
      await loginAsAdmin(pageObject)
      const adminQuestions = new AdminQuestions(pageObject)
      const adminPrograms = new AdminPrograms(pageObject)
      applicantQuestions = new ApplicantQuestions(pageObject)

      await adminQuestions.addAddressQuestion({
        questionName: 'address-test-q',
      })
      await adminPrograms.addAndPublishProgramWithQuestions(
        ['address-test-q'],
        programName
      )

      await logout(pageObject)
    })

    it('does not show errors initially', async () => {
      await loginAsGuest(pageObject)
      await selectApplicantLanguage(pageObject, 'English')

      await applicantQuestions.applyProgram(programName)
      await applicantQuestions.answerAddressQuestion(
        '1234 St',
        'Unit B',
        'Sim',
        'Ames',
        '54321'
      )
      let error = await pageObject.$('.cf-address-street-1-error')
      expect(await error.isHidden()).toEqual(true)
      error = await pageObject.$('.cf-address-city-error')
      expect(await error.isHidden()).toEqual(true)
      error = await pageObject.$('.cf-address-state-error')
      expect(await error.isHidden()).toEqual(true)
      error = await pageObject.$('.cf-address-zip-error')
      expect(await error.isHidden()).toEqual(true)
    })

    it('with valid address does submit', async () => {
      await loginAsGuest(pageObject)
      await selectApplicantLanguage(pageObject, 'English')

      await applicantQuestions.applyProgram(programName)
      await applicantQuestions.answerAddressQuestion(
        '1234 St',
        'Unit B',
        'Sim',
        'Ames',
        '54321'
      )
      await applicantQuestions.clickNext()

      await applicantQuestions.submitFromReviewPage(programName)
    })

    it('with empty address does not submit', async () => {
      await loginAsGuest(pageObject)
      await selectApplicantLanguage(pageObject, 'English')

      await applicantQuestions.applyProgram(programName)
      await applicantQuestions.answerAddressQuestion('', '', '', '', '')
      await applicantQuestions.clickNext()

      let error = await pageObject.$('.cf-address-street-1-error')
      expect(await error.isHidden()).toEqual(false)
      error = await pageObject.$('.cf-address-city-error')
      expect(await error.isHidden()).toEqual(false)
      error = await pageObject.$('.cf-address-state-error')
      expect(await error.isHidden()).toEqual(false)
      error = await pageObject.$('.cf-address-zip-error')
      expect(await error.isHidden()).toEqual(false)
    })

    it('with invalid address does not submit', async () => {
      await loginAsGuest(pageObject)
      await selectApplicantLanguage(pageObject, 'English')

      await applicantQuestions.applyProgram(programName)
      await applicantQuestions.answerAddressQuestion(
        '1234 St',
        'Unit B',
        'Sim',
        'Ames',
        'notazipcode'
      )
      await applicantQuestions.clickNext()

      let error = await pageObject.$('.cf-address-zip-error')
      expect(await error.isHidden()).toEqual(false)
    })
  })

  describe('multiple address questions', () => {
    let applicantQuestions
    const programName = 'test program for multiple addresses'

    beforeAll(async () => {
      await loginAsAdmin(pageObject)
      const adminQuestions = new AdminQuestions(pageObject)
      const adminPrograms = new AdminPrograms(pageObject)
      applicantQuestions = new ApplicantQuestions(pageObject)

      await adminQuestions.addAddressQuestion({
        questionName: 'address-test-a-q',
      })
      await adminQuestions.addAddressQuestion({
        questionName: 'address-test-b-q',
      })
      await adminPrograms.addAndPublishProgramWithQuestions(
        ['address-test-a-q', 'address-test-b-q'],
        programName
      )

      await logout(pageObject)
    })

    it('with valid addresses does submit', async () => {
      await loginAsGuest(pageObject)
      await selectApplicantLanguage(pageObject, 'English')

      await applicantQuestions.applyProgram(programName)
      await applicantQuestions.answerAddressQuestion(
        '1234 St',
        'Unit B',
        'Sim',
        'Ames',
        '54321',
        0
      )
      await applicantQuestions.answerAddressQuestion(
        '1234 St',
        'Unit B',
        'Sim',
        'Ames',
        '54321',
        1
      )
      await applicantQuestions.clickNext()

      await applicantQuestions.submitFromReviewPage(programName)
    })

    it('with first invalid does not submit', async () => {
      await loginAsGuest(pageObject)
      await selectApplicantLanguage(pageObject, 'English')

      await applicantQuestions.applyProgram(programName)
      await applicantQuestions.answerAddressQuestion('', '', '', '', '', 0)
      await applicantQuestions.answerAddressQuestion(
        '1234 St',
        'Unit B',
        'Sim',
        'Ames',
        '54321',
        1
      )
      await applicantQuestions.clickNext()

      // First question has errors.
      let error = await pageObject.$('.cf-address-street-1-error >> nth=0')
      expect(await error.isHidden()).toEqual(false)
      error = await pageObject.$('.cf-address-city-error >> nth=0')
      expect(await error.isHidden()).toEqual(false)
      error = await pageObject.$('.cf-address-state-error >> nth=0')
      expect(await error.isHidden()).toEqual(false)
      error = await pageObject.$('.cf-address-zip-error >> nth=0')
      expect(await error.isHidden()).toEqual(false)

      // Second question has no errors.
      error = await pageObject.$('.cf-address-street-1-error >> nth=1')
      expect(await error.isHidden()).toEqual(true)
      error = await pageObject.$('.cf-address-city-error >> nth=1')
      expect(await error.isHidden()).toEqual(true)
      error = await pageObject.$('.cf-address-state-error >> nth=1')
      expect(await error.isHidden()).toEqual(true)
      error = await pageObject.$('.cf-address-zip-error >> nth=1')
      expect(await error.isHidden()).toEqual(true)
    })

    it('with second invalid does not submit', async () => {
      await loginAsGuest(pageObject)
      await selectApplicantLanguage(pageObject, 'English')

      await applicantQuestions.applyProgram(programName)
      await applicantQuestions.answerAddressQuestion(
        '1234 St',
        'Unit B',
        'Sim',
        'Ames',
        '54321',
        0
      )
      await applicantQuestions.answerAddressQuestion('', '', '', '', '', 1)
      await applicantQuestions.clickNext()

      // First question has no errors.
      let error = await pageObject.$('.cf-address-street-1-error >> nth=0')
      expect(await error.isHidden()).toEqual(true)
      error = await pageObject.$('.cf-address-city-error >> nth=0')
      expect(await error.isHidden()).toEqual(true)
      error = await pageObject.$('.cf-address-state-error >> nth=0')
      expect(await error.isHidden()).toEqual(true)
      error = await pageObject.$('.cf-address-zip-error >> nth=0')
      expect(await error.isHidden()).toEqual(true)

      // Second question has errors.
      error = await pageObject.$('.cf-address-street-1-error >> nth=1')
      expect(await error.isHidden()).toEqual(false)
      error = await pageObject.$('.cf-address-city-error >> nth=1')
      expect(await error.isHidden()).toEqual(false)
      error = await pageObject.$('.cf-address-state-error >> nth=1')
      expect(await error.isHidden()).toEqual(false)
      error = await pageObject.$('.cf-address-zip-error >> nth=1')
      expect(await error.isHidden()).toEqual(false)
    })
  })

  // One optional address followed by one required address.
  describe('optional address question', () => {
    let applicantQuestions
    const programName = 'test program for optional address'

    beforeAll(async () => {
      await loginAsAdmin(pageObject)
      const adminQuestions = new AdminQuestions(pageObject)
      const adminPrograms = new AdminPrograms(pageObject)
      applicantQuestions = new ApplicantQuestions(pageObject)

      await adminQuestions.addAddressQuestion({
        questionName: 'address-test-optional-q',
      })
      await adminQuestions.addAddressQuestion({
        questionName: 'address-test-required-q',
      })
      await adminPrograms.addProgram(programName)
      await adminPrograms.editProgramBlockWithOptional(
        programName,
        'Optional question block',
        ['address-test-required-q'],
        'address-test-optional-q'
      )
      await adminPrograms.gotoAdminProgramsPage()
      await adminPrograms.publishAllPrograms()

      await logout(pageObject)
    })

    it('with valid required address does submit', async () => {
      await loginAsGuest(pageObject)
      await selectApplicantLanguage(pageObject, 'English')

      await applicantQuestions.applyProgram(programName)
      await applicantQuestions.answerAddressQuestion(
        '1234 St',
        'Unit B',
        'Sim',
        'Ames',
        '54321',
        1
      )
      await applicantQuestions.clickNext()

      await applicantQuestions.submitFromReviewPage(programName)
    })

    describe('with invalid required address', () => {
      beforeEach(async () => {
        await loginAsGuest(pageObject)
        await selectApplicantLanguage(pageObject, 'English')

        await applicantQuestions.applyProgram(programName)
        await applicantQuestions.answerAddressQuestion('', '', '', '', '', 1)
        await applicantQuestions.clickNext()
      })

      it('does not submit', async () => {
        // Second question has errors.
        let error = await pageObject.$('.cf-address-street-1-error >> nth=1')
        expect(await error.isHidden()).toEqual(false)
        error = await pageObject.$('.cf-address-city-error >> nth=1')
        expect(await error.isHidden()).toEqual(false)
        error = await pageObject.$('.cf-address-state-error >> nth=1')
        expect(await error.isHidden()).toEqual(false)
        error = await pageObject.$('.cf-address-zip-error >> nth=1')
        expect(await error.isHidden()).toEqual(false)
      })

      it('optional has no errors', async () => {
        await loginAsGuest(pageObject);
        await selectApplicantLanguage(pageObject, 'English');

        await applicantQuestions.applyProgram(programName);
        await applicantQuestions.answerAddressQuestion('', '', '', '', '', 1);
        await applicantQuestions.clickNext();

        // First question has no errors.
        let error = await pageObject.$('.cf-address-street-1-error >> nth=0');
        expect(await error.isHidden()).toEqual(true);
        error = await pageObject.$('.cf-address-city-error >> nth=0');
        expect(await error.isHidden()).toEqual(true);
        error = await pageObject.$('.cf-address-state-error >> nth=0');
        expect(await error.isHidden()).toEqual(true);
        error = await pageObject.$('.cf-address-zip-error >> nth=0');
        expect(await error.isHidden()).toEqual(true);
      });
    });
  });
});
>>>>>>> c65e2616
<|MERGE_RESOLUTION|>--- conflicted
+++ resolved
@@ -1,259 +1,3 @@
-<<<<<<< HEAD
-import { AdminPrograms, AdminQuestions, ApplicantQuestions, loginAsAdmin, loginAsGuest, logout, resetSession, selectApplicantLanguage, startSession } from './support'
-
-describe('address applicant flow', () => {
-  let pageObject;
-
-  beforeAll(async () => {
-    const { page } = await startSession()
-    pageObject = page;
-  });
-
-  afterEach(async () => {
-    await resetSession(pageObject);
-  });
-
-  describe('single required address question', () => {
-    let applicantQuestions;
-    const programName = 'test program for single address';
-
-    beforeAll(async () => {
-      await loginAsAdmin(pageObject);
-      const adminQuestions = new AdminQuestions(pageObject);
-      const adminPrograms = new AdminPrograms(pageObject);
-      applicantQuestions = new ApplicantQuestions(pageObject);
-
-      await adminQuestions.addAddressQuestion({ questionName: 'address-test-q' });
-      await adminPrograms.addAndPublishProgramWithQuestions(['address-test-q'], programName);
-
-      await logout(pageObject);
-    });
-
-    it('does not show errors initially', async () => {
-      await loginAsGuest(pageObject);
-      await selectApplicantLanguage(pageObject, 'English');
-
-      await applicantQuestions.applyProgram(programName);
-      await applicantQuestions.answerAddressQuestion('1234 St', 'Unit B', 'Sim', 'Ames', '54321');
-      let error = await pageObject.$('.cf-address-street-1-error');
-      expect(await error.isHidden()).toEqual(true);
-      error = await pageObject.$('.cf-address-city-error');
-      expect(await error.isHidden()).toEqual(true);
-      error = await pageObject.$('.cf-address-state-error');
-      expect(await error.isHidden()).toEqual(true);
-      error = await pageObject.$('.cf-address-zip-error');
-      expect(await error.isHidden()).toEqual(true);
-    });
-
-    it('with valid address does submit', async () => {
-      await loginAsGuest(pageObject);
-      await selectApplicantLanguage(pageObject, 'English');
-
-      await applicantQuestions.applyProgram(programName);
-      await applicantQuestions.answerAddressQuestion('1234 St', 'Unit B', 'Sim', 'Ames', '54321');
-      await applicantQuestions.clickNext();
-
-      await applicantQuestions.submitFromReviewPage(programName);
-    });
-
-    it('with empty address does not submit', async () => {
-      await loginAsGuest(pageObject);
-      await selectApplicantLanguage(pageObject, 'English');
-
-      await applicantQuestions.applyProgram(programName);
-      await applicantQuestions.answerAddressQuestion('', '', '', '', '');
-      await applicantQuestions.clickNext();
-
-      let error = await pageObject.$('.cf-address-street-1-error');
-      expect(await error.isHidden()).toEqual(false);
-      error = await pageObject.$('.cf-address-city-error');
-      expect(await error.isHidden()).toEqual(false);
-      error = await pageObject.$('.cf-address-state-error');
-      expect(await error.isHidden()).toEqual(false);
-      error = await pageObject.$('.cf-address-zip-error');
-      expect(await error.isHidden()).toEqual(false);
-    });
-
-    it('with invalid address does not submit', async () => {
-      await loginAsGuest(pageObject);
-      await selectApplicantLanguage(pageObject, 'English');
-
-      await applicantQuestions.applyProgram(programName);
-      await applicantQuestions.answerAddressQuestion('1234 St', 'Unit B', 'Sim', 'Ames', 'notazipcode');
-      await applicantQuestions.clickNext();
-
-      let error = await pageObject.$('.cf-address-zip-error');
-      expect(await error.isHidden()).toEqual(false);
-    });
-  });
-
-  describe('multiple address questions', () => {
-    let applicantQuestions;
-    const programName = 'test program for multiple addresses';
-
-    beforeAll(async () => {
-      await loginAsAdmin(pageObject);
-      const adminQuestions = new AdminQuestions(pageObject);
-      const adminPrograms = new AdminPrograms(pageObject);
-      applicantQuestions = new ApplicantQuestions(pageObject);
-
-      await adminQuestions.addAddressQuestion({ questionName: 'address-test-a-q' });
-      await adminQuestions.addAddressQuestion({ questionName: 'address-test-b-q' });
-      await adminPrograms.addAndPublishProgramWithQuestions(['address-test-a-q', 'address-test-b-q'], programName);
-
-      await logout(pageObject);
-    });
-
-    it('with valid addresses does submit', async () => {
-      await loginAsGuest(pageObject);
-      await selectApplicantLanguage(pageObject, 'English');
-
-      await applicantQuestions.applyProgram(programName);
-      await applicantQuestions.answerAddressQuestion('1234 St', 'Unit B', 'Sim', 'Ames', '54321', 0);
-      await applicantQuestions.answerAddressQuestion('1234 St', 'Unit B', 'Sim', 'Ames', '54321', 1);
-      await applicantQuestions.clickNext();
-
-      await applicantQuestions.submitFromReviewPage(programName);
-    });
-
-    it('with first invalid does not submit', async () => {
-      await loginAsGuest(pageObject);
-      await selectApplicantLanguage(pageObject, 'English');
-
-      await applicantQuestions.applyProgram(programName);
-      await applicantQuestions.answerAddressQuestion('', '', '', '', '', 0);
-      await applicantQuestions.answerAddressQuestion('1234 St', 'Unit B', 'Sim', 'Ames', '54321', 1);
-      await applicantQuestions.clickNext();
-
-      // First question has errors.
-      let error = await pageObject.$('.cf-address-street-1-error >> nth=0');
-      expect(await error.isHidden()).toEqual(false);
-      error = await pageObject.$('.cf-address-city-error >> nth=0');
-      expect(await error.isHidden()).toEqual(false);
-      error = await pageObject.$('.cf-address-state-error >> nth=0');
-      expect(await error.isHidden()).toEqual(false);
-      error = await pageObject.$('.cf-address-zip-error >> nth=0');
-      expect(await error.isHidden()).toEqual(false);
-
-      // Second question has no errors.
-      error = await pageObject.$('.cf-address-street-1-error >> nth=1');
-      expect(await error.isHidden()).toEqual(true);
-      error = await pageObject.$('.cf-address-city-error >> nth=1');
-      expect(await error.isHidden()).toEqual(true);
-      error = await pageObject.$('.cf-address-state-error >> nth=1');
-      expect(await error.isHidden()).toEqual(true);
-      error = await pageObject.$('.cf-address-zip-error >> nth=1');
-      expect(await error.isHidden()).toEqual(true);
-    });
-
-    it('with second invalid does not submit', async () => {
-      await loginAsGuest(pageObject);
-      await selectApplicantLanguage(pageObject, 'English');
-
-      await applicantQuestions.applyProgram(programName);
-      await applicantQuestions.answerAddressQuestion('1234 St', 'Unit B', 'Sim', 'Ames', '54321', 0);
-      await applicantQuestions.answerAddressQuestion('', '', '', '', '', 1);
-      await applicantQuestions.clickNext();
-
-      // First question has no errors.
-      let error = await pageObject.$('.cf-address-street-1-error >> nth=0');
-      expect(await error.isHidden()).toEqual(true);
-      error = await pageObject.$('.cf-address-city-error >> nth=0');
-      expect(await error.isHidden()).toEqual(true);
-      error = await pageObject.$('.cf-address-state-error >> nth=0');
-      expect(await error.isHidden()).toEqual(true);
-      error = await pageObject.$('.cf-address-zip-error >> nth=0');
-      expect(await error.isHidden()).toEqual(true);
-
-      // Second question has errors.
-      error = await pageObject.$('.cf-address-street-1-error >> nth=1');
-      expect(await error.isHidden()).toEqual(false);
-      error = await pageObject.$('.cf-address-city-error >> nth=1');
-      expect(await error.isHidden()).toEqual(false);
-      error = await pageObject.$('.cf-address-state-error >> nth=1');
-      expect(await error.isHidden()).toEqual(false);
-      error = await pageObject.$('.cf-address-zip-error >> nth=1');
-      expect(await error.isHidden()).toEqual(false);
-    });
-  });
-
-  // One optional address followed by one required address.
-  describe('optional address question', () => {
-    let applicantQuestions;
-    const programName = 'test program for optional address';
-
-    beforeAll(async () => {
-      await loginAsAdmin(pageObject);
-      const adminQuestions = new AdminQuestions(pageObject);
-      const adminPrograms = new AdminPrograms(pageObject);
-      applicantQuestions = new ApplicantQuestions(pageObject);
-
-      await adminQuestions.addAddressQuestion({ questionName: 'address-test-optional-q' });
-      await adminQuestions.addAddressQuestion({ questionName: 'address-test-required-q' });
-      await adminPrograms.addProgram(programName);
-      await adminPrograms.editProgramBlockWithOptional(programName, 'Optional question block', ['address-test-required-q'], 'address-test-optional-q');
-      await adminPrograms.gotoAdminProgramsPage();
-      await adminPrograms.publishAllPrograms();
-
-      await logout(pageObject);
-    });
-
-    it('with valid required address does submit', async () => {
-      await loginAsGuest(pageObject);
-      await selectApplicantLanguage(pageObject, 'English');
-
-      await applicantQuestions.applyProgram(programName);
-      await applicantQuestions.answerAddressQuestion('1234 St', 'Unit B', 'Sim', 'Ames', '54321', 1);
-      await applicantQuestions.clickNext();
-
-      await applicantQuestions.submitFromReviewPage(programName);
-    });
-
-    describe('with invalid required address', () => {
-      beforeEach(async () => {
-        await loginAsGuest(pageObject);
-        await selectApplicantLanguage(pageObject, 'English');
-
-        await applicantQuestions.applyProgram(programName);
-        await applicantQuestions.answerAddressQuestion('', '', '', '', '', 1);
-        await applicantQuestions.clickNext();
-
-      });
-
-      it('does not submit', async () => {
-        // Second question has errors.
-        let error = await pageObject.$('.cf-address-street-1-error >> nth=1');
-        expect(await error.isHidden()).toEqual(false);
-        error = await pageObject.$('.cf-address-city-error >> nth=1');
-        expect(await error.isHidden()).toEqual(false);
-        error = await pageObject.$('.cf-address-state-error >> nth=1');
-        expect(await error.isHidden()).toEqual(false);
-        error = await pageObject.$('.cf-address-zip-error >> nth=1');
-        expect(await error.isHidden()).toEqual(false);
-      });
-
-      it('optional has no errors', async () => {
-        await loginAsGuest(pageObject);
-        await selectApplicantLanguage(pageObject, 'English');
-
-        await applicantQuestions.applyProgram(programName);
-        await applicantQuestions.answerAddressQuestion('', '', '', '', '', 1);
-        await applicantQuestions.clickNext();
-
-        // First question has no errors.
-        let error = await pageObject.$('.cf-address-street-1-error >> nth=0');
-        expect(await error.isHidden()).toEqual(true);
-        error = await pageObject.$('.cf-address-city-error >> nth=0');
-        expect(await error.isHidden()).toEqual(true);
-        error = await pageObject.$('.cf-address-state-error >> nth=0');
-        expect(await error.isHidden()).toEqual(true);
-        error = await pageObject.$('.cf-address-zip-error >> nth=0');
-        expect(await error.isHidden()).toEqual(true);
-      })
-    })
-  })
-})
-=======
 import {
   AdminPrograms,
   AdminQuestions,
@@ -587,8 +331,7 @@
         expect(await error.isHidden()).toEqual(true);
         error = await pageObject.$('.cf-address-zip-error >> nth=0');
         expect(await error.isHidden()).toEqual(true);
-      });
-    });
-  });
-});
->>>>>>> c65e2616
+      })
+    })
+  })
+})