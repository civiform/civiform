<<<<<<< HEAD
import { AdminPredicates, AdminPrograms, AdminQuestions, ApplicantQuestions, endSession, loginAsAdmin, loginAsTestUser, logout, selectApplicantLanguage, startSession, userDisplayName } from './support'
=======
import { AdminPredicates, AdminPrograms, AdminQuestions, ApplicantQuestions, endSession, loginAsAdmin, loginAsProgramAdmin, loginAsTestUser, logout, selectApplicantLanguage, startSession, userDisplayName } from './support'
>>>>>>> af24505f

describe('create and edit predicates', () => {
  it('add a hide predicate', async () => {
    const { browser, page } = await startSession();

    await loginAsAdmin(page);
    const adminQuestions = new AdminQuestions(page);
    const adminPrograms = new AdminPrograms(page);

    // Add a program with two screens
    await adminQuestions.addTextQuestion('hide-predicate-q');
    await adminQuestions.addTextQuestion('hide-other-q', 'desc', 'conditional question');

    const programName = 'create hide predicate';
    await adminPrograms.addProgram(programName);
<<<<<<< HEAD
    await adminPrograms.editProgramBlock(programName, 'first block', ['predicate-q']);
    await adminPrograms.addProgramBlock(programName, 'block with predicate', ['other-q']);
=======
    await adminPrograms.editProgramBlock(programName, 'first screen', ['hide-predicate-q']);
    await adminPrograms.addProgramBlock(programName, 'screen with predicate', ['hide-other-q']);
>>>>>>> af24505f

    // Edit predicate for second block
    await adminPrograms.goToEditBlockPredicatePage(programName, 'Block 2');
    const adminPredicates = new AdminPredicates(page);
<<<<<<< HEAD
    await adminPredicates.addPredicate('predicate-q', 'hidden if', 'text', 'is equal to', 'hide me');
    await adminPredicates.expectVisibilityConditionEquals('Block 2 is hidden if predicate-q\'s text is equal to "hide me"');
  });

  it('every right hand type evaluates correctly', async () => {
=======
    await adminPredicates.addPredicate('hide-predicate-q', 'hidden if', 'text', 'is equal to', 'hide me');
    await adminPredicates.expectVisibilityConditionEquals('Screen 2 is hidden if hide-predicate-q\'s text is equal to "hide me"');

    // Publish the program
    await adminPrograms.publishProgram(programName);

    // Switch to the applicant view and apply to the program
    await logout(page);
    await loginAsTestUser(page);
    await selectApplicantLanguage(page, 'English');
    const applicant = new ApplicantQuestions(page);
    await applicant.applyProgram(programName);

    // Initially fill out the first screen so that the next screen will be shown
    await applicant.answerTextQuestion('show me');
    await applicant.clickNext();

    // Fill out the second screen
    await applicant.answerTextQuestion('will be hidden and not submitted');
    await applicant.clickNext();

    // We should be on the review page, with an answer to Screen 2's question
    expect(await page.innerText('#application-summary')).toContain('conditional question');

    // Return to the first screen and answer it so that the second screen is hidden
    page.click('text=Edit'); // first screen edit
    await applicant.answerTextQuestion('hide me');
    await applicant.clickNext();

    // We should be on the review page
    expect(await page.innerText('#application-summary')).not.toContain('conditional question');
    await applicant.submitFromReviewPage(programName);

    // Visit the program admin page and assert the hidden question does not show
    await logout(page);
    await loginAsProgramAdmin(page);
    await adminPrograms.viewApplications(programName);
    await adminPrograms.viewApplicationForApplicant(userDisplayName());
    expect(await page.innerText('#application-view')).not.toContain('Screen 2');

    await endSession(browser);
  });

  it('add a show predicate', async () => {
>>>>>>> af24505f
    const { browser, page } = await startSession();

    await loginAsAdmin(page);
    const adminQuestions = new AdminQuestions(page);
    const adminPrograms = new AdminPrograms(page);

<<<<<<< HEAD
    // DATE, STRING, LONG, LIST_OF_STRINGS, LIST_OF_LONGS
    await adminQuestions.addNameQuestion('single-string');
    await adminQuestions.addTextQuestion('list of strings');
    await adminQuestions.addNumberQuestion('single-long');
    await adminQuestions.addDateQuestion('date');
    await adminQuestions.addCheckboxQuestion('both sides are lists', ['a', 'b', 'c']);
    await adminQuestions.addTextQuestion('depends on previous');

    const programName = 'test all predicate types';
    await adminPrograms.addProgram(programName);
    await adminPrograms.editProgramBlock(programName, 'string', ['single-string']);
    await adminPrograms.addProgramBlock(programName, 'list of strings', ['list of strings']);
    await adminPrograms.addProgramBlock(programName, 'long', ['single-long']);
    await adminPrograms.addProgramBlock(programName, 'date', ['date']);
    await adminPrograms.addProgramBlock(programName, 'two lists', ['both sides are lists']);
    await adminPrograms.addProgramBlock(programName, 'last', ['depends on previous']);

    // Simple string predicate
    await adminPrograms.goToEditBlockPredicatePage(programName, 'Screen 2');
    const adminPredicates = new AdminPredicates(page);
    await adminPredicates.addPredicate('single-string', 'shown if', 'first name', 'is not equal to', 'hidden');

    // Single string one of a list of strings (as an input)
    await adminPrograms.goToEditBlockPredicatePage(programName, 'Screen 3');
    await adminPredicates.addPredicate('list of strings', 'shown if', 'text', 'is one of', 'blue, green');

    // Simple long predicate
    await adminPrograms.goToEditBlockPredicatePage(programName, 'Screen 4');
    await adminPredicates.addPredicate('single-long', 'shown if', 'number', 'is equal to', '42');

    // Date predicate
    await adminPrograms.goToEditBlockPredicatePage(programName, 'Screen 5');
    await adminPredicates.addPredicate('date', 'shown if', 'date', 'is earlier than', '2021-01-01');

    // Lists of strings on both sides (multi-option question checkbox)
    await adminPrograms.goToEditBlockPredicatePage(programName, 'Screen 6');
    await adminPredicates.addPredicate('both sides are lists', 'shown if', 'selections', 'contains any of', 'a,c');

    await adminPrograms.publishProgram(programName);

    // Switch to applicant view - if they answer each question according to the predicate,
    // the next screen will be shown.
=======
    // Add a program with two screens
    await adminQuestions.addTextQuestion('show-predicate-q');
    await adminQuestions.addTextQuestion('show-other-q', 'desc', 'conditional question');

    const programName = 'create show predicate';
    await adminPrograms.addProgram(programName);
    await adminPrograms.editProgramBlock(programName, 'first screen', ['show-predicate-q']);
    await adminPrograms.addProgramBlock(programName, 'screen with predicate', ['show-other-q']);

    // Edit predicate for second screen
    await adminPrograms.goToEditBlockPredicatePage(programName, 'Screen 2');
    const adminPredicates = new AdminPredicates(page);
    await adminPredicates.addPredicate('show-predicate-q', 'shown if', 'text', 'is equal to', 'show me');
    await adminPredicates.expectVisibilityConditionEquals('Screen 2 is shown if show-predicate-q\'s text is equal to "show me"');

    // Publish the program
    await adminPrograms.publishProgram(programName);

    // Switch to the applicant view and apply to the program
>>>>>>> af24505f
    await logout(page);
    await loginAsTestUser(page);
    await selectApplicantLanguage(page, 'English');
    const applicant = new ApplicantQuestions(page);
    await applicant.applyProgram(programName);

<<<<<<< HEAD
    await applicant.answerNameQuestion('show', 'next', 'screen');
    await applicant.clickNext();
    await applicant.answerTextQuestion('blue');
    await applicant.clickNext();
    await applicant.answerNumberQuestion('42');
    await applicant.clickNext();
    await applicant.answerDateQuestion('1998-09-04');
    await applicant.clickNext();
    await applicant.answerCheckboxQuestion(['c']);
    await applicant.clickNext();

    // We should now be on the summary page
    await applicant.submitFromReviewPage(programName);
    await endSession(browser);
  });
=======
    // Initially fill out the first screen so that the next screen will be hidden
    await applicant.answerTextQuestion('hide next screen');
    await applicant.clickNext();

    // We should be on the review page, with no Screen 2 questions shown. We should
    // be able to submit the application
    expect(await page.innerText('#application-summary')).not.toContain('conditional question');
    expect((await page.innerText('.cf-submit-button')).toLowerCase()).toContain('submit');

    // Return to the first screen and answer it so that the second screen is shown
    page.click('text=Edit'); // first screen edit
    await applicant.answerTextQuestion('show me');
    await applicant.clickNext();

    // The second screen should now appear, and we must fill it out
    await applicant.answerTextQuestion('hello world!');
    await applicant.clickNext();

    // We should be on the review page
    expect(await page.innerText('#application-summary')).toContain('conditional question');
    await applicant.submitFromReviewPage(programName);

    // Visit the program admin page and assert the conditional question is shown
    await logout(page);
    await loginAsProgramAdmin(page);
    await adminPrograms.viewApplications(programName);
    await adminPrograms.viewApplicationForApplicant(userDisplayName());
    expect(await page.innerText('#application-view')).toContain('Screen 2');

    await endSession(browser);
  })
>>>>>>> af24505f
})
<|MERGE_RESOLUTION|>--- conflicted
+++ resolved
@@ -1,209 +1,200 @@
-<<<<<<< HEAD
-import { AdminPredicates, AdminPrograms, AdminQuestions, ApplicantQuestions, endSession, loginAsAdmin, loginAsTestUser, logout, selectApplicantLanguage, startSession, userDisplayName } from './support'
-=======
-import { AdminPredicates, AdminPrograms, AdminQuestions, ApplicantQuestions, endSession, loginAsAdmin, loginAsProgramAdmin, loginAsTestUser, logout, selectApplicantLanguage, startSession, userDisplayName } from './support'
->>>>>>> af24505f
-
-describe('create and edit predicates', () => {
-  it('add a hide predicate', async () => {
-    const { browser, page } = await startSession();
-
-    await loginAsAdmin(page);
-    const adminQuestions = new AdminQuestions(page);
-    const adminPrograms = new AdminPrograms(page);
-
-    // Add a program with two screens
-    await adminQuestions.addTextQuestion('hide-predicate-q');
-    await adminQuestions.addTextQuestion('hide-other-q', 'desc', 'conditional question');
-
-    const programName = 'create hide predicate';
-    await adminPrograms.addProgram(programName);
-<<<<<<< HEAD
-    await adminPrograms.editProgramBlock(programName, 'first block', ['predicate-q']);
-    await adminPrograms.addProgramBlock(programName, 'block with predicate', ['other-q']);
-=======
-    await adminPrograms.editProgramBlock(programName, 'first screen', ['hide-predicate-q']);
-    await adminPrograms.addProgramBlock(programName, 'screen with predicate', ['hide-other-q']);
->>>>>>> af24505f
-
-    // Edit predicate for second block
-    await adminPrograms.goToEditBlockPredicatePage(programName, 'Block 2');
-    const adminPredicates = new AdminPredicates(page);
-<<<<<<< HEAD
-    await adminPredicates.addPredicate('predicate-q', 'hidden if', 'text', 'is equal to', 'hide me');
-    await adminPredicates.expectVisibilityConditionEquals('Block 2 is hidden if predicate-q\'s text is equal to "hide me"');
-  });
-
-  it('every right hand type evaluates correctly', async () => {
-=======
-    await adminPredicates.addPredicate('hide-predicate-q', 'hidden if', 'text', 'is equal to', 'hide me');
-    await adminPredicates.expectVisibilityConditionEquals('Screen 2 is hidden if hide-predicate-q\'s text is equal to "hide me"');
-
-    // Publish the program
-    await adminPrograms.publishProgram(programName);
-
-    // Switch to the applicant view and apply to the program
-    await logout(page);
-    await loginAsTestUser(page);
-    await selectApplicantLanguage(page, 'English');
-    const applicant = new ApplicantQuestions(page);
-    await applicant.applyProgram(programName);
-
-    // Initially fill out the first screen so that the next screen will be shown
-    await applicant.answerTextQuestion('show me');
-    await applicant.clickNext();
-
-    // Fill out the second screen
-    await applicant.answerTextQuestion('will be hidden and not submitted');
-    await applicant.clickNext();
-
-    // We should be on the review page, with an answer to Screen 2's question
-    expect(await page.innerText('#application-summary')).toContain('conditional question');
-
-    // Return to the first screen and answer it so that the second screen is hidden
-    page.click('text=Edit'); // first screen edit
-    await applicant.answerTextQuestion('hide me');
-    await applicant.clickNext();
-
-    // We should be on the review page
-    expect(await page.innerText('#application-summary')).not.toContain('conditional question');
-    await applicant.submitFromReviewPage(programName);
-
-    // Visit the program admin page and assert the hidden question does not show
-    await logout(page);
-    await loginAsProgramAdmin(page);
-    await adminPrograms.viewApplications(programName);
-    await adminPrograms.viewApplicationForApplicant(userDisplayName());
-    expect(await page.innerText('#application-view')).not.toContain('Screen 2');
-
-    await endSession(browser);
-  });
-
-  it('add a show predicate', async () => {
->>>>>>> af24505f
-    const { browser, page } = await startSession();
-
-    await loginAsAdmin(page);
-    const adminQuestions = new AdminQuestions(page);
-    const adminPrograms = new AdminPrograms(page);
-
-<<<<<<< HEAD
-    // DATE, STRING, LONG, LIST_OF_STRINGS, LIST_OF_LONGS
-    await adminQuestions.addNameQuestion('single-string');
-    await adminQuestions.addTextQuestion('list of strings');
-    await adminQuestions.addNumberQuestion('single-long');
-    await adminQuestions.addDateQuestion('date');
-    await adminQuestions.addCheckboxQuestion('both sides are lists', ['a', 'b', 'c']);
-    await adminQuestions.addTextQuestion('depends on previous');
-
-    const programName = 'test all predicate types';
-    await adminPrograms.addProgram(programName);
-    await adminPrograms.editProgramBlock(programName, 'string', ['single-string']);
-    await adminPrograms.addProgramBlock(programName, 'list of strings', ['list of strings']);
-    await adminPrograms.addProgramBlock(programName, 'long', ['single-long']);
-    await adminPrograms.addProgramBlock(programName, 'date', ['date']);
-    await adminPrograms.addProgramBlock(programName, 'two lists', ['both sides are lists']);
-    await adminPrograms.addProgramBlock(programName, 'last', ['depends on previous']);
-
-    // Simple string predicate
-    await adminPrograms.goToEditBlockPredicatePage(programName, 'Screen 2');
-    const adminPredicates = new AdminPredicates(page);
-    await adminPredicates.addPredicate('single-string', 'shown if', 'first name', 'is not equal to', 'hidden');
-
-    // Single string one of a list of strings (as an input)
-    await adminPrograms.goToEditBlockPredicatePage(programName, 'Screen 3');
-    await adminPredicates.addPredicate('list of strings', 'shown if', 'text', 'is one of', 'blue, green');
-
-    // Simple long predicate
-    await adminPrograms.goToEditBlockPredicatePage(programName, 'Screen 4');
-    await adminPredicates.addPredicate('single-long', 'shown if', 'number', 'is equal to', '42');
-
-    // Date predicate
-    await adminPrograms.goToEditBlockPredicatePage(programName, 'Screen 5');
-    await adminPredicates.addPredicate('date', 'shown if', 'date', 'is earlier than', '2021-01-01');
-
-    // Lists of strings on both sides (multi-option question checkbox)
-    await adminPrograms.goToEditBlockPredicatePage(programName, 'Screen 6');
-    await adminPredicates.addPredicate('both sides are lists', 'shown if', 'selections', 'contains any of', 'a,c');
-
-    await adminPrograms.publishProgram(programName);
-
-    // Switch to applicant view - if they answer each question according to the predicate,
-    // the next screen will be shown.
-=======
-    // Add a program with two screens
-    await adminQuestions.addTextQuestion('show-predicate-q');
-    await adminQuestions.addTextQuestion('show-other-q', 'desc', 'conditional question');
-
-    const programName = 'create show predicate';
-    await adminPrograms.addProgram(programName);
-    await adminPrograms.editProgramBlock(programName, 'first screen', ['show-predicate-q']);
-    await adminPrograms.addProgramBlock(programName, 'screen with predicate', ['show-other-q']);
-
-    // Edit predicate for second screen
-    await adminPrograms.goToEditBlockPredicatePage(programName, 'Screen 2');
-    const adminPredicates = new AdminPredicates(page);
-    await adminPredicates.addPredicate('show-predicate-q', 'shown if', 'text', 'is equal to', 'show me');
-    await adminPredicates.expectVisibilityConditionEquals('Screen 2 is shown if show-predicate-q\'s text is equal to "show me"');
-
-    // Publish the program
-    await adminPrograms.publishProgram(programName);
-
-    // Switch to the applicant view and apply to the program
->>>>>>> af24505f
-    await logout(page);
-    await loginAsTestUser(page);
-    await selectApplicantLanguage(page, 'English');
-    const applicant = new ApplicantQuestions(page);
-    await applicant.applyProgram(programName);
-
-<<<<<<< HEAD
-    await applicant.answerNameQuestion('show', 'next', 'screen');
-    await applicant.clickNext();
-    await applicant.answerTextQuestion('blue');
-    await applicant.clickNext();
-    await applicant.answerNumberQuestion('42');
-    await applicant.clickNext();
-    await applicant.answerDateQuestion('1998-09-04');
-    await applicant.clickNext();
-    await applicant.answerCheckboxQuestion(['c']);
-    await applicant.clickNext();
-
-    // We should now be on the summary page
-    await applicant.submitFromReviewPage(programName);
-    await endSession(browser);
-  });
-=======
-    // Initially fill out the first screen so that the next screen will be hidden
-    await applicant.answerTextQuestion('hide next screen');
-    await applicant.clickNext();
-
-    // We should be on the review page, with no Screen 2 questions shown. We should
-    // be able to submit the application
-    expect(await page.innerText('#application-summary')).not.toContain('conditional question');
-    expect((await page.innerText('.cf-submit-button')).toLowerCase()).toContain('submit');
-
-    // Return to the first screen and answer it so that the second screen is shown
-    page.click('text=Edit'); // first screen edit
-    await applicant.answerTextQuestion('show me');
-    await applicant.clickNext();
-
-    // The second screen should now appear, and we must fill it out
-    await applicant.answerTextQuestion('hello world!');
-    await applicant.clickNext();
-
-    // We should be on the review page
-    expect(await page.innerText('#application-summary')).toContain('conditional question');
-    await applicant.submitFromReviewPage(programName);
-
-    // Visit the program admin page and assert the conditional question is shown
-    await logout(page);
-    await loginAsProgramAdmin(page);
-    await adminPrograms.viewApplications(programName);
-    await adminPrograms.viewApplicationForApplicant(userDisplayName());
-    expect(await page.innerText('#application-view')).toContain('Screen 2');
-
-    await endSession(browser);
-  })
->>>>>>> af24505f
-})
+import { AdminPredicates, AdminPrograms, AdminQuestions, ApplicantQuestions, endSession, loginAsAdmin, loginAsProgramAdmin, loginAsTestUser, logout, selectApplicantLanguage, startSession, userDisplayName } from './support'
+
+describe('create and edit predicates', () => {
+  it('add a hide predicate', async () => {
+    const { browser, page } = await startSession();
+
+    await loginAsAdmin(page);
+    const adminQuestions = new AdminQuestions(page);
+    const adminPrograms = new AdminPrograms(page);
+
+    // Add a program with two screens
+    await adminQuestions.addTextQuestion('hide-predicate-q');
+    await adminQuestions.addTextQuestion('hide-other-q', 'desc', 'conditional question');
+
+    const programName = 'create hide predicate';
+    await adminPrograms.addProgram(programName);
+    await adminPrograms.editProgramBlock(programName, 'first screen', ['hide-predicate-q']);
+    await adminPrograms.addProgramBlock(programName, 'screen with predicate', ['hide-other-q']);
+
+    // Edit predicate for second block
+    await adminPrograms.goToEditBlockPredicatePage(programName, 'Screen 2');
+    const adminPredicates = new AdminPredicates(page);
+    await adminPredicates.addPredicate('hide-predicate-q', 'hidden if', 'text', 'is equal to', 'hide me');
+    await adminPredicates.expectVisibilityConditionEquals('Screen 2 is hidden if hide-predicate-q\'s text is equal to "hide me"');
+
+    // Publish the program
+    await adminPrograms.publishProgram(programName);
+
+    // Switch to the applicant view and apply to the program
+    await logout(page);
+    await loginAsTestUser(page);
+    await selectApplicantLanguage(page, 'English');
+    const applicant = new ApplicantQuestions(page);
+    await applicant.applyProgram(programName);
+
+    // Initially fill out the first screen so that the next screen will be shown
+    await applicant.answerTextQuestion('show me');
+    await applicant.clickNext();
+
+    // Fill out the second screen
+    await applicant.answerTextQuestion('will be hidden and not submitted');
+    await applicant.clickNext();
+
+    // We should be on the review page, with an answer to Screen 2's question
+    expect(await page.innerText('#application-summary')).toContain('conditional question');
+
+    // Return to the first screen and answer it so that the second screen is hidden
+    page.click('text=Edit'); // first screen edit
+    await applicant.answerTextQuestion('hide me');
+    await applicant.clickNext();
+
+    // We should be on the review page
+    expect(await page.innerText('#application-summary')).not.toContain('conditional question');
+    await applicant.submitFromReviewPage(programName);
+
+    // Visit the program admin page and assert the hidden question does not show
+    await logout(page);
+    await loginAsProgramAdmin(page);
+    await adminPrograms.viewApplications(programName);
+    await adminPrograms.viewApplicationForApplicant(userDisplayName());
+    expect(await page.innerText('#application-view')).not.toContain('Screen 2');
+
+    await endSession(browser);
+  });
+
+  it('add a show predicate', async () => {
+    const { browser, page } = await startSession();
+
+    await loginAsAdmin(page);
+    const adminQuestions = new AdminQuestions(page);
+    const adminPrograms = new AdminPrograms(page);
+
+    // Add a program with two screens
+    await adminQuestions.addTextQuestion('show-predicate-q');
+    await adminQuestions.addTextQuestion('show-other-q', 'desc', 'conditional question');
+
+    const programName = 'create show predicate';
+    await adminPrograms.addProgram(programName);
+    await adminPrograms.editProgramBlock(programName, 'first screen', ['show-predicate-q']);
+    await adminPrograms.addProgramBlock(programName, 'screen with predicate', ['show-other-q']);
+
+    // Edit predicate for second screen
+    await adminPrograms.goToEditBlockPredicatePage(programName, 'Screen 2');
+    const adminPredicates = new AdminPredicates(page);
+    await adminPredicates.addPredicate('show-predicate-q', 'shown if', 'text', 'is equal to', 'show me');
+    await adminPredicates.expectVisibilityConditionEquals('Screen 2 is shown if show-predicate-q\'s text is equal to "show me"');
+
+    // Publish the program
+    await adminPrograms.publishProgram(programName);
+
+    // Switch to the applicant view and apply to the program
+    await logout(page);
+    await loginAsTestUser(page);
+    await selectApplicantLanguage(page, 'English');
+    const applicant = new ApplicantQuestions(page);
+    await applicant.applyProgram(programName);
+
+    // Initially fill out the first screen so that the next screen will be hidden
+    await applicant.answerTextQuestion('hide next screen');
+    await applicant.clickNext();
+
+    // We should be on the review page, with no Screen 2 questions shown. We should
+    // be able to submit the application
+    expect(await page.innerText('#application-summary')).not.toContain('conditional question');
+    expect((await page.innerText('.cf-submit-button')).toLowerCase()).toContain('submit');
+
+    // Return to the first screen and answer it so that the second screen is shown
+    page.click('text=Edit'); // first screen edit
+    await applicant.answerTextQuestion('show me');
+    await applicant.clickNext();
+
+    // The second screen should now appear, and we must fill it out
+    await applicant.answerTextQuestion('hello world!');
+    await applicant.clickNext();
+
+    // We should be on the review page
+    expect(await page.innerText('#application-summary')).toContain('conditional question');
+    await applicant.submitFromReviewPage(programName);
+
+    // Visit the program admin page and assert the conditional question is shown
+    await logout(page);
+    await loginAsProgramAdmin(page);
+    await adminPrograms.viewApplications(programName);
+    await adminPrograms.viewApplicationForApplicant(userDisplayName());
+    expect(await page.innerText('#application-view')).toContain('Screen 2');
+
+    await endSession(browser);
+  });
+
+  it('every right hand type evaluates correctly', async () => {
+    const { browser, page } = await startSession();
+
+    await loginAsAdmin(page);
+    const adminQuestions = new AdminQuestions(page);
+    const adminPrograms = new AdminPrograms(page);
+
+    // DATE, STRING, LONG, LIST_OF_STRINGS, LIST_OF_LONGS
+    await adminQuestions.addNameQuestion('single-string');
+    await adminQuestions.addTextQuestion('list of strings');
+    await adminQuestions.addNumberQuestion('single-long');
+    await adminQuestions.addDateQuestion('date');
+    await adminQuestions.addCheckboxQuestion('both sides are lists', ['a', 'b', 'c']);
+    await adminQuestions.addTextQuestion('depends on previous');
+
+    const programName = 'test all predicate types';
+    await adminPrograms.addProgram(programName);
+    await adminPrograms.editProgramBlock(programName, 'string', ['single-string']);
+    await adminPrograms.addProgramBlock(programName, 'list of strings', ['list of strings']);
+    await adminPrograms.addProgramBlock(programName, 'long', ['single-long']);
+    await adminPrograms.addProgramBlock(programName, 'date', ['date']);
+    await adminPrograms.addProgramBlock(programName, 'two lists', ['both sides are lists']);
+    await adminPrograms.addProgramBlock(programName, 'last', ['depends on previous']);
+
+    // Simple string predicate
+    await adminPrograms.goToEditBlockPredicatePage(programName, 'Screen 2');
+    const adminPredicates = new AdminPredicates(page);
+    await adminPredicates.addPredicate('single-string', 'shown if', 'first name', 'is not equal to', 'hidden');
+
+    // Single string one of a list of strings (as an input)
+    await adminPrograms.goToEditBlockPredicatePage(programName, 'Screen 3');
+    await adminPredicates.addPredicate('list of strings', 'shown if', 'text', 'is one of', 'blue, green');
+
+    // Simple long predicate
+    await adminPrograms.goToEditBlockPredicatePage(programName, 'Screen 4');
+    await adminPredicates.addPredicate('single-long', 'shown if', 'number', 'is equal to', '42');
+
+    // Date predicate
+    await adminPrograms.goToEditBlockPredicatePage(programName, 'Screen 5');
+    await adminPredicates.addPredicate('date', 'shown if', 'date', 'is earlier than', '2021-01-01');
+
+    // Lists of strings on both sides (multi-option question checkbox)
+    await adminPrograms.goToEditBlockPredicatePage(programName, 'Screen 6');
+    await adminPredicates.addPredicate('both sides are lists', 'shown if', 'selections', 'contains any of', 'a,c');
+
+    await adminPrograms.publishProgram(programName);
+
+    // Switch to applicant view - if they answer each question according to the predicate,
+    // the next screen will be shown.
+    await logout(page);
+    await loginAsTestUser(page);
+    await selectApplicantLanguage(page, 'English');
+    const applicant = new ApplicantQuestions(page);
+    await applicant.applyProgram(programName);
+
+    await applicant.answerNameQuestion('show', 'next', 'screen');
+    await applicant.clickNext();
+    await applicant.answerTextQuestion('blue');
+    await applicant.clickNext();
+    await applicant.answerNumberQuestion('42');
+    await applicant.clickNext();
+    await applicant.answerDateQuestion('1998-09-04');
+    await applicant.clickNext();
+    await applicant.answerCheckboxQuestion(['c']);
+    await applicant.clickNext();
+
+    // We should now be on the summary page
+    await applicant.submitFromReviewPage(programName);
+    await endSession(browser);
+  });
+})