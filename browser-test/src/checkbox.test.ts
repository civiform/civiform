--- conflicted
+++ resolved
@@ -50,7 +50,6 @@
       await logout(pageObject)
     })
 
-<<<<<<< HEAD
     afterEach(async () => {
       await logout(pageObject)
     })
@@ -93,7 +92,8 @@
         /* clickSubmit= */ false,
       )
       await adminQuestions.expectPreviewOptions(['Sample question option'])
-=======
+    })
+
     it('validate screenshot', async () => {
       await loginAsGuest(pageObject)
       await selectApplicantLanguage(pageObject, 'English')
@@ -111,7 +111,6 @@
       await applicantQuestions.clickNext()
 
       await validateScreenshot(pageObject, 'checkbox-errors')
->>>>>>> dfb8f417
     })
 
     it('with single checked box submits successfully', async () => {
