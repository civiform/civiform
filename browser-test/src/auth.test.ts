--- conflicted
+++ resolved
@@ -116,16 +116,8 @@
     await adminPrograms.publishAllDrafts()
 
     await logout(page)
-<<<<<<< HEAD
     await applicantQuestions.applyProgram(programName)
-    await applicantQuestions.submitFromReviewPage(/* northStarEnabled= */ true)
-=======
-    await applicantQuestions.applyProgram(
-      programName,
-      /* northStarEnabled= */ true,
-    )
     await applicantQuestions.submitFromReviewPage()
->>>>>>> fffe5074
     await loginAsTestUser(page)
 
     // Check that program is marked as submitted.
