import {
  ClientInformation,
  createTestContext,
  loginAsAdmin,
  loginAsTrustedIntermediary,
  waitForPageJsLoad,
  validateScreenshot,
  validateToastMessage,
  logout,
  AdminQuestions,
  dismissToast,
  selectApplicantLanguage,
} from './support'

describe('Trusted intermediaries', () => {
  const ctx = createTestContext()

  it('expect Client Date Of Birth to be Updated', async () => {
    const {page, tiDashboard} = ctx
    await loginAsTrustedIntermediary(page)
    await tiDashboard.gotoTIDashboardPage(page)
    await waitForPageJsLoad(page)
    const client: ClientInformation = {
      emailAddress: 'test@sample.com',
      firstName: 'first',
      middleName: 'middle',
      lastName: 'last',
      dobDate: '2021-06-10',
    }
    await tiDashboard.createClient(client)
    await tiDashboard.expectDashboardContainClient(client)
    await tiDashboard.updateClientDateOfBirth(client, '2021-12-12')
    const updatedClient: ClientInformation = {
      emailAddress: 'test@sample.com',
      firstName: 'first',
      middleName: 'middle',
      lastName: 'last',
      dobDate: '2021-12-12',
    }
    await tiDashboard.expectDashboardContainClient(updatedClient)
  })

  it('expect client cannot be added with invalid date of birth', async () => {
    const {page, tiDashboard} = ctx
    await loginAsTrustedIntermediary(page)

    await tiDashboard.gotoTIDashboardPage(page)
    await waitForPageJsLoad(page)
    const client: ClientInformation = {
      emailAddress: 'abc@abc.com',
      firstName: 'first',
      middleName: 'middle',
      lastName: 'last',
      dobDate: '1870-07-11',
    }
    await tiDashboard.createClient(client)
    await tiDashboard.expectDashboardNotContainClient(client)
    await validateScreenshot(page, 'dashboard-add-client-invalid-dob')
  })

  it('expect Dashboard Contain New Client', async () => {
    const {page, tiDashboard} = ctx
    await loginAsTrustedIntermediary(page)

    await tiDashboard.gotoTIDashboardPage(page)
    await waitForPageJsLoad(page)
    const client: ClientInformation = {
      emailAddress: 'fake@sample.com',
      firstName: 'first',
      middleName: 'middle',
      lastName: 'last',
      dobDate: '2021-05-10',
    }
    await tiDashboard.createClient(client)
    await tiDashboard.expectDashboardContainClient(client)
    await validateScreenshot(page, 'dashboard-with-one-client')
  })

  it('expect clients can be added without an email address', async () => {
    const {page, tiDashboard} = ctx
    await loginAsTrustedIntermediary(page)

    await tiDashboard.gotoTIDashboardPage(page)
    await waitForPageJsLoad(page)

    const client1: ClientInformation = {
      emailAddress: '',
      firstName: 'Jean-Luc',
      middleName: '',
      lastName: 'Picard',
      dobDate: '1940-07-13',
    }
    await tiDashboard.createClient(client1)
    await tiDashboard.expectDashboardContainClient(client1)

    const client2: ClientInformation = {
      emailAddress: '',
      firstName: 'William',
      middleName: 'Thomas',
      lastName: 'Riker',
      dobDate: '1952-08-19',
    }
    await tiDashboard.createClient(client2)
    await tiDashboard.expectDashboardContainClient(client2)
    await tiDashboard.expectSuccessToast(
      `Successfully added new client: ${client2.firstName} ${client2.lastName}`,
    )

    await validateScreenshot(page, 'dashboard-add-clients-no-email')
  })

  it('expect client email address to be updated', async () => {
    const {page, tiDashboard} = ctx
    await loginAsTrustedIntermediary(page)
    await tiDashboard.gotoTIDashboardPage(page)
    await waitForPageJsLoad(page)
    const client: ClientInformation = {
      emailAddress: 'test@sample.com',
      firstName: 'first',
      middleName: 'middle',
      lastName: 'last',
      dobDate: '2021-06-10',
    }
    await tiDashboard.createClient(client)
    await waitForPageJsLoad(page)
    await tiDashboard.updateClientEmailAddress(client, 'new@email.com')

    const updatedClient: ClientInformation = {
      emailAddress: 'new@email.com',
      firstName: 'first',
      middleName: 'middle',
      lastName: 'last',
      dobDate: '2021-06-10',
    }
    await tiDashboard.expectDashboardContainClient(updatedClient)
  })

  it('expect client ti notes and phone to be updated', async () => {
    const {page, tiDashboard} = ctx
    await loginAsTrustedIntermediary(page)
    await tiDashboard.gotoTIDashboardPage(page)
    await waitForPageJsLoad(page)
    const client: ClientInformation = {
      emailAddress: 'test@sample.com',
      firstName: 'first',
      middleName: 'middle',
      lastName: 'last',
      dobDate: '2021-06-10',
    }
    const phoneNumber: string = '4256007121'
    const notes: string = 'Housing Assistance'
    await tiDashboard.createClient(client)
    await waitForPageJsLoad(page)
    await tiDashboard.updateClientTiNoteAndPhone(client, notes, phoneNumber)
    await waitForPageJsLoad(page)
    await tiDashboard.expectDashboardClientContainsTiNoteAndFormattedPhone(
      client,
      notes,
      '(425) 600-7121',
    )
    await tiDashboard.expectEditFormContainsTiNoteAndPhone(
      client,
      notes,
      phoneNumber,
    )
    await validateScreenshot(page, 'edit-client-information-with-all-fields')
  })

  it('expect client email to be updated to empty', async () => {
    const {page, tiDashboard} = ctx
    await loginAsTrustedIntermediary(page)
    await tiDashboard.gotoTIDashboardPage(page)
    await waitForPageJsLoad(page)
    const client: ClientInformation = {
      emailAddress: 'test@sample.com',
      firstName: 'Jane',
      middleName: 'middle',
      lastName: 'Doe',
      dobDate: '2021-06-10',
    }
    await tiDashboard.createClient(client)
    await waitForPageJsLoad(page)
    await tiDashboard.updateClientEmailAddress(client, '')
    await waitForPageJsLoad(page)

    const card = page.locator(
      `.usa-card__container:has-text("${client.lastName}, ${client.firstName}")`,
    )
    const cardText = await card.innerText()
    expect(cardText).not.toContain('test@sample.com')
    expect(cardText).toContain(client.dobDate)
  })

  it('expect back button to land in dashboard in the edit client page', async () => {
    const {page, tiDashboard} = ctx
    await loginAsTrustedIntermediary(page)
    await tiDashboard.gotoTIDashboardPage(page)
    await waitForPageJsLoad(page)
    const client: ClientInformation = {
      emailAddress: 'tes@sample.com',
      firstName: 'first',
      middleName: 'middle',
      lastName: 'last',
      dobDate: '2021-06-10',
    }
    await tiDashboard.createClient(client)
    await waitForPageJsLoad(page)
    await page
      .getByRole('listitem')
      .filter({hasText: client.emailAddress})
      .getByText('Edit')
      .click()
    await waitForPageJsLoad(page)
    await page.waitForSelector('h2:has-text("Edit Client")')
    await page.click('text=Back to client list')
    await waitForPageJsLoad(page)
    await page.waitForSelector('h2:has-text("Add Client")')
    await validateScreenshot(page, 'back-link-leads-to-ti-dashboard')
  })

  it('expect cancel button should not update client information', async () => {
    const {page, tiDashboard} = ctx
    await loginAsTrustedIntermediary(page)
    await tiDashboard.gotoTIDashboardPage(page)
    await waitForPageJsLoad(page)
    const client: ClientInformation = {
      emailAddress: 'tes@sample.com',
      firstName: 'first',
      middleName: 'middle',
      lastName: 'last',
      dobDate: '2021-06-10',
    }
    await tiDashboard.createClient(client)
    await waitForPageJsLoad(page)
    await page
      .getByRole('listitem')
      .filter({hasText: client.emailAddress})
      .getByText('Edit')
      .click()
    await waitForPageJsLoad(page)
    await page.waitForSelector('h2:has-text("Edit Client")')
    // update client dob
    await page.fill('#edit-date-of-birth-input', '2022-10-13')

    await page.click('text=Cancel')
    await waitForPageJsLoad(page)
    await page.waitForSelector('h2:has-text("Add Client")')
    // dob should not be updated
    await tiDashboard.expectDashboardContainClient(client)
    await validateScreenshot(page, 'cancel-leads-to-dashboard')
  })

  it('expect field errors', async () => {
    const {page, tiDashboard} = ctx
    await loginAsTrustedIntermediary(page)
    await tiDashboard.gotoTIDashboardPage(page)
    await waitForPageJsLoad(page)
    const client: ClientInformation = {
      emailAddress: 'test@sample.com',
      firstName: 'first',
      middleName: 'middle',
      lastName: 'last',
      dobDate: '2021-06-10',
    }
    await tiDashboard.createClient(client)
    await waitForPageJsLoad(page)
    await page
      .getByRole('listitem')
      .filter({hasText: client.emailAddress})
      .getByText('Edit')
      .click()
    await waitForPageJsLoad(page)
    await page.waitForSelector('h2:has-text("Edit Client")')
    await page.fill('#edit-date-of-birth-input', '2027-12-20')
    await page.click('text="Save"')
    await validateScreenshot(page, 'edit-client-information-with-field-errors')
  })

  it('expect client cannot be added with invalid email address', async () => {
    const {page, tiDashboard} = ctx
    await loginAsTrustedIntermediary(page)

    await tiDashboard.gotoTIDashboardPage(page)
    await waitForPageJsLoad(page)
    const client: ClientInformation = {
      emailAddress: 'bademail',
      firstName: 'first',
      middleName: 'middle',
      lastName: 'last',
      dobDate: '2023-07-11',
    }
    await tiDashboard.createClient(client)
    await tiDashboard.expectDashboardNotContainClient(client)
    // In an email-type input field, when the text is not formatted as a valid
    // email address, there is a popup that shows and disappears after a period
    // of time or when you move focus away from the field. Move focus away
    // from the field in order to get a stable snapshot.
    await page.focus('label:has-text("First Name")')
    await validateScreenshot(page, 'dashboard-add-client-invalid-email')
  })

  it('ti landing page is the TI Dashboard', async () => {
    const {page} = ctx
    await loginAsTrustedIntermediary(page)
    await validateScreenshot(page, 'ti')
  })

  it('dashboard contains required indicator note and optional marker', async () => {
    const {page} = ctx
    await loginAsTrustedIntermediary(page)
    expect(await page.textContent('html')).toContain('Email address (optional)')
    expect(await page.textContent('html')).toContain(
      'Fields marked with a * are required.',
    )
  })

  it('Applicant sees the program review page fully translated', async () => {
    const {
      page,
      adminQuestions,
      adminPrograms,
      applicantQuestions,
      adminTranslations,
      tiDashboard,
    } = ctx

    // Add a new program with one non-translated question
    await loginAsAdmin(page)

    const programName = 'TI Client Translation program'
    await adminPrograms.addProgram(programName)

    const questionName = 'name-translated'
    await adminQuestions.addNameQuestion({questionName})
    // Go to the question translation page and add a translation for Spanish

    await adminQuestions.goToQuestionTranslationPage(questionName)
    await adminTranslations.selectLanguage('Spanish')
    await validateScreenshot(page, 'question-translation')
    await adminTranslations.editQuestionTranslations(
      'Spanish question text',
      'Spanish help text',
    )
    await adminPrograms.editProgramBlock(programName, 'block', [questionName])
    await adminPrograms.publishProgram(programName)
    await logout(page)

    await loginAsTrustedIntermediary(page)
    await tiDashboard.gotoTIDashboardPage(page)
    await waitForPageJsLoad(page)
    const client: ClientInformation = {
      emailAddress: 'fake12@sample.com',
      firstName: 'first1',
      middleName: 'middle',
      lastName: 'last1',
      dobDate: '2021-07-10',
    }
    await tiDashboard.createClient(client)
    await tiDashboard.clickOnViewApplications()

    await applicantQuestions.applyProgram(programName)
    await selectApplicantLanguage(page, 'Español')

    await validateScreenshot(page, 'applicant-program-spanish')
  })

  it('search For Client In TI Dashboard', async () => {
    const {page, tiDashboard} = ctx
    await loginAsTrustedIntermediary(page)

    await tiDashboard.gotoTIDashboardPage(page)
    await waitForPageJsLoad(page)
    const client1: ClientInformation = {
      emailAddress: 'fake@sample.com',
      firstName: 'first1',
      middleName: 'middle',
      lastName: 'last1',
      dobDate: '2021-07-07',
    }
    await tiDashboard.createClient(client1)
    const client2: ClientInformation = {
      emailAddress: 'fake2@sample.com',
      firstName: 'first2',
      middleName: 'middle',
      lastName: 'last2',
      dobDate: '2021-11-07',
    }
    await tiDashboard.createClient(client2)
    const client3: ClientInformation = {
      emailAddress: 'fake3@sample.com',
      firstName: 'first3',
      middleName: 'middle',
      lastName: 'last3',
      dobDate: '2021-12-07',
    }
    await tiDashboard.createClient(client3)

    await tiDashboard.searchByDateOfBirth('07', '12', '2021')
    await waitForPageJsLoad(page)
    await tiDashboard.expectDashboardContainClient(client3)
    await tiDashboard.expectDashboardNotContainClient(client1)
    await tiDashboard.expectDashboardNotContainClient(client2)

    // If the day is a single digit, the search still works
    await tiDashboard.searchByDateOfBirth('7', '12', '2021')
    await waitForPageJsLoad(page)
    await tiDashboard.expectDashboardContainClient(client3)
    await tiDashboard.expectDashboardNotContainClient(client1)
    await tiDashboard.expectDashboardNotContainClient(client2)
  })

  it('incomplete dob and no name in the client search returns an error', async () => {
    const {page, tiDashboard} = ctx
    await loginAsTrustedIntermediary(page)

    await tiDashboard.gotoTIDashboardPage(page)
    await waitForPageJsLoad(page)
    const client1: ClientInformation = {
      emailAddress: 'fake@sample.com',
      firstName: 'first1',
      middleName: 'middle',
      lastName: 'last1',
      dobDate: '1980-07-10',
    }
    await tiDashboard.createClient(client1)
    const client2: ClientInformation = {
      emailAddress: 'fake2@sample.com',
      firstName: 'first2',
      middleName: 'middle',
      lastName: 'last2',
      dobDate: '2021-11-10',
    }
    await tiDashboard.createClient(client2)

    await tiDashboard.searchByDateOfBirth('', '', '2021')
    await waitForPageJsLoad(page)

    await tiDashboard.expectDateSearchError()
    tiDashboard.expectRedDateFieldOutline(true, true, false)
    await tiDashboard.expectDashboardNotContainClient(client1)
    await tiDashboard.expectDashboardNotContainClient(client2)
    await validateScreenshot(page, 'incomplete-dob')
  })

  it('incomplete dob with name in the client search returns client by name', async () => {
    const {page, tiDashboard} = ctx
    await loginAsTrustedIntermediary(page)

    await tiDashboard.gotoTIDashboardPage(page)
    await waitForPageJsLoad(page)
    const client1: ClientInformation = {
      emailAddress: 'fake@sample.com',
      firstName: 'first1',
      middleName: 'middle',
      lastName: 'last1',
      dobDate: '1980-07-10',
    }
    await tiDashboard.createClient(client1)
    const client2: ClientInformation = {
      emailAddress: 'fake2@sample.com',
      firstName: 'first2',
      middleName: 'middle',
      lastName: 'last2',
      dobDate: '2021-11-10',
    }
    await tiDashboard.createClient(client2)

    await tiDashboard.searchByNameAndDateOfBirth('first1', '', '', '2021')
    await waitForPageJsLoad(page)

    await tiDashboard.expectDashboardContainClient(client1)
    await tiDashboard.expectDashboardNotContainClient(client2)
  })

  it('empty search parameters returns all clients', async () => {
    const {page, tiDashboard} = ctx
    await loginAsTrustedIntermediary(page)

    await tiDashboard.gotoTIDashboardPage(page)
    await waitForPageJsLoad(page)
    const client1: ClientInformation = {
      emailAddress: 'fake@sample.com',
      firstName: 'first1',
      middleName: 'middle',
      lastName: 'last1',
      dobDate: '2021-07-10',
    }
    await tiDashboard.createClient(client1)
    const client2: ClientInformation = {
      emailAddress: 'fake2@sample.com',
      firstName: 'first2',
      middleName: 'middle',
      lastName: 'last2',
      dobDate: '2021-11-10',
    }
    await tiDashboard.createClient(client2)

    await tiDashboard.searchByNameAndDateOfBirth('', '', '', '')
    await waitForPageJsLoad(page)
    await tiDashboard.expectDashboardContainClient(client1)
    await tiDashboard.expectDashboardContainClient(client2)
  })

  it('managing trusted intermediary ', async () => {
    const {page, adminTiGroups} = ctx
    await loginAsAdmin(page)
    await adminTiGroups.gotoAdminTIPage()
    await adminTiGroups.fillInGroupBasics('group name', 'group description')
    await adminTiGroups.expectGroupExist('group name', 'group description')
    await validateScreenshot(page, 'ti-groups-page')

    await adminTiGroups.editGroup('group name')
    await adminTiGroups.addGroupMember('foo@bar.com')
    await adminTiGroups.expectGroupMemberExist('<Unnamed User>', 'foo@bar.com')
    await validateScreenshot(page, 'manage-ti-group-members-page')
  })

  it('logging in as a trusted intermediary', async () => {
    const {page} = ctx
    await loginAsTrustedIntermediary(page)
    expect(await page.innerText('#ti-dashboard-link')).toContain(
      'View and add clients',
    )
  })

  it('sees client name in sub-banner while applying for them', async () => {
    const {page, tiDashboard} = ctx
    await loginAsTrustedIntermediary(page)
    await tiDashboard.gotoTIDashboardPage(page)
    await waitForPageJsLoad(page)
    const client: ClientInformation = {
      emailAddress: 'fake12@sample.com',
      firstName: 'first1',
      middleName: 'middle',
      lastName: 'last1',
      dobDate: '2021-07-10',
    }
    await tiDashboard.createClient(client)
    await tiDashboard.clickOnViewApplications()
    expect(await page.innerText('#ti-clients-link')).toContain(
      'Select a new client',
    )
    expect(await page.innerText('#ti-banner')).toContain(
      'You are applying for last1, first1. Are you trying to apply for a different client?',
    )
  })

  it('returns to TI dashboard from application when clicks the sub-banner link', async () => {
    const {page, tiDashboard} = ctx
    await loginAsTrustedIntermediary(page)
    await tiDashboard.gotoTIDashboardPage(page)
    await waitForPageJsLoad(page)
    const client: ClientInformation = {
      emailAddress: 'fake12@sample.com',
      firstName: 'first1',
      middleName: 'middle',
      lastName: 'last1',
      dobDate: '2021-07-10',
    }
    await tiDashboard.createClient(client)
    await tiDashboard.clickOnViewApplications()
    await page.click('#ti-clients-link')

    expect(await page.innerText('#add-client')).toContain('Add Client')
  })

  describe('application flow with eligibility conditions', () => {
    // Create a program with 2 questions and an eligibility condition.
    const fullProgramName = 'Test program for eligibility navigation flows'
    const eligibilityQuestionId = 'ti-eligibility-number-q'

    beforeAll(async () => {
      const {
        page,
        adminQuestions,
        adminPrograms,
        adminPredicates,
        tiDashboard,
      } = ctx
      await loginAsAdmin(page)

      await adminQuestions.addNumberQuestion({
        questionName: eligibilityQuestionId,
      })
      await adminQuestions.addEmailQuestion({
        questionName: 'ti-eligibility-email-q',
      })

      // Add the full program.
      await adminPrograms.addProgram(fullProgramName)
      await adminPrograms.editProgramBlock(
        fullProgramName,
        'first description',
        [eligibilityQuestionId],
      )
      await adminPrograms.goToEditBlockEligibilityPredicatePage(
        fullProgramName,
        'Screen 1',
      )
      await adminPredicates.addPredicate(
        eligibilityQuestionId,
        /* action= */ null,
        'number',
        'is equal to',
        '5',
      )

      await adminPrograms.addProgramBlock(
        fullProgramName,
        'second description',
        ['ti-eligibility-email-q'],
      )

      await adminPrograms.gotoAdminProgramsPage()
      await adminPrograms.publishProgram(fullProgramName)

      await logout(page)

      await loginAsTrustedIntermediary(page)

      await tiDashboard.gotoTIDashboardPage(page)
      await waitForPageJsLoad(page)
      const client: ClientInformation = {
        emailAddress: 'fake@sample.com',
        firstName: 'first',
        middleName: 'middle',
        lastName: 'last',
        dobDate: '2021-05-10',
      }
      await tiDashboard.createClient(client)
      await tiDashboard.expectDashboardContainClient(client)
    })

    it('correctly handles eligibility', async () => {
      const {page, tiDashboard, applicantQuestions} = ctx
      await loginAsTrustedIntermediary(page)
      await tiDashboard.gotoTIDashboardPage(page)
      await tiDashboard.clickOnViewApplications()

      // Verify TI gets navigated to the ineligible page with TI text.
      await applicantQuestions.applyProgram(fullProgramName)
      await applicantQuestions.answerNumberQuestion('1')
      await applicantQuestions.clickNext()
      await tiDashboard.expectIneligiblePage()
      await validateScreenshot(page, 'not-eligible-page-ti')

      // Verify the 'may not qualify' tag shows on the program page
      await tiDashboard.gotoTIDashboardPage(page)
      await tiDashboard.clickOnViewApplications()
      await applicantQuestions.seeEligibilityTag(fullProgramName, false)
      await validateScreenshot(page, 'program-page-not-eligible-ti')
      await applicantQuestions.clickApplyProgramButton(fullProgramName)

      // Verify the summary page shows the ineligible toast and the correct question is marked ineligible.
      await validateToastMessage(page, 'may not qualify')
      await applicantQuestions.expectQuestionIsNotEligible(
        AdminQuestions.NUMBER_QUESTION_TEXT,
      )
      await validateScreenshot(page, 'application-summary-page-not-eligible-ti')

      // Change answer to one that passes eligibility and verify 'may qualify' tag appears on home page and as a toast.
      await applicantQuestions.clickEdit()
      await applicantQuestions.answerNumberQuestion('5')
      await applicantQuestions.clickNext()
      await validateToastMessage(page, 'may qualify')
      await validateScreenshot(page, 'eligible-toast')
      await dismissToast(page)
      await tiDashboard.gotoTIDashboardPage(page)
      await tiDashboard.clickOnViewApplications()
      await applicantQuestions.seeEligibilityTag(fullProgramName, true)
      await validateScreenshot(page, 'program-page-eligible-ti')
    })
  })

  describe('application flow', () => {
    // Create a program with 1 question.
    const program1 = 'Test program 1'
    const program2 = 'Test program 2'
    const emailQuestionId = 'ti-email-question'

    beforeAll(async () => {
      const {page, adminQuestions, adminPrograms, tiDashboard} = ctx
      await loginAsAdmin(page)

      await adminQuestions.addEmailQuestion({
        questionName: emailQuestionId,
      })

      // Create program 1
      await adminPrograms.addProgram(program1)
      await adminPrograms.editProgramBlock(program1, 'first description', [
        emailQuestionId,
      ])

      await adminPrograms.gotoAdminProgramsPage()
      await adminPrograms.publishProgram(program1)

      // Create program 2
      await adminPrograms.addProgram(program2)
      await adminPrograms.editProgramBlock(program2, 'first description', [
        emailQuestionId,
      ])

      await adminPrograms.gotoAdminProgramsPage()
      await adminPrograms.publishProgram(program2)

      await logout(page)

      await loginAsTrustedIntermediary(page)

      await tiDashboard.gotoTIDashboardPage(page)
      await waitForPageJsLoad(page)
      const client: ClientInformation = {
        emailAddress: 'fake@sample.com',
        firstName: 'first',
        middleName: 'middle',
        lastName: 'last',
        dobDate: '2021-05-10',
      }
      await tiDashboard.createClient(client)
      await tiDashboard.expectDashboardContainClient(client)
    })

    it('shows correct number of submitted applications in the client list', async () => {
      const {page, tiDashboard, applicantQuestions} = ctx
      await loginAsTrustedIntermediary(page)
      await tiDashboard.gotoTIDashboardPage(page)
      await tiDashboard.expectClientContainsNumberOfApplications('0')

      // Apply to first program
      await tiDashboard.clickOnViewApplications()

      await applicantQuestions.applyProgram(program1)
      await applicantQuestions.answerEmailQuestion('fake@sample.com')
      await applicantQuestions.clickNext()
      await applicantQuestions.clickSubmit()

      await tiDashboard.gotoTIDashboardPage(page)
      await tiDashboard.expectClientContainsNumberOfApplications('1')
<<<<<<< HEAD
      await tiDashboard.expectClientContainsProgramNames(['test-program-1'])
=======
      await tiDashboard.expectClientContainsProgramNames(['Test program 1'])
>>>>>>> e3487222

      // Apply to second program
      await tiDashboard.clickOnViewApplications()

      await applicantQuestions.clickApplyProgramButton(program2)
      await applicantQuestions.clickSubmit()

      await tiDashboard.gotoTIDashboardPage(page)
      await tiDashboard.expectClientContainsNumberOfApplications('2')
      await tiDashboard.expectClientContainsProgramNames([
<<<<<<< HEAD
        'test-program-1',
        'test-program-2',
      ])
    })
  })

  describe('client list pagination', () => {
    it('shows 1 page and no previous or next buttons when there are 10 clients', async () => {
      const {page, tiDashboard} = ctx
      await loginAsTrustedIntermediary(page)
      await tiDashboard.gotoTIDashboardPage(page)
      await waitForPageJsLoad(page)

      await tiDashboard.createMultipleClients('myname', 10)
      const cardCount = await page.locator('.usa-card__container').count()
      expect(cardCount).toBe(10)

      // No 'Previous' button
      expect(await page.innerHTML('.usa-pagination__list')).not.toContain(
        'usa-pagination__previous-page',
      )

      // No 'Next' button
      expect(await page.innerHTML('.usa-pagination__list')).not.toContain(
        'usa-pagination__next-page',
      )

      // There should be a page 1 button
      await tiDashboard.expectPageNumberButtonOrNot('1', true)

      // There should be no page 2 button
      await tiDashboard.expectPageNumberButtonOrNot('2', false)

      // The page 1 button should be the current page
      expect(await page.innerHTML('.usa-current')).toContain('1')

      // There should be no ellipses
      expect(await page.innerHTML('.usa-pagination__list')).not.toContain(
        'usa-pagination__overflow',
      )
    })

    it('shows 2 pages when there are 12 clients', async () => {
      const {page, tiDashboard} = ctx
      await loginAsTrustedIntermediary(page)
      await tiDashboard.gotoTIDashboardPage(page)
      await waitForPageJsLoad(page)

      await tiDashboard.createMultipleClients('myname', 11)

      // Page 1 should still only show 10 clients
      const cardCount = await page.locator('.usa-card__container').count()
      expect(cardCount).toBe(10)

      expect(await page.innerHTML('.usa-pagination__list')).not.toContain(
        'usa-pagination__previous-page',
      )

      expect(await page.innerHTML('.usa-pagination__list')).toContain(
        'usa-pagination__next-page',
      )

      await tiDashboard.expectPageNumberButtonOrNot('1', true)
      await tiDashboard.expectPageNumberButtonOrNot('2', true)

      expect(await page.innerHTML('.usa-current')).toContain('1')

      expect(await page.innerHTML('.usa-pagination__list')).not.toContain(
        'usa-pagination__overflow',
      )

      // Going to page 2
      await page.click('[aria-label=Page2]')

      const page2CardCount = await page.locator('.usa-card__container').count()
      expect(page2CardCount).toBe(1)

      // Now there should be a 'Previous' button
      expect(await page.innerHTML('.usa-pagination__list')).toContain(
        'usa-pagination__previous-page',
      )

      expect(await page.innerHTML('.usa-pagination__list')).not.toContain(
        'usa-pagination__next-page',
      )

      await tiDashboard.expectPageNumberButtonOrNot('1', true)
      await tiDashboard.expectPageNumberButtonOrNot('2', true)

      expect(await page.innerHTML('.usa-current')).toContain('2')
    })

    it('shows 7 pages and no ellipses when there are 65 clients ', async () => {
      const {page, tiDashboard} = ctx
      await loginAsTrustedIntermediary(page)
      await tiDashboard.gotoTIDashboardPage(page)
      await waitForPageJsLoad(page)

      await tiDashboard.createMultipleClients('myname', 65)

      await tiDashboard.expectPageNumberButtonOrNot('1', true)
      await tiDashboard.expectPageNumberButtonOrNot('2', true)
      await tiDashboard.expectPageNumberButtonOrNot('3', true)
      await tiDashboard.expectPageNumberButtonOrNot('4', true)
      await tiDashboard.expectPageNumberButtonOrNot('5', true)
      await tiDashboard.expectPageNumberButtonOrNot('6', true)
      await tiDashboard.expectPageNumberButtonOrNot('7', true)
      await tiDashboard.expectPageNumberButtonOrNot('8', false)

      // Going to page 7
      await page.click('[aria-label=Page7]')
      expect(await page.innerHTML('.usa-current')).toContain('7')

      expect(await page.innerHTML('.usa-pagination__list')).not.toContain(
        'usa-pagination__overflow',
      )

      expect(await page.innerHTML('.usa-pagination__list')).not.toContain(
        'usa-pagination__next-page',
      )

      await validateScreenshot(
        page.locator('.usa-pagination'),
        'ti-pagination-no-ellipses',
      )
    })

    it('shows one ellipses on the right when more than 7 pages and current page is < 5', async () => {
      const {page, tiDashboard} = ctx
      await loginAsTrustedIntermediary(page)
      await tiDashboard.gotoTIDashboardPage(page)
      await waitForPageJsLoad(page)

      await tiDashboard.createMultipleClients('myname', 75)

      await tiDashboard.expectPageNumberButtonOrNot('1', true)
      await tiDashboard.expectPageNumberButtonOrNot('2', true)
      await tiDashboard.expectPageNumberButtonOrNot('3', true)
      await tiDashboard.expectPageNumberButtonOrNot('4', true)
      await tiDashboard.expectPageNumberButtonOrNot('5', true)
      // The ellipses takes the place of 6 and 7 when current page is < 5
      await tiDashboard.expectPageNumberButtonOrNot('6', false)
      await tiDashboard.expectPageNumberButtonOrNot('7', false)
      await tiDashboard.expectPageNumberButtonOrNot('8', true)

      expect(await page.innerHTML('.usa-pagination__list')).toContain(
        'usa-pagination__overflow',
      )

      // Going to page 4
      await page.click('[aria-label=Page4]')
      expect(await page.innerHTML('.usa-current')).toContain('4')

      await tiDashboard.expectPageNumberButtonOrNot('6', false)
      await tiDashboard.expectPageNumberButtonOrNot('7', false)

      expect(await page.innerHTML('.usa-pagination__list')).toContain(
        'usa-pagination__overflow',
      )

      await validateScreenshot(
        page.locator('.usa-pagination'),
        'ti-pagination-ellipses-right',
      )
    })

    it('shows two ellipses when there are 9 pages and there is overflow on both sides', async () => {
      const {page, tiDashboard} = ctx
      await loginAsTrustedIntermediary(page)
      await tiDashboard.gotoTIDashboardPage(page)
      await waitForPageJsLoad(page)

      await tiDashboard.createMultipleClients('myname', 85)

      // Going to page 5
      await page.click('[aria-label=Page5]')
      expect(await page.innerHTML('.usa-current')).toContain('5')

      await tiDashboard.expectPageNumberButtonOrNot('1', true)
      // An ellipses takes the place of 2 and 3 when current page is 5
      await tiDashboard.expectPageNumberButtonOrNot('2', false)
      await tiDashboard.expectPageNumberButtonOrNot('3', false)
      await tiDashboard.expectPageNumberButtonOrNot('4', true)
      await tiDashboard.expectPageNumberButtonOrNot('5', true)
      await tiDashboard.expectPageNumberButtonOrNot('6', true)
      // An ellipses takes the place of 7 and 8 when current page is 5
      await tiDashboard.expectPageNumberButtonOrNot('7', false)
      await tiDashboard.expectPageNumberButtonOrNot('8', false)
      await tiDashboard.expectPageNumberButtonOrNot('9', true)

      expect(await page.innerHTML('.usa-pagination__list')).toContain(
        'usa-pagination__overflow',
      )

      await validateScreenshot(
        page.locator('.usa-pagination'),
        'ti-pagination-two-ellipses',
      )
    })

    it('shows one ellipses on the left when more than 7 pages and current page is one of the last 4 pages', async () => {
      const {page, tiDashboard} = ctx
      await loginAsTrustedIntermediary(page)
      await tiDashboard.gotoTIDashboardPage(page)
      await waitForPageJsLoad(page)

      await tiDashboard.createMultipleClients('myname', 85)

      // Going to page 6 via page 5
      await page.click('[aria-label=Page5]')
      await page.click('.usa-pagination__next-page')
      expect(await page.innerHTML('.usa-current')).toContain('6')

      await tiDashboard.expectPageNumberButtonOrNot('1', true)
      // The ellipses is on the left
      await tiDashboard.expectPageNumberButtonOrNot('2', false)
      await tiDashboard.expectPageNumberButtonOrNot('3', false)
      await tiDashboard.expectPageNumberButtonOrNot('4', false)
      await tiDashboard.expectPageNumberButtonOrNot('5', true)
      await tiDashboard.expectPageNumberButtonOrNot('6', true)
      await tiDashboard.expectPageNumberButtonOrNot('7', true)
      await tiDashboard.expectPageNumberButtonOrNot('8', true)
      await tiDashboard.expectPageNumberButtonOrNot('9', true)

      expect(await page.innerHTML('.usa-pagination__list')).toContain(
        'usa-pagination__overflow',
      )

      await validateScreenshot(
        page.locator('.usa-pagination'),
        'ti-pagination-ellipses-left',
      )
    })
  })
=======
        'Test program 1',
        'Test program 2',
      ])
    })
  })
>>>>>>> e3487222
})<|MERGE_RESOLUTION|>--- conflicted
+++ resolved
@@ -737,11 +737,7 @@
 
       await tiDashboard.gotoTIDashboardPage(page)
       await tiDashboard.expectClientContainsNumberOfApplications('1')
-<<<<<<< HEAD
       await tiDashboard.expectClientContainsProgramNames(['test-program-1'])
-=======
-      await tiDashboard.expectClientContainsProgramNames(['Test program 1'])
->>>>>>> e3487222
 
       // Apply to second program
       await tiDashboard.clickOnViewApplications()
@@ -752,7 +748,6 @@
       await tiDashboard.gotoTIDashboardPage(page)
       await tiDashboard.expectClientContainsNumberOfApplications('2')
       await tiDashboard.expectClientContainsProgramNames([
-<<<<<<< HEAD
         'test-program-1',
         'test-program-2',
       ])
@@ -987,11 +982,4 @@
       )
     })
   })
-=======
-        'Test program 1',
-        'Test program 2',
-      ])
-    })
-  })
->>>>>>> e3487222
 })