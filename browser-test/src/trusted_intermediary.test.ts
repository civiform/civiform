import {test, expect} from './support/civiform_fixtures'
import {
  enableFeatureFlag,
  ClientInformation,
  loginAsAdmin,
  loginAsTrustedIntermediary,
  logout,
  waitForPageJsLoad,
  validateScreenshot,
  validateToastMessage,
  selectApplicantLanguage,
} from './support'
import {ProgramCategories} from './support/admin_programs'

test.describe('Trusted intermediaries', () => {
  test('sees client name and link in sub-banner while applying on behalf of applicant', async ({
    page,
    tiDashboard,
  }) => {
    await test.step('Navigate to TI dashboard', async () => {
      await loginAsTrustedIntermediary(page)
      await waitForPageJsLoad(page)
      const client: ClientInformation = {
        emailAddress: 'fake12@sample.com',
        firstName: 'first1',
        middleName: 'middle',
        lastName: 'last1',
        dobDate: '2021-07-10',
      }
      await tiDashboard.createClient(client)
      await tiDashboard.clickOnViewApplications()
    })

    await test.step('Verify header text and behavior', async () => {
      await expect(page.getByText('Select a new client')).toBeVisible()
      await expect(
        page.getByText(
          'You are applying for last1, first1. Are you trying to apply for a different client?',
        ),
      ).toBeVisible()

      await page.getByRole('link', {name: 'Select a new client'}).click()
      // Expect to return to TI dashboard
      await expect(page.getByText('View and add clients')).toBeVisible()
    })
  })

  test('categorizes programs correctly for Trusted Intermediaries', async ({
    page,
    adminPrograms,
    adminQuestions,
    tiDashboard,
    applicantQuestions,
    seeding,
  }) => {
    const primaryProgramName = 'Application index primary program'
    const otherProgramName = 'Application index other program'

    const firstQuestionText = 'This is the first question'
    const secondQuestionText = 'This is the second question'

    await test.step('Setup test programs', async () => {
      await loginAsAdmin(page)

      // Create a program with two questions on separate blocks so that an applicant can partially
      // complete an application.
      await adminPrograms.addProgram(primaryProgramName)
      await adminQuestions.addTextQuestion({
        questionName: 'first-q',
        questionText: firstQuestionText,
      })
      await adminQuestions.addTextQuestion({
        questionName: 'second-q',
        questionText: secondQuestionText,
      })
      // Primary program's screen 1 has 0 questions, so the 'first block' is actually screen 2
      await adminPrograms.addProgramBlock(primaryProgramName, 'first block', [
        'first-q',
      ])
      // The 'second block' is actually screen 3
      await adminPrograms.addProgramBlock(primaryProgramName, 'second block', [
        'second-q',
      ])

      await adminPrograms.addProgram(otherProgramName)
      await adminPrograms.addProgramBlock(otherProgramName, 'first block', [
        'first-q',
      ])

      await adminPrograms.publishAllDrafts()
      await logout(page)
    })

    await test.step('seed categories', async () => {
      await seeding.seedProgramsAndCategories()
      await page.goto('/')
    })

    await test.step('add categories to primary and other program', async () => {
      await loginAsAdmin(page)
      await adminPrograms.selectProgramCategories(
        primaryProgramName,
        [ProgramCategories.EDUCATION, ProgramCategories.HEALTHCARE],
        /* isActive= */ true,
      )
      await adminPrograms.selectProgramCategories(
        otherProgramName,
        [ProgramCategories.GENERAL, ProgramCategories.UTILITIES],
        /* isActive= */ true,
      )
    })

    await test.step('publish programs with categories', async () => {
      await adminPrograms.publishAllDrafts()
    })
    await test.step('Navigate to homepage', async () => {
      await logout(page)
      await loginAsTrustedIntermediary(page)
    })
    await test.step('Create a new client', async () => {
      await waitForPageJsLoad(page)
      const client: ClientInformation = {
        emailAddress: 'fake@sample.com',
        firstName: 'first',
        middleName: 'middle',
        lastName: 'last',
        dobDate: '2021-05-10',
      }
      await tiDashboard.createClient(client)
      await tiDashboard.expectDashboardContainClient(client)
      await tiDashboard.clickOnViewApplications()
    })
    await test.step('Apply to a program and verify that applied program is under my applicatins section of view application page', async () => {
      await applicantQuestions.applyProgram(primaryProgramName)
      await applicantQuestions.answerTextQuestion('first answer')
      await applicantQuestions.clickContinue()
      await applicantQuestions.gotoApplicantHomePage()
      await tiDashboard.clickOnViewApplications()
      await applicantQuestions.expectProgramsinCorrectSections(
        {
          expectedProgramsInMyApplicationsSection: [primaryProgramName],
          expectedProgramsInProgramsAndServicesSection: [
            otherProgramName,
            'Minimal Sample Program',
            'Comprehensive Sample Program',
          ],
          expectedProgramsInRecommendedSection: [],
          expectedProgramsInOtherProgramsSection: [],
        },
        /* filtersOn= */ false,
        /* northStarEnabled= */ true,
      )
    })

    await test.step('Select a filter, click the filter submit button and verify the Recommended and Other programs sections with in-progress application', async () => {
      await applicantQuestions.filterProgramsAndExpectInCorrectSections(
        {
          filterCategory: 'General',
          expectedProgramsInMyApplicationsSection: [primaryProgramName],
          expectedProgramsInProgramsAndServicesSection: [],
          expectedProgramsInRecommendedSection: [otherProgramName],
          expectedProgramsInOtherProgramsSection: [
            'Minimal Sample Program',
            'Comprehensive Sample Program',
          ],
        },
        /* filtersOn= */ true,
        /* northStarEnabled= */ true,
      )
    })

    await test.step('Finish the application and confirm that the program appears in the "My applications" section', async () => {
      await applicantQuestions.applyProgram(
        primaryProgramName,
        /* showProgramOverviewPage= */ false,
      )
      await applicantQuestions.answerTextQuestion('second answer')
      await applicantQuestions.clickContinue()
      await applicantQuestions.submitFromReviewPage(true)
      await applicantQuestions.expectConfirmationPage(true)
      await applicantQuestions.clickBackToHomepageButton()
      await tiDashboard.clickOnViewApplications()
      await applicantQuestions.expectProgramsinCorrectSections(
        {
          expectedProgramsInMyApplicationsSection: [primaryProgramName],
          expectedProgramsInProgramsAndServicesSection: [
            otherProgramName,
            'Minimal Sample Program',
            'Comprehensive Sample Program',
          ],
          expectedProgramsInRecommendedSection: [],
          expectedProgramsInOtherProgramsSection: [],
        },
        /* filtersOn= */ false,
        /* northStarEnabled= */ true,
      )
    })
    await test.step('Select a filter, click the filter submit button and verify the Recommended and Other programs sections with finished application', async () => {
      await applicantQuestions.filterProgramsAndExpectInCorrectSections(
        {
          filterCategory: 'General',
          expectedProgramsInMyApplicationsSection: [primaryProgramName],
          expectedProgramsInProgramsAndServicesSection: [],
          expectedProgramsInRecommendedSection: [otherProgramName],
          expectedProgramsInOtherProgramsSection: [
            'Minimal Sample Program',
            'Comprehensive Sample Program',
          ],
        },
        /* filtersOn= */ true,
        /* northStarEnabled= */ true,
      )
    })
  })
  test('expect Client Date Of Birth to be Updated', async ({
    page,
    tiDashboard,
  }) => {
    await loginAsTrustedIntermediary(page)
    await waitForPageJsLoad(page)
    const client: ClientInformation = {
      emailAddress: 'test@sample.com',
      firstName: 'first',
      middleName: 'middle',
      lastName: 'last',
      dobDate: '2021-06-10',
    }
    await tiDashboard.createClient(client)
    await tiDashboard.expectDashboardContainClient(client)
    await tiDashboard.updateClientDateOfBirth(client, '2021-12-12')
    const updatedClient: ClientInformation = {
      emailAddress: 'test@sample.com',
      firstName: 'first',
      middleName: 'middle',
      lastName: 'last',
      dobDate: '2021-12-12',
    }
    await tiDashboard.expectSuccessAlertOnUpdate()
    await validateScreenshot(page.locator('main'), 'edit-client-success-alert')

    // The 'You are applying for...' banner should only be present when the TI
    // is actively applying for a client
    await tiDashboard.expectApplyingForBannerNotPresent()

    await page.click('#ti-dashboard-link')
    await waitForPageJsLoad(page)
    await tiDashboard.expectDashboardContainClient(updatedClient)
  })
  test('expect client info to be updated with empty emails', async ({
    page,
    tiDashboard,
  }) => {
    await loginAsTrustedIntermediary(page)
    await waitForPageJsLoad(page)
    const client: ClientInformation = {
      emailAddress: '',
      firstName: 'Tony',
      middleName: '',
      lastName: 'Stark',
      dobDate: '2021-06-10',
    }
    await tiDashboard.createClient(client)
    await tiDashboard.expectDashboardContainClient(client)
    await tiDashboard.updateClientTiNoteAndPhone(
      client,
      'Technology',
      '4259746122',
    )
    await tiDashboard.expectSuccessAlertOnUpdate()

    await page.click('#ti-dashboard-link')
    await waitForPageJsLoad(page)
    await tiDashboard.expectDashboardContainClient(client)
  })

  test('verify success toast screenshot on adding new client', async ({
    page,
    tiDashboard,
    applicantQuestions,
  }) => {
    await loginAsTrustedIntermediary(page)

    await waitForPageJsLoad(page)
    const client: ClientInformation = {
      emailAddress: 'abc@abc.com',
      firstName: 'first',
      middleName: 'middle',
      lastName: 'last',
      dobDate: '2022-07-11',
    }
    await page.getByRole('link', {name: 'Add new client'}).click()
    await waitForPageJsLoad(page)

    // The 'You are applying for...' banner should only be present when the TI
    // is actively applying for a client
    await tiDashboard.expectApplyingForBannerNotPresent()

    await page.fill('#email-input', client.emailAddress)
    await page.fill('#first-name-input', client.firstName)
    await page.fill('#middle-name-input', client.middleName)
    await page.fill('#last-name-input', client.lastName)
    await page.fill('#date-of-birth-input', client.dobDate)

    await page.getByRole('button', {name: 'Save'}).click()
    await waitForPageJsLoad(page)
    await tiDashboard.expectSuccessAlertOnAddNewClient()
    await validateScreenshot(page, 'verify-success-toast-on-new-client')
    await page.getByRole('link', {name: 'Start an application'}).click()
    await applicantQuestions.expectProgramsPage()
  })

  test('expect client cannot be added with invalid date of birth', async ({
    page,
    tiDashboard,
  }) => {
    await loginAsTrustedIntermediary(page)

    await waitForPageJsLoad(page)
    const client: ClientInformation = {
      emailAddress: 'abc@abc.com',
      firstName: 'first',
      middleName: 'middle',
      lastName: 'last',
      dobDate: '1870-07-11',
    }
    await page.getByRole('link', {name: 'Add new client'}).click()
    await waitForPageJsLoad(page)

    await page.fill('#email-input', client.emailAddress)
    await page.fill('#first-name-input', client.firstName)
    await page.fill('#middle-name-input', client.middleName)
    await page.fill('#last-name-input', client.lastName)
    await page.fill('#date-of-birth-input', client.dobDate)

    await page.getByRole('button', {name: 'Save'}).click()
    await validateScreenshot(page, 'add-client-invalid-dob')
    await tiDashboard.gotoTIDashboardPage(page)
    await waitForPageJsLoad(page)
    await tiDashboard.expectDashboardNotContainClient(client)
  })

  test('expect Dashboard Contain New Client', async ({page, tiDashboard}) => {
    await loginAsTrustedIntermediary(page)

    await waitForPageJsLoad(page)
    const client: ClientInformation = {
      emailAddress: 'fake@sample.com',
      firstName: 'first',
      middleName: 'middle',
      lastName: 'last',
      dobDate: '2021-05-10',
    }
    await tiDashboard.createClient(client)
    await tiDashboard.expectDashboardContainClient(client)
    await validateScreenshot(page, 'dashboard-with-one-client')
  })

  test('expect clients can be added without an email address', async ({
    page,
    tiDashboard,
  }) => {
    await loginAsTrustedIntermediary(page)

    await waitForPageJsLoad(page)

    const client1: ClientInformation = {
      emailAddress: '',
      firstName: 'Jean-Luc',
      middleName: '',
      lastName: 'Picard',
      dobDate: '1940-07-13',
    }
    await tiDashboard.createClient(client1)
    await tiDashboard.expectDashboardContainClient(client1)

    const client2: ClientInformation = {
      emailAddress: '',
      firstName: 'William',
      middleName: 'Thomas',
      lastName: 'Riker',
      dobDate: '1952-08-19',
    }
    await tiDashboard.createClient(client2)
    await tiDashboard.expectDashboardContainClient(client2)
    await validateScreenshot(page, 'add-clients-no-email')
  })

  test('expect client email address to be updated', async ({
    page,
    tiDashboard,
  }) => {
    await loginAsTrustedIntermediary(page)
    await waitForPageJsLoad(page)
    const client: ClientInformation = {
      emailAddress: 'test@sample.com',
      firstName: 'first',
      middleName: 'middle',
      lastName: 'last',
      dobDate: '2021-06-10',
    }
    await tiDashboard.createClient(client)
    await waitForPageJsLoad(page)
    await tiDashboard.updateClientEmailAddress(client, 'new@email.com')

    const updatedClient: ClientInformation = {
      emailAddress: 'new@email.com',
      firstName: 'first',
      middleName: 'middle',
      lastName: 'last',
      dobDate: '2021-06-10',
    }

    await page.click('#ti-dashboard-link')
    await waitForPageJsLoad(page)
    await tiDashboard.expectDashboardContainClient(updatedClient)
  })

  test('expect client ti notes and phone to be updated', async ({
    page,
    tiDashboard,
  }) => {
    await loginAsTrustedIntermediary(page)
    await waitForPageJsLoad(page)
    const client: ClientInformation = {
      emailAddress: 'test@sample.com',
      firstName: 'first',
      middleName: 'middle',
      lastName: 'last',
      dobDate: '2021-06-10',
      phoneNumber: '4256007121',
      notes: 'Housing Assistance',
    }
    await tiDashboard.createClient(client)
    await tiDashboard.gotoTIDashboardPage(page)
    await waitForPageJsLoad(page)
    await tiDashboard.expectDashboardClientContainsTiNoteAndFormattedPhone(
      client,
      '(425) 600-7121',
    )
    await tiDashboard.expectEditFormContainsTiNoteAndPhone(client)
    await validateScreenshot(page, 'edit-client-information-with-all-fields')
  })

  test('expect client email to be updated to empty', async ({
    page,
    tiDashboard,
  }) => {
    await loginAsTrustedIntermediary(page)
    await waitForPageJsLoad(page)
    const client: ClientInformation = {
      emailAddress: 'test@sample.com',
      firstName: 'Jane',
      middleName: 'middle',
      lastName: 'Doe',
      dobDate: '2021-06-10',
    }
    await tiDashboard.createClient(client)
    await waitForPageJsLoad(page)
    await tiDashboard.updateClientEmailAddress(client, '')
    await page.click('#ti-dashboard-link')
    await waitForPageJsLoad(page)

    const card = page.locator(
      `.usa-card__container:has-text("${client.lastName}, ${client.firstName}")`,
    )
    const cardText = await card.innerText()
    expect(cardText).not.toContain('test@sample.com')
    expect(cardText).toContain(client.dobDate)
  })

  test('expect back button to land in dashboard in the edit client page', async ({
    page,
    tiDashboard,
  }) => {
    await loginAsTrustedIntermediary(page)
    await waitForPageJsLoad(page)
    const client: ClientInformation = {
      emailAddress: 'tes@sample.com',
      firstName: 'first',
      middleName: 'middle',
      lastName: 'last',
      dobDate: '2021-06-10',
    }
    await tiDashboard.createClient(client)
    await waitForPageJsLoad(page)
    await page
      .getByRole('listitem')
      .filter({hasText: client.emailAddress})
      .getByText('Edit')
      .click()
    await waitForPageJsLoad(page)
    await tiDashboard.expectEditHeadingToBeVisible()

    await page.click('text=Back to client list')
    await waitForPageJsLoad(page)
    await tiDashboard.expectSearchHeadingToBeVisible()
  })

  test('expect cancel button should not update client information', async ({
    page,
    tiDashboard,
  }) => {
    await loginAsTrustedIntermediary(page)
    await waitForPageJsLoad(page)
    const client: ClientInformation = {
      emailAddress: 'tes@sample.com',
      firstName: 'first',
      middleName: 'middle',
      lastName: 'last',
      dobDate: '2021-06-10',
    }
    await tiDashboard.createClient(client)
    await waitForPageJsLoad(page)
    await page
      .getByRole('listitem')
      .filter({hasText: client.emailAddress})
      .getByText('Edit')
      .click()
    await waitForPageJsLoad(page)
    await tiDashboard.expectEditHeadingToBeVisible()
    // update client dob
    await page.fill('#date-of-birth-input', '2022-10-13')

    await page.click('text=Cancel')
    await waitForPageJsLoad(page)
    await tiDashboard.expectSearchHeadingToBeVisible()
    // dob should not be updated
    await tiDashboard.expectDashboardContainClient(client)
  })

  test('expect field errors', async ({page, tiDashboard}) => {
    await loginAsTrustedIntermediary(page)
    await waitForPageJsLoad(page)
    const client: ClientInformation = {
      emailAddress: 'test@sample.com',
      firstName: 'first',
      middleName: 'middle',
      lastName: 'last',
      dobDate: '2021-06-10',
    }
    await tiDashboard.createClient(client)
    await waitForPageJsLoad(page)
    await page
      .getByRole('listitem')
      .filter({hasText: client.emailAddress})
      .getByText('Edit')
      .click()
    await waitForPageJsLoad(page)
    await tiDashboard.expectEditHeadingToBeVisible()
    await page.fill('#date-of-birth-input', '2027-12-20')
    await page.click('text="Save"')

    await tiDashboard.expectSuccessAlertNotPresent()
    await validateScreenshot(page, 'edit-client-information-with-field-errors')
  })

  test('expect client cannot be added with invalid email address', async ({
    page,
    tiDashboard,
  }) => {
    await loginAsTrustedIntermediary(page)

    await waitForPageJsLoad(page)
    const client: ClientInformation = {
      emailAddress: 'bademail',
      firstName: 'first',
      middleName: 'middle',
      lastName: 'last',
      dobDate: '2023-07-11',
    }
    await page.getByRole('link', {name: 'Add new client'}).click()
    await waitForPageJsLoad(page)

    await page.fill('#email-input', client.emailAddress)
    await page.fill('#first-name-input', client.firstName)
    await page.fill('#middle-name-input', client.middleName)
    await page.fill('#last-name-input', client.lastName)
    await page.fill('#date-of-birth-input', client.dobDate)

    await page.getByRole('button', {name: 'Save'}).click()
    await validateScreenshot(page, 'cannot-add-client-with-existing-email')
    await tiDashboard.gotoTIDashboardPage(page)
    await waitForPageJsLoad(page)
    await tiDashboard.expectDashboardNotContainClient(client)
  })

  test('expect client cannot be added with an existing email address', async ({
    page,
    tiDashboard,
  }) => {
    await loginAsTrustedIntermediary(page)

    await waitForPageJsLoad(page)
    const client1: ClientInformation = {
      emailAddress: 'mail@test.com',
      firstName: 'first',
      middleName: 'middle',
      lastName: 'last',
      dobDate: '2023-07-11',
    }
    const client2: ClientInformation = {
      emailAddress: 'mail@test.com',
      firstName: 'first',
      middleName: 'middle',
      lastName: 'last',
      dobDate: '2023-07-11',
    }
    await tiDashboard.createClient(client1)

    await page.getByRole('link', {name: 'Add new client'}).click()
    await waitForPageJsLoad(page)

    await page.fill('#email-input', client2.emailAddress)
    await page.fill('#first-name-input', client2.firstName)
    await page.fill('#middle-name-input', client2.middleName)
    await page.fill('#last-name-input', client2.lastName)
    await page.fill('#date-of-birth-input', client2.dobDate)

    await page.getByRole('button', {name: 'Save'}).click()
    await validateScreenshot(page, 'cannot-add-client-invalid-email')
  })

  test('ti landing page is the TI Dashboard', async ({page, tiDashboard}) => {
    await loginAsTrustedIntermediary(page)
    await tiDashboard.expectApplyingForBannerNotPresent()
    await validateScreenshot(page, 'ti')
  })

  test('ti client form contains required indicator note and optional marker', async ({
    page,
  }) => {
    await loginAsTrustedIntermediary(page)
    await page.getByRole('link', {name: 'Add new client'}).click()
    await waitForPageJsLoad(page)
    const content = await page.textContent('html')
    expect(content).toContain('Email (optional)')
    expect(content).toContain('Notes (optional)')
    expect(content).toContain('Middle name (optional)')
    expect(content).toContain('Phone number (optional)')
    expect(await page.textContent('html')).toContain(
      'Fields marked with a * are required.',
    )
  })

  test('Trusted intermediary sees the dashboard fully translated', async ({
    page,
  }) => {
    await loginAsTrustedIntermediary(page)
    await waitForPageJsLoad(page)

    // Change language using old-style language dropdown
    await test.step('Set applicant language from header dropdown', async () => {
      await page.click('#select-language')
      await page.selectOption('#select-language', {label: '繁體中文'})
      await waitForPageJsLoad(page)
    })

    await validateScreenshot(page, 'ti-dashboard-chinese')
  })

  test('Applicant sees the program review page fully translated', async ({
    page,
    adminQuestions,
    adminPrograms,
    applicantQuestions,
    adminTranslations,
    tiDashboard,
  }) => {
    // Add a new program with one non-translated question
    await loginAsAdmin(page)

    const programName = 'TI Client Translation program'
    await adminPrograms.addProgram(programName)

    const questionName = 'name-translated'
    await adminQuestions.addNameQuestion({questionName})
    // Go to the question translation page and add a translation for Spanish

    await adminQuestions.goToQuestionTranslationPage(questionName)
    await adminTranslations.selectLanguage('Spanish')
    await validateScreenshot(page, 'question-translation')
    await adminTranslations.editQuestionTranslations(
      'Spanish question text',
      'Spanish help text',
    )
    await adminPrograms.editProgramBlock(programName, 'block', [questionName])
    await adminPrograms.publishProgram(programName)
    await logout(page)

    await loginAsTrustedIntermediary(page)
    await waitForPageJsLoad(page)
    const client: ClientInformation = {
      emailAddress: 'fake12@sample.com',
      firstName: 'first1',
      middleName: 'middle',
      lastName: 'last1',
      dobDate: '2021-07-10',
    }
    await tiDashboard.createClient(client)
    await tiDashboard.clickOnViewApplications()

<<<<<<< HEAD
    await applicantQuestions.applyProgram(programName)
    await selectApplicantLanguageNorthstar(page, 'es-US')
=======
    await applicantQuestions.applyProgram(programName, true)
    await selectApplicantLanguage(page, 'es-US')
>>>>>>> 5dac7b43

    await validateScreenshot(page, 'applicant-program-spanish')
  })

  test('search For Client In TI Dashboard', async ({page, tiDashboard}) => {
    await loginAsTrustedIntermediary(page)

    await waitForPageJsLoad(page)
    const client1: ClientInformation = {
      emailAddress: 'fake@sample.com',
      firstName: 'first1',
      middleName: 'middle',
      lastName: 'last1',
      dobDate: '2021-07-07',
    }
    await tiDashboard.createClient(client1)
    const client2: ClientInformation = {
      emailAddress: 'fake2@sample.com',
      firstName: 'first2',
      middleName: 'middle',
      lastName: 'last2',
      dobDate: '2021-12-07',
    }
    await tiDashboard.createClient(client2)
    const client3: ClientInformation = {
      emailAddress: 'fake3@sample.com',
      firstName: 'first3',
      middleName: 'middle',
      lastName: 'last3',
      dobDate: '2021-12-07',
    }
    await tiDashboard.createClient(client3)
    await expect(
      page.getByRole('heading', {name: 'Displaying all clients'}),
    ).toBeVisible()

    await tiDashboard.searchByDateOfBirth('07', '12', '2021')
    await waitForPageJsLoad(page)
    await expect(
      page.getByRole('heading', {name: 'Displaying 2 clients'}),
    ).toBeVisible()
    await tiDashboard.expectDashboardContainClient(client2)
    await tiDashboard.expectDashboardContainClient(client3)
    await tiDashboard.expectDashboardNotContainClient(client1)

    // If the day is a single digit, the search still works
    await tiDashboard.searchByDateOfBirth('7', '12', '2021')
    await waitForPageJsLoad(page)
    await tiDashboard.expectDashboardContainClient(client2)
    await tiDashboard.expectDashboardContainClient(client3)
    await tiDashboard.expectDashboardNotContainClient(client1)

    // We can clear the search and see all clients again
    await page.getByText('Clear search').click()
    await page.getByRole('button', {name: 'Search'}).click()
    await waitForPageJsLoad(page)
    await expect(
      page.getByRole('heading', {name: 'Displaying all clients'}),
    ).toBeVisible()
    await tiDashboard.expectDashboardContainClient(client1)
    await tiDashboard.expectDashboardContainClient(client2)
    await tiDashboard.expectDashboardContainClient(client3)
  })

  test('incomplete dob and no name in the client search returns an error', async ({
    page,
    tiDashboard,
  }) => {
    await loginAsTrustedIntermediary(page)

    await waitForPageJsLoad(page)
    const client1: ClientInformation = {
      emailAddress: 'fake@sample.com',
      firstName: 'first1',
      middleName: 'middle',
      lastName: 'last1',
      dobDate: '1980-07-10',
    }
    await tiDashboard.createClient(client1)
    const client2: ClientInformation = {
      emailAddress: 'fake2@sample.com',
      firstName: 'first2',
      middleName: 'middle',
      lastName: 'last2',
      dobDate: '2021-11-10',
    }
    await tiDashboard.createClient(client2)

    await tiDashboard.searchByDateOfBirth('', '', '2021')
    await waitForPageJsLoad(page)

    await tiDashboard.expectDateSearchError()
    tiDashboard.expectRedDateFieldOutline(true, true, false)
    await tiDashboard.expectDashboardNotContainClient(client1)
    await tiDashboard.expectDashboardNotContainClient(client2)
    await expect(page.getByTestId('displaying-clients')).toBeHidden()
    await validateScreenshot(page, 'incomplete-dob')
  })

  test('incomplete dob with name in the client search returns client by name', async ({
    page,
    tiDashboard,
  }) => {
    await loginAsTrustedIntermediary(page)

    await waitForPageJsLoad(page)
    const client1: ClientInformation = {
      emailAddress: 'fake@sample.com',
      firstName: 'first1',
      middleName: 'middle',
      lastName: 'last1',
      dobDate: '1980-07-10',
    }
    await tiDashboard.createClient(client1)
    const client2: ClientInformation = {
      emailAddress: 'fake2@sample.com',
      firstName: 'first2',
      middleName: 'middle',
      lastName: 'last2',
      dobDate: '2021-11-10',
    }
    await tiDashboard.createClient(client2)

    await tiDashboard.searchByNameAndDateOfBirth('first1', '', '', '2021')
    await waitForPageJsLoad(page)

    await expect(
      page.getByRole('heading', {name: 'Displaying 1 client'}),
    ).toBeVisible()
    await tiDashboard.expectDashboardContainClient(client1)
    await tiDashboard.expectDashboardNotContainClient(client2)
  })

  test('managing trusted intermediary', async ({page, adminTiGroups}) => {
    await loginAsAdmin(page)
    await adminTiGroups.gotoAdminTIPage()
    await adminTiGroups.fillInGroupBasics('group name', 'group description')
    await adminTiGroups.expectGroupExist('group name', 'group description')
    await validateScreenshot(page, 'ti-groups-page')

    // validate error message if empty name
    await adminTiGroups.editGroup('group name')
    await page.click('text="Add"')
    await validateToastMessage(page, 'Must provide email address.')

    // validate adding valid email address works
    await adminTiGroups.editGroup('group name')
    await adminTiGroups.addGroupMember('foo@bar.com')
    await adminTiGroups.expectGroupMemberExist('<Unnamed User>', 'foo@bar.com')
    await validateScreenshot(page, 'manage-ti-group-members-page')
  })

  test('sort trusted intermediaries based on selection', async ({
    page,
    adminTiGroups,
  }) => {
    await loginAsAdmin(page)
    await test.step('set up group aaa with 3 memebers', async () => {
      await adminTiGroups.gotoAdminTIPage()
      await adminTiGroups.fillInGroupBasics('aaa', 'aaa')
      await adminTiGroups.editGroup('aaa')
      await adminTiGroups.addGroupMember('foo@bar.com')
      await adminTiGroups.addGroupMember('foo2@bar.com')
      await adminTiGroups.addGroupMember('foo3@bar.com')
    })

    await test.step('set up group bbb with 0 members', async () => {
      await adminTiGroups.gotoAdminTIPage()
      await adminTiGroups.fillInGroupBasics('bbb', 'bbb')
    })

    await test.step('set up group ccc with 1 members', async () => {
      await adminTiGroups.gotoAdminTIPage()
      await adminTiGroups.fillInGroupBasics('ccc', 'ccc')
      await adminTiGroups.editGroup('ccc')
      await adminTiGroups.addGroupMember('foo4@bar.com')
    })

    await adminTiGroups.gotoAdminTIPage()
    await page.locator('#cf-ti-list').selectOption('tiname-asc')
    const tiNamesAsc = await page.getByTestId('ti-info').allInnerTexts()
    console.log(page.getByTestId('ti-info'))
    expect(tiNamesAsc).toEqual(['aaa\naaa', 'bbb\nbbb', 'ccc\nccc'])
    await validateScreenshot(page, 'ti-list-sort-dropdown-tiname-asc')

    await page.locator('#cf-ti-list').selectOption('tiname-desc')
    const tiNamesDesc = await page.getByTestId('ti-info').allInnerTexts()
    expect(tiNamesDesc).toEqual(['ccc\nccc', 'bbb\nbbb', 'aaa\naaa'])
    await validateScreenshot(page, 'ti-list-sort-dropdown-tiname-desc')

    await page.locator('#cf-ti-list').selectOption('nummember-desc')
    const tiMemberDesc = await page.getByTestId('ti-member').allInnerTexts()
    expect(tiMemberDesc).toEqual([
      'Members: 3\nClients: 0',
      'Members: 1\nClients: 0',
      'Members: 0\nClients: 0',
    ])
    await validateScreenshot(page, 'ti-list-sort-dropdown-nummember-desc')

    await page.locator('#cf-ti-list').selectOption('nummember-asc')
    const tiMemberAsc = await page.getByTestId('ti-member').allInnerTexts()
    expect(tiMemberAsc).toEqual([
      'Members: 0\nClients: 0',
      'Members: 1\nClients: 0',
      'Members: 3\nClients: 0',
    ])
    await validateScreenshot(page, 'ti-list-sort-dropdown-nummember-asc')
  })

  test('logging in as a trusted intermediary', async ({page}) => {
    await loginAsTrustedIntermediary(page)
    expect(await page.innerText('#ti-dashboard-link')).toContain(
      'View and add clients',
    )
  })

  test('returns to TI dashboard from application when clicks the sub-banner link', async ({
    page,
    tiDashboard,
  }) => {
    await loginAsTrustedIntermediary(page)

    await waitForPageJsLoad(page)
    const client: ClientInformation = {
      emailAddress: 'fake12@sample.com',
      firstName: 'first1',
      middleName: 'middle',
      lastName: 'last1',
      dobDate: '2021-07-10',
    }
    await tiDashboard.createClient(client)
    await tiDashboard.clickOnViewApplications()
    await page.getByRole('link', {name: 'Select a new client'}).click()
    expect(await page.innerHTML('body')).toContain('id="name-search"')
  })

  test.describe('application flow with eligibility conditions', () => {
    // Create a program with 2 questions and an eligibility condition.
    const fullProgramName = 'Test program for eligibility navigation flows'
    const eligibilityQuestionId = 'ti-eligibility-number-q'

    test.beforeEach(
      async ({
        page,
        adminQuestions,
        adminPrograms,
        adminPredicates,
        tiDashboard,
      }) => {
        await loginAsAdmin(page)

        await adminQuestions.addNumberQuestion({
          questionName: eligibilityQuestionId,
        })
        await adminQuestions.addEmailQuestion({
          questionName: 'ti-eligibility-email-q',
        })

        // Add the full program.
        await adminPrograms.addProgram(fullProgramName)
        await adminPrograms.editProgramBlock(
          fullProgramName,
          'first description',
          [eligibilityQuestionId],
        )
        await adminPrograms.goToEditBlockEligibilityPredicatePage(
          fullProgramName,
          'Screen 1',
        )
        await adminPredicates.addPredicates({
          questionName: eligibilityQuestionId,
          scalar: 'number',
          operator: 'is equal to',
          value: '5',
        })

        await adminPrograms.addProgramBlock(
          fullProgramName,
          'second description',
          ['ti-eligibility-email-q'],
        )

        await adminPrograms.gotoAdminProgramsPage()
        await adminPrograms.publishProgram(fullProgramName)

        await logout(page)

        await loginAsTrustedIntermediary(page)

        await waitForPageJsLoad(page)
        const client: ClientInformation = {
          emailAddress: 'fake@sample.com',
          firstName: 'first',
          middleName: 'middle',
          lastName: 'last',
          dobDate: '2021-05-10',
        }
        await tiDashboard.createClient(client)
        await tiDashboard.expectDashboardContainClient(client)
      },
    )
  })

  test.describe('application flow', () => {
    // Create a program with 1 question.
    const program1 = 'Test program 1'
    const program2 = 'Test program 2'
    const program3 = 'Test program 3'
    const emailQuestionId = 'ti-email-question'
    const numberQuestionId = 'ti-number-question'

    test.beforeEach(
      async ({page, adminQuestions, adminPrograms, tiDashboard}) => {
        await loginAsAdmin(page)

        await adminQuestions.addEmailQuestion({
          questionName: emailQuestionId,
        })

        await adminQuestions.addNumberQuestion({
          questionName: numberQuestionId,
        })

        // Create program 1
        await adminPrograms.addProgram(program1)
        await adminPrograms.editProgramBlock(program1, 'description', [
          emailQuestionId,
        ])

        await adminPrograms.gotoAdminProgramsPage()
        await adminPrograms.publishProgram(program1)

        // Create program 2
        await adminPrograms.addProgram(program2)
        await adminPrograms.editProgramBlock(program2, 'description', [
          emailQuestionId,
        ])

        await adminPrograms.gotoAdminProgramsPage()
        await adminPrograms.publishProgram(program2)

        // Create program 3
        await adminPrograms.addProgram(program3)
        await adminPrograms.editProgramBlock(program3, 'description', [
          numberQuestionId,
        ])

        await adminPrograms.gotoAdminProgramsPage()
        await adminPrograms.publishProgram(program3)

        await logout(page)

        await loginAsTrustedIntermediary(page)

        await waitForPageJsLoad(page)
        const client: ClientInformation = {
          emailAddress: 'fake@sample.com',
          firstName: 'first',
          middleName: 'middle',
          lastName: 'last',
          dobDate: '2021-05-10',
        }
        await tiDashboard.createClient(client)
        await tiDashboard.expectDashboardContainClient(client)
      },
    )

    test('shows correct number of submitted applications in the client list', async ({
      page,
      tiDashboard,
      applicantQuestions,
    }) => {
      await loginAsTrustedIntermediary(page)
      await tiDashboard.expectClientContainsNumberOfApplications('0')

      // Apply to first program
      await tiDashboard.clickOnViewApplications()

      await applicantQuestions.applyProgram(program1)
      await applicantQuestions.answerEmailQuestion('fake@sample.com')
      await applicantQuestions.clickContinue()
      await applicantQuestions.submitFromReviewPage(true)

      await tiDashboard.gotoTIDashboardPage(page, true)
      await tiDashboard.expectClientContainsNumberOfApplications('1')
      await tiDashboard.expectClientContainsProgramNames(['Test program 1'])

      // Apply to second program
      await tiDashboard.clickOnViewApplications()

      await applicantQuestions.applyProgram(program2)
      await applicantQuestions.submitFromReviewPage(true)

      await tiDashboard.gotoTIDashboardPage(page, true)
      await tiDashboard.expectClientContainsNumberOfApplications('2')
      await tiDashboard.expectClientContainsProgramNames([
        'Test program 1',
        'Test program 2',
      ])

      // Start application to third program, but don't submit
      await tiDashboard.clickOnViewApplications()

      await applicantQuestions.applyProgram(program3)
      await applicantQuestions.clickContinue()
      await applicantQuestions.answerNumberQuestion('1')
      await applicantQuestions.clickContinue()

      await tiDashboard.gotoTIDashboardPage(page, true)

      // Should only show submitted applications
      await tiDashboard.expectClientContainsNumberOfApplications('2')
      await tiDashboard.expectClientContainsProgramNames([
        'Test program 1',
        'Test program 2',
      ])
    })
  })

  test.describe('organization members table', () => {
    test('shows name, email and account status', async ({
      page,
      tiDashboard,
    }) => {
      await loginAsTrustedIntermediary(page)
      await tiDashboard.gotoTIDashboardPage(page)
      await waitForPageJsLoad(page)

      await tiDashboard.goToAccountSettingsPage(page)
      await waitForPageJsLoad(page)

      await validateScreenshot(
        page.getByTestId('org-members-table'),
        'org-members-table',
      )

      // Verifying the column headers
      expect(page.getByTestId('org-members-name')).not.toBeNull()
      expect(page.getByTestId('org-members-email')).not.toBeNull()
      expect(page.getByTestId('org-members-status')).not.toBeNull()
    })

    test('displays multiple rows when there are several TIs in the group', async ({
      page,
      tiDashboard,
      adminTiGroups,
    }) => {
      await loginAsAdmin(page)
      await adminTiGroups.gotoAdminTIPage()
      await adminTiGroups.fillInGroupBasics('TI group', 'test group')
      await waitForPageJsLoad(page)
      await adminTiGroups.expectGroupExist('TI group')

      await adminTiGroups.editGroup('TI group')

      // Note that these emails will be replaced by 'fake-email@example.com'
      // to normalize the table contents (see src/support/index.ts).
      await adminTiGroups.addGroupMember('testti2@test.com')
      await adminTiGroups.addGroupMember('testti3@test.com')
      await adminTiGroups.addGroupMember('testti4@test.com')

      await logout(page)

      await loginAsTrustedIntermediary(page)
      await tiDashboard.gotoTIDashboardPage(page)
      await waitForPageJsLoad(page)

      await tiDashboard.goToAccountSettingsPage(page)
      await waitForPageJsLoad(page)

      await validateScreenshot(
        page.getByTestId('org-members-table'),
        'org-members-table-many',
      )
    })
  })

  test.describe('ti navigation', () => {
    test('marks the correct tab as current and matches screenshot', async ({
      page,
      tiDashboard,
    }) => {
      await test.step('Login as a TI and go to the dashboard', async () => {
        await loginAsTrustedIntermediary(page)
        await tiDashboard.gotoTIDashboardPage(page)
        await waitForPageJsLoad(page)
      })

      await test.step('Validate that TI navigation renders correctly with aria-current on dashboard page', async () => {
        await validateScreenshot(
          page.getByTestId('ti-nav'),
          'ti-navigation-dashboard',
        )

        // When we're on the client list page (the dashboard), the current tab should be the client list tab.
        expect(
          await page.getAttribute('#account-settings-link', 'aria-current'),
        ).toBeNull()
        expect(
          await page.getAttribute('#client-list-link', 'aria-current'),
        ).not.toBeNull()
      })

      await test.step('Go to the TI Account Settings page', async () => {
        await tiDashboard.goToAccountSettingsPage(page)
        await waitForPageJsLoad(page)
      })

      await test.step('Validate that TI navigation renders correctly with aria-current on account settings page', async () => {
        await validateScreenshot(
          page.getByTestId('ti-nav'),
          'ti-navigation-account-settings',
        )

        // When we're on the account settings page, the current tab should be the account settings tab.
        expect(
          await page.getAttribute('#account-settings-link', 'aria-current'),
        ).not.toBeNull()
        expect(
          await page.getAttribute('#client-list-link', 'aria-current'),
        ).toBeNull()
      })
    })
  })

  test.describe('pre-populating TI client info with PAI questions', () => {
    const clientInfo: ClientInformation = {
      emailAddress: 'test@email.com',
      firstName: 'first',
      middleName: 'middle',
      lastName: 'last',
      dobDate: '2001-01-01',
      phoneNumber: '9178675309',
    }

    test.beforeEach(async ({page, adminQuestions, adminPrograms}) => {
      await test.step('create a program with PAI questions', async () => {
        await loginAsAdmin(page)
        await adminQuestions.addDateQuestion({
          questionName: 'dob',
          questionText: 'Date of birth',
          universal: true,
          primaryApplicantInfo: true,
        })
        await adminQuestions.addNameQuestion({
          questionName: 'name',
          questionText: 'Name',
          universal: true,
          primaryApplicantInfo: true,
        })
        await adminQuestions.addPhoneQuestion({
          questionName: 'phone',
          questionText: 'Phone',
          universal: true,
          primaryApplicantInfo: true,
        })
        await adminQuestions.addEmailQuestion({
          questionName: 'email',
          questionText: 'Email',
          universal: true,
          primaryApplicantInfo: true,
        })
        await adminPrograms.addAndPublishProgramWithQuestions(
          ['dob', 'name', 'phone', 'email'],
          'PAI Program',
        )
        await logout(page)
      })
    })

    test('client info is pre-populated in the application', async ({
      page,
      applicantQuestions,
      tiDashboard,
    }) => {
      await test.step('login as TI, add a client, and apply', async () => {
        await loginAsTrustedIntermediary(page)
        await tiDashboard.createClientAndApply(clientInfo)
        await applicantQuestions.applyProgram('PAI Program')
      })

      await test.step('verify client info is pre-populated on the application review page', async () => {
        await page.getByRole('button', {name: 'Review and submit'}).click()
        await applicantQuestions.expectQuestionAnsweredOnReviewPageNorthstar(
          'Date of birth',
          '01/01/2001',
        )
        await applicantQuestions.expectQuestionAnsweredOnReviewPageNorthstar(
          'Name',
          'first middle last',
        )
        await applicantQuestions.expectQuestionAnsweredOnReviewPageNorthstar(
          'Phone',
          '+1 917-867-5309',
        )
        await applicantQuestions.expectQuestionAnsweredOnReviewPageNorthstar(
          'Email',
          'test@email.com',
        )
      })

      await test.step('verify client info is pre-populated in the application form', async () => {
        await applicantQuestions.editQuestionFromReviewPage(
          'Date of birth',
          true,
        )

        await expect(page.getByRole('textbox', {name: 'Day'})).toHaveValue('1')
        await expect(page.getByRole('textbox', {name: 'Year'})).toHaveValue(
          '2001',
        )
        await expect(
          page.getByRole('textbox', {name: 'First name'}),
        ).toHaveValue('first')
        await expect(
          page.getByRole('textbox', {name: 'Middle name'}),
        ).toHaveValue('middle')
        await expect(
          page.getByRole('textbox', {name: 'Last name'}),
        ).toHaveValue('last')
        await expect(page.getByRole('textbox', {name: 'Phone'})).toHaveValue(
          '(917) 867-5309',
        )
        await expect(page.getByRole('textbox', {name: 'Email'})).toHaveValue(
          'test@email.com',
        )
      })

      await test.step('submitting the application without changing any values succeeds', async () => {
        await applicantQuestions.clickContinue()
        await applicantQuestions.submitFromReviewPage(true)
        await applicantQuestions.expectConfirmationPage(true)
      })
    })

    test('updating answers that are prefilled with PAI data works', async ({
      page,
      applicantQuestions,
      tiDashboard,
    }) => {
      await test.step('login as TI, add a client, and apply', async () => {
        await loginAsTrustedIntermediary(page)
        await tiDashboard.createClientAndApply(clientInfo)
        await applicantQuestions.applyProgram('PAI Program')
      })

      await test.step('fill in the name question with different values', async () => {
        await applicantQuestions.answerNameQuestion('newfirst', 'newlast')
        await applicantQuestions.clickContinue()
      })

      await test.step('verify the new values for name are shown in the application and the other values are unchanged', async () => {
        await applicantQuestions.expectQuestionAnsweredOnReviewPageNorthstar(
          'Date of birth',
          '01/01/2001',
        )
        await applicantQuestions.expectQuestionAnsweredOnReviewPageNorthstar(
          'Name',
          'newfirst middle newlast',
        )
        await applicantQuestions.expectQuestionAnsweredOnReviewPageNorthstar(
          'Phone',
          '+1 917-867-5309',
        )
        await applicantQuestions.expectQuestionAnsweredOnReviewPageNorthstar(
          'Email',
          'test@email.com',
        )
      })

      await test.step('submitting the application with changed values succeeds', async () => {
        await applicantQuestions.submitFromReviewPage(true)
        await applicantQuestions.expectConfirmationPage(true)
      })
    })

    test('data from PAI questions answered in the application shows up in the TI Dashboard', async ({
      page,
      applicantQuestions,
      tiDashboard,
    }) => {
      await test.step('login as TI and add a client with partial data', async () => {
        await loginAsTrustedIntermediary(page)
        const partialClientInfo: ClientInformation = {
          emailAddress: '',
          firstName: 'first',
          middleName: 'middle',
          lastName: 'last',
          dobDate: '2001-01-01',
        }
        await tiDashboard.createClient(partialClientInfo)
        await waitForPageJsLoad(page)
      })

      await test.step('apply to program on behalf of client', async () => {
        await tiDashboard.clickOnViewApplications()
        await applicantQuestions.applyProgram('PAI Program')
      })

      await test.step('fill out the phone and email questions and submit the application', async () => {
        await applicantQuestions.answerPhoneQuestion('7188675309')
        await applicantQuestions.answerEmailQuestion('email@example.com')
        await applicantQuestions.clickContinue()
        await applicantQuestions.submitFromReviewPage(true)
      })

      const newClientInfo: ClientInformation = {
        emailAddress: 'email@example.com',
        firstName: 'first',
        middleName: 'middle',
        lastName: 'last',
        dobDate: '2001-01-01',
        notes: 'Notes',
      }
      await test.step('verify the client info is shown in the TI Dashboard', async () => {
        await tiDashboard.gotoTIDashboardPage(page, true)
        await waitForPageJsLoad(page)
        await tiDashboard.expectDashboardContainClient(newClientInfo)
        await tiDashboard.expectDashboardClientContainsTiNoteAndFormattedPhone(
          newClientInfo,
          '(718) 867-5309',
        )
      })
    })
  })

  test.describe('ti can add suffix information with suffix feature flag enabled', () => {
    test.beforeEach(async ({page}) => {
      await enableFeatureFlag(page, 'name_suffix_dropdown_enabled')
    })

    test('TI is able to fill out name suffix info for the applicant', async ({
      page,
      tiDashboard,
    }) => {
      await loginAsTrustedIntermediary(page)
      const client: ClientInformation = {
        emailAddress: 'test@sample.com',
        firstName: 'first',
        middleName: 'middle',
        lastName: 'last',
        nameSuffix: 'II',
        dobDate: '1995-06-10',
      }

      await test.step('adds an applicant with name suffix', async () => {
        await tiDashboard.createClient(client)
        await waitForPageJsLoad(page)
        await page.click('#ti-dashboard-link')
        await waitForPageJsLoad(page)

        await tiDashboard.expectDashboardContainClient(client)
      })

      await test.step('name suffix field is filled with preset value', async () => {
        await page.click('#edit-client')
        await waitForPageJsLoad(page)

        await expect(page.getByLabel('Suffix')).toHaveValue('II')
      })
    })
  })
})<|MERGE_RESOLUTION|>--- conflicted
+++ resolved
@@ -699,13 +699,8 @@
     await tiDashboard.createClient(client)
     await tiDashboard.clickOnViewApplications()
 
-<<<<<<< HEAD
-    await applicantQuestions.applyProgram(programName)
-    await selectApplicantLanguageNorthstar(page, 'es-US')
-=======
     await applicantQuestions.applyProgram(programName, true)
     await selectApplicantLanguage(page, 'es-US')
->>>>>>> 5dac7b43
 
     await validateScreenshot(page, 'applicant-program-spanish')
   })
