import {test, expect} from './support/civiform_fixtures'
import {
  enableFeatureFlag,
  ClientInformation,
  loginAsAdmin,
  loginAsTrustedIntermediary,
  logout,
  waitForPageJsLoad,
  validateScreenshot,
  validateToastMessage,
  selectApplicantLanguage,
} from './support'
import {ProgramCategories} from './support/admin_programs'

test.describe('Trusted intermediaries', () => {
  test('sees client name and link in sub-banner while applying on behalf of applicant', async ({
    page,
    tiDashboard,
  }) => {
    await test.step('Navigate to TI dashboard', async () => {
      await loginAsTrustedIntermediary(page)
      await waitForPageJsLoad(page)
      const client: ClientInformation = {
        emailAddress: 'fake12@sample.com',
        firstName: 'first1',
        middleName: 'middle',
        lastName: 'last1',
        dobDate: '2021-07-10',
      }
      await tiDashboard.createClient(client)
      await tiDashboard.clickOnViewApplications()
    })

    await test.step('Verify header text and behavior', async () => {
      await expect(page.getByText('Select a new client')).toBeVisible()
      await expect(
        page.getByText(
          'You are applying for last1, first1. Are you trying to apply for a different client?',
        ),
      ).toBeVisible()

      await page.getByRole('link', {name: 'Select a new client'}).click()
      // Expect to return to TI dashboard
      await expect(page.getByText('View and add clients')).toBeVisible()
    })
  })

  test('categorizes programs correctly for Trusted Intermediaries', async ({
    page,
    adminPrograms,
    adminQuestions,
    tiDashboard,
    applicantQuestions,
    seeding,
  }) => {
    const primaryProgramName = 'Application index primary program'
    const otherProgramName = 'Application index other program'

    const firstQuestionText = 'This is the first question'
    const secondQuestionText = 'This is the second question'

    await test.step('Setup test programs', async () => {
      await loginAsAdmin(page)

      // Create a program with two questions on separate blocks so that an applicant can partially
      // complete an application.
      await adminPrograms.addProgram(primaryProgramName)
      await adminQuestions.addTextQuestion({
        questionName: 'first-q',
        questionText: firstQuestionText,
      })
      await adminQuestions.addTextQuestion({
        questionName: 'second-q',
        questionText: secondQuestionText,
      })
      // Primary program's screen 1 has 0 questions, so the 'first block' is actually screen 2
      await adminPrograms.addProgramBlock(primaryProgramName, 'first block', [
        'first-q',
      ])
      // The 'second block' is actually screen 3
      await adminPrograms.addProgramBlock(primaryProgramName, 'second block', [
        'second-q',
      ])

      await adminPrograms.addProgram(otherProgramName)
      await adminPrograms.addProgramBlock(otherProgramName, 'first block', [
        'first-q',
      ])

      await adminPrograms.publishAllDrafts()
      await logout(page)
    })

    await test.step('seed categories', async () => {
      await seeding.seedProgramsAndCategories()
      await page.goto('/')
    })

    await test.step('add categories to primary and other program', async () => {
      await loginAsAdmin(page)
      await adminPrograms.selectProgramCategories(
        primaryProgramName,
        [ProgramCategories.EDUCATION, ProgramCategories.HEALTHCARE],
        /* isActive= */ true,
      )
      await adminPrograms.selectProgramCategories(
        otherProgramName,
        [ProgramCategories.GENERAL, ProgramCategories.UTILITIES],
        /* isActive= */ true,
      )
    })

    await test.step('publish programs with categories', async () => {
      await adminPrograms.publishAllDrafts()
    })
    await test.step('Navigate to homepage', async () => {
      await logout(page)
      await loginAsTrustedIntermediary(page)
    })
    await test.step('Create a new client', async () => {
      await waitForPageJsLoad(page)
      const client: ClientInformation = {
        emailAddress: 'fake@sample.com',
        firstName: 'first',
        middleName: 'middle',
        lastName: 'last',
        dobDate: '2021-05-10',
      }
      await tiDashboard.createClient(client)
      await tiDashboard.expectDashboardContainClient(client)
      await tiDashboard.clickOnViewApplications()
    })
    await test.step('Apply to a program and verify that applied program is under my applicatins section of view application page', async () => {
      await applicantQuestions.applyProgram(primaryProgramName, true)
      await applicantQuestions.answerTextQuestion('first answer')
      await applicantQuestions.clickContinue()
      await applicantQuestions.gotoApplicantHomePage()
      await tiDashboard.clickOnViewApplications()
      await applicantQuestions.expectProgramsinCorrectSections(
        {
          expectedProgramsInMyApplicationsSection: [primaryProgramName],
          expectedProgramsInProgramsAndServicesSection: [
            otherProgramName,
            'Minimal Sample Program',
            'Comprehensive Sample Program',
          ],
          expectedProgramsInRecommendedSection: [],
          expectedProgramsInOtherProgramsSection: [],
        },
        /* filtersOn= */ false,
        /* northStarEnabled= */ true,
      )
    })

    await test.step('Select a filter, click the filter submit button and verify the Recommended and Other programs sections with in-progress application', async () => {
      await applicantQuestions.filterProgramsAndExpectInCorrectSections(
        {
          filterCategory: 'General',
          expectedProgramsInMyApplicationsSection: [primaryProgramName],
          expectedProgramsInProgramsAndServicesSection: [],
          expectedProgramsInRecommendedSection: [otherProgramName],
          expectedProgramsInOtherProgramsSection: [
            'Minimal Sample Program',
            'Comprehensive Sample Program',
          ],
        },
        /* filtersOn= */ true,
        /* northStarEnabled= */ true,
      )
    })

    await test.step('Finish the application and confirm that the program appears in the "My applications" section', async () => {
      await applicantQuestions.applyProgram(
        primaryProgramName,
        /* northStarEnabled= */ true,
        /* showProgramOverviewPage= */ false,
      )
      await applicantQuestions.answerTextQuestion('second answer')
      await applicantQuestions.clickContinue()
<<<<<<< HEAD
      await applicantQuestions.submitFromReviewPage()
      await applicantQuestions.expectConfirmationPage(true)
=======
      await applicantQuestions.submitFromReviewPage(true)
      await applicantQuestions.expectConfirmationPage()
>>>>>>> c4088634
      await applicantQuestions.clickBackToHomepageButton()
      await tiDashboard.clickOnViewApplications()
      await applicantQuestions.expectProgramsinCorrectSections(
        {
          expectedProgramsInMyApplicationsSection: [primaryProgramName],
          expectedProgramsInProgramsAndServicesSection: [
            otherProgramName,
            'Minimal Sample Program',
            'Comprehensive Sample Program',
          ],
          expectedProgramsInRecommendedSection: [],
          expectedProgramsInOtherProgramsSection: [],
        },
        /* filtersOn= */ false,
        /* northStarEnabled= */ true,
      )
    })
    await test.step('Select a filter, click the filter submit button and verify the Recommended and Other programs sections with finished application', async () => {
      await applicantQuestions.filterProgramsAndExpectInCorrectSections(
        {
          filterCategory: 'General',
          expectedProgramsInMyApplicationsSection: [primaryProgramName],
          expectedProgramsInProgramsAndServicesSection: [],
          expectedProgramsInRecommendedSection: [otherProgramName],
          expectedProgramsInOtherProgramsSection: [
            'Minimal Sample Program',
            'Comprehensive Sample Program',
          ],
        },
        /* filtersOn= */ true,
        /* northStarEnabled= */ true,
      )
    })
  })
  test('expect Client Date Of Birth to be Updated', async ({
    page,
    tiDashboard,
  }) => {
    await loginAsTrustedIntermediary(page)
    await waitForPageJsLoad(page)
    const client: ClientInformation = {
      emailAddress: 'test@sample.com',
      firstName: 'first',
      middleName: 'middle',
      lastName: 'last',
      dobDate: '2021-06-10',
    }
    await tiDashboard.createClient(client)
    await tiDashboard.expectDashboardContainClient(client)
    await tiDashboard.updateClientDateOfBirth(client, '2021-12-12')
    const updatedClient: ClientInformation = {
      emailAddress: 'test@sample.com',
      firstName: 'first',
      middleName: 'middle',
      lastName: 'last',
      dobDate: '2021-12-12',
    }
    await tiDashboard.expectSuccessAlertOnUpdate()
    await validateScreenshot(page.locator('main'), 'edit-client-success-alert')

    // The 'You are applying for...' banner should only be present when the TI
    // is actively applying for a client
    await tiDashboard.expectApplyingForBannerNotPresent()

    await page.click('#ti-dashboard-link')
    await waitForPageJsLoad(page)
    await tiDashboard.expectDashboardContainClient(updatedClient)
  })
  test('expect client info to be updated with empty emails', async ({
    page,
    tiDashboard,
  }) => {
    await loginAsTrustedIntermediary(page)
    await waitForPageJsLoad(page)
    const client: ClientInformation = {
      emailAddress: '',
      firstName: 'Tony',
      middleName: '',
      lastName: 'Stark',
      dobDate: '2021-06-10',
    }
    await tiDashboard.createClient(client)
    await tiDashboard.expectDashboardContainClient(client)
    await tiDashboard.updateClientTiNoteAndPhone(
      client,
      'Technology',
      '4259746122',
    )
    await tiDashboard.expectSuccessAlertOnUpdate()

    await page.click('#ti-dashboard-link')
    await waitForPageJsLoad(page)
    await tiDashboard.expectDashboardContainClient(client)
  })

  test('verify success toast screenshot on adding new client', async ({
    page,
    tiDashboard,
    applicantQuestions,
  }) => {
    await loginAsTrustedIntermediary(page)

    await waitForPageJsLoad(page)
    const client: ClientInformation = {
      emailAddress: 'abc@abc.com',
      firstName: 'first',
      middleName: 'middle',
      lastName: 'last',
      dobDate: '2022-07-11',
    }
    await page.getByRole('link', {name: 'Add new client'}).click()
    await waitForPageJsLoad(page)

    // The 'You are applying for...' banner should only be present when the TI
    // is actively applying for a client
    await tiDashboard.expectApplyingForBannerNotPresent()

    await page.fill('#email-input', client.emailAddress)
    await page.fill('#first-name-input', client.firstName)
    await page.fill('#middle-name-input', client.middleName)
    await page.fill('#last-name-input', client.lastName)
    await page.fill('#date-of-birth-input', client.dobDate)

    await page.getByRole('button', {name: 'Save'}).click()
    await waitForPageJsLoad(page)
    await tiDashboard.expectSuccessAlertOnAddNewClient()
    await validateScreenshot(page, 'verify-success-toast-on-new-client')
    await page.getByRole('link', {name: 'Start an application'}).click()
    await applicantQuestions.expectProgramsPage()
  })

  test('expect client cannot be added with invalid date of birth', async ({
    page,
    tiDashboard,
  }) => {
    await loginAsTrustedIntermediary(page)

    await waitForPageJsLoad(page)
    const client: ClientInformation = {
      emailAddress: 'abc@abc.com',
      firstName: 'first',
      middleName: 'middle',
      lastName: 'last',
      dobDate: '1870-07-11',
    }
    await page.getByRole('link', {name: 'Add new client'}).click()
    await waitForPageJsLoad(page)

    await page.fill('#email-input', client.emailAddress)
    await page.fill('#first-name-input', client.firstName)
    await page.fill('#middle-name-input', client.middleName)
    await page.fill('#last-name-input', client.lastName)
    await page.fill('#date-of-birth-input', client.dobDate)

    await page.getByRole('button', {name: 'Save'}).click()
    await validateScreenshot(page, 'add-client-invalid-dob')
    await tiDashboard.gotoTIDashboardPage(page)
    await waitForPageJsLoad(page)
    await tiDashboard.expectDashboardNotContainClient(client)
  })

  test('expect Dashboard Contain New Client', async ({page, tiDashboard}) => {
    await loginAsTrustedIntermediary(page)

    await waitForPageJsLoad(page)
    const client: ClientInformation = {
      emailAddress: 'fake@sample.com',
      firstName: 'first',
      middleName: 'middle',
      lastName: 'last',
      dobDate: '2021-05-10',
    }
    await tiDashboard.createClient(client)
    await tiDashboard.expectDashboardContainClient(client)
    await validateScreenshot(page, 'dashboard-with-one-client')
  })

  test('expect clients can be added without an email address', async ({
    page,
    tiDashboard,
  }) => {
    await loginAsTrustedIntermediary(page)

    await waitForPageJsLoad(page)

    const client1: ClientInformation = {
      emailAddress: '',
      firstName: 'Jean-Luc',
      middleName: '',
      lastName: 'Picard',
      dobDate: '1940-07-13',
    }
    await tiDashboard.createClient(client1)
    await tiDashboard.expectDashboardContainClient(client1)

    const client2: ClientInformation = {
      emailAddress: '',
      firstName: 'William',
      middleName: 'Thomas',
      lastName: 'Riker',
      dobDate: '1952-08-19',
    }
    await tiDashboard.createClient(client2)
    await tiDashboard.expectDashboardContainClient(client2)
    await validateScreenshot(page, 'add-clients-no-email')
  })

  test('expect client email address to be updated', async ({
    page,
    tiDashboard,
  }) => {
    await loginAsTrustedIntermediary(page)
    await waitForPageJsLoad(page)
    const client: ClientInformation = {
      emailAddress: 'test@sample.com',
      firstName: 'first',
      middleName: 'middle',
      lastName: 'last',
      dobDate: '2021-06-10',
    }
    await tiDashboard.createClient(client)
    await waitForPageJsLoad(page)
    await tiDashboard.updateClientEmailAddress(client, 'new@email.com')

    const updatedClient: ClientInformation = {
      emailAddress: 'new@email.com',
      firstName: 'first',
      middleName: 'middle',
      lastName: 'last',
      dobDate: '2021-06-10',
    }

    await page.click('#ti-dashboard-link')
    await waitForPageJsLoad(page)
    await tiDashboard.expectDashboardContainClient(updatedClient)
  })

  test('expect client ti notes and phone to be updated', async ({
    page,
    tiDashboard,
  }) => {
    await loginAsTrustedIntermediary(page)
    await waitForPageJsLoad(page)
    const client: ClientInformation = {
      emailAddress: 'test@sample.com',
      firstName: 'first',
      middleName: 'middle',
      lastName: 'last',
      dobDate: '2021-06-10',
      phoneNumber: '4256007121',
      notes: 'Housing Assistance',
    }
    await tiDashboard.createClient(client)
    await tiDashboard.gotoTIDashboardPage(page)
    await waitForPageJsLoad(page)
    await tiDashboard.expectDashboardClientContainsTiNoteAndFormattedPhone(
      client,
      '(425) 600-7121',
    )
    await tiDashboard.expectEditFormContainsTiNoteAndPhone(client)
    await validateScreenshot(page, 'edit-client-information-with-all-fields')
  })

  test('expect client email to be updated to empty', async ({
    page,
    tiDashboard,
  }) => {
    await loginAsTrustedIntermediary(page)
    await waitForPageJsLoad(page)
    const client: ClientInformation = {
      emailAddress: 'test@sample.com',
      firstName: 'Jane',
      middleName: 'middle',
      lastName: 'Doe',
      dobDate: '2021-06-10',
    }
    await tiDashboard.createClient(client)
    await waitForPageJsLoad(page)
    await tiDashboard.updateClientEmailAddress(client, '')
    await page.click('#ti-dashboard-link')
    await waitForPageJsLoad(page)

    const card = page.locator(
      `.usa-card__container:has-text("${client.lastName}, ${client.firstName}")`,
    )
    const cardText = await card.innerText()
    expect(cardText).not.toContain('test@sample.com')
    expect(cardText).toContain(client.dobDate)
  })

  test('expect back button to land in dashboard in the edit client page', async ({
    page,
    tiDashboard,
  }) => {
    await loginAsTrustedIntermediary(page)
    await waitForPageJsLoad(page)
    const client: ClientInformation = {
      emailAddress: 'tes@sample.com',
      firstName: 'first',
      middleName: 'middle',
      lastName: 'last',
      dobDate: '2021-06-10',
    }
    await tiDashboard.createClient(client)
    await waitForPageJsLoad(page)
    await page
      .getByRole('listitem')
      .filter({hasText: client.emailAddress})
      .getByText('Edit')
      .click()
    await waitForPageJsLoad(page)
    await tiDashboard.expectEditHeadingToBeVisible()

    await page.click('text=Back to client list')
    await waitForPageJsLoad(page)
    await tiDashboard.expectSearchHeadingToBeVisible()
  })

  test('expect cancel button should not update client information', async ({
    page,
    tiDashboard,
  }) => {
    await loginAsTrustedIntermediary(page)
    await waitForPageJsLoad(page)
    const client: ClientInformation = {
      emailAddress: 'tes@sample.com',
      firstName: 'first',
      middleName: 'middle',
      lastName: 'last',
      dobDate: '2021-06-10',
    }
    await tiDashboard.createClient(client)
    await waitForPageJsLoad(page)
    await page
      .getByRole('listitem')
      .filter({hasText: client.emailAddress})
      .getByText('Edit')
      .click()
    await waitForPageJsLoad(page)
    await tiDashboard.expectEditHeadingToBeVisible()
    // update client dob
    await page.fill('#date-of-birth-input', '2022-10-13')

    await page.click('text=Cancel')
    await waitForPageJsLoad(page)
    await tiDashboard.expectSearchHeadingToBeVisible()
    // dob should not be updated
    await tiDashboard.expectDashboardContainClient(client)
  })

  test('expect field errors', async ({page, tiDashboard}) => {
    await loginAsTrustedIntermediary(page)
    await waitForPageJsLoad(page)
    const client: ClientInformation = {
      emailAddress: 'test@sample.com',
      firstName: 'first',
      middleName: 'middle',
      lastName: 'last',
      dobDate: '2021-06-10',
    }
    await tiDashboard.createClient(client)
    await waitForPageJsLoad(page)
    await page
      .getByRole('listitem')
      .filter({hasText: client.emailAddress})
      .getByText('Edit')
      .click()
    await waitForPageJsLoad(page)
    await tiDashboard.expectEditHeadingToBeVisible()
    await page.fill('#date-of-birth-input', '2027-12-20')
    await page.click('text="Save"')

    await tiDashboard.expectSuccessAlertNotPresent()
    await validateScreenshot(page, 'edit-client-information-with-field-errors')
  })

  test('expect client cannot be added with invalid email address', async ({
    page,
    tiDashboard,
  }) => {
    await loginAsTrustedIntermediary(page)

    await waitForPageJsLoad(page)
    const client: ClientInformation = {
      emailAddress: 'bademail',
      firstName: 'first',
      middleName: 'middle',
      lastName: 'last',
      dobDate: '2023-07-11',
    }
    await page.getByRole('link', {name: 'Add new client'}).click()
    await waitForPageJsLoad(page)

    await page.fill('#email-input', client.emailAddress)
    await page.fill('#first-name-input', client.firstName)
    await page.fill('#middle-name-input', client.middleName)
    await page.fill('#last-name-input', client.lastName)
    await page.fill('#date-of-birth-input', client.dobDate)

    await page.getByRole('button', {name: 'Save'}).click()
    await validateScreenshot(page, 'cannot-add-client-with-existing-email')
    await tiDashboard.gotoTIDashboardPage(page)
    await waitForPageJsLoad(page)
    await tiDashboard.expectDashboardNotContainClient(client)
  })

  test('expect client cannot be added with an existing email address', async ({
    page,
    tiDashboard,
  }) => {
    await loginAsTrustedIntermediary(page)

    await waitForPageJsLoad(page)
    const client1: ClientInformation = {
      emailAddress: 'mail@test.com',
      firstName: 'first',
      middleName: 'middle',
      lastName: 'last',
      dobDate: '2023-07-11',
    }
    const client2: ClientInformation = {
      emailAddress: 'mail@test.com',
      firstName: 'first',
      middleName: 'middle',
      lastName: 'last',
      dobDate: '2023-07-11',
    }
    await tiDashboard.createClient(client1)

    await page.getByRole('link', {name: 'Add new client'}).click()
    await waitForPageJsLoad(page)

    await page.fill('#email-input', client2.emailAddress)
    await page.fill('#first-name-input', client2.firstName)
    await page.fill('#middle-name-input', client2.middleName)
    await page.fill('#last-name-input', client2.lastName)
    await page.fill('#date-of-birth-input', client2.dobDate)

    await page.getByRole('button', {name: 'Save'}).click()
    await validateScreenshot(page, 'cannot-add-client-invalid-email')
  })

  test('ti landing page is the TI Dashboard', async ({page, tiDashboard}) => {
    await loginAsTrustedIntermediary(page)
    await tiDashboard.expectApplyingForBannerNotPresent()
    await validateScreenshot(page, 'ti')
  })

  test('ti client form contains required indicator note and optional marker', async ({
    page,
  }) => {
    await loginAsTrustedIntermediary(page)
    await page.getByRole('link', {name: 'Add new client'}).click()
    await waitForPageJsLoad(page)
    const content = await page.textContent('html')
    expect(content).toContain('Email (optional)')
    expect(content).toContain('Notes (optional)')
    expect(content).toContain('Middle name (optional)')
    expect(content).toContain('Phone number (optional)')
    expect(await page.textContent('html')).toContain(
      'Fields marked with a * are required.',
    )
  })

  test('Trusted intermediary sees the dashboard fully translated', async ({
    page,
  }) => {
    await loginAsTrustedIntermediary(page)
    await waitForPageJsLoad(page)

    // Change language using old-style language dropdown
    await test.step('Set applicant language from header dropdown', async () => {
      await page.click('#select-language')
      await page.selectOption('#select-language', {label: '繁體中文'})
      await waitForPageJsLoad(page)
    })

    await validateScreenshot(page, 'ti-dashboard-chinese')
  })

  test('Applicant sees the program review page fully translated', async ({
    page,
    adminQuestions,
    adminPrograms,
    applicantQuestions,
    adminTranslations,
    tiDashboard,
  }) => {
    // Add a new program with one non-translated question
    await loginAsAdmin(page)

    const programName = 'TI Client Translation program'
    await adminPrograms.addProgram(programName)

    const questionName = 'name-translated'
    await adminQuestions.addNameQuestion({questionName})
    // Go to the question translation page and add a translation for Spanish

    await adminQuestions.goToQuestionTranslationPage(questionName)
    await adminTranslations.selectLanguage('Spanish')
    await validateScreenshot(page, 'question-translation')
    await adminTranslations.editQuestionTranslations(
      'Spanish question text',
      'Spanish help text',
    )
    await adminPrograms.editProgramBlock(programName, 'block', [questionName])
    await adminPrograms.publishProgram(programName)
    await logout(page)

    await loginAsTrustedIntermediary(page)
    await waitForPageJsLoad(page)
    const client: ClientInformation = {
      emailAddress: 'fake12@sample.com',
      firstName: 'first1',
      middleName: 'middle',
      lastName: 'last1',
      dobDate: '2021-07-10',
    }
    await tiDashboard.createClient(client)
    await tiDashboard.clickOnViewApplications()

    await applicantQuestions.applyProgram(programName, true)
    await selectApplicantLanguage(page, 'es-US')

    await validateScreenshot(page, 'applicant-program-spanish')
  })

  test('search For Client In TI Dashboard', async ({page, tiDashboard}) => {
    await loginAsTrustedIntermediary(page)

    await waitForPageJsLoad(page)
    const client1: ClientInformation = {
      emailAddress: 'fake@sample.com',
      firstName: 'first1',
      middleName: 'middle',
      lastName: 'last1',
      dobDate: '2021-07-07',
    }
    await tiDashboard.createClient(client1)
    const client2: ClientInformation = {
      emailAddress: 'fake2@sample.com',
      firstName: 'first2',
      middleName: 'middle',
      lastName: 'last2',
      dobDate: '2021-12-07',
    }
    await tiDashboard.createClient(client2)
    const client3: ClientInformation = {
      emailAddress: 'fake3@sample.com',
      firstName: 'first3',
      middleName: 'middle',
      lastName: 'last3',
      dobDate: '2021-12-07',
    }
    await tiDashboard.createClient(client3)
    await expect(
      page.getByRole('heading', {name: 'Displaying all clients'}),
    ).toBeVisible()

    await tiDashboard.searchByDateOfBirth('07', '12', '2021')
    await waitForPageJsLoad(page)
    await expect(
      page.getByRole('heading', {name: 'Displaying 2 clients'}),
    ).toBeVisible()
    await tiDashboard.expectDashboardContainClient(client2)
    await tiDashboard.expectDashboardContainClient(client3)
    await tiDashboard.expectDashboardNotContainClient(client1)

    // If the day is a single digit, the search still works
    await tiDashboard.searchByDateOfBirth('7', '12', '2021')
    await waitForPageJsLoad(page)
    await tiDashboard.expectDashboardContainClient(client2)
    await tiDashboard.expectDashboardContainClient(client3)
    await tiDashboard.expectDashboardNotContainClient(client1)

    // We can clear the search and see all clients again
    await page.getByText('Clear search').click()
    await page.getByRole('button', {name: 'Search'}).click()
    await waitForPageJsLoad(page)
    await expect(
      page.getByRole('heading', {name: 'Displaying all clients'}),
    ).toBeVisible()
    await tiDashboard.expectDashboardContainClient(client1)
    await tiDashboard.expectDashboardContainClient(client2)
    await tiDashboard.expectDashboardContainClient(client3)
  })

  test('incomplete dob and no name in the client search returns an error', async ({
    page,
    tiDashboard,
  }) => {
    await loginAsTrustedIntermediary(page)

    await waitForPageJsLoad(page)
    const client1: ClientInformation = {
      emailAddress: 'fake@sample.com',
      firstName: 'first1',
      middleName: 'middle',
      lastName: 'last1',
      dobDate: '1980-07-10',
    }
    await tiDashboard.createClient(client1)
    const client2: ClientInformation = {
      emailAddress: 'fake2@sample.com',
      firstName: 'first2',
      middleName: 'middle',
      lastName: 'last2',
      dobDate: '2021-11-10',
    }
    await tiDashboard.createClient(client2)

    await tiDashboard.searchByDateOfBirth('', '', '2021')
    await waitForPageJsLoad(page)

    await tiDashboard.expectDateSearchError()
    tiDashboard.expectRedDateFieldOutline(true, true, false)
    await tiDashboard.expectDashboardNotContainClient(client1)
    await tiDashboard.expectDashboardNotContainClient(client2)
    await expect(page.getByTestId('displaying-clients')).toBeHidden()
    await validateScreenshot(page, 'incomplete-dob')
  })

  test('incomplete dob with name in the client search returns client by name', async ({
    page,
    tiDashboard,
  }) => {
    await loginAsTrustedIntermediary(page)

    await waitForPageJsLoad(page)
    const client1: ClientInformation = {
      emailAddress: 'fake@sample.com',
      firstName: 'first1',
      middleName: 'middle',
      lastName: 'last1',
      dobDate: '1980-07-10',
    }
    await tiDashboard.createClient(client1)
    const client2: ClientInformation = {
      emailAddress: 'fake2@sample.com',
      firstName: 'first2',
      middleName: 'middle',
      lastName: 'last2',
      dobDate: '2021-11-10',
    }
    await tiDashboard.createClient(client2)

    await tiDashboard.searchByNameAndDateOfBirth('first1', '', '', '2021')
    await waitForPageJsLoad(page)

    await expect(
      page.getByRole('heading', {name: 'Displaying 1 client'}),
    ).toBeVisible()
    await tiDashboard.expectDashboardContainClient(client1)
    await tiDashboard.expectDashboardNotContainClient(client2)
  })

  test('managing trusted intermediary', async ({page, adminTiGroups}) => {
    await loginAsAdmin(page)
    await adminTiGroups.gotoAdminTIPage()
    await adminTiGroups.fillInGroupBasics('group name', 'group description')
    await adminTiGroups.expectGroupExist('group name', 'group description')
    await validateScreenshot(page, 'ti-groups-page')

    // validate error message if empty name
    await adminTiGroups.editGroup('group name')
    await page.click('text="Add"')
    await validateToastMessage(page, 'Must provide email address.')

    // validate adding valid email address works
    await adminTiGroups.editGroup('group name')
    await adminTiGroups.addGroupMember('foo@bar.com')
    await adminTiGroups.expectGroupMemberExist('<Unnamed User>', 'foo@bar.com')
    await validateScreenshot(page, 'manage-ti-group-members-page')
  })

  test('sort trusted intermediaries based on selection', async ({
    page,
    adminTiGroups,
  }) => {
    await loginAsAdmin(page)
    await test.step('set up group aaa with 3 memebers', async () => {
      await adminTiGroups.gotoAdminTIPage()
      await adminTiGroups.fillInGroupBasics('aaa', 'aaa')
      await adminTiGroups.editGroup('aaa')
      await adminTiGroups.addGroupMember('foo@bar.com')
      await adminTiGroups.addGroupMember('foo2@bar.com')
      await adminTiGroups.addGroupMember('foo3@bar.com')
    })

    await test.step('set up group bbb with 0 members', async () => {
      await adminTiGroups.gotoAdminTIPage()
      await adminTiGroups.fillInGroupBasics('bbb', 'bbb')
    })

    await test.step('set up group ccc with 1 members', async () => {
      await adminTiGroups.gotoAdminTIPage()
      await adminTiGroups.fillInGroupBasics('ccc', 'ccc')
      await adminTiGroups.editGroup('ccc')
      await adminTiGroups.addGroupMember('foo4@bar.com')
    })

    await adminTiGroups.gotoAdminTIPage()
    await page.locator('#cf-ti-list').selectOption('tiname-asc')
    const tiNamesAsc = await page.getByTestId('ti-info').allInnerTexts()
    console.log(page.getByTestId('ti-info'))
    expect(tiNamesAsc).toEqual(['aaa\naaa', 'bbb\nbbb', 'ccc\nccc'])
    await validateScreenshot(page, 'ti-list-sort-dropdown-tiname-asc')

    await page.locator('#cf-ti-list').selectOption('tiname-desc')
    const tiNamesDesc = await page.getByTestId('ti-info').allInnerTexts()
    expect(tiNamesDesc).toEqual(['ccc\nccc', 'bbb\nbbb', 'aaa\naaa'])
    await validateScreenshot(page, 'ti-list-sort-dropdown-tiname-desc')

    await page.locator('#cf-ti-list').selectOption('nummember-desc')
    const tiMemberDesc = await page.getByTestId('ti-member').allInnerTexts()
    expect(tiMemberDesc).toEqual([
      'Members: 3\nClients: 0',
      'Members: 1\nClients: 0',
      'Members: 0\nClients: 0',
    ])
    await validateScreenshot(page, 'ti-list-sort-dropdown-nummember-desc')

    await page.locator('#cf-ti-list').selectOption('nummember-asc')
    const tiMemberAsc = await page.getByTestId('ti-member').allInnerTexts()
    expect(tiMemberAsc).toEqual([
      'Members: 0\nClients: 0',
      'Members: 1\nClients: 0',
      'Members: 3\nClients: 0',
    ])
    await validateScreenshot(page, 'ti-list-sort-dropdown-nummember-asc')
  })

  test('logging in as a trusted intermediary', async ({page}) => {
    await loginAsTrustedIntermediary(page)
    expect(await page.innerText('#ti-dashboard-link')).toContain(
      'View and add clients',
    )
  })

  test('returns to TI dashboard from application when clicks the sub-banner link', async ({
    page,
    tiDashboard,
  }) => {
    await loginAsTrustedIntermediary(page)

    await waitForPageJsLoad(page)
    const client: ClientInformation = {
      emailAddress: 'fake12@sample.com',
      firstName: 'first1',
      middleName: 'middle',
      lastName: 'last1',
      dobDate: '2021-07-10',
    }
    await tiDashboard.createClient(client)
    await tiDashboard.clickOnViewApplications()
    await page.getByRole('link', {name: 'Select a new client'}).click()
    expect(await page.innerHTML('body')).toContain('id="name-search"')
  })

  test.describe('application flow with eligibility conditions', () => {
    // Create a program with 2 questions and an eligibility condition.
    const fullProgramName = 'Test program for eligibility navigation flows'
    const eligibilityQuestionId = 'ti-eligibility-number-q'

    test.beforeEach(
      async ({
        page,
        adminQuestions,
        adminPrograms,
        adminPredicates,
        tiDashboard,
      }) => {
        await loginAsAdmin(page)

        await adminQuestions.addNumberQuestion({
          questionName: eligibilityQuestionId,
        })
        await adminQuestions.addEmailQuestion({
          questionName: 'ti-eligibility-email-q',
        })

        // Add the full program.
        await adminPrograms.addProgram(fullProgramName)
        await adminPrograms.editProgramBlock(
          fullProgramName,
          'first description',
          [eligibilityQuestionId],
        )
        await adminPrograms.goToEditBlockEligibilityPredicatePage(
          fullProgramName,
          'Screen 1',
        )
        await adminPredicates.addPredicates({
          questionName: eligibilityQuestionId,
          scalar: 'number',
          operator: 'is equal to',
          value: '5',
        })

        await adminPrograms.addProgramBlock(
          fullProgramName,
          'second description',
          ['ti-eligibility-email-q'],
        )

        await adminPrograms.gotoAdminProgramsPage()
        await adminPrograms.publishProgram(fullProgramName)

        await logout(page)

        await loginAsTrustedIntermediary(page)

        await waitForPageJsLoad(page)
        const client: ClientInformation = {
          emailAddress: 'fake@sample.com',
          firstName: 'first',
          middleName: 'middle',
          lastName: 'last',
          dobDate: '2021-05-10',
        }
        await tiDashboard.createClient(client)
        await tiDashboard.expectDashboardContainClient(client)
      },
    )
  })

  test.describe('application flow', () => {
    // Create a program with 1 question.
    const program1 = 'Test program 1'
    const program2 = 'Test program 2'
    const program3 = 'Test program 3'
    const emailQuestionId = 'ti-email-question'
    const numberQuestionId = 'ti-number-question'

    test.beforeEach(
      async ({page, adminQuestions, adminPrograms, tiDashboard}) => {
        await loginAsAdmin(page)

        await adminQuestions.addEmailQuestion({
          questionName: emailQuestionId,
        })

        await adminQuestions.addNumberQuestion({
          questionName: numberQuestionId,
        })

        // Create program 1
        await adminPrograms.addProgram(program1)
        await adminPrograms.editProgramBlock(program1, 'description', [
          emailQuestionId,
        ])

        await adminPrograms.gotoAdminProgramsPage()
        await adminPrograms.publishProgram(program1)

        // Create program 2
        await adminPrograms.addProgram(program2)
        await adminPrograms.editProgramBlock(program2, 'description', [
          emailQuestionId,
        ])

        await adminPrograms.gotoAdminProgramsPage()
        await adminPrograms.publishProgram(program2)

        // Create program 3
        await adminPrograms.addProgram(program3)
        await adminPrograms.editProgramBlock(program3, 'description', [
          numberQuestionId,
        ])

        await adminPrograms.gotoAdminProgramsPage()
        await adminPrograms.publishProgram(program3)

        await logout(page)

        await loginAsTrustedIntermediary(page)

        await waitForPageJsLoad(page)
        const client: ClientInformation = {
          emailAddress: 'fake@sample.com',
          firstName: 'first',
          middleName: 'middle',
          lastName: 'last',
          dobDate: '2021-05-10',
        }
        await tiDashboard.createClient(client)
        await tiDashboard.expectDashboardContainClient(client)
      },
    )

    test('shows correct number of submitted applications in the client list', async ({
      page,
      tiDashboard,
      applicantQuestions,
    }) => {
      await loginAsTrustedIntermediary(page)
      await tiDashboard.expectClientContainsNumberOfApplications('0')

      // Apply to first program
      await tiDashboard.clickOnViewApplications()

      await applicantQuestions.applyProgram(program1, true)
      await applicantQuestions.answerEmailQuestion('fake@sample.com')
      await applicantQuestions.clickContinue()
      await applicantQuestions.submitFromReviewPage()

      await tiDashboard.gotoTIDashboardPage(page, true)
      await tiDashboard.expectClientContainsNumberOfApplications('1')
      await tiDashboard.expectClientContainsProgramNames(['Test program 1'])

      // Apply to second program
      await tiDashboard.clickOnViewApplications()

      await applicantQuestions.applyProgram(program2, true)
      await applicantQuestions.submitFromReviewPage()

      await tiDashboard.gotoTIDashboardPage(page, true)
      await tiDashboard.expectClientContainsNumberOfApplications('2')
      await tiDashboard.expectClientContainsProgramNames([
        'Test program 1',
        'Test program 2',
      ])

      // Start application to third program, but don't submit
      await tiDashboard.clickOnViewApplications()

      await applicantQuestions.applyProgram(program3, true)
      await applicantQuestions.clickContinue()
      await applicantQuestions.answerNumberQuestion('1')
      await applicantQuestions.clickContinue()

      await tiDashboard.gotoTIDashboardPage(page, true)

      // Should only show submitted applications
      await tiDashboard.expectClientContainsNumberOfApplications('2')
      await tiDashboard.expectClientContainsProgramNames([
        'Test program 1',
        'Test program 2',
      ])
    })
  })

  test.describe('organization members table', () => {
    test('shows name, email and account status', async ({
      page,
      tiDashboard,
    }) => {
      await loginAsTrustedIntermediary(page)
      await tiDashboard.gotoTIDashboardPage(page)
      await waitForPageJsLoad(page)

      await tiDashboard.goToAccountSettingsPage(page)
      await waitForPageJsLoad(page)

      await validateScreenshot(
        page.getByTestId('org-members-table'),
        'org-members-table',
      )

      // Verifying the column headers
      expect(page.getByTestId('org-members-name')).not.toBeNull()
      expect(page.getByTestId('org-members-email')).not.toBeNull()
      expect(page.getByTestId('org-members-status')).not.toBeNull()
    })

    test('displays multiple rows when there are several TIs in the group', async ({
      page,
      tiDashboard,
      adminTiGroups,
    }) => {
      await loginAsAdmin(page)
      await adminTiGroups.gotoAdminTIPage()
      await adminTiGroups.fillInGroupBasics('TI group', 'test group')
      await waitForPageJsLoad(page)
      await adminTiGroups.expectGroupExist('TI group')

      await adminTiGroups.editGroup('TI group')

      // Note that these emails will be replaced by 'fake-email@example.com'
      // to normalize the table contents (see src/support/index.ts).
      await adminTiGroups.addGroupMember('testti2@test.com')
      await adminTiGroups.addGroupMember('testti3@test.com')
      await adminTiGroups.addGroupMember('testti4@test.com')

      await logout(page)

      await loginAsTrustedIntermediary(page)
      await tiDashboard.gotoTIDashboardPage(page)
      await waitForPageJsLoad(page)

      await tiDashboard.goToAccountSettingsPage(page)
      await waitForPageJsLoad(page)

      await validateScreenshot(
        page.getByTestId('org-members-table'),
        'org-members-table-many',
      )
    })
  })

  test.describe('ti navigation', () => {
    test('marks the correct tab as current and matches screenshot', async ({
      page,
      tiDashboard,
    }) => {
      await test.step('Login as a TI and go to the dashboard', async () => {
        await loginAsTrustedIntermediary(page)
        await tiDashboard.gotoTIDashboardPage(page)
        await waitForPageJsLoad(page)
      })

      await test.step('Validate that TI navigation renders correctly with aria-current on dashboard page', async () => {
        await validateScreenshot(
          page.getByTestId('ti-nav'),
          'ti-navigation-dashboard',
        )

        // When we're on the client list page (the dashboard), the current tab should be the client list tab.
        expect(
          await page.getAttribute('#account-settings-link', 'aria-current'),
        ).toBeNull()
        expect(
          await page.getAttribute('#client-list-link', 'aria-current'),
        ).not.toBeNull()
      })

      await test.step('Go to the TI Account Settings page', async () => {
        await tiDashboard.goToAccountSettingsPage(page)
        await waitForPageJsLoad(page)
      })

      await test.step('Validate that TI navigation renders correctly with aria-current on account settings page', async () => {
        await validateScreenshot(
          page.getByTestId('ti-nav'),
          'ti-navigation-account-settings',
        )

        // When we're on the account settings page, the current tab should be the account settings tab.
        expect(
          await page.getAttribute('#account-settings-link', 'aria-current'),
        ).not.toBeNull()
        expect(
          await page.getAttribute('#client-list-link', 'aria-current'),
        ).toBeNull()
      })
    })
  })

  test.describe('pre-populating TI client info with PAI questions', () => {
    const clientInfo: ClientInformation = {
      emailAddress: 'test@email.com',
      firstName: 'first',
      middleName: 'middle',
      lastName: 'last',
      dobDate: '2001-01-01',
      phoneNumber: '9178675309',
    }

    test.beforeEach(async ({page, adminQuestions, adminPrograms}) => {
      await test.step('create a program with PAI questions', async () => {
        await loginAsAdmin(page)
        await adminQuestions.addDateQuestion({
          questionName: 'dob',
          questionText: 'Date of birth',
          universal: true,
          primaryApplicantInfo: true,
        })
        await adminQuestions.addNameQuestion({
          questionName: 'name',
          questionText: 'Name',
          universal: true,
          primaryApplicantInfo: true,
        })
        await adminQuestions.addPhoneQuestion({
          questionName: 'phone',
          questionText: 'Phone',
          universal: true,
          primaryApplicantInfo: true,
        })
        await adminQuestions.addEmailQuestion({
          questionName: 'email',
          questionText: 'Email',
          universal: true,
          primaryApplicantInfo: true,
        })
        await adminPrograms.addAndPublishProgramWithQuestions(
          ['dob', 'name', 'phone', 'email'],
          'PAI Program',
        )
        await logout(page)
      })
    })

    test('client info is pre-populated in the application', async ({
      page,
      applicantQuestions,
      tiDashboard,
    }) => {
      await test.step('login as TI, add a client, and apply', async () => {
        await loginAsTrustedIntermediary(page)
        await tiDashboard.createClientAndApply(clientInfo)
        await applicantQuestions.applyProgram('PAI Program', true)
      })

      await test.step('verify client info is pre-populated on the application review page', async () => {
        await page.getByRole('button', {name: 'Review and submit'}).click()
        await applicantQuestions.expectQuestionAnsweredOnReviewPageNorthstar(
          'Date of birth',
          '01/01/2001',
        )
        await applicantQuestions.expectQuestionAnsweredOnReviewPageNorthstar(
          'Name',
          'first middle last',
        )
        await applicantQuestions.expectQuestionAnsweredOnReviewPageNorthstar(
          'Phone',
          '+1 917-867-5309',
        )
        await applicantQuestions.expectQuestionAnsweredOnReviewPageNorthstar(
          'Email',
          'test@email.com',
        )
      })

      await test.step('verify client info is pre-populated in the application form', async () => {
        await applicantQuestions.editQuestionFromReviewPage(
          'Date of birth',
          true,
        )

        await expect(page.getByRole('textbox', {name: 'Day'})).toHaveValue('1')
        await expect(page.getByRole('textbox', {name: 'Year'})).toHaveValue(
          '2001',
        )
        await expect(
          page.getByRole('textbox', {name: 'First name'}),
        ).toHaveValue('first')
        await expect(
          page.getByRole('textbox', {name: 'Middle name'}),
        ).toHaveValue('middle')
        await expect(
          page.getByRole('textbox', {name: 'Last name'}),
        ).toHaveValue('last')
        await expect(page.getByRole('textbox', {name: 'Phone'})).toHaveValue(
          '(917) 867-5309',
        )
        await expect(page.getByRole('textbox', {name: 'Email'})).toHaveValue(
          'test@email.com',
        )
      })

      await test.step('submitting the application without changing any values succeeds', async () => {
        await applicantQuestions.clickContinue()
<<<<<<< HEAD
        await applicantQuestions.submitFromReviewPage()
        await applicantQuestions.expectConfirmationPage(true)
=======
        await applicantQuestions.submitFromReviewPage(true)
        await applicantQuestions.expectConfirmationPage()
>>>>>>> c4088634
      })
    })

    test('updating answers that are prefilled with PAI data works', async ({
      page,
      applicantQuestions,
      tiDashboard,
    }) => {
      await test.step('login as TI, add a client, and apply', async () => {
        await loginAsTrustedIntermediary(page)
        await tiDashboard.createClientAndApply(clientInfo)
        await applicantQuestions.applyProgram('PAI Program', true)
      })

      await test.step('fill in the name question with different values', async () => {
        await applicantQuestions.answerNameQuestion('newfirst', 'newlast')
        await applicantQuestions.clickContinue()
      })

      await test.step('verify the new values for name are shown in the application and the other values are unchanged', async () => {
        await applicantQuestions.expectQuestionAnsweredOnReviewPageNorthstar(
          'Date of birth',
          '01/01/2001',
        )
        await applicantQuestions.expectQuestionAnsweredOnReviewPageNorthstar(
          'Name',
          'newfirst middle newlast',
        )
        await applicantQuestions.expectQuestionAnsweredOnReviewPageNorthstar(
          'Phone',
          '+1 917-867-5309',
        )
        await applicantQuestions.expectQuestionAnsweredOnReviewPageNorthstar(
          'Email',
          'test@email.com',
        )
      })

      await test.step('submitting the application with changed values succeeds', async () => {
<<<<<<< HEAD
        await applicantQuestions.submitFromReviewPage()
        await applicantQuestions.expectConfirmationPage(true)
=======
        await applicantQuestions.submitFromReviewPage(true)
        await applicantQuestions.expectConfirmationPage()
>>>>>>> c4088634
      })
    })

    test('data from PAI questions answered in the application shows up in the TI Dashboard', async ({
      page,
      applicantQuestions,
      tiDashboard,
    }) => {
      await test.step('login as TI and add a client with partial data', async () => {
        await loginAsTrustedIntermediary(page)
        const partialClientInfo: ClientInformation = {
          emailAddress: '',
          firstName: 'first',
          middleName: 'middle',
          lastName: 'last',
          dobDate: '2001-01-01',
        }
        await tiDashboard.createClient(partialClientInfo)
        await waitForPageJsLoad(page)
      })

      await test.step('apply to program on behalf of client', async () => {
        await tiDashboard.clickOnViewApplications()
        await applicantQuestions.applyProgram('PAI Program', true)
      })

      await test.step('fill out the phone and email questions and submit the application', async () => {
        await applicantQuestions.answerPhoneQuestion('7188675309')
        await applicantQuestions.answerEmailQuestion('email@example.com')
        await applicantQuestions.clickContinue()
        await applicantQuestions.submitFromReviewPage()
      })

      const newClientInfo: ClientInformation = {
        emailAddress: 'email@example.com',
        firstName: 'first',
        middleName: 'middle',
        lastName: 'last',
        dobDate: '2001-01-01',
        notes: 'Notes',
      }
      await test.step('verify the client info is shown in the TI Dashboard', async () => {
        await tiDashboard.gotoTIDashboardPage(page, true)
        await waitForPageJsLoad(page)
        await tiDashboard.expectDashboardContainClient(newClientInfo)
        await tiDashboard.expectDashboardClientContainsTiNoteAndFormattedPhone(
          newClientInfo,
          '(718) 867-5309',
        )
      })
    })
  })

  test.describe('ti can add suffix information with suffix feature flag enabled', () => {
    test.beforeEach(async ({page}) => {
      await enableFeatureFlag(page, 'name_suffix_dropdown_enabled')
    })

    test('TI is able to fill out name suffix info for the applicant', async ({
      page,
      tiDashboard,
    }) => {
      await loginAsTrustedIntermediary(page)
      const client: ClientInformation = {
        emailAddress: 'test@sample.com',
        firstName: 'first',
        middleName: 'middle',
        lastName: 'last',
        nameSuffix: 'II',
        dobDate: '1995-06-10',
      }

      await test.step('adds an applicant with name suffix', async () => {
        await tiDashboard.createClient(client)
        await waitForPageJsLoad(page)
        await page.click('#ti-dashboard-link')
        await waitForPageJsLoad(page)

        await tiDashboard.expectDashboardContainClient(client)
      })

      await test.step('name suffix field is filled with preset value', async () => {
        await page.click('#edit-client')
        await waitForPageJsLoad(page)

        await expect(page.getByLabel('Suffix')).toHaveValue('II')
      })
    })
  })
})<|MERGE_RESOLUTION|>--- conflicted
+++ resolved
@@ -177,13 +177,8 @@
       )
       await applicantQuestions.answerTextQuestion('second answer')
       await applicantQuestions.clickContinue()
-<<<<<<< HEAD
       await applicantQuestions.submitFromReviewPage()
-      await applicantQuestions.expectConfirmationPage(true)
-=======
-      await applicantQuestions.submitFromReviewPage(true)
       await applicantQuestions.expectConfirmationPage()
->>>>>>> c4088634
       await applicantQuestions.clickBackToHomepageButton()
       await tiDashboard.clickOnViewApplications()
       await applicantQuestions.expectProgramsinCorrectSections(
@@ -1337,13 +1332,8 @@
 
       await test.step('submitting the application without changing any values succeeds', async () => {
         await applicantQuestions.clickContinue()
-<<<<<<< HEAD
         await applicantQuestions.submitFromReviewPage()
-        await applicantQuestions.expectConfirmationPage(true)
-=======
-        await applicantQuestions.submitFromReviewPage(true)
         await applicantQuestions.expectConfirmationPage()
->>>>>>> c4088634
       })
     })
 
@@ -1383,13 +1373,8 @@
       })
 
       await test.step('submitting the application with changed values succeeds', async () => {
-<<<<<<< HEAD
         await applicantQuestions.submitFromReviewPage()
-        await applicantQuestions.expectConfirmationPage(true)
-=======
-        await applicantQuestions.submitFromReviewPage(true)
         await applicantQuestions.expectConfirmationPage()
->>>>>>> c4088634
       })
     })
 
