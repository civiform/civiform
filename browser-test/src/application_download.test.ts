--- conflicted
+++ resolved
@@ -21,11 +21,7 @@
     await dropTables(page)
     await seedQuestions(page)
   })
-<<<<<<< HEAD
-  test('test multioption csv into its own column', async () => {
-=======
   test('multioption csv into its own column', async () => {
->>>>>>> 0de4fbf4
     const {page, adminQuestions, adminPrograms, applicantQuestions} = ctx
 
     const noApplyFilters = false
