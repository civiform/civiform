import {
  createTestContext,
  dropTables,
  enableFeatureFlag,
  isLocalDevEnvironment,
  loginAsAdmin,
  loginAsProgramAdmin,
  loginAsTestUser,
  logout,
  seedQuestions,
  validateScreenshot,
  waitForPageJsLoad,
} from './support'

describe('csv export for multioption question', () => {
  const ctx = createTestContext()

  beforeAll(async () => {
    const {page} = ctx
    await dropTables(page)
    await seedQuestions(page)
  })
  it('test multioption csv into its own column', async () => {
    const {page, adminQuestions, adminPrograms, applicantQuestions} = ctx

    const noApplyFilters = false

    await loginAsAdmin(page)
    const programName = 'Checkbox question program for export'
    await adminQuestions.createCheckboxQuestion(
      {
        questionName: 'csv-color',
        questionText: 'Sample question text',
        helpText: 'Sample question help text',
        options: [
          {adminName: 'red admin', text: 'red'},
          {adminName: 'green admin', text: 'green'},
          {adminName: 'orange admin', text: 'orange'},
          {adminName: 'blue admin', text: 'blue'},
        ],
        maxNum: 3,
        minNum: 2,
      },
      /* clickSubmit= */ true,
    )
    await adminPrograms.addAndPublishProgramWithQuestions(
      ['Name', 'csv-color'],
      programName,
    )
    await logout(page)

    await loginAsTestUser(page)
    await applicantQuestions.applyProgram(programName)
    await applicantQuestions.answerNameQuestion('Jane', 'Doe')
    await applicantQuestions.answerCheckboxQuestion(['blue', 'red'])
    await applicantQuestions.clickNext()

    // Applicant submits answers from review page.
    await applicantQuestions.submitFromReviewPage()
    await logout(page)

    await loginAsAdmin(page)
    await adminQuestions.gotoQuestionEditPage('csv-color')
    // deleting red and orange
    await adminQuestions.deleteMultiOptionAnswer(0)
    await adminQuestions.deleteMultiOptionAnswer(1)
    await waitForPageJsLoad(page)
    // adding black and white
    await page.click('#add-new-option')
    await adminQuestions.fillMultiOptionAnswer(2, {
      adminName: 'black admin',
      text: 'black',
    })
    await page.click('#add-new-option')
    await adminQuestions.fillMultiOptionAnswer(3, {
      adminName: 'white admin',
      text: 'white',
    })
    await adminQuestions.clickSubmitButtonAndNavigate('Update')
    await waitForPageJsLoad(page)
    await adminPrograms.publishProgram(programName)

    await logout(page)

    await applicantQuestions.clickApplyProgramButton(programName)
    await page.click('text="Continue"')
    await waitForPageJsLoad(page)
    await applicantQuestions.answerNameQuestion('John', 'Do')
    await applicantQuestions.answerCheckboxQuestion(['black', 'green'])
    await applicantQuestions.clickNext()
    await page.click('text="Submit"')

    await logout(page)
    await loginAsProgramAdmin(page)

    await adminPrograms.viewApplications(programName)
    const csvContent = await adminPrograms.getCsv(noApplyFilters)
    expect(csvContent).toContain(
      'Applicant ID,Application ID,Applicant Language,Submit Time,Submitter Type,TI Email,TI Organization,Status,name (first_name),name (middle_name),name (last_name),csvcolor (red admin),csvcolor (green admin),csvcolor (orange admin),csvcolor (blue admin),csvcolor (black admin),csvcolor (white admin)',
    )
    // colors headers are - red,green,orange,blue,black,white
    expect(csvContent).toContain(
      ',John,,Do,NOT_AN_OPTION_AT_PROGRAM_VERSION,SELECTED,NOT_AN_OPTION_AT_PROGRAM_VERSION,NOT_SELECTED,SELECTED,NOT_SELECTED',
    )
    expect(csvContent).toContain(
      ',Jane,,Doe,SELECTED,NOT_SELECTED,NOT_SELECTED,SELECTED,NOT_AN_OPTION_AT_PROGRAM_VERSION,NOT_AN_OPTION_AT_PROGRAM_VERSION',
    )
  })
})

describe('normal application flow', () => {
  const ctx = createTestContext()

  beforeAll(async () => {
    const {page} = ctx
    await dropTables(page)
    await seedQuestions(page)
  })

  it('all major steps', async () => {
    const {page, adminQuestions, adminPrograms, applicantQuestions} = ctx

    const noApplyFilters = false
    const applyFilters = true

    await loginAsAdmin(page)

    const programName = 'Test program for export'
    await adminQuestions.addDropdownQuestion({
      questionName: 'dropdown-csv-download',
      options: [
        {adminName: 'op1_admin', text: 'op1'},
        {adminName: 'op2_admin', text: 'op2'},
        {adminName: 'op3_admin', text: 'op3'},
      ],
    })
    await adminQuestions.createCheckboxQuestion(
      {
        questionName: 'csv-color',
        questionText: 'Sample question text',
        helpText: 'Sample question help text',
        options: [
          {adminName: 'red admin', text: 'red'},
          {adminName: 'green admin', text: 'green'},
          {adminName: 'orange admin', text: 'orange'},
          {adminName: 'blue admin', text: 'blue'},
        ],
      },
      /* clickSubmit= */ true,
    )
    await adminQuestions.addDateQuestion({questionName: 'csv-date'})
    await adminQuestions.addCurrencyQuestion({questionName: 'csv-currency'})
    await adminQuestions.exportQuestion('Name')
    await adminQuestions.exportQuestion('dropdown-csv-download')
    await adminQuestions.exportQuestion('csv-date')
    await adminQuestions.exportQuestion('csv-currency')
    await adminQuestions.exportQuestion('csv-color')
    await adminPrograms.addAndPublishProgramWithQuestions(
      [
        'Name',
        'dropdown-csv-download',
        'csv-date',
        'csv-currency',
        'csv-color',
      ],
      programName,
    )

    await logout(page)
    await loginAsTestUser(page)
    await applicantQuestions.applyProgram(programName)

    // Applicant fills out first application block.
    await applicantQuestions.answerNameQuestion('sarah', 'smith')
    await applicantQuestions.answerDropdownQuestion('op2')
    await applicantQuestions.answerDateQuestion('2021-05-10')
    await applicantQuestions.answerCurrencyQuestion('1000')
    await applicantQuestions.answerCheckboxQuestion(['blue'])
    await applicantQuestions.clickNext()

    // Applicant submits answers from review page.
    await applicantQuestions.submitFromReviewPage()

    await logout(page)
    await loginAsProgramAdmin(page)

    await adminPrograms.viewApplications(programName)
    const csvContent = await adminPrograms.getCsv(noApplyFilters)
<<<<<<< HEAD
    expect(csvContent).toContain(
      ',,sarah,,smith,op2 admin,05/10/2021,1000.00,NOT_SELECTED,NOT_SELECTED,NOT_SELECTED,SELECTED',
    )
=======
    expect(csvContent).toContain('sarah,,smith,op2_admin,05/10/2021,1000.00')
>>>>>>> f2dd6e4f

    await logout(page)
    await loginAsAdmin(page)

    // Change export visibility of a question
    await adminQuestions.createNewVersion('dropdown-csv-download')
    await adminQuestions.gotoQuestionEditPage('dropdown-csv-download')
    await page.click('#question-settings button:has-text("Delete"):visible')
    await page.click('text=Update')

    // Add a new question so that the program has multiple versions
    await adminQuestions.addNumberQuestion({
      questionName: 'number-csv-download',
    })
    await adminQuestions.exportQuestion('number-csv-download')
    await adminPrograms.editProgramBlock(programName, 'block description', [
      'number-csv-download',
    ])
    await adminPrograms.publishProgram(programName)

    await logout(page)

    // Apply to the program again, this time a different user
    await applicantQuestions.applyProgram(programName)
    await applicantQuestions.answerNameQuestion('Gus', 'Guest')
    await applicantQuestions.answerDropdownQuestion('op2')
    await applicantQuestions.answerDateQuestion('1990-01-01')
    await applicantQuestions.answerCurrencyQuestion('2000')
    await applicantQuestions.answerNumberQuestion('1600')
    await applicantQuestions.answerCheckboxQuestion(['red'])
    await applicantQuestions.clickNext()
    await applicantQuestions.submitFromReviewPage()
    await applicantQuestions.returnToProgramsFromSubmissionPage()

    // Apply to the program again as the same user
    await applicantQuestions.clickApplyProgramButton(programName)
    // Edit one answer on the application to prevent a duplicate exception
    await applicantQuestions.clickEdit()
    await applicantQuestions.answerNumberQuestion('1500')
    await applicantQuestions.clickNext()
    await applicantQuestions.submitFromReviewPage()
    await logout(page)

    // #######################################
    // Test program applications export
    // #######################################
    await loginAsProgramAdmin(page)
    await adminPrograms.viewApplications(programName)
    const postEditCsvContent = await adminPrograms.getCsv(noApplyFilters)
    expect(postEditCsvContent).toContain(
      'sarah,,smith,op2_admin,05/10/2021,1000.00',
    )
    expect(postEditCsvContent).toContain(
      'Gus,,Guest,op2_admin,01/01/1990,2000.00',
    )

    const numberOfGusEntries =
      postEditCsvContent.split('Gus,,Guest,op2_admin,01/01/1990,2000.00')
        .length - 1
    expect(numberOfGusEntries).toEqual(2)

    const postEditJsonContent = await adminPrograms.getJson(noApplyFilters)
    expect(postEditJsonContent.length).toEqual(3)
    // program name used in JSON export is the admin name. Which we slugified for this test.
    expect(postEditJsonContent[0].program_name).toEqual(
      'test-program-for-export',
    )
    expect(postEditJsonContent[0].language).toEqual('en-US')
    expect(
      postEditJsonContent[0].application.csvcurrency.currency_dollars,
    ).toEqual(2000.0)
    expect(
      postEditJsonContent[0].application.dropdowncsvdownload.selection,
    ).toEqual('op2_admin')
    expect(postEditJsonContent[0].application.name.first_name).toEqual('Gus')
    expect(postEditJsonContent[0].application.name.middle_name).toBeNull()
    expect(postEditJsonContent[0].application.name.last_name).toEqual('Guest')
    expect(postEditJsonContent[0].application.csvdate.date).toEqual(
      '1990-01-01',
    )
    expect(postEditJsonContent[0].application.numbercsvdownload.number).toEqual(
      1500,
    )

    // Finds a partial text match on applicant name, case insensitive.
    await adminPrograms.filterProgramApplications({searchFragment: 'SARA'})
    const filteredCsvContent = await adminPrograms.getCsv(applyFilters)
    expect(filteredCsvContent).toContain(
      'sarah,,smith,op2_admin,05/10/2021,1000.00',
    )
    expect(filteredCsvContent).not.toContain(
      'Gus,,Guest,op2_admin,01/01/1990,2000.00',
    )
    const filteredJsonContent = await adminPrograms.getJson(applyFilters)
    expect(filteredJsonContent.length).toEqual(1)
    expect(filteredJsonContent[0].application.name.first_name).toEqual('sarah')
    // Ensures that choosing not to apply filters continues to return all
    // results.
    const allCsvContent = await adminPrograms.getCsv(noApplyFilters)
    expect(allCsvContent).toContain('sarah,,smith,op2_admin,05/10/2021,1000.00')
    expect(allCsvContent).toContain('Gus,,Guest,op2_admin,01/01/1990,2000.00')
    const allJsonContent = await adminPrograms.getJson(noApplyFilters)
    expect(allJsonContent.length).toEqual(3)
    expect(allJsonContent[0].application.name.first_name).toEqual('Gus')
    expect(allJsonContent[1].application.name.first_name).toEqual('Gus')
    expect(allJsonContent[2].application.name.first_name).toEqual('sarah')

    await logout(page)

    // #######################################
    // Test pdf applications export
    // #######################################
    await loginAsProgramAdmin(page)
    await adminPrograms.viewApplications(programName)
    await adminPrograms.filterProgramApplications({searchFragment: 'SARA'})
    await adminPrograms.viewApplicationForApplicant('smith, sarah')
    await validateScreenshot(page, 'applications-page')

    const pdfFile = await adminPrograms.getPdf()
    expect(pdfFile.length).toBeGreaterThan(1)

    await logout(page)

    // #######################################
    // Test demography export
    // #######################################
    await loginAsAdmin(page)
    await adminPrograms.gotoAdminProgramsPage()
    const demographicsCsvContent = await adminPrograms.getDemographicsCsv()

    // Export doesn't let us control if Status Tracking is on or off through
    // browser tests, and different environments have it configured differently
    // so test for both situations.
    if (demographicsCsvContent.includes('Status')) {
      expect(demographicsCsvContent).toContain(
        'Opaque ID,Program,Submitter Type,TI Email (Opaque),TI Organization,Create Time,Submit Time,Status,name (first_name),name (middle_name),name (last_name),csvcolor (red admin),csvcolor (green admin),csvcolor (orange admin),csvcolor (blue admin),csvcurrency (currency),csvdate (date),dropdowncsvdownload (selection),numbercsvdownload (number)',
      )
      expect(demographicsCsvContent).toContain(
<<<<<<< HEAD
        'sarah,,smith,NOT_SELECTED,NOT_SELECTED,NOT_SELECTED,SELECTED,1000.00,05/10/2021,op2 admin',
=======
        ',,sarah,,smith,1000.00,05/10/2021,op2_admin',
>>>>>>> f2dd6e4f
      )
    } else {
      expect(demographicsCsvContent).toContain(
        'Opaque ID,Program,Submitter Type,TI Email (Opaque),TI Organization,Create Time,Submit Time,Status,name (first_name),name (middle_name),name (last_name),csvcolor (red admin),csvcolor (green admin),csvcolor (orange admin),csvcolor (blue admin),csvcurrency (currency),csvdate (date),dropdowncsvdownload (selection),numbercsvdownload (number)',
      )
      expect(demographicsCsvContent).toContain(
        'sarah,,smith,1000.00,05/10/2021,op2_admin',
      )
    }

    await adminQuestions.createNewVersion('Name')
    await adminQuestions.exportQuestionOpaque('Name')
    await adminPrograms.publishProgram(programName)

    await adminPrograms.gotoAdminProgramsPage()
    const newDemographicsCsvContent = await adminPrograms.getDemographicsCsv()

    if (demographicsCsvContent.includes('Status')) {
      expect(newDemographicsCsvContent).toContain(
        'Opaque ID,Program,Submitter Type,TI Email (Opaque),TI Organization,Create Time,Submit Time,Status,csvcolor (red admin),csvcolor (green admin),csvcolor (orange admin),csvcolor (blue admin),csvcurrency (currency),csvdate (date),dropdowncsvdownload (selection),numbercsvdownload (number),name (first_name),name (middle_name),name (last_name)',
      )
    } else {
      expect(newDemographicsCsvContent).toContain(
        'Opaque ID,Program,Submitter Type,TI Email (Opaque),TI Organization,Create Time,Submit Time,csvcurrency (currency),csvdate (date),dropdowncsvdownload (selection),numbercsvdownload (number),name (first_name),name (middle_name),name (last_name)',
      )
    }
    expect(newDemographicsCsvContent).not.toContain(',sarah,,smith')
    expect(newDemographicsCsvContent).toContain(',op2_admin,')
    expect(newDemographicsCsvContent).toContain(',1600,')

    if (isLocalDevEnvironment()) {
      // The hashed values "sarah", empty value, "smith", with the dev secret key.
      expect(newDemographicsCsvContent).toContain(
        '5009769596aa83552389143189cec81abfc8f56abc1bb966715c47ce4078c403,057ba03d6c44104863dc7361fe4578965d1887360f90a0895882e58a6248fc86,6eecddf47b5f7a90d41ccc978c4c785265242ce75fe50be10c824b73a25167ba',
      )
    }
  })

  it('download finished application', async () => {
    const {page, adminQuestions, adminPrograms, applicantQuestions} = ctx

    await loginAsAdmin(page)
    await enableFeatureFlag(page, 'application_exportable')

    const programName = 'Test program'
    await adminQuestions.addNameQuestion({questionName: 'Name'})
    await adminPrograms.addAndPublishProgramWithQuestions(['Name'], programName)

    await logout(page)
    await loginAsTestUser(page)
    await applicantQuestions.applyProgram(programName)
    await applicantQuestions.answerNameQuestion('sarah', 'smith')
    await applicantQuestions.clickNext()
    await applicantQuestions.submitFromReviewPage()
    await validateScreenshot(page, 'application-confirmation')
    await applicantQuestions.downloadFromConfirmationPage()

    await logout(page)
    await loginAsProgramAdmin(page)
  })
})<|MERGE_RESOLUTION|>--- conflicted
+++ resolved
@@ -186,13 +186,9 @@
 
     await adminPrograms.viewApplications(programName)
     const csvContent = await adminPrograms.getCsv(noApplyFilters)
-<<<<<<< HEAD
     expect(csvContent).toContain(
       ',,sarah,,smith,op2 admin,05/10/2021,1000.00,NOT_SELECTED,NOT_SELECTED,NOT_SELECTED,SELECTED',
     )
-=======
-    expect(csvContent).toContain('sarah,,smith,op2_admin,05/10/2021,1000.00')
->>>>>>> f2dd6e4f
 
     await logout(page)
     await loginAsAdmin(page)
@@ -331,11 +327,7 @@
         'Opaque ID,Program,Submitter Type,TI Email (Opaque),TI Organization,Create Time,Submit Time,Status,name (first_name),name (middle_name),name (last_name),csvcolor (red admin),csvcolor (green admin),csvcolor (orange admin),csvcolor (blue admin),csvcurrency (currency),csvdate (date),dropdowncsvdownload (selection),numbercsvdownload (number)',
       )
       expect(demographicsCsvContent).toContain(
-<<<<<<< HEAD
         'sarah,,smith,NOT_SELECTED,NOT_SELECTED,NOT_SELECTED,SELECTED,1000.00,05/10/2021,op2 admin',
-=======
-        ',,sarah,,smith,1000.00,05/10/2021,op2_admin',
->>>>>>> f2dd6e4f
       )
     } else {
       expect(demographicsCsvContent).toContain(
