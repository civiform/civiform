import { startSession, loginAsAdmin, loginAsGuest, AdminQuestions, AdminPrograms, ApplicantQuestions, selectApplicantLanguage, endSession } from './support'

describe('End to end enumerator test', () => {
  const programName = 'ete enumerator program';

  it('Create nested enumerator and repeated questions', async () => {
    const { browser, page } = await startSession();
    page.setDefaultTimeout(4000);

    await loginAsAdmin(page);
    const adminQuestions = new AdminQuestions(page);
    const adminPrograms = new AdminPrograms(page);

    await adminQuestions.addNameQuestion('enumerator-ete-name');
    await adminQuestions.addEnumeratorQuestion('enumerator-ete-enumerator', 'desc', 'enumerator-ete-question');
    await adminQuestions.addNameQuestion('enumerator-ete-enumerator-name', 'desc', 'text', 'helptext', 'enumerator-ete-enumerator');
    await adminQuestions.addEnumeratorQuestion('enumerator-ete-enumerator-enumerator', 'desc', 'text', 'helptext', 'enumerator-ete-enumerator');
    await adminQuestions.addTextQuestion('enumerator-ete-enumerator-enumerator-text', 'desc', 'text', 'helptext', 'enumerator-ete-enumerator-enumerator');

    await adminPrograms.addProgram(programName);
    await adminPrograms.editProgramBlock(programName, 'ete enumerator program description');

    // All non-repeated questions should be available in the question bank.
    expect(await page.innerText('id=question-bank-questions')).toContain('enumerator-ete-name');
    expect(await page.innerText('id=question-bank-questions')).toContain('enumerator-ete-enumerator');

    // Add an enumerator question. All options should go away.
    await page.click('button:text("enumerator-ete-enumerator")');
    expect(await page.innerText('id=question-bank-questions')).toBe('Question bank');

    // Remove the enumerator question and add a non-enumerator question, and the enumerator option should not be in the bank.
    await page.click('button:text("enumerator-ete-enumerator")');
    await page.click('button:text("enumerator-ete-name")');
    expect(await page.innerText('id=question-bank-questions')).not.toContain('enumerator-ete-enumerator');

    // Create a new block with the first enumerator question, and then create a repeated block. The repeated questions should be the only option.
    await page.click('#add-block-button');
    await page.click('button:text("enumerator-ete-enumerator")');
    await page.click('#create-repeated-block-button');
    expect(await page.innerText('id=question-bank-questions')).toContain('enumerator-ete-enumerator-name');
    expect(await page.innerText('id=question-bank-questions')).toContain('enumerator-ete-enumerator-enumerator');

    // Create the rest of the program.
    // Add repeated name question
    await page.click('button:text("enumerator-ete-enumerator-name")');

    // Create another repeated block and add the nested enumerator question
    await page.click('p:text("Block 2")');
    await page.click('#create-repeated-block-button');
    await page.click('button:text("enumerator-ete-enumerator-enumerator")');

    // Create a nested repeated block and add the nested text question
    await page.click('#create-repeated-block-button');
    await page.click('button:text("enumerator-ete-enumerator-enumerator-text")');

    // Publish!
    await adminPrograms.publishProgram(programName);

    await endSession(browser);
  });


  it('Applicant can fill in lots of blocks, and then go back and delete some repeated entities', async () => {
    const { browser, page } = await startSession();
    await loginAsGuest(page);
    await selectApplicantLanguage(page, 'English');
    const applicantQuestions = new ApplicantQuestions(page);
    await applicantQuestions.applyProgram(programName);

    // Fill in name question
    await applicantQuestions.answerNameQuestion("first name", "last name");
    await applicantQuestions.clickNext();

    // Put in two things in the enumerator question
    await applicantQuestions.addEnumeratorAnswer("enum one");
    await applicantQuestions.addEnumeratorAnswer("enum two");
    await applicantQuestions.clickNext();

    // FIRST REPEATED ENTITY
    // Answer name
    await applicantQuestions.answerNameQuestion("enum one first", "enum one last");
    await applicantQuestions.clickNext();

<<<<<<< HEAD
    // Put one thing in the nested enumerator for enum one
    await applicantQuestions.addEnumeratorAnswer("enum one's first thing");
    await applicantQuestions.saveAndContinue();
=======
    // Put nothing in the first nested enumerator
    await applicantQuestions.clickNext();
>>>>>>> 349ed36a

    // Answer the nested repeated question
    await applicantQuestions.answerTextQuestion("hello world");
    await applicantQuestions.saveAndContinue()

    // SECOND REPEATED ENTITY
    // Answer name
    await applicantQuestions.answerNameQuestion("enum two first", "enum two last");
    await applicantQuestions.clickNext();

<<<<<<< HEAD
    // Put two things in the nested enumerator for enum two
    await applicantQuestions.addEnumeratorAnswer("enum two's first thing");
    await applicantQuestions.addEnumeratorAnswer("enum two's second thing");
    await applicantQuestions.saveAndContinue();
=======
    // Put two things in the second nested enumerator
    await applicantQuestions.addEnumeratorAnswer("thing one");
    await applicantQuestions.addEnumeratorAnswer("thing two");
    await applicantQuestions.clickNext();
>>>>>>> 349ed36a

    // Answer two nested repeated text questions
    await applicantQuestions.answerTextQuestion("hello");
    await applicantQuestions.clickNext();
    await applicantQuestions.answerTextQuestion("world");
    await applicantQuestions.clickNext();

    // Make sure the enumerator answers are in the review page
    expect(await page.innerText("#application-summary")).toContain("first name");
    expect(await page.innerText("#application-summary")).toContain("last name");
    expect(await page.innerText("#application-summary")).toContain("enum one first");
    expect(await page.innerText("#application-summary")).toContain("enum one last");
    expect(await page.innerText("#application-summary")).toContain("enum two first");
    expect(await page.innerText("#application-summary")).toContain("enum two last");
    expect(await page.innerText("#application-summary")).toContain("enum one's first thing");
    expect(await page.innerText("#application-summary")).toContain("hello world");
    expect(await page.innerText("#application-summary")).toContain("enum two's first thing");
    expect(await page.innerText("#application-summary")).toContain("enum two's second thing");
    expect(await page.innerText("#application-summary")).toContain("hello");
    expect(await page.innerText("#application-summary")).toContain("world");

    // Go back to delete enumerator answers
    await page.click('.cf-applicant-summary-row:has(div:has-text("enumerator-ete-question")) a:has-text("Edit")');
    await applicantQuestions.deleteEnumeratorEntity("enum one");
    await applicantQuestions.deleteEnumeratorEntity("enum two");
    await applicantQuestions.clickNext();


    // Make sure there are no enumerators or repeated things in the review page
    expect(await page.innerText("#application-summary")).toContain("first name");
    expect(await page.innerText("#application-summary")).toContain("last name");
    expect(await page.innerText("#application-summary")).not.toContain("enum one first");
    expect(await page.innerText("#application-summary")).not.toContain("enum one last");
    expect(await page.innerText("#application-summary")).not.toContain("enum two first");
    expect(await page.innerText("#application-summary")).not.toContain("enum two last");
    expect(await page.innerText("#application-summary")).not.toContain("thing one");
    expect(await page.innerText("#application-summary")).not.toContain("thing two");
    expect(await page.innerText("#application-summary")).not.toContain("hello");
    expect(await page.innerText("#application-summary")).not.toContain("world");


    // Go back and add an enumerator answer.
    await page.click('.cf-applicant-summary-row:has(div:has-text("enumerator-ete-question")) a:has-text("Edit")');
    await applicantQuestions.addEnumeratorAnswer("enum three");
    await applicantQuestions.saveAndContinue();
    await applicantQuestions.answerNameQuestion("enum three first", "enum three last");
    await applicantQuestions.saveAndContinue();
    await applicantQuestions.saveAndContinue();

    // Make sure there are no enumerators or repeated things in the review page
    expect(await page.innerText("#application-summary")).toContain("first name");
    expect(await page.innerText("#application-summary")).toContain("last name");
    expect(await page.innerText("#application-summary")).toContain("enum three first");
    expect(await page.innerText("#application-summary")).toContain("enum three last");
    expect(await page.innerText("#application-summary")).not.toContain("enum one first");
    expect(await page.innerText("#application-summary")).not.toContain("enum one last");
    expect(await page.innerText("#application-summary")).not.toContain("enum two first");
    expect(await page.innerText("#application-summary")).not.toContain("enum two last");
    expect(await page.innerText("#application-summary")).not.toContain("thing one");
    expect(await page.innerText("#application-summary")).not.toContain("thing two");
    expect(await page.innerText("#application-summary")).not.toContain("hello");
    expect(await page.innerText("#application-summary")).not.toContain("world");

    await endSession(browser);
  });
})
<|MERGE_RESOLUTION|>--- conflicted
+++ resolved
@@ -1,178 +1,164 @@
-import { startSession, loginAsAdmin, loginAsGuest, AdminQuestions, AdminPrograms, ApplicantQuestions, selectApplicantLanguage, endSession } from './support'
-
-describe('End to end enumerator test', () => {
-  const programName = 'ete enumerator program';
-
-  it('Create nested enumerator and repeated questions', async () => {
-    const { browser, page } = await startSession();
-    page.setDefaultTimeout(4000);
-
-    await loginAsAdmin(page);
-    const adminQuestions = new AdminQuestions(page);
-    const adminPrograms = new AdminPrograms(page);
-
-    await adminQuestions.addNameQuestion('enumerator-ete-name');
-    await adminQuestions.addEnumeratorQuestion('enumerator-ete-enumerator', 'desc', 'enumerator-ete-question');
-    await adminQuestions.addNameQuestion('enumerator-ete-enumerator-name', 'desc', 'text', 'helptext', 'enumerator-ete-enumerator');
-    await adminQuestions.addEnumeratorQuestion('enumerator-ete-enumerator-enumerator', 'desc', 'text', 'helptext', 'enumerator-ete-enumerator');
-    await adminQuestions.addTextQuestion('enumerator-ete-enumerator-enumerator-text', 'desc', 'text', 'helptext', 'enumerator-ete-enumerator-enumerator');
-
-    await adminPrograms.addProgram(programName);
-    await adminPrograms.editProgramBlock(programName, 'ete enumerator program description');
-
-    // All non-repeated questions should be available in the question bank.
-    expect(await page.innerText('id=question-bank-questions')).toContain('enumerator-ete-name');
-    expect(await page.innerText('id=question-bank-questions')).toContain('enumerator-ete-enumerator');
-
-    // Add an enumerator question. All options should go away.
-    await page.click('button:text("enumerator-ete-enumerator")');
-    expect(await page.innerText('id=question-bank-questions')).toBe('Question bank');
-
-    // Remove the enumerator question and add a non-enumerator question, and the enumerator option should not be in the bank.
-    await page.click('button:text("enumerator-ete-enumerator")');
-    await page.click('button:text("enumerator-ete-name")');
-    expect(await page.innerText('id=question-bank-questions')).not.toContain('enumerator-ete-enumerator');
-
-    // Create a new block with the first enumerator question, and then create a repeated block. The repeated questions should be the only option.
-    await page.click('#add-block-button');
-    await page.click('button:text("enumerator-ete-enumerator")');
-    await page.click('#create-repeated-block-button');
-    expect(await page.innerText('id=question-bank-questions')).toContain('enumerator-ete-enumerator-name');
-    expect(await page.innerText('id=question-bank-questions')).toContain('enumerator-ete-enumerator-enumerator');
-
-    // Create the rest of the program.
-    // Add repeated name question
-    await page.click('button:text("enumerator-ete-enumerator-name")');
-
-    // Create another repeated block and add the nested enumerator question
-    await page.click('p:text("Block 2")');
-    await page.click('#create-repeated-block-button');
-    await page.click('button:text("enumerator-ete-enumerator-enumerator")');
-
-    // Create a nested repeated block and add the nested text question
-    await page.click('#create-repeated-block-button');
-    await page.click('button:text("enumerator-ete-enumerator-enumerator-text")');
-
-    // Publish!
-    await adminPrograms.publishProgram(programName);
-
-    await endSession(browser);
-  });
-
-
-  it('Applicant can fill in lots of blocks, and then go back and delete some repeated entities', async () => {
-    const { browser, page } = await startSession();
-    await loginAsGuest(page);
-    await selectApplicantLanguage(page, 'English');
-    const applicantQuestions = new ApplicantQuestions(page);
-    await applicantQuestions.applyProgram(programName);
-
-    // Fill in name question
-    await applicantQuestions.answerNameQuestion("first name", "last name");
-    await applicantQuestions.clickNext();
-
-    // Put in two things in the enumerator question
-    await applicantQuestions.addEnumeratorAnswer("enum one");
-    await applicantQuestions.addEnumeratorAnswer("enum two");
-    await applicantQuestions.clickNext();
-
-    // FIRST REPEATED ENTITY
-    // Answer name
-    await applicantQuestions.answerNameQuestion("enum one first", "enum one last");
-    await applicantQuestions.clickNext();
-
-<<<<<<< HEAD
-    // Put one thing in the nested enumerator for enum one
-    await applicantQuestions.addEnumeratorAnswer("enum one's first thing");
-    await applicantQuestions.saveAndContinue();
-=======
-    // Put nothing in the first nested enumerator
-    await applicantQuestions.clickNext();
->>>>>>> 349ed36a
-
-    // Answer the nested repeated question
-    await applicantQuestions.answerTextQuestion("hello world");
-    await applicantQuestions.saveAndContinue()
-
-    // SECOND REPEATED ENTITY
-    // Answer name
-    await applicantQuestions.answerNameQuestion("enum two first", "enum two last");
-    await applicantQuestions.clickNext();
-
-<<<<<<< HEAD
-    // Put two things in the nested enumerator for enum two
-    await applicantQuestions.addEnumeratorAnswer("enum two's first thing");
-    await applicantQuestions.addEnumeratorAnswer("enum two's second thing");
-    await applicantQuestions.saveAndContinue();
-=======
-    // Put two things in the second nested enumerator
-    await applicantQuestions.addEnumeratorAnswer("thing one");
-    await applicantQuestions.addEnumeratorAnswer("thing two");
-    await applicantQuestions.clickNext();
->>>>>>> 349ed36a
-
-    // Answer two nested repeated text questions
-    await applicantQuestions.answerTextQuestion("hello");
-    await applicantQuestions.clickNext();
-    await applicantQuestions.answerTextQuestion("world");
-    await applicantQuestions.clickNext();
-
-    // Make sure the enumerator answers are in the review page
-    expect(await page.innerText("#application-summary")).toContain("first name");
-    expect(await page.innerText("#application-summary")).toContain("last name");
-    expect(await page.innerText("#application-summary")).toContain("enum one first");
-    expect(await page.innerText("#application-summary")).toContain("enum one last");
-    expect(await page.innerText("#application-summary")).toContain("enum two first");
-    expect(await page.innerText("#application-summary")).toContain("enum two last");
-    expect(await page.innerText("#application-summary")).toContain("enum one's first thing");
-    expect(await page.innerText("#application-summary")).toContain("hello world");
-    expect(await page.innerText("#application-summary")).toContain("enum two's first thing");
-    expect(await page.innerText("#application-summary")).toContain("enum two's second thing");
-    expect(await page.innerText("#application-summary")).toContain("hello");
-    expect(await page.innerText("#application-summary")).toContain("world");
-
-    // Go back to delete enumerator answers
-    await page.click('.cf-applicant-summary-row:has(div:has-text("enumerator-ete-question")) a:has-text("Edit")');
-    await applicantQuestions.deleteEnumeratorEntity("enum one");
-    await applicantQuestions.deleteEnumeratorEntity("enum two");
-    await applicantQuestions.clickNext();
-
-
-    // Make sure there are no enumerators or repeated things in the review page
-    expect(await page.innerText("#application-summary")).toContain("first name");
-    expect(await page.innerText("#application-summary")).toContain("last name");
-    expect(await page.innerText("#application-summary")).not.toContain("enum one first");
-    expect(await page.innerText("#application-summary")).not.toContain("enum one last");
-    expect(await page.innerText("#application-summary")).not.toContain("enum two first");
-    expect(await page.innerText("#application-summary")).not.toContain("enum two last");
-    expect(await page.innerText("#application-summary")).not.toContain("thing one");
-    expect(await page.innerText("#application-summary")).not.toContain("thing two");
-    expect(await page.innerText("#application-summary")).not.toContain("hello");
-    expect(await page.innerText("#application-summary")).not.toContain("world");
-
-
-    // Go back and add an enumerator answer.
-    await page.click('.cf-applicant-summary-row:has(div:has-text("enumerator-ete-question")) a:has-text("Edit")');
-    await applicantQuestions.addEnumeratorAnswer("enum three");
-    await applicantQuestions.saveAndContinue();
-    await applicantQuestions.answerNameQuestion("enum three first", "enum three last");
-    await applicantQuestions.saveAndContinue();
-    await applicantQuestions.saveAndContinue();
-
-    // Make sure there are no enumerators or repeated things in the review page
-    expect(await page.innerText("#application-summary")).toContain("first name");
-    expect(await page.innerText("#application-summary")).toContain("last name");
-    expect(await page.innerText("#application-summary")).toContain("enum three first");
-    expect(await page.innerText("#application-summary")).toContain("enum three last");
-    expect(await page.innerText("#application-summary")).not.toContain("enum one first");
-    expect(await page.innerText("#application-summary")).not.toContain("enum one last");
-    expect(await page.innerText("#application-summary")).not.toContain("enum two first");
-    expect(await page.innerText("#application-summary")).not.toContain("enum two last");
-    expect(await page.innerText("#application-summary")).not.toContain("thing one");
-    expect(await page.innerText("#application-summary")).not.toContain("thing two");
-    expect(await page.innerText("#application-summary")).not.toContain("hello");
-    expect(await page.innerText("#application-summary")).not.toContain("world");
-
-    await endSession(browser);
-  });
-})
+import { startSession, loginAsAdmin, loginAsGuest, AdminQuestions, AdminPrograms, ApplicantQuestions, selectApplicantLanguage, endSession } from './support'
+
+describe('End to end enumerator test', () => {
+  const programName = 'ete enumerator program';
+
+  it('Create nested enumerator and repeated questions', async () => {
+    const { browser, page } = await startSession();
+    page.setDefaultTimeout(4000);
+
+    await loginAsAdmin(page);
+    const adminQuestions = new AdminQuestions(page);
+    const adminPrograms = new AdminPrograms(page);
+
+    await adminQuestions.addNameQuestion('enumerator-ete-name');
+    await adminQuestions.addEnumeratorQuestion('enumerator-ete-enumerator', 'desc', 'enumerator-ete-question');
+    await adminQuestions.addNameQuestion('enumerator-ete-enumerator-name', 'desc', 'text', 'helptext', 'enumerator-ete-enumerator');
+    await adminQuestions.addEnumeratorQuestion('enumerator-ete-enumerator-enumerator', 'desc', 'text', 'helptext', 'enumerator-ete-enumerator');
+    await adminQuestions.addTextQuestion('enumerator-ete-enumerator-enumerator-text', 'desc', 'text', 'helptext', 'enumerator-ete-enumerator-enumerator');
+
+    await adminPrograms.addProgram(programName);
+    await adminPrograms.editProgramBlock(programName, 'ete enumerator program description');
+
+    // All non-repeated questions should be available in the question bank.
+    expect(await page.innerText('id=question-bank-questions')).toContain('enumerator-ete-name');
+    expect(await page.innerText('id=question-bank-questions')).toContain('enumerator-ete-enumerator');
+
+    // Add an enumerator question. All options should go away.
+    await page.click('button:text("enumerator-ete-enumerator")');
+    expect(await page.innerText('id=question-bank-questions')).toBe('Question bank');
+
+    // Remove the enumerator question and add a non-enumerator question, and the enumerator option should not be in the bank.
+    await page.click('button:text("enumerator-ete-enumerator")');
+    await page.click('button:text("enumerator-ete-name")');
+    expect(await page.innerText('id=question-bank-questions')).not.toContain('enumerator-ete-enumerator');
+
+    // Create a new block with the first enumerator question, and then create a repeated block. The repeated questions should be the only option.
+    await page.click('#add-block-button');
+    await page.click('button:text("enumerator-ete-enumerator")');
+    await page.click('#create-repeated-block-button');
+    expect(await page.innerText('id=question-bank-questions')).toContain('enumerator-ete-enumerator-name');
+    expect(await page.innerText('id=question-bank-questions')).toContain('enumerator-ete-enumerator-enumerator');
+
+    // Create the rest of the program.
+    // Add repeated name question
+    await page.click('button:text("enumerator-ete-enumerator-name")');
+
+    // Create another repeated block and add the nested enumerator question
+    await page.click('p:text("Block 2")');
+    await page.click('#create-repeated-block-button');
+    await page.click('button:text("enumerator-ete-enumerator-enumerator")');
+
+    // Create a nested repeated block and add the nested text question
+    await page.click('#create-repeated-block-button');
+    await page.click('button:text("enumerator-ete-enumerator-enumerator-text")');
+
+    // Publish!
+    await adminPrograms.publishProgram(programName);
+
+    await endSession(browser);
+  });
+
+
+  it('Applicant can fill in lots of blocks, and then go back and delete some repeated entities', async () => {
+    const { browser, page } = await startSession();
+    await loginAsGuest(page);
+    await selectApplicantLanguage(page, 'English');
+    const applicantQuestions = new ApplicantQuestions(page);
+    await applicantQuestions.applyProgram(programName);
+
+    // Fill in name question
+    await applicantQuestions.answerNameQuestion("first name", "last name");
+    await applicantQuestions.clickNext();
+
+    // Put in two things in the enumerator question
+    await applicantQuestions.addEnumeratorAnswer("enum one");
+    await applicantQuestions.addEnumeratorAnswer("enum two");
+    await applicantQuestions.clickNext();
+
+    // FIRST REPEATED ENTITY
+    // Answer name
+    await applicantQuestions.answerNameQuestion("enum one first", "enum one last");
+    await applicantQuestions.clickNext();
+
+    // Put one thing in the nested enumerator for enum one
+    await applicantQuestions.addEnumeratorAnswer("enum one's first thing");
+    await applicantQuestions.clickNext();
+
+    // Answer the nested repeated question
+    await applicantQuestions.answerTextQuestion("hello world");
+    await applicantQuestions.clickNext()
+
+    // SECOND REPEATED ENTITY
+    // Answer name
+    await applicantQuestions.answerNameQuestion("enum two first", "enum two last");
+    await applicantQuestions.clickNext();
+
+    // Put two things in the nested enumerator for enum two
+    await applicantQuestions.addEnumeratorAnswer("enum two's first thing");
+    await applicantQuestions.addEnumeratorAnswer("enum two's second thing");
+    await applicantQuestions.clickNext();
+
+    // Answer two nested repeated text questions
+    await applicantQuestions.answerTextQuestion("hello");
+    await applicantQuestions.clickNext();
+    await applicantQuestions.answerTextQuestion("world");
+    await applicantQuestions.clickNext();
+
+    // Make sure the enumerator answers are in the review page
+    expect(await page.innerText("#application-summary")).toContain("first name");
+    expect(await page.innerText("#application-summary")).toContain("last name");
+    expect(await page.innerText("#application-summary")).toContain("enum one first");
+    expect(await page.innerText("#application-summary")).toContain("enum one last");
+    expect(await page.innerText("#application-summary")).toContain("enum two first");
+    expect(await page.innerText("#application-summary")).toContain("enum two last");
+    expect(await page.innerText("#application-summary")).toContain("enum one's first thing");
+    expect(await page.innerText("#application-summary")).toContain("hello world");
+    expect(await page.innerText("#application-summary")).toContain("enum two's first thing");
+    expect(await page.innerText("#application-summary")).toContain("enum two's second thing");
+    expect(await page.innerText("#application-summary")).toContain("hello");
+    expect(await page.innerText("#application-summary")).toContain("world");
+
+    // Go back to delete enumerator answers
+    await page.click('.cf-applicant-summary-row:has(div:has-text("enumerator-ete-question")) a:has-text("Edit")');
+    await applicantQuestions.deleteEnumeratorEntity("enum one");
+    await applicantQuestions.deleteEnumeratorEntity("enum two");
+    await applicantQuestions.clickNext();
+
+    // Make sure there are no enumerators or repeated things in the review page
+    expect(await page.innerText("#application-summary")).toContain("first name");
+    expect(await page.innerText("#application-summary")).toContain("last name");
+    expect(await page.innerText("#application-summary")).not.toContain("enum one first");
+    expect(await page.innerText("#application-summary")).not.toContain("enum one last");
+    expect(await page.innerText("#application-summary")).not.toContain("enum two first");
+    expect(await page.innerText("#application-summary")).not.toContain("enum two last");
+    expect(await page.innerText("#application-summary")).not.toContain("thing one");
+    expect(await page.innerText("#application-summary")).not.toContain("thing two");
+    expect(await page.innerText("#application-summary")).not.toContain("hello");
+    expect(await page.innerText("#application-summary")).not.toContain("world");
+
+    // Go back and add an enumerator answer.
+    await page.click('.cf-applicant-summary-row:has(div:has-text("enumerator-ete-question")) a:has-text("Edit")');
+    await applicantQuestions.addEnumeratorAnswer("enum three");
+    await applicantQuestions.clickNext();
+    await applicantQuestions.answerNameQuestion("enum three first", "enum three last");
+    await applicantQuestions.clickNext();
+    await applicantQuestions.clickNext();
+
+    // Make sure there are no enumerators or repeated things in the review page
+    expect(await page.innerText("#application-summary")).toContain("first name");
+    expect(await page.innerText("#application-summary")).toContain("last name");
+    expect(await page.innerText("#application-summary")).toContain("enum three first");
+    expect(await page.innerText("#application-summary")).toContain("enum three last");
+    expect(await page.innerText("#application-summary")).not.toContain("enum one first");
+    expect(await page.innerText("#application-summary")).not.toContain("enum one last");
+    expect(await page.innerText("#application-summary")).not.toContain("enum two first");
+    expect(await page.innerText("#application-summary")).not.toContain("enum two last");
+    expect(await page.innerText("#application-summary")).not.toContain("thing one");
+    expect(await page.innerText("#application-summary")).not.toContain("thing two");
+    expect(await page.innerText("#application-summary")).not.toContain("hello");
+    expect(await page.innerText("#application-summary")).not.toContain("world");
+
+    await endSession(browser);
+  });
+})