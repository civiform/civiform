--- conflicted
+++ resolved
@@ -1,68 +1,63 @@
-import { startSession, loginAsProgramAdmin, loginAsAdmin, AdminQuestions, AdminPrograms, endSession, logout, loginAsTestUser, selectApplicantLanguage, ApplicantQuestions, userDisplayName } from './support'
-
-describe('optional application flow', () => {
-  it('program with all question types', async () => {
-    const { browser, page } = await startSession()
-
-    await loginAsAdmin(page);
-    const adminQuestions = new AdminQuestions(page);
-    const adminPrograms = new AdminPrograms(page);
-
-    const questions = await adminQuestions.addAllNonSingleBlockQuestionTypes('optional-');
-    await adminQuestions.addFileUploadQuestion({questionName: 'optional-file-upload'});
-
-    const programName = 'Optional Questions Program 1';
-    await adminPrograms.addProgram(programName);
-    await adminPrograms.editProgramBlockWithOptional(programName, 'first description', [], 'optional-file-upload');
-
-    for (let i = 0; i < questions.length; i++) {
-      await adminPrograms.addProgramBlockWithOptional(programName, 'description', [], questions[i]);
-    }
-
-    // Program names cannot be substrings of each other otherwise our text
-    // selectors can match the wrong one.
-    const programName2 = 'Optional Questions Program 2';
-    await adminPrograms.addProgram(programName2);
-    await adminPrograms.editProgramBlockWithOptional(programName2, 'first description', [], 'optional-file-upload');
-
-    await adminPrograms.gotoAdminProgramsPage();
-    await adminPrograms.expectDraftProgram(programName);
-    await adminPrograms.expectDraftProgram(programName2);
-
-    await adminPrograms.publishAllPrograms();
-    await adminPrograms.expectActiveProgram(programName);
-    await adminPrograms.expectActiveProgram(programName2);
-
-    await logout(page);
-    await loginAsTestUser(page);
-    await selectApplicantLanguage(page, 'English');
-
-    const applicantQuestions = new ApplicantQuestions(page);
-    await applicantQuestions.applyProgram(programName);
-
-    // Skip first block without uploading a file
-    await applicantQuestions.clickSkip();
-<<<<<<< HEAD
-    // Skip blocks 2-12 without an
-    // swering any questions
-=======
-    // Skip blocks 2-12 without answering any questions
->>>>>>> 53d235a6
-    for (let i = 2; i <= 12; i++) {
-      await applicantQuestions.clickNext();
-    }
-
-    // Submit the first program
-    await applicantQuestions.submitFromReviewPage(programName);
-
-    // Complete the second program
-    await applicantQuestions.applyProgram(programName2);
-
-    // Skip Screen 1 when it pops up to be answered again
-    await applicantQuestions.clickSkip();
-
-    // Submit from review page
-    await applicantQuestions.submitFromReviewPage(programName2);
-    await endSession(browser);
-  })
-})
+import { startSession, loginAsProgramAdmin, loginAsAdmin, AdminQuestions, AdminPrograms, endSession, logout, loginAsTestUser, selectApplicantLanguage, ApplicantQuestions, userDisplayName } from './support'
+
+describe('optional application flow', () => {
+  it('program with all question types', async () => {
+    const { browser, page } = await startSession()
+
+    await loginAsAdmin(page);
+    const adminQuestions = new AdminQuestions(page);
+    const adminPrograms = new AdminPrograms(page);
+
+    const questions = await adminQuestions.addAllNonSingleBlockQuestionTypes('optional-');
+    await adminQuestions.addFileUploadQuestion({questionName: 'optional-file-upload'});
+
+    const programName = 'Optional Questions Program 1';
+    await adminPrograms.addProgram(programName);
+    await adminPrograms.editProgramBlockWithOptional(programName, 'first description', [], 'optional-file-upload');
+
+    for (let i = 0; i < questions.length; i++) {
+      await adminPrograms.addProgramBlockWithOptional(programName, 'description', [], questions[i]);
+    }
+
+    // Program names cannot be substrings of each other otherwise our text
+    // selectors can match the wrong one.
+    const programName2 = 'Optional Questions Program 2';
+    await adminPrograms.addProgram(programName2);
+    await adminPrograms.editProgramBlockWithOptional(programName2, 'first description', [], 'optional-file-upload');
+
+    await adminPrograms.gotoAdminProgramsPage();
+    await adminPrograms.expectDraftProgram(programName);
+    await adminPrograms.expectDraftProgram(programName2);
+
+    await adminPrograms.publishAllPrograms();
+    await adminPrograms.expectActiveProgram(programName);
+    await adminPrograms.expectActiveProgram(programName2);
+
+    await logout(page);
+    await loginAsTestUser(page);
+    await selectApplicantLanguage(page, 'English');
+
+    const applicantQuestions = new ApplicantQuestions(page);
+    await applicantQuestions.applyProgram(programName);
+
+    // Skip first block without uploading a file
+    await applicantQuestions.clickSkip();
+    // Skip blocks 2-12 without answering any questions
+    for (let i = 2; i <= 12; i++) {
+      await applicantQuestions.clickNext();
+    }
+
+    // Submit the first program
+    await applicantQuestions.submitFromReviewPage(programName);
+
+    // Complete the second program
+    await applicantQuestions.applyProgram(programName2);
+
+    // Skip Screen 1 when it pops up to be answered again
+    await applicantQuestions.clickSkip();
+
+    // Submit from review page
+    await applicantQuestions.submitFromReviewPage(programName2);
+    await endSession(browser);
+  })
+})