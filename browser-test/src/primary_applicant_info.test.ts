import {test, expect} from './support/civiform_fixtures'
import {
  enableFeatureFlag,
  loginAsAdmin,
  loginAsProgramAdmin,
  loginAsTestUser,
  logout,
  validateScreenshot,
  waitForPageJsLoad,
} from './support'
import {
  PrimaryApplicantInfoAlertType,
  PrimaryApplicantInfoField,
} from './support/admin_questions'

test.describe(
  'primary applicant info questions',
  {tag: ['@uses-fixtures']},
  () => {
    test('shows primary applicant info toggles/alerts correctly when creating a new question, and tag is persisted', async ({
      page,
      adminQuestions,
    }) => {
      await enableFeatureFlag(page, 'primary_applicant_info_questions_enabled')

      await loginAsAdmin(page)

      const enumeratorName = 'name-enumerator'
      const nameQuestion = 'name-question'
      const nameField = PrimaryApplicantInfoField.APPLICANT_NAME

      // Create an enumerator
      await adminQuestions.addEnumeratorQuestion({
        questionName: enumeratorName,
      })

      // Create a new question
      await adminQuestions.gotoAdminQuestionsPage()
      await page.click('#create-question-button')
      await page.click('#create-name-question')
      await waitForPageJsLoad(page)

      await adminQuestions.fillInQuestionBasics({
        questionName: nameQuestion,
        description: 'description',
        questionText: 'text',
        helpText: 'help text',
      })

      // Verify alert shown when universal isn't set, and hidden when it is
      await adminQuestions.expectPrimaryApplicantInfoAlert(
        PrimaryApplicantInfoAlertType.NOT_UNIVERSAL,
        true,
      )
      await adminQuestions.expectPrimaryApplicantInfoToggleVisible(
        nameField,
        false,
      )
      await validateScreenshot(page, 'primary-applicant-info-universal-not-set')
      await adminQuestions.clickUniversalToggle()
      await adminQuestions.expectPrimaryApplicantInfoAlert(
        PrimaryApplicantInfoAlertType.NOT_UNIVERSAL,
        false,
      )
      await adminQuestions.expectPrimaryApplicantInfoToggleVisible(
        nameField,
        true,
      )

      // Verify the PAI section gets hidden when an enumerator is selected, then shown when unselected
      await adminQuestions.expectPrimaryApplicantInfoSectionVisible(true)
      await page.selectOption('#question-enumerator-select', {
        label: enumeratorName,
      })
      await adminQuestions.expectPrimaryApplicantInfoSectionVisible(false)
      await page.selectOption('#question-enumerator-select', {
        label: 'does not repeat',
      })

      // Verify we can set the toggle when universal is set and tag is saved correctly
      await adminQuestions.clickPrimaryApplicantInfoToggle(nameField)
      await adminQuestions.expectPrimaryApplicantInfoToggleValue(
        nameField,
        true,
      )
      await adminQuestions.clickSubmitButtonAndNavigate('Create')
      await adminQuestions.expectAdminQuestionsPageWithCreateSuccessToast()
      await adminQuestions.gotoQuestionEditPage(nameQuestion)
      await adminQuestions.expectPrimaryApplicantInfoToggleValue(
        nameField,
        true,
      )
    })

    test('shows primary applicant info toggles/alerts correctly when editing an existing question, and tag is persisted', async ({
      page,
      adminQuestions,
    }) => {
      await enableFeatureFlag(page, 'primary_applicant_info_questions_enabled')

      await loginAsAdmin(page)

      const nameQuestion = 'name-question'
      const nameField = PrimaryApplicantInfoField.APPLICANT_NAME
      const dateQuestion = 'date-question'
      const dateField = PrimaryApplicantInfoField.APPLICANT_DOB
      const emailQuestion = 'email-question'
      const emailField = PrimaryApplicantInfoField.APPLICANT_EMAIL
      const phoneQuestion = 'phone-question'
      const phoneField = PrimaryApplicantInfoField.APPLICANT_PHONE

      // Create questions without universal/PAI
      await adminQuestions.addNameQuestion({questionName: nameQuestion})
      await adminQuestions.addDateQuestion({questionName: dateQuestion})
      await adminQuestions.addEmailQuestion({questionName: emailQuestion})
      await adminQuestions.addPhoneQuestion({questionName: phoneQuestion})

      // Edit question, verify alert/toggle shown/hidden correctly
      await adminQuestions.gotoQuestionEditPage(nameQuestion)
      await adminQuestions.expectPrimaryApplicantInfoAlert(
        PrimaryApplicantInfoAlertType.NOT_UNIVERSAL,
        true,
      )
      await adminQuestions.expectPrimaryApplicantInfoToggleVisible(
        nameField,
        false,
      )
      await adminQuestions.clickUniversalToggle()
      await adminQuestions.expectPrimaryApplicantInfoAlert(
        PrimaryApplicantInfoAlertType.NOT_UNIVERSAL,
        false,
      )
      await adminQuestions.expectPrimaryApplicantInfoToggleVisible(
        nameField,
        true,
      )

      // Set PAI tags, save, verify tag is persisted
      await adminQuestions.clickPrimaryApplicantInfoToggle(nameField)
      await adminQuestions.expectPrimaryApplicantInfoToggleValue(
        nameField,
        true,
      )
      await adminQuestions.clickSubmitButtonAndNavigate('Update')
      await adminQuestions.gotoQuestionEditPage(nameQuestion)
      await adminQuestions.expectPrimaryApplicantInfoToggleValue(
        nameField,
        true,
      )
      await validateScreenshot(page, 'primary-applicant-info-name')

      await adminQuestions.gotoQuestionEditPage(dateQuestion)
      await adminQuestions.clickUniversalToggle()
      await adminQuestions.clickPrimaryApplicantInfoToggle(dateField)
      await adminQuestions.expectPrimaryApplicantInfoToggleValue(
        dateField,
        true,
      )
      await adminQuestions.clickSubmitButtonAndNavigate('Update')
      await adminQuestions.gotoQuestionEditPage(dateQuestion)
      await adminQuestions.expectPrimaryApplicantInfoToggleValue(
        dateField,
        true,
      )
      await validateScreenshot(page, 'primary-applicant-info-dob')

      await adminQuestions.gotoQuestionEditPage(emailQuestion)
      await adminQuestions.clickUniversalToggle()
      await adminQuestions.clickPrimaryApplicantInfoToggle(emailField)
      await adminQuestions.expectPrimaryApplicantInfoToggleValue(
        emailField,
        true,
      )
      await adminQuestions.clickSubmitButtonAndNavigate('Update')
      await adminQuestions.gotoQuestionEditPage(emailQuestion)
      await adminQuestions.expectPrimaryApplicantInfoToggleValue(
        emailField,
        true,
      )
      await validateScreenshot(page, 'primary-applicant-info-email')

      await adminQuestions.gotoQuestionEditPage(phoneQuestion)
      await adminQuestions.clickUniversalToggle()
      await adminQuestions.clickPrimaryApplicantInfoToggle(phoneField)
      await adminQuestions.expectPrimaryApplicantInfoToggleValue(
        phoneField,
        true,
      )
      await adminQuestions.clickSubmitButtonAndNavigate('Update')
      await adminQuestions.gotoQuestionEditPage(phoneQuestion)
      await adminQuestions.expectPrimaryApplicantInfoToggleValue(
        phoneField,
        true,
      )
      await validateScreenshot(page, 'primary-applicant-info-phone')
      // Make sure unsetting the PAI tag is persisted too
      await adminQuestions.clickPrimaryApplicantInfoToggle(phoneField)
      await adminQuestions.expectPrimaryApplicantInfoToggleValue(
        phoneField,
        false,
      )
      await adminQuestions.clickSubmitButtonAndNavigate('Update')
      await adminQuestions.gotoQuestionEditPage(phoneQuestion)
      await adminQuestions.expectPrimaryApplicantInfoToggleValue(
        phoneField,
        false,
      )

      // Verify the PAI tag gets unset when universal gets unset
      await adminQuestions.gotoQuestionEditPage(nameQuestion)
      await adminQuestions.clickUniversalToggle()
      await adminQuestions.expectPrimaryApplicantInfoAlert(
        PrimaryApplicantInfoAlertType.NOT_UNIVERSAL,
        true,
      )
      await adminQuestions.expectPrimaryApplicantInfoToggleVisible(
        nameField,
        false,
      )
      await adminQuestions.clickSubmitButtonAndNavigate('Update')
      await adminQuestions.clickSubmitButtonAndNavigate(
        'Remove from universal questions',
      )
      await adminQuestions.gotoQuestionEditPage(nameQuestion)
      await adminQuestions.clickUniversalToggle()
      await adminQuestions.expectPrimaryApplicantInfoToggleValue(
        nameField,
        false,
      )
    })

    test('shows the alert when a different question has the primary applicant info tag', async ({
      page,
      adminQuestions,
    }) => {
      await enableFeatureFlag(page, 'primary_applicant_info_questions_enabled')

      await loginAsAdmin(page)

      const paiNameQuestion = 'pai-name-question'
      const nonPaiNameQuestion = 'non-pai-name-question'
      // Create universal question with PAI tag set
      await adminQuestions.addNameQuestion({
        questionName: paiNameQuestion,
        universal: true,
        primaryApplicantInfo: true,
      })

      // Create another question of the same type, set universal, verify correct alert shown
      await adminQuestions.addNameQuestion({
        questionName: nonPaiNameQuestion,
        universal: true,
      })
      await adminQuestions.gotoQuestionEditPage(nonPaiNameQuestion)
      await adminQuestions.expectPrimaryApplicantInfoAlert(
        PrimaryApplicantInfoAlertType.TAG_SET,
        true,
      )
      await validateScreenshot(page, 'primary-applicant-info-already-set')

      // Unset universal, make sure the alert shows the appropriate text
      await adminQuestions.clickUniversalToggle()
      await adminQuestions.expectPrimaryApplicantInfoAlert(
        PrimaryApplicantInfoAlertType.TAG_SET_NOT_UNIVERSAL,
        true,
      )
      await validateScreenshot(
        page,
        'primary-applicant-info-non-universal-and-already-set',
      )
    })

<<<<<<< HEAD
    // Create another question of the same type, set universal, verify correct alert shown
    await adminQuestions.addNameQuestion({
      questionName: nonPaiNameQuestion,
      universal: true,
    })
    await adminQuestions.gotoQuestionEditPage(nonPaiNameQuestion)
    await adminQuestions.expectPrimaryApplicantInfoAlert(
      PrimaryApplicantInfoAlertType.TAG_SET,
      true,
    )
    await validateScreenshot(page, 'primary-applicant-info-already-set')

    // Unset universal, make sure the alert shows the appropriate text
    await adminQuestions.clickUniversalToggle()
    await adminQuestions.expectPrimaryApplicantInfoAlert(
      PrimaryApplicantInfoAlertType.TAG_SET_NOT_UNIVERSAL,
      true,
    )
    await validateScreenshot(
      page,
      'primary-applicant-info-non-universal-and-already-set',
    )
  })

  test('logging in does not overwrite name with OIDC-provided name', async () => {
    const {page, adminQuestions, adminPrograms, applicantQuestions} = ctx

    await loginAsAdmin(page)

    // For now, we use the preseeded question since we still fall back
    // to reading the well known path in getApplicantName when there is
    // no PAI data, which there won't be until we implement it later.
    await adminQuestions.addNameQuestion({questionName: 'name'})
    await adminPrograms.addProgram('test')
    await adminPrograms.editProgramBlock('test', 'desc', ['name'])
    await adminPrograms.gotoAdminProgramsPage()
    await adminPrograms.expectDraftProgram('test')
    await adminPrograms.publishProgram('test')
    await adminPrograms.expectActiveProgram('test')
    await adminQuestions.expectActiveQuestionExist('name')

    await logout(page)
    await loginAsTestUser(page)

    await applicantQuestions.applyProgram('test')
    await applicantQuestions.answerNameQuestion('Geordi', 'LaForge')
    await applicantQuestions.clickNext()
    await applicantQuestions.submitFromReviewPage()

    await logout(page)
    await loginAsProgramAdmin(page)

    await adminPrograms.viewApplications('test')
    await expect(
      page.locator(adminPrograms.selectApplicationRowForApplicant('LaForge')),
    ).toBeVisible()

    await logout(page)
    await loginAsTestUser(
      page,
      'a:has-text("Log in")',
      false,
      'LaForge, Geordi',
    )
    await logout(page)
    await loginAsProgramAdmin(page)

    await adminPrograms.viewApplications('test')
    await expect(
      page.locator(adminPrograms.selectApplicationRowForApplicant('LaForge')),
    ).toBeVisible()
  })
})
=======
    test('logging in does not overwrite name with OIDC-provided name', async ({
      page,
      adminQuestions,
      adminPrograms,
      applicantQuestions,
    }) => {
      await loginAsAdmin(page)

      // For now, we use the preseeded question since we still fall back
      // to reading the well known path in getApplicantName when there is
      // no PAI data, which there won't be until we implement it later.
      await adminQuestions.addNameQuestion({questionName: 'name'})
      await adminPrograms.addProgram('test')
      await adminPrograms.editProgramBlock('test', 'desc', ['name'])
      await adminPrograms.gotoAdminProgramsPage()
      await adminPrograms.expectDraftProgram('test')
      await adminPrograms.publishProgram('test')
      await adminPrograms.expectActiveProgram('test')
      await adminQuestions.expectActiveQuestionExist('name')

      await logout(page)
      await loginAsTestUser(page)

      await applicantQuestions.applyProgram('test')
      await applicantQuestions.answerNameQuestion('Geordi', 'LaForge')
      await applicantQuestions.clickNext()
      await applicantQuestions.submitFromReviewPage()

      await logout(page)
      await loginAsProgramAdmin(page)

      await adminPrograms.viewApplications('test')
      await expect(
        page.locator(
          adminPrograms.selectApplicationCardForApplicant('LaForge'),
        ),
      ).toBeVisible()

      await logout(page)
      await loginAsTestUser(
        page,
        'a:has-text("Log in")',
        false,
        'LaForge, Geordi',
      )
      await logout(page)
      await loginAsProgramAdmin(page)

      await adminPrograms.viewApplications('test')
      await expect(
        page.locator(
          adminPrograms.selectApplicationCardForApplicant('LaForge'),
        ),
      ).toBeVisible()
    })
  },
)
>>>>>>> 6e4577b2
<|MERGE_RESOLUTION|>--- conflicted
+++ resolved
@@ -270,81 +270,6 @@
       )
     })
 
-<<<<<<< HEAD
-    // Create another question of the same type, set universal, verify correct alert shown
-    await adminQuestions.addNameQuestion({
-      questionName: nonPaiNameQuestion,
-      universal: true,
-    })
-    await adminQuestions.gotoQuestionEditPage(nonPaiNameQuestion)
-    await adminQuestions.expectPrimaryApplicantInfoAlert(
-      PrimaryApplicantInfoAlertType.TAG_SET,
-      true,
-    )
-    await validateScreenshot(page, 'primary-applicant-info-already-set')
-
-    // Unset universal, make sure the alert shows the appropriate text
-    await adminQuestions.clickUniversalToggle()
-    await adminQuestions.expectPrimaryApplicantInfoAlert(
-      PrimaryApplicantInfoAlertType.TAG_SET_NOT_UNIVERSAL,
-      true,
-    )
-    await validateScreenshot(
-      page,
-      'primary-applicant-info-non-universal-and-already-set',
-    )
-  })
-
-  test('logging in does not overwrite name with OIDC-provided name', async () => {
-    const {page, adminQuestions, adminPrograms, applicantQuestions} = ctx
-
-    await loginAsAdmin(page)
-
-    // For now, we use the preseeded question since we still fall back
-    // to reading the well known path in getApplicantName when there is
-    // no PAI data, which there won't be until we implement it later.
-    await adminQuestions.addNameQuestion({questionName: 'name'})
-    await adminPrograms.addProgram('test')
-    await adminPrograms.editProgramBlock('test', 'desc', ['name'])
-    await adminPrograms.gotoAdminProgramsPage()
-    await adminPrograms.expectDraftProgram('test')
-    await adminPrograms.publishProgram('test')
-    await adminPrograms.expectActiveProgram('test')
-    await adminQuestions.expectActiveQuestionExist('name')
-
-    await logout(page)
-    await loginAsTestUser(page)
-
-    await applicantQuestions.applyProgram('test')
-    await applicantQuestions.answerNameQuestion('Geordi', 'LaForge')
-    await applicantQuestions.clickNext()
-    await applicantQuestions.submitFromReviewPage()
-
-    await logout(page)
-    await loginAsProgramAdmin(page)
-
-    await adminPrograms.viewApplications('test')
-    await expect(
-      page.locator(adminPrograms.selectApplicationRowForApplicant('LaForge')),
-    ).toBeVisible()
-
-    await logout(page)
-    await loginAsTestUser(
-      page,
-      'a:has-text("Log in")',
-      false,
-      'LaForge, Geordi',
-    )
-    await logout(page)
-    await loginAsProgramAdmin(page)
-
-    await adminPrograms.viewApplications('test')
-    await expect(
-      page.locator(adminPrograms.selectApplicationRowForApplicant('LaForge')),
-    ).toBeVisible()
-  })
-})
-=======
     test('logging in does not overwrite name with OIDC-provided name', async ({
       page,
       adminQuestions,
@@ -401,5 +326,4 @@
       ).toBeVisible()
     })
   },
-)
->>>>>>> 6e4577b2
+)