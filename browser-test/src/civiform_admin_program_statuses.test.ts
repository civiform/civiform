--- conflicted
+++ resolved
@@ -1,16 +1,10 @@
 import {
-<<<<<<< HEAD
-=======
   dismissModal,
   startSession,
   loginAsAdmin,
->>>>>>> 5263bf08
+  validateScreenshot,
   AdminPrograms,
   AdminProgramStatuses,
-  dismissModal,
-  loginAsAdmin,
-  startSession,
-  validateScreenshot,
 } from './support'
 import {Page} from 'playwright'
 
