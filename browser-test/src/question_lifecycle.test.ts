--- conflicted
+++ resolved
@@ -1,200 +1,162 @@
-import { startSession, loginAsAdmin, AdminQuestions, AdminPrograms, endSession, waitForPageJsLoad } from './support'
-
-describe('normal question lifecycle', () => {
-  it('create, update, publish, create a new version, and update all questions', async () => {
-    const { browser, page } = await startSession();
-    page.setDefaultTimeout(4000);
-
-    await loginAsAdmin(page);
-    const adminQuestions = new AdminQuestions(page);
-    const adminPrograms = new AdminPrograms(page);
-
-    const questions = await adminQuestions.addAllNonSingleBlockQuestionTypes('qlc-');
-    const singleBlockQuestions = await adminQuestions.addAllSingleBlockQuestionTypes('qlc-');
-    const repeatedQuestion = 'qlc-repeated-number';
-    await adminQuestions.addNumberQuestion(
-      repeatedQuestion, 'description', '$this\'s favorite number', '', 'qlc-enumerator');
-
-    // Combine all the questions that were made so we can update them all together.
-    const allQuestions = questions.concat(singleBlockQuestions);
-    // Add to the front of the list because creating a new version of the enumerator question will
-    // automatically create a new version of the repeated question.
-    allQuestions.unshift(repeatedQuestion);
-
-    await adminQuestions.updateAllQuestions(allQuestions);
-
-    const programName = 'program for question lifecycle';
-    await adminPrograms.addProgram(programName);
-    await adminPrograms.editProgramBlock(programName, 'qlc program description', questions);
-    for (const singleBlockQuestion of singleBlockQuestions) {
-      const blockName = await adminPrograms.addProgramBlock(programName, 'single-block question', [singleBlockQuestion]);
-      if (singleBlockQuestion == 'qlc-enumerator') {
-        await adminPrograms.addProgramRepeatedBlock(programName, blockName, 'repeated block desc', [repeatedQuestion]);
-      }
-    }
-    await adminPrograms.publishProgram(programName);
-
-    await adminQuestions.expectActiveQuestions(allQuestions);
-
-    await adminQuestions.createNewVersionForQuestions(allQuestions)
-
-    await adminQuestions.updateAllQuestions(allQuestions);
-
-    await adminPrograms.publishProgram(programName);
-
-    await adminPrograms.createNewVersion(programName);
-
-    await adminPrograms.publishProgram(programName);
-
-    await adminQuestions.expectActiveQuestions(allQuestions);
-
-    await endSession(browser);
-  })
-
-  it('shows error when creating a dropdown question and admin left an option field blank', async () => {
-    const { page } = await startSession();
-    page.setDefaultTimeout(4000);
-
-    await loginAsAdmin(page);
-    const adminQuestions = new AdminQuestions(page);
-
-    const options = ['option1', 'option2', ''];
-
-    await adminQuestions.createDropdownQuestion('dropdownWithEmptyOptions', options);
-   
-    await waitForPageJsLoad(page);
-
-    await adminQuestions.expectMultiOptionBlankOptionError(options);
-
-<<<<<<< HEAD
-    //TODO: This commented code is failing.
-    // Correct the error and expect success
-    // await adminQuestions.changeMultiOptionAnswer(3, "option3");
-
-    // await adminQuestions.clickSubmitButtonAndNavigate('Create');
-
-    // await waitForPageJsLoad(page);
-
-    // await adminQuestions.expectAdminQuestionsPageWithCreateSuccessToast();
-  });
-
-=======
-    // Correct error
-    await adminQuestions.changeDropdownAnswer(3, "option3");
-
-    await adminQuestions.clickSubmitButtonAndNavigate('Create');
-
-    await waitForPageJsLoad(page);
-    
-    await adminQuestions.expectAdminQuestionsPageWithCreateSuccessToast();
-
-   
-  });
-
-
-  it('shows error when editing a dropdown question and admin left an option field blank', async () => {
-    // const { page } = await startSession();
-    // page.setDefaultTimeout(4000);
-
-    // await loginAsAdmin(page);
-    // const adminQuestions = new AdminQuestions(page);
-
-    // const options = ['option1', 'option2', ''];
-    // const questionName = 'dropdownWithEmptyOptions';
-
-    // await adminQuestions.createDropdownQuestion(questionName, options);
-   
-    // await waitForPageJsLoad(page);
-
-    // await adminQuestions.expectMultiOptionBlankOptionError(options);
-    
-    // await adminQuestions.expectAdminQuestionsPageWithCreateSuccessToast();
-
-    // await adminQuestions.expectDraftQuestionExist(questionName);
-  });
-
-  // TODO: Add tests for other multi questions
->>>>>>> 97873803
-  it('shows error when creating a radio question and admin left an option field blank', async () => {
-    const { page } = await startSession();
-    page.setDefaultTimeout(4000);
-
-    await loginAsAdmin(page);
-    const adminQuestions = new AdminQuestions(page);
-
-    const options = ['option1', 'option2', ''];
-
-    await adminQuestions.createRadioButtonQuestion('radioButtonWithEmptyOptions', options);
-   
-    await waitForPageJsLoad(page);
-
-    await adminQuestions.expectMultiOptionBlankOptionError(options);
-    
-    // Correct error
-    await adminQuestions.changeDropdownAnswer(3, "option3");
-
-    await adminQuestions.clickSubmitButtonAndNavigate('Create');
-
-    await waitForPageJsLoad(page);
-    
-    await adminQuestions.expectAdminQuestionsPageWithCreateSuccessToast();
-
-    await waitForPageJsLoad(page);
-  });
-
-  it('shows error when updating a dropdown question and admin left an option field blank', async () => {
-    const { page } = await startSession();
-    page.setDefaultTimeout(4000);
-
-    await loginAsAdmin(page);
-    const adminQuestions = new AdminQuestions(page);
-
-    const options = ['option1', 'option2'];
-    const questionName = 'updateEmptyDropdown';
-
-    // Add a new valid dropdown question
-    await adminQuestions.addDropdownQuestion(questionName, options);
-    
-    await waitForPageJsLoad(page);
-
-    // Edit the newly created question
-    await page.click(adminQuestions.selectWithinQuestionTableRow(questionName, ':text("Edit")'));
-
-    // Add an empty option
-    await page.click('#add-new-option');
-    
-    await adminQuestions.clickSubmitButtonAndNavigate('Update');
-
-    await waitForPageJsLoad(page);
-
-    await adminQuestions.expectMultiOptionBlankOptionError(options);
-  });
-
-  it('shows error when updating a radio question and admin left an option field blank', async () => {
-    const { page } = await startSession();
-    page.setDefaultTimeout(4000);
-
-    await loginAsAdmin(page);
-    const adminQuestions = new AdminQuestions(page);
-
-    const options = ['option1', 'option2'];
-    const questionName = 'updateEmptyRadio';
-
-    // Add a new valid radio question
-    await adminQuestions.addRadioButtonQuestion(questionName, options);
-    
-    await waitForPageJsLoad(page);
-
-    // Edit the newly created question
-    await page.click(adminQuestions.selectWithinQuestionTableRow(questionName, ':text("Edit")'));
-
-    // Add an empty option
-    await page.click('#add-new-option');
-    
-    await adminQuestions.clickSubmitButtonAndNavigate('Update');
-
-    await waitForPageJsLoad(page);
-
-    await adminQuestions.expectMultiOptionBlankOptionError(options);
-  });
-})
+import { startSession, loginAsAdmin, AdminQuestions, AdminPrograms, endSession, waitForPageJsLoad } from './support'
+
+describe('normal question lifecycle', () => {
+  it('create, update, publish, create a new version, and update all questions', async () => {
+    const { browser, page } = await startSession();
+    page.setDefaultTimeout(4000);
+
+    await loginAsAdmin(page);
+    const adminQuestions = new AdminQuestions(page);
+    const adminPrograms = new AdminPrograms(page);
+
+    const questions = await adminQuestions.addAllNonSingleBlockQuestionTypes('qlc-');
+    const singleBlockQuestions = await adminQuestions.addAllSingleBlockQuestionTypes('qlc-');
+    const repeatedQuestion = 'qlc-repeated-number';
+    await adminQuestions.addNumberQuestion(
+      repeatedQuestion, 'description', '$this\'s favorite number', '', 'qlc-enumerator');
+
+    // Combine all the questions that were made so we can update them all together.
+    const allQuestions = questions.concat(singleBlockQuestions);
+    // Add to the front of the list because creating a new version of the enumerator question will
+    // automatically create a new version of the repeated question.
+    allQuestions.unshift(repeatedQuestion);
+
+    await adminQuestions.updateAllQuestions(allQuestions);
+
+    const programName = 'program for question lifecycle';
+    await adminPrograms.addProgram(programName);
+    await adminPrograms.editProgramBlock(programName, 'qlc program description', questions);
+    for (const singleBlockQuestion of singleBlockQuestions) {
+      const blockName = await adminPrograms.addProgramBlock(programName, 'single-block question', [singleBlockQuestion]);
+      if (singleBlockQuestion == 'qlc-enumerator') {
+        await adminPrograms.addProgramRepeatedBlock(programName, blockName, 'repeated block desc', [repeatedQuestion]);
+      }
+    }
+    await adminPrograms.publishProgram(programName);
+
+    await adminQuestions.expectActiveQuestions(allQuestions);
+
+    await adminQuestions.createNewVersionForQuestions(allQuestions)
+
+    await adminQuestions.updateAllQuestions(allQuestions);
+
+    await adminPrograms.publishProgram(programName);
+
+    await adminPrograms.createNewVersion(programName);
+
+    await adminPrograms.publishProgram(programName);
+
+    await adminQuestions.expectActiveQuestions(allQuestions);
+
+    await endSession(browser);
+  })
+
+  it('shows error when creating a dropdown question and admin left an option field blank', async () => {
+    const { page } = await startSession();
+    page.setDefaultTimeout(4000);
+
+    await loginAsAdmin(page);
+    const adminQuestions = new AdminQuestions(page);
+
+    const options = ['option1', 'option2', ''];
+
+    await adminQuestions.createDropdownQuestion('dropdownWithEmptyOptions', options);
+   
+    await waitForPageJsLoad(page);
+
+    await adminQuestions.expectMultiOptionBlankOptionError(options);
+
+    //TODO: This commented code is failing.
+    // Correct the error and expect success
+    // await adminQuestions.changeMultiOptionAnswer(3, "option3");
+
+    // await adminQuestions.clickSubmitButtonAndNavigate('Create');
+
+    // await waitForPageJsLoad(page);
+
+    // await adminQuestions.expectAdminQuestionsPageWithCreateSuccessToast();
+  });
+
+  it('shows error when creating a radio question and admin left an option field blank', async () => {
+    const { page } = await startSession();
+    page.setDefaultTimeout(4000);
+
+    await loginAsAdmin(page);
+    const adminQuestions = new AdminQuestions(page);
+
+    const options = ['option1', 'option2', ''];
+
+    await adminQuestions.createRadioButtonQuestion('radioButtonWithEmptyOptions', options);
+   
+    await waitForPageJsLoad(page);
+
+    await adminQuestions.expectMultiOptionBlankOptionError(options);
+    
+    // Correct error
+    await adminQuestions.changeDropdownAnswer(3, "option3");
+
+    await adminQuestions.clickSubmitButtonAndNavigate('Create');
+
+    await waitForPageJsLoad(page);
+    
+    await adminQuestions.expectAdminQuestionsPageWithCreateSuccessToast();
+
+    await waitForPageJsLoad(page);
+  });
+
+  it('shows error when updating a dropdown question and admin left an option field blank', async () => {
+    const { page } = await startSession();
+    page.setDefaultTimeout(4000);
+
+    await loginAsAdmin(page);
+    const adminQuestions = new AdminQuestions(page);
+
+    const options = ['option1', 'option2'];
+    const questionName = 'updateEmptyDropdown';
+
+    // Add a new valid dropdown question
+    await adminQuestions.addDropdownQuestion(questionName, options);
+    
+    await waitForPageJsLoad(page);
+
+    // Edit the newly created question
+    await page.click(adminQuestions.selectWithinQuestionTableRow(questionName, ':text("Edit")'));
+
+    // Add an empty option
+    await page.click('#add-new-option');
+    
+    await adminQuestions.clickSubmitButtonAndNavigate('Update');
+
+    await waitForPageJsLoad(page);
+
+    await adminQuestions.expectMultiOptionBlankOptionError(options);
+  });
+
+  it('shows error when updating a radio question and admin left an option field blank', async () => {
+    const { page } = await startSession();
+    page.setDefaultTimeout(4000);
+
+    await loginAsAdmin(page);
+    const adminQuestions = new AdminQuestions(page);
+
+    const options = ['option1', 'option2'];
+    const questionName = 'updateEmptyRadio';
+
+    // Add a new valid radio question
+    await adminQuestions.addRadioButtonQuestion(questionName, options);
+    
+    await waitForPageJsLoad(page);
+
+    // Edit the newly created question
+    await page.click(adminQuestions.selectWithinQuestionTableRow(questionName, ':text("Edit")'));
+
+    // Add an empty option
+    await page.click('#add-new-option');
+    
+    await adminQuestions.clickSubmitButtonAndNavigate('Update');
+
+    await waitForPageJsLoad(page);
+
+    await adminQuestions.expectMultiOptionBlankOptionError(options);
+  });
+})