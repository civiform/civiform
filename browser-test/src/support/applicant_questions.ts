import {Page} from 'playwright'
import {readFileSync} from 'fs'
import {waitForPageJsLoad} from './wait'
import {BASE_URL} from './config'

export class ApplicantQuestions {
  public page!: Page

  constructor(page: Page) {
    this.page = page
  }

  async answerAddressQuestion(
    street: string,
    line2: string,
    city: string,
    state: string,
    zip: string,
    index = 0,
  ) {
    await this.page.fill(`.cf-address-street-1 input >> nth=${index}`, street)
    await this.page.fill(`.cf-address-street-2 input >> nth=${index}`, line2)
    await this.page.fill(`.cf-address-city input >> nth=${index}`, city)
    await this.page.selectOption(`.cf-address-state select >> nth=${index}`, {
      label: state,
    })
    await this.page.fill(`.cf-address-zip input >> nth=${index}`, zip)
  }

  async checkAddressQuestionValue(
    street: string,
    line2: string,
    city: string,
    state: string,
    zip: string,
  ) {
    // Verify elements are present
    await this.page.waitForSelector('.cf-address-street-1 input')
    await this.page.waitForSelector('.cf-address-street-2 input')
    await this.page.waitForSelector('.cf-address-city input')
    await this.page.waitForSelector('.cf-address-zip input')

    // Check values are equal to expected
    await this.validateInputValue(street, '.cf-address-street-1 input')
    await this.validateInputValue(line2, '.cf-address-street-2 input')
    await this.validateInputValue(city, '.cf-address-city input')
    await this.validateDropdownValue(state, '.cf-address-state')
    await this.validateInputValue(zip, '.cf-address-zip input')
  }

  async answerNameQuestion(
    firstName: string,
    lastName: string,
    middleName = '',
    index = 0,
  ) {
    await this.page.fill(`.cf-name-first input >> nth=${index}`, firstName)
    await this.page.fill(`.cf-name-middle input >> nth=${index}`, middleName)
    await this.page.fill(`.cf-name-last input >> nth=${index}`, lastName)
  }

  async checkNameQuestionValue(
    firstName: string,
    lastName: string,
    middleName = '',
  ) {
    // Verify elements are present
    await this.page.waitForSelector('.cf-name-first input')
    await this.page.waitForSelector('.cf-name-middle input')
    await this.page.waitForSelector('.cf-name-last input')

    // Check values are equal to expected
    await this.validateInputValue(firstName, '.cf-name-first input')
    await this.validateInputValue(middleName, '.cf-name-middle input')
    await this.validateInputValue(lastName, '.cf-name-last input')
  }

  async answerCheckboxQuestion(options: Array<string>) {
    for (const option of options) {
      await this.page.check(`label:has-text("${option}")`)
    }
  }

  async answerCurrencyQuestion(currency: string, index = 0) {
    await this.page.fill(`input[currency] >> nth=${index}`, currency)
  }

  async answerFileUploadQuestion(text: string) {
    await this.page.setInputFiles('input[type=file]', {
      name: 'file.txt',
      mimeType: 'text/plain',
      buffer: Buffer.from(text),
    })
  }

  async answerIdQuestion(id: string, index = 0) {
    await this.page.fill(`input[type="text"] >> nth=${index}`, id)
  }

  async answerRadioButtonQuestion(checked: string) {
    await this.page.check(`text=${checked}`)
  }

  async answerDropdownQuestion(selected: string, index = 0) {
    await this.page.selectOption(
      `.cf-dropdown-question select >> nth=${index}`,
      {
        label: selected,
      },
    )
  }

  async answerNumberQuestion(number: string, index = 0) {
    await this.page.fill(`input[type="number"] >> nth=${index}`, number)
  }

  async checkNumberQuestionValue(number: string) {
    await this.validateInputTypePresent('number')
    await this.validateInputValue(number)
  }

  async answerDateQuestion(date: string, index = 0) {
    await this.page.fill(`input[type="date"] >> nth=${index}`, date)
  }

  async checkDateQuestionValue(date: string) {
    await this.validateInputTypePresent('date')
    await this.validateInputValue(date)
  }

  async answerTextQuestion(text: string, index = 0) {
    await this.page.fill(`input[type="text"] >> nth=${index}`, text)
  }

  async answerEmailQuestion(email: string, index = 0) {
    await this.page.fill(`input[type="email"] >> nth=${index}`, email)
  }

  async checkEmailQuestionValue(email: string) {
    await this.validateInputTypePresent('email')
    await this.validateInputValue(email)
  }

  async addEnumeratorAnswer(entityName: string) {
    await this.page.click('button:text("＋ Add entity")')
    // TODO(leonwong): may need to specify row index to wait for newly added row.
    await this.page.fill(
      '#enumerator-fields .cf-enumerator-field:last-of-type input[data-entity-input]',
      entityName,
    )
  }

  async checkEnumeratorAnswerValue(entityName: string, index: number) {
    await this.page.waitForSelector(
      `#enumerator-fields .cf-enumerator-field:nth-of-type(${index}) input`,
    )
    await this.validateInputValue(
      entityName,
      `#enumerator-fields .cf-enumerator-field:nth-of-type(${index}) input`,
    )
  }

  async validateInputTypePresent(type: string) {
    await this.page.waitForSelector(`input[type="${type}"]`)
  }

  async validateDropdownValue(value: string, dropdownId: string) {
    expect(await this.page.innerText(dropdownId)).toContain(value)
  }

  async validateInputValue(value: string, element = 'input') {
    await this.page.waitForSelector(`${element}[value="${value}"]`)
  }

  async applyProgram(programName: string) {
    // User clicks the apply button on an application card. It takes them to the application info page.
    await this.clickApplyProgramButton(programName)

    // The user can see the application preview page. Clicking on apply sends them to the first unanswered question.
    await this.page.click(`#continue-application-button`)
    await waitForPageJsLoad(this.page)
  }

  async clickApplyProgramButton(programName: string) {
    await this.page.click(
      `.cf-application-card:has-text("${programName}") .cf-apply-button`,
    )
    await waitForPageJsLoad(this.page)
  }

  async clickProgramDetails(programName: string) {
    await this.page.click(
      `.cf-application-card:has-text("${programName}") >> text=Program details`,
    )
    await waitForPageJsLoad(this.page)
  }

  async expectProgramPublic(programName: string, description: string) {
    const tableInnerText = await this.page.innerText('main')

    expect(tableInnerText).toContain(programName)
    expect(tableInnerText).toContain(description)
  }

  async expectProgramHidden(programName: string) {
    const tableInnerText = await this.page.innerText('main')

    expect(tableInnerText).not.toContain(programName)
  }

  async gotoApplicantHomePage() {
    await this.page.goto(BASE_URL)
    await waitForPageJsLoad(this.page)
  }

  async expectPrograms({
    wantNotStartedPrograms,
    wantInProgressPrograms,
    wantSubmittedPrograms,
  }: {
    wantNotStartedPrograms: string[]
    wantInProgressPrograms: string[]
    wantSubmittedPrograms: string[]
  }) {
    const gotNotStartedProgramNames = await this.programNamesForSection(
      'Not started',
    )
    const gotInProgressProgramNames = await this.programNamesForSection(
      'In progress',
    )
    const gotSubmittedProgramNames = await this.programNamesForSection(
      'Submitted',
    )

    // Sort results before comparing since we don't care about order.
    gotNotStartedProgramNames.sort()
    wantNotStartedPrograms.sort()
    gotInProgressProgramNames.sort()
    wantInProgressPrograms.sort()
    gotSubmittedProgramNames.sort()
    wantSubmittedPrograms.sort()

    expect(gotNotStartedProgramNames).toEqual(wantNotStartedPrograms)
    expect(gotInProgressProgramNames).toEqual(wantInProgressPrograms)
    expect(gotSubmittedProgramNames).toEqual(wantSubmittedPrograms)
  }

  private programNamesForSection(sectionName: string): Promise<string[]> {
    const sectionLocator = this.page.locator(
      '.cf-application-program-section',
      {has: this.page.locator(`:text("${sectionName}")`)},
    )
    const programTitlesLocator = sectionLocator.locator(
      '.cf-application-card .cf-application-card-title',
    )
    return programTitlesLocator.allTextContents()
  }

  async clickNext() {
    await this.page.click('text="Save and next"')
    await waitForPageJsLoad(this.page)
  }

  async clickPrevious() {
    await this.page.click('text="Previous"')
    await waitForPageJsLoad(this.page)
  }

  async clickSkip() {
    await this.page.click('text="Skip"')
    await waitForPageJsLoad(this.page)
  }

  async clickReview() {
    await this.page.click('text="Review"')
    await waitForPageJsLoad(this.page)
  }

  async deleteEnumeratorEntity(entityName: string) {
    this.page.once('dialog', (dialog) => {
      void dialog.accept()
    })
    await this.page.click(
      `.cf-enumerator-field:has(input[value="${entityName}"]) button`,
    )
  }

  async deleteEnumeratorEntityByIndex(entityIndex: number) {
    this.page.once('dialog', (dialog) => {
      void dialog.accept()
    })
    await this.page.click(`:nth-match(:text("Remove Entity"), ${entityIndex})`)
  }

  async downloadSingleQuestionFromReviewPage() {
    // Assert that we're on the review page.
    expect(await this.page.innerText('h2')).toContain(
      'Program application summary',
    )

    const [downloadEvent] = await Promise.all([
      this.page.waitForEvent('download'),
      this.page.click('a:has-text("click to download")'),
    ])
    const path = await downloadEvent.path()
    if (path === null) {
      throw new Error('download failed')
    }
    return readFileSync(path, 'utf8')
  }

  async returnToProgramsFromSubmissionPage() {
    // Assert that we're on the submission page.
    expect(await this.page.innerText('h1')).toContain(
      'Application confirmation',
    )
    await this.page.click('text="Apply to another program"')
    await waitForPageJsLoad(this.page)

    // Ensure that we redirected to the programs list page.
    expect(this.page.url().split('/').pop()).toEqual('programs')
  }

  async expectReviewPage() {
    expect(await this.page.innerText('h2')).toContain(
<<<<<<< HEAD
      'Program application summary',
=======
      'Program application review',
    )
  }

  async submitFromReviewPage() {
    // Assert that we're on the review page.
    await this.expectReviewPage()

    // Click on submit button.
    await this.page.click('text="Submit"')
    await waitForPageJsLoad(this.page)
  }

  async submitFromPreviewPage() {
    // Assert that we're on the preview page.
    expect(await this.page.innerText('h2')).toContain(
      'Program application preview',
>>>>>>> 2210387c
    )

    // Click on submit button.
    await this.page.click('text="Submit"')
    await waitForPageJsLoad(this.page)
  }

  async validateHeader(lang: string) {
    expect(await this.page.getAttribute('html', 'lang')).toEqual(lang)
    expect(await this.page.innerHTML('head')).toContain(
      '<meta name="viewport" content="width=device-width, initial-scale=1">',
    )
  }

  async seeStaticQuestion(questionText: string) {
    expect(await this.page.textContent('html')).toContain(questionText)
  }
}<|MERGE_RESOLUTION|>--- conflicted
+++ resolved
@@ -323,27 +323,7 @@
 
   async expectReviewPage() {
     expect(await this.page.innerText('h2')).toContain(
-<<<<<<< HEAD
       'Program application summary',
-=======
-      'Program application review',
-    )
-  }
-
-  async submitFromReviewPage() {
-    // Assert that we're on the review page.
-    await this.expectReviewPage()
-
-    // Click on submit button.
-    await this.page.click('text="Submit"')
-    await waitForPageJsLoad(this.page)
-  }
-
-  async submitFromPreviewPage() {
-    // Assert that we're on the preview page.
-    expect(await this.page.innerText('h2')).toContain(
-      'Program application preview',
->>>>>>> 2210387c
     )
 
     // Click on submit button.
