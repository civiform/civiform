import {Page} from 'playwright'
import {readFileSync} from 'fs'
import {waitForPageJsLoad} from './wait'

export class ApplicantQuestions {
  public page!: Page

  constructor(page: Page) {
    this.page = page
  }

  async answerAddressQuestion(
    street: string,
    line2: string,
    city: string,
    state: string,
    zip: string,
    index = 0,
  ) {
    await this.page.fill(`.cf-address-street-1 input >> nth=${index}`, street)
    await this.page.fill(`.cf-address-street-2 input >> nth=${index}`, line2)
    await this.page.fill(`.cf-address-city input >> nth=${index}`, city)
    await this.page.fill(`.cf-address-state input >> nth=${index}`, state)
    await this.page.fill(`.cf-address-zip input >> nth=${index}`, zip)
  }

  async checkAddressQuestionValue(
    street: string,
    line2: string,
    city: string,
    state: string,
    zip: string,
  ) {
    // Verify elements are present
    await this.page.waitForSelector('.cf-address-street-1 input')
    await this.page.waitForSelector('.cf-address-street-2 input')
    await this.page.waitForSelector('.cf-address-city input')
    await this.page.waitForSelector('.cf-address-state input')
    await this.page.waitForSelector('.cf-address-zip input')

    // Check values are equal to expected
    await this.validateInputValue(street, '.cf-address-street-1 input')
    await this.validateInputValue(line2, '.cf-address-street-2 input')
    await this.validateInputValue(city, '.cf-address-city input')
    await this.validateInputValue(state, '.cf-address-state input')
    await this.validateInputValue(zip, '.cf-address-zip input')
  }

  async answerNameQuestion(
    firstName: string,
    lastName: string,
    middleName = '',
    index = 0,
  ) {
    await this.page.fill(`.cf-name-first input >> nth=${index}`, firstName)
    await this.page.fill(`.cf-name-middle input >> nth=${index}`, middleName)
    await this.page.fill(`.cf-name-last input >> nth=${index}`, lastName)
  }

  async checkNameQuestionValue(
    firstName: string,
    lastName: string,
    middleName = '',
  ) {
    // Verify elements are present
    await this.page.waitForSelector('.cf-name-first input')
    await this.page.waitForSelector('.cf-name-middle input')
    await this.page.waitForSelector('.cf-name-last input')

    // Check values are equal to expected
    await this.validateInputValue(firstName, '.cf-name-first input')
    await this.validateInputValue(middleName, '.cf-name-middle input')
    await this.validateInputValue(lastName, '.cf-name-last input')
  }

  async answerCheckboxQuestion(checked: Array<string>) {
    for (const index in checked) {
      await this.page.check(`label:has-text("${checked[index]}")`)
    }
  }

  async answerCurrencyQuestion(currency: string, index = 0) {
    await this.page.fill(`input[currency] >> nth=${index}`, currency)
  }

  async answerFileUploadQuestion(text: string) {
    await this.page.setInputFiles('input[type=file]', {
      name: 'file.txt',
      mimeType: 'text/plain',
      buffer: Buffer.from(text),
    })
  }

  async answerIdQuestion(id: string, index = 0) {
    await this.page.fill(`input[type="text"] >> nth=${index}`, id)
  }

  async answerRadioButtonQuestion(checked: string) {
    await this.page.check(`text=${checked}`)
  }

  async answerDropdownQuestion(selected: string, index = 0) {
    await this.page.selectOption(
      `.cf-dropdown-question select >> nth=${index}`,
      {
        label: selected,
      },
    )
  }

  async answerNumberQuestion(number: string, index = 0) {
    await this.page.fill(`input[type="number"] >> nth=${index}`, number)
  }

  async checkNumberQuestionValue(number: string) {
    await this.validateInputTypePresent('number')
    await this.validateInputValue(number)
  }

  async answerDateQuestion(date: string, index = 0) {
    await this.page.fill(`input[type="date"] >> nth=${index}`, date)
  }

  async checkDateQuestionValue(date: string) {
    await this.validateInputTypePresent('date')
    await this.validateInputValue(date)
  }

  async answerTextQuestion(text: string, index = 0) {
    await this.page.fill(`input[type="text"] >> nth=${index}`, text)
  }

  async answerEmailQuestion(email: string, index = 0) {
    await this.page.fill(`input[type="email"] >> nth=${index}`, email)
  }

  async checkEmailQuestionValue(email: string) {
    await this.validateInputTypePresent('email')
    await this.validateInputValue(email)
  }

  async addEnumeratorAnswer(entityName: string) {
    await this.page.click('button:text("add entity")')
    // TODO(leonwong): may need to specify row index to wait for newly added row.
    await this.page.fill(
      '#enumerator-fields .cf-enumerator-field:last-of-type input',
      entityName,
    )
  }

  async checkEnumeratorAnswerValue(entityName: string, index: number) {
    await this.page.waitForSelector(
      `#enumerator-fields .cf-enumerator-field:nth-of-type(${index}) input`,
    )
    await this.validateInputValue(
      entityName,
      `#enumerator-fields .cf-enumerator-field:nth-of-type(${index}) input`,
    )
  }

  async validateInputTypePresent(type: string) {
    await this.page.waitForSelector(`input[type="${type}"]`)
  }

  async validateInputValue(value: string, element = 'input') {
    await this.page.waitForSelector(`${element}[value="${value}"]`)
  }

  async applyProgram(programName: string) {
    // User clicks the apply button on an application card. It takes them to the application info page.
    await this.clickApplyProgramButton(programName)

    // The user can see the application preview page. Clicking on apply sends them to the first unanswered question.
    await this.page.click(`#continue-application-button`)
    await waitForPageJsLoad(this.page)
  }

  async clickApplyProgramButton(programName: string) {
    await this.page.click(
      `.cf-application-card:has-text("${programName}") .cf-apply-button`,
    )
    await waitForPageJsLoad(this.page)
  }

  async clickProgramDetails(programName: string) {
    await this.page.click(
      `.cf-application-card:has-text("${programName}") >> text=Program details`,
    )
    await waitForPageJsLoad(this.page)
  }

  async expectProgramPublic(programName: string, description: string) {
    const tableInnerText = await this.page.innerText('main')

    expect(tableInnerText).toContain(programName)
    expect(tableInnerText).toContain(description)
  }

  async expectProgramHidden(programName: string) {
    const tableInnerText = await this.page.innerText('main')

    expect(tableInnerText).not.toContain(programName)
  }

  async clickNext() {
    await this.page.click('text="Save and next"')
    await waitForPageJsLoad(this.page)
  }

  async clickPrevious() {
    await this.page.click('text="Previous"')
    await waitForPageJsLoad(this.page)
  }

  async clickSkip() {
    await this.page.click('text="Skip"')
    await waitForPageJsLoad(this.page)
  }

  async clickReview() {
    await this.page.click('text="Review"')
    await waitForPageJsLoad(this.page)
  }

  async clickUpload() {
    await this.page.click('text="Upload"')
    await waitForPageJsLoad(this.page)
  }

  async deleteEnumeratorEntity(entityName: string) {
    this.page.once('dialog', async (dialog) => {
      await dialog.accept()
    })
    await this.page.click(
      `.cf-enumerator-field:has(input[value="${entityName}"]) button`,
    )
  }

  async deleteEnumeratorEntityByIndex(entityIndex: number) {
    this.page.once('dialog', async (dialog) => {
      await dialog.accept()
    })
    await this.page.click(`:nth-match(:text("Remove Entity"), ${entityIndex})`)
  }

  async downloadSingleQuestionFromReviewPage() {
    // Assert that we're on the review page.
    expect(await this.page.innerText('h1')).toContain(
      'Program application review',
    )

    const [downloadEvent] = await Promise.all([
      this.page.waitForEvent('download'),
      this.page.click('a:has-text("click to download")'),
    ])
    const path = await downloadEvent.path()
    if (path === null) {
      throw new Error('download failed')
    }
    return readFileSync(path, 'utf8')
  }

<<<<<<< HEAD
  async submitFromReviewPage(_programName: string) {
=======
  async returnToProgramsFromSubmissionPage() {
    // Assert that we're on the submission page.
    expect(await this.page.innerText('h1')).toContain(
      'Application confirmation',
    )
    await this.page.click('text="Apply to another program"')
    await waitForPageJsLoad(this.page)

    // Ensure that we redirected to the programs list page.
    expect(this.page.url().split('/').pop()).toEqual('programs')
  }

  async submitFromReviewPage(programName: string) {
>>>>>>> 636728f2
    // Assert that we're on the review page.
    expect(await this.page.innerText('h1')).toContain(
      'Program application review',
    )

    // Click on submit button.
    await this.page.click('text="Submit"')
    await waitForPageJsLoad(this.page)
  }

  async submitFromPreviewPage(_programName: string) {
    // Assert that we're on the preview page.
    expect(await this.page.innerText('h1')).toContain(
      'Program application preview',
    )

    // Click on submit button.
    await this.page.click('text="Submit"')
    await waitForPageJsLoad(this.page)
  }

  async validateHeader(lang: string) {
    expect(await this.page.getAttribute('html', 'lang')).toEqual(lang)
    expect(await this.page.innerHTML('head')).toContain(
      '<meta name="viewport" content="width=device-width, initial-scale=1">',
    )
  }

  async seeStaticQuestion(questionText: string) {
    expect(await this.page.textContent('html')).toContain(questionText)
  }
}<|MERGE_RESOLUTION|>--- conflicted
+++ resolved
@@ -260,9 +260,6 @@
     return readFileSync(path, 'utf8')
   }
 
-<<<<<<< HEAD
-  async submitFromReviewPage(_programName: string) {
-=======
   async returnToProgramsFromSubmissionPage() {
     // Assert that we're on the submission page.
     expect(await this.page.innerText('h1')).toContain(
@@ -275,8 +272,7 @@
     expect(this.page.url().split('/').pop()).toEqual('programs')
   }
 
-  async submitFromReviewPage(programName: string) {
->>>>>>> 636728f2
+  async submitFromReviewPage(_programName: string) {
     // Assert that we're on the review page.
     expect(await this.page.innerText('h1')).toContain(
       'Program application review',
