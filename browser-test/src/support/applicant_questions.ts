import { Page } from 'playwright'

export class ApplicantQuestions {
  public page!: Page

  constructor(page: Page) {
    this.page = page
  }

  async answerAddressQuestion(street: string, line2: string, city: string, state: string, zip: string) {
    await this.page.fill('[placeholder="Street address"]', street);
    await this.page.fill('[placeholder="Apartment, suite, unit, building, floor, etc."]', line2);
    await this.page.fill('[placeholder="City"]', city);
    await this.page.fill('[placeholder="State"]', state);
    await this.page.fill('[placeholder="ZIP Code"]', zip);
  }

  async answerNameQuestion(firstName: string, lastName: string, middleName = '') {
    await this.page.fill('[placeholder="First name"]', firstName);
    await this.page.fill('[placeholder="Middle name"]', middleName);
    await this.page.fill('[placeholder="Last name"]', lastName);
  }

  async answerCheckboxQuestion(checked: Array<string>) {
    for (var index in checked) {
      await this.page.check(`text=${checked[index]}`);
    }
  }

  async answerFileUploadQuestion(text: string) {
    await this.page.setInputFiles('input[type=file]', {
      name: 'file.txt',
      mimeType: 'text/plain',
      buffer: Buffer.from(text)
    });
  }

  async answerRadioButtonQuestion(checked: string) {
    await this.page.check(`text=${checked}`);
  }

  async answerDropdownQuestion(selected: string) {
    await this.page.selectOption('select', { label: selected });
  }

  async answerNumberQuestion(number: string) {
    await this.page.fill('input[type="number"]', number);
  }

  async answerTextQuestion(text: string) {
    await this.page.fill('input[type="text"]', text);
  }

  async addEnumeratorAnswer(entityName: string) {
    await this.page.click('button:text("add element")');
    await this.page.fill('input:above(#enumerator-field-add-button)', entityName)
  }

  async selectEnumeratorAnswerForDelete(entityName: string) {
    await this.page.check(`.cf-enumerator-field:has(input[value="${entityName}"]) input[type=checkbox]`);
  }

  async applyProgram(programName: string) {
    await this.page.click(`.cf-application-card:has-text("${programName}") .cf-apply-button`);
  }

  async saveAndContinue() {
    await this.page.click('text="Save and continue"');
  }
<<<<<<< HEAD

  async submitFromReviewPage() {
=======
  
  async submitFromReviewPage(programName: string) {
>>>>>>> 6ec77eda
    // assert that we're on the review page.
    expect(await this.page.innerText('h1')).toContain('Application review for ' + programName);

    // click on submit button.
    await this.page.click('text="Submit"');

    // Ensure that we redirected to the programs list page.
    expect(await this.page.url().split('/').pop()).toEqual('programs');

    // And grab the toast message to verify that the app was submitted.
  }
}
<|MERGE_RESOLUTION|>--- conflicted
+++ resolved
@@ -1,88 +1,83 @@
-import { Page } from 'playwright'
-
-export class ApplicantQuestions {
-  public page!: Page
-
-  constructor(page: Page) {
-    this.page = page
-  }
-
-  async answerAddressQuestion(street: string, line2: string, city: string, state: string, zip: string) {
-    await this.page.fill('[placeholder="Street address"]', street);
-    await this.page.fill('[placeholder="Apartment, suite, unit, building, floor, etc."]', line2);
-    await this.page.fill('[placeholder="City"]', city);
-    await this.page.fill('[placeholder="State"]', state);
-    await this.page.fill('[placeholder="ZIP Code"]', zip);
-  }
-
-  async answerNameQuestion(firstName: string, lastName: string, middleName = '') {
-    await this.page.fill('[placeholder="First name"]', firstName);
-    await this.page.fill('[placeholder="Middle name"]', middleName);
-    await this.page.fill('[placeholder="Last name"]', lastName);
-  }
-
-  async answerCheckboxQuestion(checked: Array<string>) {
-    for (var index in checked) {
-      await this.page.check(`text=${checked[index]}`);
-    }
-  }
-
-  async answerFileUploadQuestion(text: string) {
-    await this.page.setInputFiles('input[type=file]', {
-      name: 'file.txt',
-      mimeType: 'text/plain',
-      buffer: Buffer.from(text)
-    });
-  }
-
-  async answerRadioButtonQuestion(checked: string) {
-    await this.page.check(`text=${checked}`);
-  }
-
-  async answerDropdownQuestion(selected: string) {
-    await this.page.selectOption('select', { label: selected });
-  }
-
-  async answerNumberQuestion(number: string) {
-    await this.page.fill('input[type="number"]', number);
-  }
-
-  async answerTextQuestion(text: string) {
-    await this.page.fill('input[type="text"]', text);
-  }
-
-  async addEnumeratorAnswer(entityName: string) {
-    await this.page.click('button:text("add element")');
-    await this.page.fill('input:above(#enumerator-field-add-button)', entityName)
-  }
-
-  async selectEnumeratorAnswerForDelete(entityName: string) {
-    await this.page.check(`.cf-enumerator-field:has(input[value="${entityName}"]) input[type=checkbox]`);
-  }
-
-  async applyProgram(programName: string) {
-    await this.page.click(`.cf-application-card:has-text("${programName}") .cf-apply-button`);
-  }
-
-  async saveAndContinue() {
-    await this.page.click('text="Save and continue"');
-  }
-<<<<<<< HEAD
-
-  async submitFromReviewPage() {
-=======
-  
-  async submitFromReviewPage(programName: string) {
->>>>>>> 6ec77eda
-    // assert that we're on the review page.
-    expect(await this.page.innerText('h1')).toContain('Application review for ' + programName);
-
-    // click on submit button.
-    await this.page.click('text="Submit"');
-
-    // Ensure that we redirected to the programs list page.
-    expect(await this.page.url().split('/').pop()).toEqual('programs');
-
-    // And grab the toast message to verify that the app was submitted.
-  }
-}
+import { Page } from 'playwright'
+
+export class ApplicantQuestions {
+  public page!: Page
+
+  constructor(page: Page) {
+    this.page = page
+  }
+
+  async answerAddressQuestion(street: string, line2: string, city: string, state: string, zip: string) {
+    await this.page.fill('[placeholder="Street address"]', street);
+    await this.page.fill('[placeholder="Apartment, suite, unit, building, floor, etc."]', line2);
+    await this.page.fill('[placeholder="City"]', city);
+    await this.page.fill('[placeholder="State"]', state);
+    await this.page.fill('[placeholder="ZIP Code"]', zip);
+  }
+
+  async answerNameQuestion(firstName: string, lastName: string, middleName = '') {
+    await this.page.fill('[placeholder="First name"]', firstName);
+    await this.page.fill('[placeholder="Middle name"]', middleName);
+    await this.page.fill('[placeholder="Last name"]', lastName);
+  }
+
+  async answerCheckboxQuestion(checked: Array<string>) {
+    for (var index in checked) {
+      await this.page.check(`text=${checked[index]}`);
+    }
+  }
+
+  async answerFileUploadQuestion(text: string) {
+    await this.page.setInputFiles('input[type=file]', {
+      name: 'file.txt',
+      mimeType: 'text/plain',
+      buffer: Buffer.from(text)
+    });
+  }
+
+  async answerRadioButtonQuestion(checked: string) {
+    await this.page.check(`text=${checked}`);
+  }
+
+  async answerDropdownQuestion(selected: string) {
+    await this.page.selectOption('select', { label: selected });
+  }
+
+  async answerNumberQuestion(number: string) {
+    await this.page.fill('input[type="number"]', number);
+  }
+
+  async answerTextQuestion(text: string) {
+    await this.page.fill('input[type="text"]', text);
+  }
+
+  async addEnumeratorAnswer(entityName: string) {
+    await this.page.click('button:text("add element")');
+    await this.page.fill('input:above(#enumerator-field-add-button)', entityName)
+  }
+
+  async selectEnumeratorAnswerForDelete(entityName: string) {
+    await this.page.check(`.cf-enumerator-field:has(input[value="${entityName}"]) input[type=checkbox]`);
+  }
+
+  async applyProgram(programName: string) {
+    await this.page.click(`.cf-application-card:has-text("${programName}") .cf-apply-button`);
+  }
+
+  async saveAndContinue() {
+    await this.page.click('text="Save and continue"');
+  }
+  
+  async submitFromReviewPage(programName: string) {
+    // assert that we're on the review page.
+    expect(await this.page.innerText('h1')).toContain('Application review for ' + programName);
+
+    // click on submit button.
+    await this.page.click('text="Submit"');
+
+    // Ensure that we redirected to the programs list page.
+    expect(await this.page.url().split('/').pop()).toEqual('programs');
+
+    // And grab the toast message to verify that the app was submitted.
+  }
+}