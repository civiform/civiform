import {expect, Locator} from '@playwright/test'
import {Page} from 'playwright'
import {readFileSync, writeFileSync, unlinkSync} from 'fs'
import {waitForAnyModal, waitForPageJsLoad} from './wait'
import {BASE_URL} from './config'
import {
  ApplicantProgramList,
  CardSectionName,
} from '../support/applicant_program_list'

export class ApplicantQuestions {
  public page!: Page
  private applicantProgramList: ApplicantProgramList

  constructor(page: Page) {
    this.page = page
    this.applicantProgramList = new ApplicantProgramList(page)
  }

  async answerAddressQuestion(
    street: string,
    line2: string,
    city: string,
    state: string,
    zip: string,
    index = 0,
  ) {
    await this.page.fill(`.cf-address-street-1 input >> nth=${index}`, street)
    await this.page.fill(`.cf-address-street-2 input >> nth=${index}`, line2)
    await this.page.fill(`.cf-address-city input >> nth=${index}`, city)
    await this.page.selectOption(`.cf-address-state select >> nth=${index}`, {
      value: state,
    })

    await this.page.fill(`.cf-address-zip input >> nth=${index}`, zip)
  }

  async checkAddressQuestionValue(
    street: string,
    line2: string,
    city: string,
    state: string,
    zip: string,
  ) {
    // Verify elements are present
    await this.page.waitForSelector('.cf-address-street-1 input')
    await this.page.waitForSelector('.cf-address-street-2 input')
    await this.page.waitForSelector('.cf-address-city input')
    await this.page.waitForSelector('.cf-address-zip input')

    // Check values are equal to expected
    await this.validateInputValue(street, '.cf-address-street-1 input')
    await this.validateInputValue(line2, '.cf-address-street-2 input')
    await this.validateInputValue(city, '.cf-address-city input')
    await this.validateDropdownValue(state, '.cf-address-state')
    await this.validateInputValue(zip, '.cf-address-zip input')
  }

  async answerNameQuestion(
    firstName: string,
    lastName: string,
    middleName = '',
    nameSuffix = '',
    index = 0,
  ) {
    await this.page.fill(`.cf-name-first input >> nth=${index}`, firstName)
    await this.page.fill(`.cf-name-middle input >> nth=${index}`, middleName)
    await this.page.fill(`.cf-name-last input >> nth=${index}`, lastName)
    if (nameSuffix.length != 0) {
      await this.answerDropdownQuestion(nameSuffix)
    }
  }

  async checkNameQuestionValue(
    firstName: string,
    lastName: string,
    middleName = '',
  ) {
    // Verify elements are present
    await this.page.waitForSelector('.cf-name-first input')
    await this.page.waitForSelector('.cf-name-middle input')
    await this.page.waitForSelector('.cf-name-last input')

    // Check values are equal to expected
    await this.validateInputValue(firstName, '.cf-name-first input')
    await this.validateInputValue(middleName, '.cf-name-middle input')
    await this.validateInputValue(lastName, '.cf-name-last input')
  }

  async answerCheckboxQuestion(options: Array<string>) {
    for (const option of options) {
      await this.page.check(`label:has-text("${option}")`)
    }
  }

  async answerCurrencyQuestion(currency: string, index = 0) {
    await this.page.fill(`input[currency] >> nth=${index}`, currency)
  }

  async answerFileUploadQuestion(text: string, fileName = 'file.txt') {
    await this.page.setInputFiles('input[type=file]', {
      name: fileName,
      mimeType: 'image/png',
      buffer: Buffer.from(text),
    })
  }

  async answerFileUploadQuestionFromAssets(fileName: string) {
    await this.page.setInputFiles('input[type=file]', 'src/assets/' + fileName)
  }

  /** Creates a file with the given size in MB and uploads it to the file upload question. */
  async answerFileUploadQuestionWithMbSize(mbSize: int) {
    const filePath = 'file-size-' + mbSize + '-mb.pdf'
    writeFileSync(filePath, 'C'.repeat(mbSize * 1024 * 1024))
    await this.page.setInputFiles('input[type=file]', filePath)
    unlinkSync(filePath)
  }

  async answerIdQuestion(id: string, index = 0) {
    await this.page.fill(`input[type="text"] >> nth=${index}`, id)
  }

  async answerRadioButtonQuestion(checked: string) {
    await this.page.check(`text=${checked}`)
  }

  async answerDropdownQuestion(selected: string, index = 0) {
    await this.page.selectOption(
      `.cf-dropdown-question select >> nth=${index}`,
      {
        label: selected,
      },
    )
  }

  async answerPhoneQuestion(phone: string, index = 0) {
    await this.page.fill(`.cf-question-phone input >> nth=${index}`, phone)
  }

  async answerNumberQuestion(number: string, index = 0) {
    await this.page.fill(`input[type="number"] >> nth=${index}`, number)
  }

  async checkNumberQuestionValue(number: string) {
    await this.validateInputTypePresent('number')
    await this.validateInputValue(number)
  }

  async answerDateQuestion(date: string, index = 0) {
    await this.page.fill(`input[type="date"] >> nth=${index}`, date)
  }

  async checkDateQuestionValue(date: string) {
    await this.validateInputTypePresent('date')
    await this.validateInputValue(date)
  }

  async answerMemorableDateQuestion(
    year: string,
    month: string,
    day: string,
    index = 0,
  ) {
    await this.page.fill(`.cf-date-year input >> nth=${index}`, year)

    // Empty string means "delete this answer". The dropdown default is "Select"
    if (month == '') {
      month = 'Select'
    }

    await this.page.selectOption(`.cf-date-month select >> nth=${index}`, {
      label: month,
    })
    await this.page.fill(`.cf-date-day input >> nth=${index}`, day)
  }

  async checkMemorableDateQuestionValue(
    year: string,
    month: string,
    day: string,
    index = 0,
  ) {
    const yearValue = await this.page
      .locator(`.cf-date-year input >> nth=${index}`)
      .inputValue()
    expect(this.trimLeadingZeros(yearValue)).toBe(year)

    const monthValue = await this.page
      .locator(`.cf-date-month select >> nth=${index}`)
      .inputValue()
    expect(this.trimLeadingZeros(monthValue)).toBe(month)

    const dayValue = await this.page
      .locator(`.cf-date-day input >> nth=${index}`)
      .inputValue()
    expect(this.trimLeadingZeros(dayValue)).toBe(day)
  }

  trimLeadingZeros(str: string): string {
    return str.replace(/^0+/, '')
  }

  async answerTextQuestion(text: string, index = 0) {
    await this.page.fill(`input[type="text"] >> nth=${index}`, text)
  }

  async answerEmailQuestion(email: string, index = 0) {
    await this.page.fill(`input[type="email"] >> nth=${index}`, email)
  }

  async checkEmailQuestionValue(email: string) {
    await this.validateInputTypePresent('email')
    await this.validateInputValue(email)
  }

  async addEnumeratorAnswer(entityName: string) {
    await this.page.click('button:has-text("Add entity")')
    // TODO(leonwong): may need to specify row index to wait for newly added row.
    await this.page
      .locator(
        '#enumerator-fields .cf-enumerator-field input[data-entity-input]:visible',
      )
      .last()
      .fill(entityName)
  }

  async editEnumeratorAnswer(
    existingEntityName: string,
    newEntityName: string,
  ) {
    await this.page
      .locator(
        `#enumerator-fields .cf-enumerator-field input[value="${existingEntityName}"]`,
      )
      .fill(newEntityName)
  }

  async checkEnumeratorAnswerValue(entityName: string, index: number) {
    await this.page
      .locator(`#enumerator-fields .cf-enumerator-field >> nth=${index}`)
      .getByText(entityName)
      .isVisible()
  }

  /** On the review page, click "Answer" on a previously unanswered question. */
  async answerQuestionFromReviewPage(questionText: string) {
    await this.page.click(
      `.cf-applicant-summary-row:has(div:has-text("${questionText}")) a:has-text("Answer")`,
    )
    await waitForPageJsLoad(this.page)
  }

  /** On the review page, click "Edit" to change an answer to a previously answered question. */
  async editQuestionFromReviewPage(
    questionText: string,
    northStarEnabled = false,
  ) {
    const locator = this.page.locator(
      northStarEnabled
        ? `.block-summary:has(div:has-text("${questionText}")) a:has-text("Edit")`
        : `.cf-applicant-summary-row:has(div:has-text("${questionText}")) a:has-text("Edit")`,
    )
    await locator.click()
    await waitForPageJsLoad(this.page)
  }

  async validateInputTypePresent(type: string) {
    await this.page.waitForSelector(`input[type="${type}"]`)
  }

  async validateDropdownValue(value: string, dropdownId: string) {
    expect(await this.page.innerText(dropdownId)).toContain(value)
  }

  async validateInputValue(value: string, element = 'input') {
    await this.page.waitForSelector(`${element}[value="${value}"]`)
  }

  async applyProgram(programName: string, northStarEnabled = false) {
    // User clicks the apply button on an application card. It takes them to the application info page.
    await this.clickApplyProgramButton(programName)

    // In North Star, clicking on "Apply" navigates to the first unanswered question.
    if (!northStarEnabled) {
      // In the legacy UI, the user navigates to the application review page. They must click another
      // button to reach the first unanswered question.
      await this.page.click(`#continue-application-button`)
    }

    await waitForPageJsLoad(this.page)
  }

  async clickApplyProgramButton(programName: string) {
    await this.page.click(
      `.cf-application-card:has-text("${programName}") .cf-apply-button`,
    )

    // If we are as a guest, we will get a prompt to log in before continuing to the
    // application. Bypass this to continue as a guest.
    const loginPromptButton = await this.page.$(
      `[id^="bypass-login-prompt-button-"]:visible`,
    )
    if (loginPromptButton !== null) {
      await loginPromptButton.click()
    }

    await waitForPageJsLoad(this.page)
  }

  async clickApplyToAnotherProgramButton() {
    await this.page.click('text="Apply to another program"')
  }

  async clickApplyToProgramsButton() {
    await this.page.click('text="Apply to programs"')
    await waitForPageJsLoad(this.page)
  }

  async clickBack() {
    await this.page.click('text="Back"')
  }

  async clickBackToHomepageButton() {
    await this.page.click('text="Back to homepage"')
  }

  async expectProgramPublic(programName: string, description: string) {
    const tableInnerText = await this.page.innerText('main')

    expect(tableInnerText).toContain(programName)
    expect(tableInnerText).toContain(description)
  }

  async expectProgramHidden(programName: string) {
    const tableInnerText = await this.page.innerText('main')

    expect(tableInnerText).not.toContain(programName)
  }

  async gotoApplicantHomePage() {
    await this.page.goto(BASE_URL)
    await waitForPageJsLoad(this.page)
  }

  async seeEligibilityTag(programName: string, isEligible: boolean) {
    const cardLocator = this.page.locator('.cf-application-card', {
      has: this.page.locator(`:text("${programName}")`),
    })
    const tag = isEligible ? '.cf-eligible-tag' : '.cf-not-eligible-tag'
    expect(await cardLocator.locator(tag).count()).toEqual(1)
  }

  async seeNoEligibilityTags(programName: string) {
    const cardLocator = this.page.locator('.cf-application-card', {
      has: this.page.locator(`:text("${programName}")`),
    })
    expect(await cardLocator.locator('.cf-eligible-tag').count()).toEqual(0)
    expect(await cardLocator.locator('.cf-not-eligible-tag').count()).toEqual(0)
  }

  async expectPrograms({
    wantNotStartedPrograms,
    wantInProgressPrograms,
    wantSubmittedPrograms,
  }: {
    wantNotStartedPrograms: string[]
    wantInProgressPrograms: string[]
    wantSubmittedPrograms: string[]
  }) {
    const gotNotStartedProgramNames =
      await this.programNamesForSection('Not started')
    const gotInProgressProgramNames =
      await this.programNamesForSection('In progress')
    const gotSubmittedProgramNames =
      await this.programNamesForSection('Submitted')

    // Sort results before comparing since we don't care about order.
    gotNotStartedProgramNames.sort()
    wantNotStartedPrograms.sort()
    gotInProgressProgramNames.sort()
    wantInProgressPrograms.sort()
    gotSubmittedProgramNames.sort()
    wantSubmittedPrograms.sort()

    expect(gotNotStartedProgramNames).toEqual(wantNotStartedPrograms)
    expect(gotInProgressProgramNames).toEqual(wantInProgressPrograms)
    expect(gotSubmittedProgramNames).toEqual(wantSubmittedPrograms)
  }

  async expectProgramsWithFilteringEnabled(
    {
      expectedProgramsInMyApplicationsSection,
      expectedProgramsInProgramsAndServicesSection,
      expectedProgramsInRecommendedSection,
      expectedProgramsInOtherProgramsSection,
    }: {
      expectedProgramsInMyApplicationsSection: string[]
      expectedProgramsInProgramsAndServicesSection: string[]
      expectedProgramsInRecommendedSection: string[]
      expectedProgramsInOtherProgramsSection: string[]
    },
    /* Toggle whether filters have been selected */ filtersOn = false,
    northStarEnabled = false,
  ) {
    let gotMyApplicationsProgramNames

    if (northStarEnabled) {
      gotMyApplicationsProgramNames =
        await this.northStarProgramNamesForSection(
          CardSectionName.MyApplications,
        )
    } else {
      gotMyApplicationsProgramNames =
        await this.programNamesForSection('My applications')
    }

    let gotRecommendedProgramNames
    let gotOtherProgramNames
    let gotProgramsAndServicesNames

    if (filtersOn) {
      gotRecommendedProgramNames = await this.programNamesForSection(
        'Programs based on your selections',
      )
      gotRecommendedProgramNames.sort()
      gotOtherProgramNames = await this.programNamesForSection(
        'Other programs and services',
      )
      gotOtherProgramNames.sort()
    } else {
      if (northStarEnabled) {
        gotProgramsAndServicesNames =
          await this.northStarProgramNamesForSection(
            CardSectionName.ProgramsAndServices,
          )
      } else {
        gotProgramsAndServicesNames = await this.programNamesForSection(
          'Programs and services',
        )
      }
      gotProgramsAndServicesNames.sort()
    }

    // Sort results before comparing since we don't care about order.
    expectedProgramsInMyApplicationsSection.sort()
    expectedProgramsInProgramsAndServicesSection.sort()
    expectedProgramsInRecommendedSection.sort()
    expectedProgramsInOtherProgramsSection.sort()
    gotMyApplicationsProgramNames.sort()

    expect(gotMyApplicationsProgramNames).toEqual(
      expectedProgramsInMyApplicationsSection,
    )

    if (filtersOn) {
      expect(gotRecommendedProgramNames).toEqual(
        expectedProgramsInRecommendedSection,
      )
      expect(gotOtherProgramNames).toEqual(
        expectedProgramsInOtherProgramsSection,
      )
    } else {
      expect(gotProgramsAndServicesNames).toEqual(
        expectedProgramsInProgramsAndServicesSection,
      )
    }
  }

  async expectCommonIntakeForm(commonIntakeFormName: string) {
    const commonIntakeFormSectionNames =
      await this.programNamesForSection('Get Started')
    expect(commonIntakeFormSectionNames).toEqual([commonIntakeFormName])
  }

  private programNamesForSection(sectionName: string): Promise<string[]> {
    const sectionLocator = this.page.locator(
      '.cf-application-program-section',
      {has: this.page.locator(`:text("${sectionName}")`)},
    )
    return this.findProgramsWithSectionLocator(sectionLocator)
  }

  private northStarProgramNamesForSection(
    sectionName: CardSectionName,
  ): Promise<string[]> {
    const sectionLocator =
      this.applicantProgramList.getCardSectionLocator(sectionName)
    return this.findProgramsWithSectionLocator(sectionLocator)
  }

  private findProgramsWithSectionLocator(sectionLocator: Locator) {
    const programTitlesLocator = sectionLocator.locator(
      '.cf-application-card .cf-application-card-title',
    )
    return programTitlesLocator.allTextContents()
  }

  async clickNext() {
    await this.page.click('text="Save and next"')
    await waitForPageJsLoad(this.page)
  }

  async clickContinue() {
    await this.page.click('text="Continue"')
    await waitForPageJsLoad(this.page)
  }

  async clickContinueEditing() {
    await this.page.click('text="Continue editing"')
    await waitForPageJsLoad(this.page)
  }

  async clickExitApplication() {
    await this.page.click('text="Exit application"')
    await waitForPageJsLoad(this.page)
  }

  async clickPrevious() {
    await this.page.click('text="Previous"')
    await waitForPageJsLoad(this.page)
  }

  async clickSkip() {
    await this.page.click('text="Skip"')
    await waitForPageJsLoad(this.page)
  }

  async clickReview(northStarEnabled = false) {
    const reviewButton = northStarEnabled
      ? 'text="Review and exit"'
      : 'text="Review"'
    await this.page.click(reviewButton)
    await waitForPageJsLoad(this.page)
  }

  async clickSubmit() {
    await this.page.click('text="Submit"')
    await waitForPageJsLoad(this.page)
  }

  async clickSubmitApplication() {
    await this.page.click('text="Submit application"')
    await waitForPageJsLoad(this.page)
  }

  async clickDownload(northStarEnabled = false) {
    const downloadButton = northStarEnabled
      ? 'text="Download your application"'
      : 'text="Download PDF"'
    const [downloadEvent] = await Promise.all([
      this.page.waitForEvent('download'),
      this.page.click(downloadButton),
    ])
    const path = await downloadEvent.path()
    if (!path) {
      throw new Error('Download failed: File path is null.')
    }

    const fileContent = readFileSync(path, 'utf8')
    if (fileContent.length === 0) {
      throw new Error('Download failed: File content is empty.')
    }

    await waitForPageJsLoad(this.page)
  }

  async clickConfirmAddress() {
    await this.page.getByRole('button', {name: 'Confirm address'}).click()
    await waitForPageJsLoad(this.page)
  }

  async clickEdit() {
    await this.page.click('text="Edit"')
    await waitForPageJsLoad(this.page)
  }

  async clickGoBackAndEdit() {
    await this.page.getByRole('button', {name: 'Go back and edit'}).click()
    await waitForPageJsLoad(this.page)
  }

  async clickEditMyResponses() {
    await this.page.getByRole('button', {name: 'Edit my responses'}).click()
    await waitForPageJsLoad(this.page)
  }

  /**
   * Remove the enumerator answer specified by entityName.
   * Note: only works if the value is in the DOM, i.e. was set at page load. Does not work if the
   * value has been filled after the page loaded. Explanation: https://stackoverflow.com/q/10645552
   */
  async deleteEnumeratorEntity(entityName: string) {
    this.page.once('dialog', async (dialog) => {
      await dialog.accept()
    })
    await this.page
      .locator(`.cf-enumerator-field:has(input[value="${entityName}"])`)
      .getByRole('button')
      .click()
  }

  /** Remove the enumerator entity at entityIndex (1-based) */
  async deleteEnumeratorEntityByIndex(
    entityIndex: number,
    northStarEnabled = false,
  ) {
    this.page.once('dialog', async (dialog) => {
      await dialog.accept()
    })
    if (northStarEnabled) {
      await this.page
        .locator(
          `#enumerator-fields .cf-enumerator-field .cf-enumerator-delete-button >> nth=${entityIndex}`,
        )
        .click()
    } else {
      await this.page.click(
        `:nth-match(:text("Remove entity"), ${entityIndex})`,
      )
    }
  }

  async downloadSingleQuestionFromReviewPage(northStarEnabled = false) {
    // Assert that we're on the review page.
    if (northStarEnabled) {
      await expect(this.page.getByText('Review and submit')).toBeVisible()
    } else {
      await expect(
        this.page.getByText('Program application summary'),
      ).toBeVisible()
    }

    const [downloadEvent] = await Promise.all([
      this.page.waitForEvent('download'),
      this.page.click('a:has-text("click to download")'),
    ])
    const path = await downloadEvent.path()
    if (path === null) {
      throw new Error('download failed')
    }
    return readFileSync(path, 'utf8')
  }

  async downloadFileFromReviewPage(fileName: string) {
    await expect(
      this.page.getByRole('heading', {name: 'Program application summary'}),
    ).toBeVisible()

    const [downloadEvent] = await Promise.all([
      this.page.waitForEvent('download'),
      this.page.getByText(fileName).click(),
    ])
    const path = await downloadEvent.path()
    if (path === null) {
      throw new Error('download failed')
    }
    return readFileSync(path, 'utf8')
  }

  async returnToProgramsFromSubmissionPage(northStarEnabled = false) {
    // Assert that we're on the submission page.
    await this.expectConfirmationPage(northStarEnabled)
    if (northStarEnabled) {
      await this.clickBackToHomepageButton()
    } else {
      await this.clickApplyToAnotherProgramButton()
    }

    // If we are a guest, we will get a prompt to log in before going back to the
    // programs page. Bypass this to continue as a guest.
    const pageContent = await this.page.textContent('html')
    if (pageContent!.includes('Continue without an account')) {
      await this.page.click('text="Continue without an account"')
    }

    // Ensure that we redirected to the programs list page.
    await this.expectProgramsPage()
  }

  // Expect the program index (home) page
  async expectProgramsPage() {
    await waitForPageJsLoad(this.page)
    expect(this.page.url().split('/').pop()).toEqual('programs')
  }

  async expectReviewPage(northStarEnabled = false) {
    if (northStarEnabled) {
      await expect(
        this.page.locator('[data-testid="programSummary"]'),
      ).toBeVisible()
    } else {
      await expect(this.page.locator('h2')).toContainText(
        'Program application summary',
      )
    }
  }

  async expectConfirmationPage(northStarEnabled = false) {
    if (northStarEnabled) {
      await expect(
        this.page.getByText('Your submission information'),
      ).toBeVisible()
    } else {
      expect(await this.page.innerText('h1')).toContain(
        'Application confirmation',
      )
    }
  }

  async expectCommonIntakeReviewPage() {
    expect(await this.page.innerText('h2')).toContain(
      'Benefits pre-screener summary',
    )
  }

  async expectCommonIntakeConfirmationPage(
    wantUpsell: boolean,
    wantTrustedIntermediary: boolean,
    wantEligiblePrograms: string[],
  ) {
    if (wantTrustedIntermediary) {
      expect(await this.page.innerText('h1')).toContain(
        'Programs your client may qualify for',
      )
    } else {
      expect(await this.page.innerText('h1')).toContain(
        'Programs you may qualify for',
      )
    }

    const upsellLocator = this.page.locator(
      ':text("Create an account or sign in"):visible',
    )
    if (wantUpsell) {
      expect(await upsellLocator.count()).toEqual(1)
    } else {
      expect(await upsellLocator.count()).toEqual(0)
    }

    const programLocator = this.page.locator(
      '.cf-applicant-cif-eligible-program-name',
    )
    if (wantEligiblePrograms.length == 0) {
      expect(await programLocator.count()).toEqual(0)
    } else {
      expect(await programLocator.count()).toEqual(wantEligiblePrograms.length)
      const allProgramTitles = await programLocator.allTextContents()
      expect(allProgramTitles.sort()).toEqual(wantEligiblePrograms.sort())
    }
  }

  async expectCommonIntakeConfirmationPageNorthStar(
    wantUpsell: boolean,
    wantTrustedIntermediary: boolean,
    wantEligiblePrograms: string[],
  ) {
    if (wantTrustedIntermediary) {
      await expect(
        this.page.getByRole('heading', {
          name: 'Programs your client may qualify for',
        }),
      ).toBeVisible()
    } else {
      await expect(
        this.page.getByRole('heading', {name: 'Programs you may qualify for'}),
      ).toBeVisible()
    }

    const createAccountHeading = this.page.getByRole('heading', {
      name: 'Create an account to save your application information',
    })
    if (wantUpsell) {
      await expect(createAccountHeading).toBeVisible()
    } else {
      await expect(createAccountHeading).toBeHidden()
    }

    const programLocator = this.page.locator(
      '.cf-applicant-cif-eligible-program-name',
    )

    if (wantEligiblePrograms.length == 0) {
      expect(await programLocator.count()).toEqual(0)
    } else {
      expect(await programLocator.count()).toEqual(wantEligiblePrograms.length)
      const allProgramTitles = await programLocator.allTextContents()
      expect(allProgramTitles.sort()).toEqual(wantEligiblePrograms.sort())
    }
  }

  async expectIneligiblePage(northStar = false) {
    if (northStar) {
      await expect(this.page).toHaveTitle('Ineligible for program')

      await expect(
        this.page
          .getByText('You may not be eligible for this program')
          .and(this.page.getByRole('heading')),
      ).toBeVisible()

      await expect(
        this.page.getByText('Apply to another program'),
      ).toBeVisible()
      await expect(this.page.getByText('Edit my responses')).toBeVisible()
    } else {
      expect(await this.page.innerText('html')).toContain('you may not qualify')
    }
  }

  async clickGoBackAndEditOnIneligiblePage() {
    await this.page.click('text="Go back and edit"')
    await waitForPageJsLoad(this.page)
  }

  async expectDuplicatesPage() {
    expect(await this.page.innerText('h2')).toContain(
      'There are no changes to save',
    )
  }

  async expectIneligibleQuestion(questionText: string) {
    expect(await this.page.innerText('li')).toContain(questionText)
  }

  async expectIneligibleQuestionsCount(number: number) {
    expect(await this.page.locator('li').count()).toEqual(number)
  }

  async expectQuestionIsNotEligible(questionText: string) {
    const questionLocator = this.page.locator('.cf-applicant-summary-row', {
      has: this.page.locator(`:text("${questionText}")`),
    })
    expect(await questionLocator.count()).toEqual(1)
    expect(
      await questionLocator.locator('.cf-applicant-not-eligible-text').count(),
    ).toEqual(1)
  }

  async expectQuestionHasNoEligibilityIndicator(questionText: string) {
    const questionLocator = this.page.locator('.cf-applicant-summary-row', {
      has: this.page.locator(`:text("${questionText}")`),
    })
    expect(await questionLocator.count()).toEqual(1)
    expect(
      await questionLocator.locator('.cf-applicant-not-eligible-text').count(),
    ).toEqual(0)
  }

  async expectVerifyAddressPage(hasAddressSuggestions: boolean) {
    await expect(
      this.page.getByRole('heading', {name: 'Confirm your address'}),
    ).toBeVisible()

    //    expect(await this.page.innerText('h2')).toContain('Confirm your address')
    // Note: If there's only one suggestion, the heading will be "Suggested address"
    // not "Suggested addresses". But, our browser setup always returns multiple
    // suggestions so we can safely assert the heading is always "Suggested addresses".
    await expect(
      this.page.getByRole('heading', {name: 'Suggested addresses'}),
    ).toBeVisible({visible: hasAddressSuggestions})
  }

  async expectAddressPage() {
    expect(await this.page.innerText('legend')).toContain('With Correction')
  }

  async selectAddressSuggestion(addressName: string) {
    await this.page.click(`label:has-text("${addressName}")`)
  }

  async expectQuestionAnsweredOnReviewPage(
    questionText: string,
    answerText: string,
  ) {
    const questionLocator = this.page.locator('.cf-applicant-summary-row', {
      has: this.page.locator(`:text("${questionText}")`),
    })
    expect(await questionLocator.count()).toEqual(1)
    const summaryRowText = await questionLocator.innerText()
    expect(summaryRowText.includes(answerText)).toBeTruthy()
  }

  async expectQuestionAnsweredOnReviewPageNorthstar(
    questionText: string,
    answerText: string,
  ) {
    const questionLocator = this.page.locator('.cf-applicant-summary-row', {
      has: this.page.locator(`:text("${questionText}")`),
    })
    expect(await questionLocator.count()).toEqual(1)
    const summaryRowText = await questionLocator.innerText()
    expect(summaryRowText.includes(answerText)).toBeTruthy()
  }

  async submitFromReviewPage(northStarEnabled = false) {
    // Assert that we're on the review page.
    await this.expectReviewPage(northStarEnabled)

    // Click on submit button.
    if (northStarEnabled) {
      await this.clickSubmitApplication()
    } else {
      await this.clickSubmit()
    }
  }

  async downloadFromConfirmationPage(northStarEnabled = false): Promise<void> {
    // Assert that we're on the confirmation page.
    await this.expectConfirmationPage(northStarEnabled)
    // Click on the download button
    await this.clickDownload(northStarEnabled)
  }

  async validateHeader(lang: string) {
    await expect(this.page.locator('html')).toHaveAttribute('lang', lang)
    expect(await this.page.innerHTML('head')).toContain(
      '<meta name="viewport" content="width=device-width, initial-scale=1">',
    )
  }

  async validateQuestionIsOnPage(questionText: string) {
    await expect(
      this.page
        .locator('.cf-applicant-question-text')
        .filter({hasText: questionText}),
    ).toBeVisible()
  }

  async validatePreviouslyAnsweredText(questionText: string) {
    const questionLocator = this.page.locator('.cf-applicant-summary-row', {
      has: this.page.locator(`:text("${questionText}")`),
    })
    await expect(
      questionLocator.locator('.cf-applicant-question-previously-answered'),
    ).toBeVisible()
  }

  async validateNoPreviouslyAnsweredText(questionText: string) {
    const questionLocator = this.page.locator('.cf-applicant-summary-row', {
      has: this.page.locator(`:text("${questionText}")`),
    })
    await expect(
      questionLocator.locator('.cf-applicant-question-previously-answered'),
    ).toBeHidden()
  }

  async seeStaticQuestion(questionText: string) {
    expect(await this.page.textContent('html')).toContain(questionText)
  }

  async expectRequiredQuestionError(questionLocator: string) {
    expect(await this.page.innerText(questionLocator)).toContain(
      'This question is required',
    )
  }

  async expectErrorOnReviewModal() {
    const modal = await waitForAnyModal(this.page)
    expect(await modal.innerText()).toContain(
      `Questions on this page are not complete`,
    )
    expect(await modal.innerText()).toContain(
      `Continue to review page without saving`,
    )
    expect(await modal.innerText()).toContain(`Stay and fix your answers`)
  }

  async clickReviewWithoutSaving() {
    await this.page.click(
      'button:has-text("Continue to review page without saving")',
    )
  }

  async expectErrorOnPreviousModal(northStarEnabled = false) {
    if (northStarEnabled) {
      const modal = this.page.getByRole('dialog', {state: 'visible'})

      await expect(
        modal.getByText(
          'Questions on this page are not complete. Would you still like to leave and go to the previous page?',
        ),
      ).toBeVisible()
      await expect(
        modal.getByText(
          "There are some errors with the information you've filled in. Would you like to stay and fix your answers, or go to the previous question page without saving your answers?",
        ),
      ).toBeVisible()
      await expect(
        modal
          .getByRole('button')
          .getByText('Continue to previous questions without saving'),
      ).toBeVisible()
      await expect(
        modal.getByRole('button').getByText('Stay and fix your answers'),
      ).toBeVisible()
    } else {
      const modal = await waitForAnyModal(this.page)

      expect(await modal.innerText()).toContain(
        `Questions on this page are not complete`,
      )
      expect(await modal.innerText()).toContain(
        `Continue to previous questions without saving`,
      )
      expect(await modal.innerText()).toContain(`Stay and fix your answers`)
    }
  }

  async clickPreviousWithoutSaving() {
    await this.page.click(
      'button:has-text("Continue to previous questions without saving")',
    )
  }

  async clickStayAndFixAnswers() {
    await this.page.click('button:has-text("Stay and fix your answers")')
  }

  async completeApplicationWithPaiQuestions(
    programName: string,
    firstName: string,
    middleName: string,
    lastName: string,
    email: string,
    phone: string,
  ) {
    await this.applyProgram(programName)
    await this.answerNameQuestion(firstName, lastName, middleName)
    await this.answerEmailQuestion(email)
    await this.answerPhoneQuestion(phone)
    await this.clickNext()
    await this.submitFromReviewPage()
    await this.page.click('text=End session')
  }

  async expectMayBeEligibileAlertToBeVisible() {
    await expect(
      this.page.getByRole('heading', {name: 'may be eligible'}),
    ).toBeVisible()
    await expect(
      this.page.getByRole('heading', {name: 'may not be eligible'}),
    ).not.toBeAttached()
  }

  async expectIneligibleQuestionInReviewPageAlert(questionText: string) {
    await expect(
      this.page
        .getByRole('heading', {name: 'may not be eligible'})
        .locator('..')
        .getByRole('listitem')
        .filter({hasText: questionText}),
    ).toBeAttached()
  }

  async expectMayNotBeEligibileAlertToBeVisible() {
    await expect(
      this.page.getByRole('heading', {name: 'may not be eligible'}),
    ).toBeVisible()
    await expect(
      this.page.getByRole('heading', {name: 'may be eligible'}),
    ).not.toBeAttached()
  }

  async expectMayNotBeEligibleAlertToBeHidden() {
    await expect(
      this.page.getByRole('heading', {name: 'may not be eligible'}),
    ).not.toBeAttached()
  }

  async expectTitle(page: Page, title: string) {
    await expect(page).toHaveTitle(title)
  }

  async filterProgramsByCategory(category: string) {
    await this.page
      .locator('#ns-category-filter-form')
      .getByText(category)
      .check()
    await this.page.getByRole('button', {name: 'Filter', exact: true}).click()
  }

  // On the North Star application summary page, find the block with the given name
  // and click "Edit"
  async editBlock(blockName: string) {
    await this.page
      .locator(
        '.block-summary:has-text("' +
          blockName +
          '") >> .summary-edit-button:has-text("Edit")',
      )
      .click()
  }

<<<<<<< HEAD
  async continueToApplicationFromLoginPromptModal() {
    await this.page.getByRole('link', {name: 'Continue to application'}).click()
=======
  async expectLoginModal() {
    const modal = await waitForAnyModal(this.page)
    expect(await modal.innerText()).toContain(`Log in`)
>>>>>>> 18622eb6
  }
}<|MERGE_RESOLUTION|>--- conflicted
+++ resolved
@@ -1092,13 +1092,12 @@
       .click()
   }
 
-<<<<<<< HEAD
   async continueToApplicationFromLoginPromptModal() {
     await this.page.getByRole('link', {name: 'Continue to application'}).click()
-=======
+  }
+
   async expectLoginModal() {
     const modal = await waitForAnyModal(this.page)
     expect(await modal.innerText()).toContain(`Log in`)
->>>>>>> 18622eb6
   }
 }