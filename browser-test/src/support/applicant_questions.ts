import { Page } from 'playwright'
import { waitForPageJsLoad } from './wait';

export class ApplicantQuestions {
  public page!: Page

  constructor(page: Page) {
    this.page = page
  }

  async answerAddressQuestion(street: string, line2: string, city: string, state: string, zip: string, index = 0) {
    await this.page.fill(`.cf-address-street-1 input >> nth=${index}`, street);
    await this.page.fill(`.cf-address-street-2 input >> nth=${index}`, line2);
    await this.page.fill(`.cf-address-city input >> nth=${index}`, city);
    await this.page.fill(`.cf-address-state input >> nth=${index}`, state);
    await this.page.fill(`.cf-address-zip input >> nth=${index}`, zip);
  }

  async answerNameQuestion(firstName: string, lastName: string, middleName = '') {
    await this.page.fill('.cf-name-first input', firstName);
    await this.page.fill('.cf-name-middle input', middleName);
    await this.page.fill('.cf-name-last input', lastName);
  }

  async answerCheckboxQuestion(checked: Array<string>) {
    for (var index in checked) {
      await this.page.check(`label:has-text("${checked[index]}")`);
    }
  }

<<<<<<< HEAD
  async answerCurrencyQuestion(currency: string) {
    await this.page.fill('input[currency]', currency);
=======
  async answerCurrencyQuestion(currency: string, index = 0) {
    await this.page.fill(`input[currency] >> nth=${index}`, currency);
>>>>>>> 53d235a6
  }

  async answerFileUploadQuestion(text: string) {
    await this.page.setInputFiles('input[type=file]', {
      name: 'file.txt',
      mimeType: 'text/plain',
      buffer: Buffer.from(text)
    });
  }

  async answerIdQuestion(id: string) {
    await this.page.fill('input[type="text"]', id);
  }

  async answerRadioButtonQuestion(checked: string) {
    await this.page.check(`text=${checked}`);
  }

  async answerDropdownQuestion(selected: string) {
    await this.page.selectOption('.cf-dropdown-question select', { label: selected });
  }

  async answerNumberQuestion(number: string) {
    await this.page.fill('input[type="number"]', number);
  }

  async answerDateQuestion(date: string) {
    await this.page.fill('input[type="date"]', date);
  }

  async answerTextQuestion(text: string) {
    await this.page.fill('input[type="text"]', text);
  }

  async answerEmailQuestion(email: string) {
    await this.page.fill('input[type="email"]', email);
  }

  async addEnumeratorAnswer(entityName: string) {
    await this.page.click('button:text("add entity")');
    // TODO(leonwong): may need to specify row index to wait for newly added row.
    await this.page.fill('#enumerator-fields .cf-enumerator-field:last-of-type input', entityName)
  }

  async applyProgram(programName: string) {
    // User clicks the apply button on an application card. It takes them to the application info page.
    await this.page.click(`.cf-application-card:has-text("${programName}") .cf-apply-button`);
    await waitForPageJsLoad(this.page);

    // The user can see the application preview page. Clicking on apply sends them to the first unanswered question.
    await this.page.click(`#continue-application-button`);
    await waitForPageJsLoad(this.page);
  }

  async expectProgramPublic(programName: string, description: string) {
    const tableInnerText = await this.page.innerText('main');

    expect(tableInnerText).toContain(programName);
    expect(tableInnerText).toContain(description);
  }

  async expectProgramHidden(programName: string) {
    const tableInnerText = await this.page.innerText('main');

    expect(tableInnerText).not.toContain(programName);
  }

  async clickNext() {
    await this.page.click('text="Next"');
    await waitForPageJsLoad(this.page);
  }

  async clickSkip() {
    await this.page.click('text="Skip"');
    await waitForPageJsLoad(this.page);
  }

  async clickReview() {
    await this.page.click('text="Review"');
    await waitForPageJsLoad(this.page);
  }

  async clickUpload() {
    await this.page.click('text="Upload"');
    await waitForPageJsLoad(this.page);
  }

  async deleteEnumeratorEntity(entityName: string) {
    this.page.once('dialog', async dialog => {
      await dialog.accept();
    });
    await this.page.click(`.cf-enumerator-field:has(input[value="${entityName}"]) button`);
  }

  async deleteEnumeratorEntityByIndex(entityIndex: number) {
    this.page.once('dialog', async dialog => {
      await dialog.accept();
    });
    await this.page.click(`:nth-match(:text("Remove Entity"), ${entityIndex})`);
  }

  async submitFromReviewPage(programName: string) {
    // Assert that we're on the review page.
    expect(await this.page.innerText('h1')).toContain('Program application review');

    // Click on submit button.
    await this.page.click('text="Submit"');
    await waitForPageJsLoad(this.page);

    await this.page.click('text="Apply to another program"');
    await waitForPageJsLoad(this.page);

    // Ensure that we redirected to the programs list page.
    expect(await this.page.url().split('/').pop()).toEqual('programs');
  }

  async validateHeader(lang: string) {
    expect(await this.page.getAttribute('html', 'lang')).toEqual(lang);
    expect(await this.page.innerHTML('head'))
      .toContain('<meta name=\"viewport\" content=\"width=device-width, initial-scale=1\">');
  }

  async seeStaticQuestion(questionText: string) {
    expect(await this.page.textContent('html')).toContain(questionText);
  }
}
<|MERGE_RESOLUTION|>--- conflicted
+++ resolved
@@ -1,163 +1,158 @@
-import { Page } from 'playwright'
-import { waitForPageJsLoad } from './wait';
-
-export class ApplicantQuestions {
-  public page!: Page
-
-  constructor(page: Page) {
-    this.page = page
-  }
-
-  async answerAddressQuestion(street: string, line2: string, city: string, state: string, zip: string, index = 0) {
-    await this.page.fill(`.cf-address-street-1 input >> nth=${index}`, street);
-    await this.page.fill(`.cf-address-street-2 input >> nth=${index}`, line2);
-    await this.page.fill(`.cf-address-city input >> nth=${index}`, city);
-    await this.page.fill(`.cf-address-state input >> nth=${index}`, state);
-    await this.page.fill(`.cf-address-zip input >> nth=${index}`, zip);
-  }
-
-  async answerNameQuestion(firstName: string, lastName: string, middleName = '') {
-    await this.page.fill('.cf-name-first input', firstName);
-    await this.page.fill('.cf-name-middle input', middleName);
-    await this.page.fill('.cf-name-last input', lastName);
-  }
-
-  async answerCheckboxQuestion(checked: Array<string>) {
-    for (var index in checked) {
-      await this.page.check(`label:has-text("${checked[index]}")`);
-    }
-  }
-
-<<<<<<< HEAD
-  async answerCurrencyQuestion(currency: string) {
-    await this.page.fill('input[currency]', currency);
-=======
-  async answerCurrencyQuestion(currency: string, index = 0) {
-    await this.page.fill(`input[currency] >> nth=${index}`, currency);
->>>>>>> 53d235a6
-  }
-
-  async answerFileUploadQuestion(text: string) {
-    await this.page.setInputFiles('input[type=file]', {
-      name: 'file.txt',
-      mimeType: 'text/plain',
-      buffer: Buffer.from(text)
-    });
-  }
-
-  async answerIdQuestion(id: string) {
-    await this.page.fill('input[type="text"]', id);
-  }
-
-  async answerRadioButtonQuestion(checked: string) {
-    await this.page.check(`text=${checked}`);
-  }
-
-  async answerDropdownQuestion(selected: string) {
-    await this.page.selectOption('.cf-dropdown-question select', { label: selected });
-  }
-
-  async answerNumberQuestion(number: string) {
-    await this.page.fill('input[type="number"]', number);
-  }
-
-  async answerDateQuestion(date: string) {
-    await this.page.fill('input[type="date"]', date);
-  }
-
-  async answerTextQuestion(text: string) {
-    await this.page.fill('input[type="text"]', text);
-  }
-
-  async answerEmailQuestion(email: string) {
-    await this.page.fill('input[type="email"]', email);
-  }
-
-  async addEnumeratorAnswer(entityName: string) {
-    await this.page.click('button:text("add entity")');
-    // TODO(leonwong): may need to specify row index to wait for newly added row.
-    await this.page.fill('#enumerator-fields .cf-enumerator-field:last-of-type input', entityName)
-  }
-
-  async applyProgram(programName: string) {
-    // User clicks the apply button on an application card. It takes them to the application info page.
-    await this.page.click(`.cf-application-card:has-text("${programName}") .cf-apply-button`);
-    await waitForPageJsLoad(this.page);
-
-    // The user can see the application preview page. Clicking on apply sends them to the first unanswered question.
-    await this.page.click(`#continue-application-button`);
-    await waitForPageJsLoad(this.page);
-  }
-
-  async expectProgramPublic(programName: string, description: string) {
-    const tableInnerText = await this.page.innerText('main');
-
-    expect(tableInnerText).toContain(programName);
-    expect(tableInnerText).toContain(description);
-  }
-
-  async expectProgramHidden(programName: string) {
-    const tableInnerText = await this.page.innerText('main');
-
-    expect(tableInnerText).not.toContain(programName);
-  }
-
-  async clickNext() {
-    await this.page.click('text="Next"');
-    await waitForPageJsLoad(this.page);
-  }
-
-  async clickSkip() {
-    await this.page.click('text="Skip"');
-    await waitForPageJsLoad(this.page);
-  }
-
-  async clickReview() {
-    await this.page.click('text="Review"');
-    await waitForPageJsLoad(this.page);
-  }
-
-  async clickUpload() {
-    await this.page.click('text="Upload"');
-    await waitForPageJsLoad(this.page);
-  }
-
-  async deleteEnumeratorEntity(entityName: string) {
-    this.page.once('dialog', async dialog => {
-      await dialog.accept();
-    });
-    await this.page.click(`.cf-enumerator-field:has(input[value="${entityName}"]) button`);
-  }
-
-  async deleteEnumeratorEntityByIndex(entityIndex: number) {
-    this.page.once('dialog', async dialog => {
-      await dialog.accept();
-    });
-    await this.page.click(`:nth-match(:text("Remove Entity"), ${entityIndex})`);
-  }
-
-  async submitFromReviewPage(programName: string) {
-    // Assert that we're on the review page.
-    expect(await this.page.innerText('h1')).toContain('Program application review');
-
-    // Click on submit button.
-    await this.page.click('text="Submit"');
-    await waitForPageJsLoad(this.page);
-
-    await this.page.click('text="Apply to another program"');
-    await waitForPageJsLoad(this.page);
-
-    // Ensure that we redirected to the programs list page.
-    expect(await this.page.url().split('/').pop()).toEqual('programs');
-  }
-
-  async validateHeader(lang: string) {
-    expect(await this.page.getAttribute('html', 'lang')).toEqual(lang);
-    expect(await this.page.innerHTML('head'))
-      .toContain('<meta name=\"viewport\" content=\"width=device-width, initial-scale=1\">');
-  }
-
-  async seeStaticQuestion(questionText: string) {
-    expect(await this.page.textContent('html')).toContain(questionText);
-  }
-}
+import { Page } from 'playwright'
+import { waitForPageJsLoad } from './wait';
+
+export class ApplicantQuestions {
+  public page!: Page
+
+  constructor(page: Page) {
+    this.page = page
+  }
+
+  async answerAddressQuestion(street: string, line2: string, city: string, state: string, zip: string, index = 0) {
+    await this.page.fill(`.cf-address-street-1 input >> nth=${index}`, street);
+    await this.page.fill(`.cf-address-street-2 input >> nth=${index}`, line2);
+    await this.page.fill(`.cf-address-city input >> nth=${index}`, city);
+    await this.page.fill(`.cf-address-state input >> nth=${index}`, state);
+    await this.page.fill(`.cf-address-zip input >> nth=${index}`, zip);
+  }
+
+  async answerNameQuestion(firstName: string, lastName: string, middleName = '') {
+    await this.page.fill('.cf-name-first input', firstName);
+    await this.page.fill('.cf-name-middle input', middleName);
+    await this.page.fill('.cf-name-last input', lastName);
+  }
+
+  async answerCheckboxQuestion(checked: Array<string>) {
+    for (var index in checked) {
+      await this.page.check(`label:has-text("${checked[index]}")`);
+    }
+  }
+
+  async answerCurrencyQuestion(currency: string, index = 0) {
+    await this.page.fill(`input[currency] >> nth=${index}`, currency);
+  }
+
+  async answerFileUploadQuestion(text: string) {
+    await this.page.setInputFiles('input[type=file]', {
+      name: 'file.txt',
+      mimeType: 'text/plain',
+      buffer: Buffer.from(text)
+    });
+  }
+
+  async answerIdQuestion(id: string) {
+    await this.page.fill('input[type="text"]', id);
+  }
+
+  async answerRadioButtonQuestion(checked: string) {
+    await this.page.check(`text=${checked}`);
+  }
+
+  async answerDropdownQuestion(selected: string) {
+    await this.page.selectOption('.cf-dropdown-question select', { label: selected });
+  }
+
+  async answerNumberQuestion(number: string) {
+    await this.page.fill('input[type="number"]', number);
+  }
+
+  async answerDateQuestion(date: string) {
+    await this.page.fill('input[type="date"]', date);
+  }
+
+  async answerTextQuestion(text: string) {
+    await this.page.fill('input[type="text"]', text);
+  }
+
+  async answerEmailQuestion(email: string) {
+    await this.page.fill('input[type="email"]', email);
+  }
+
+  async addEnumeratorAnswer(entityName: string) {
+    await this.page.click('button:text("add entity")');
+    // TODO(leonwong): may need to specify row index to wait for newly added row.
+    await this.page.fill('#enumerator-fields .cf-enumerator-field:last-of-type input', entityName)
+  }
+
+  async applyProgram(programName: string) {
+    // User clicks the apply button on an application card. It takes them to the application info page.
+    await this.page.click(`.cf-application-card:has-text("${programName}") .cf-apply-button`);
+    await waitForPageJsLoad(this.page);
+
+    // The user can see the application preview page. Clicking on apply sends them to the first unanswered question.
+    await this.page.click(`#continue-application-button`);
+    await waitForPageJsLoad(this.page);
+  }
+
+  async expectProgramPublic(programName: string, description: string) {
+    const tableInnerText = await this.page.innerText('main');
+
+    expect(tableInnerText).toContain(programName);
+    expect(tableInnerText).toContain(description);
+  }
+
+  async expectProgramHidden(programName: string) {
+    const tableInnerText = await this.page.innerText('main');
+
+    expect(tableInnerText).not.toContain(programName);
+  }
+
+  async clickNext() {
+    await this.page.click('text="Next"');
+    await waitForPageJsLoad(this.page);
+  }
+
+  async clickSkip() {
+    await this.page.click('text="Skip"');
+    await waitForPageJsLoad(this.page);
+  }
+
+  async clickReview() {
+    await this.page.click('text="Review"');
+    await waitForPageJsLoad(this.page);
+  }
+
+  async clickUpload() {
+    await this.page.click('text="Upload"');
+    await waitForPageJsLoad(this.page);
+  }
+
+  async deleteEnumeratorEntity(entityName: string) {
+    this.page.once('dialog', async dialog => {
+      await dialog.accept();
+    });
+    await this.page.click(`.cf-enumerator-field:has(input[value="${entityName}"]) button`);
+  }
+
+  async deleteEnumeratorEntityByIndex(entityIndex: number) {
+    this.page.once('dialog', async dialog => {
+      await dialog.accept();
+    });
+    await this.page.click(`:nth-match(:text("Remove Entity"), ${entityIndex})`);
+  }
+
+  async submitFromReviewPage(programName: string) {
+    // Assert that we're on the review page.
+    expect(await this.page.innerText('h1')).toContain('Program application review');
+
+    // Click on submit button.
+    await this.page.click('text="Submit"');
+    await waitForPageJsLoad(this.page);
+
+    await this.page.click('text="Apply to another program"');
+    await waitForPageJsLoad(this.page);
+
+    // Ensure that we redirected to the programs list page.
+    expect(await this.page.url().split('/').pop()).toEqual('programs');
+  }
+
+  async validateHeader(lang: string) {
+    expect(await this.page.getAttribute('html', 'lang')).toEqual(lang);
+    expect(await this.page.innerHTML('head'))
+      .toContain('<meta name=\"viewport\" content=\"width=device-width, initial-scale=1\">');
+  }
+
+  async seeStaticQuestion(questionText: string) {
+    expect(await this.page.textContent('html')).toContain(questionText);
+  }
+}