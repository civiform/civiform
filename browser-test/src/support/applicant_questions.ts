import { Page } from 'playwright'

export class ApplicantQuestions {
  public page!: Page

  constructor(page: Page) {
    this.page = page
  }

  async answerAddressQuestion(street: string, city: string, state: string, zip: string) {
    await this.page.fill('[placeholder="Enter your street address"]', street);
    await this.page.fill('[placeholder="City"]', city);
    await this.page.fill('[placeholder="State"]', state);
    await this.page.fill('[placeholder="Zipcode"]', zip);
  }

  async answerNameQuestion(firstName: string, lastName: string, middleName = '') {
    await this.page.fill('[placeholder="First name"]', firstName);
    await this.page.fill('[placeholder="Middle name"]', middleName);
    await this.page.fill('[placeholder="Last name"]', lastName);
  }

  async answerCheckboxQuestion(checked: Array<string>) {
    for (var index in checked) {
      await this.page.check(`text=${checked[index]}`);
    }
  }

  async answerFileUploadQuestion(text: string) {
    await this.page.fill('input[type="text"]', text);
  }

  async answerRadioButtonQuestion(checked: string) {
    await this.page.check(`text=${checked}`);
  }

  async answerDropdownQuestion(selected: string) {
    await this.page.selectOption('select', { label: selected });
  }

  async answerNumberQuestion(number: string) {
    await this.page.fill('input[type="number"]', number);
  }

  async answerTextQuestion(text: string) {
    await this.page.fill('input[type="text"]', text);
  }

  async applyProgram(programName: string) {
    await this.page.click(`.cf-application-card:has-text("${programName}") .apply-button`);
  }

  async saveAndContinue() {
    await this.page.click('text="Save and continue"');
  }
<<<<<<< HEAD

=======
  
>>>>>>> ef6146f3
  async submitFromReviewPage() {
    // assert that we're on the review page.
    expect(await this.page.innerText('h1')).toContain('Application review');

    // click on submit button.
    await this.page.click('text="Submit"');

    // Ensure that we redirected to the programs list page.
    expect(await this.page.url().split('/').pop()).toEqual('programs');

    // And grab the toast message to verify that the app was submitted.
  }
}
<|MERGE_RESOLUTION|>--- conflicted
+++ resolved
@@ -1,73 +1,69 @@
-import { Page } from 'playwright'
-
-export class ApplicantQuestions {
-  public page!: Page
-
-  constructor(page: Page) {
-    this.page = page
-  }
-
-  async answerAddressQuestion(street: string, city: string, state: string, zip: string) {
-    await this.page.fill('[placeholder="Enter your street address"]', street);
-    await this.page.fill('[placeholder="City"]', city);
-    await this.page.fill('[placeholder="State"]', state);
-    await this.page.fill('[placeholder="Zipcode"]', zip);
-  }
-
-  async answerNameQuestion(firstName: string, lastName: string, middleName = '') {
-    await this.page.fill('[placeholder="First name"]', firstName);
-    await this.page.fill('[placeholder="Middle name"]', middleName);
-    await this.page.fill('[placeholder="Last name"]', lastName);
-  }
-
-  async answerCheckboxQuestion(checked: Array<string>) {
-    for (var index in checked) {
-      await this.page.check(`text=${checked[index]}`);
-    }
-  }
-
-  async answerFileUploadQuestion(text: string) {
-    await this.page.fill('input[type="text"]', text);
-  }
-
-  async answerRadioButtonQuestion(checked: string) {
-    await this.page.check(`text=${checked}`);
-  }
-
-  async answerDropdownQuestion(selected: string) {
-    await this.page.selectOption('select', { label: selected });
-  }
-
-  async answerNumberQuestion(number: string) {
-    await this.page.fill('input[type="number"]', number);
-  }
-
-  async answerTextQuestion(text: string) {
-    await this.page.fill('input[type="text"]', text);
-  }
-
-  async applyProgram(programName: string) {
-    await this.page.click(`.cf-application-card:has-text("${programName}") .apply-button`);
-  }
-
-  async saveAndContinue() {
-    await this.page.click('text="Save and continue"');
-  }
-<<<<<<< HEAD
-
-=======
-  
->>>>>>> ef6146f3
-  async submitFromReviewPage() {
-    // assert that we're on the review page.
-    expect(await this.page.innerText('h1')).toContain('Application review');
-
-    // click on submit button.
-    await this.page.click('text="Submit"');
-
-    // Ensure that we redirected to the programs list page.
-    expect(await this.page.url().split('/').pop()).toEqual('programs');
-
-    // And grab the toast message to verify that the app was submitted.
-  }
-}
+import { Page } from 'playwright'
+
+export class ApplicantQuestions {
+  public page!: Page
+
+  constructor(page: Page) {
+    this.page = page
+  }
+
+  async answerAddressQuestion(street: string, city: string, state: string, zip: string) {
+    await this.page.fill('[placeholder="Enter your street address"]', street);
+    await this.page.fill('[placeholder="City"]', city);
+    await this.page.fill('[placeholder="State"]', state);
+    await this.page.fill('[placeholder="Zipcode"]', zip);
+  }
+
+  async answerNameQuestion(firstName: string, lastName: string, middleName = '') {
+    await this.page.fill('[placeholder="First name"]', firstName);
+    await this.page.fill('[placeholder="Middle name"]', middleName);
+    await this.page.fill('[placeholder="Last name"]', lastName);
+  }
+
+  async answerCheckboxQuestion(checked: Array<string>) {
+    for (var index in checked) {
+      await this.page.check(`text=${checked[index]}`);
+    }
+  }
+
+  async answerFileUploadQuestion(text: string) {
+    await this.page.fill('input[type="text"]', text);
+  }
+
+  async answerRadioButtonQuestion(checked: string) {
+    await this.page.check(`text=${checked}`);
+  }
+
+  async answerDropdownQuestion(selected: string) {
+    await this.page.selectOption('select', { label: selected });
+  }
+
+  async answerNumberQuestion(number: string) {
+    await this.page.fill('input[type="number"]', number);
+  }
+
+  async answerTextQuestion(text: string) {
+    await this.page.fill('input[type="text"]', text);
+  }
+
+  async applyProgram(programName: string) {
+    await this.page.click(`.cf-application-card:has-text("${programName}") .apply-button`);
+  }
+
+  async saveAndContinue() {
+    await this.page.click('text="Save and continue"');
+  }
+  
+  async submitFromReviewPage() {
+    // assert that we're on the review page.
+    expect(await this.page.innerText('h1')).toContain('Application review');
+
+    // click on submit button.
+    await this.page.click('text="Submit"');
+
+    // Ensure that we redirected to the programs list page.
+    expect(await this.page.url().split('/').pop()).toEqual('programs');
+
+    // And grab the toast message to verify that the app was submitted.
+  }
+}