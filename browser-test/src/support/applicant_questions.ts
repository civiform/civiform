import {expect} from '@playwright/test'
import {Page} from 'playwright'
import {readFileSync, writeFileSync, unlinkSync} from 'fs'
import {waitForAnyModal, waitForPageJsLoad} from './wait'
import {BASE_URL} from './config'

export class ApplicantQuestions {
  public page!: Page

  constructor(page: Page) {
    this.page = page
  }

  async answerAddressQuestion(
    street: string,
    line2: string,
    city: string,
    state: string,
    zip: string,
    index = 0,
  ) {
    await this.page.fill(`.cf-address-street-1 input >> nth=${index}`, street)
    await this.page.fill(`.cf-address-street-2 input >> nth=${index}`, line2)
    await this.page.fill(`.cf-address-city input >> nth=${index}`, city)
    await this.page.selectOption(`.cf-address-state select >> nth=${index}`, {
      value: state,
    })

    await this.page.fill(`.cf-address-zip input >> nth=${index}`, zip)
  }

  async checkAddressQuestionValue(
    street: string,
    line2: string,
    city: string,
    state: string,
    zip: string,
  ) {
    // Verify elements are present
    await this.page.waitForSelector('.cf-address-street-1 input')
    await this.page.waitForSelector('.cf-address-street-2 input')
    await this.page.waitForSelector('.cf-address-city input')
    await this.page.waitForSelector('.cf-address-zip input')

    // Check values are equal to expected
    await this.validateInputValue(street, '.cf-address-street-1 input')
    await this.validateInputValue(line2, '.cf-address-street-2 input')
    await this.validateInputValue(city, '.cf-address-city input')
    await this.validateDropdownValue(state, '.cf-address-state')
    await this.validateInputValue(zip, '.cf-address-zip input')
  }

  async answerNameQuestion(
    firstName: string,
    lastName: string,
    middleName = '',
    nameSuffix = '',
    index = 0,
  ) {
    await this.page.fill(`.cf-name-first input >> nth=${index}`, firstName)
    await this.page.fill(`.cf-name-middle input >> nth=${index}`, middleName)
    await this.page.fill(`.cf-name-last input >> nth=${index}`, lastName)
    if (nameSuffix.length != 0) {
      await this.answerDropdownQuestion(nameSuffix)
    }
  }

  async checkNameQuestionValue(
    firstName: string,
    lastName: string,
    middleName = '',
  ) {
    // Verify elements are present
    await this.page.waitForSelector('.cf-name-first input')
    await this.page.waitForSelector('.cf-name-middle input')
    await this.page.waitForSelector('.cf-name-last input')

    // Check values are equal to expected
    await this.validateInputValue(firstName, '.cf-name-first input')
    await this.validateInputValue(middleName, '.cf-name-middle input')
    await this.validateInputValue(lastName, '.cf-name-last input')
  }

  async answerCheckboxQuestion(options: Array<string>) {
    for (const option of options) {
      await this.page.check(`label:has-text("${option}")`)
    }
  }

  async answerCurrencyQuestion(currency: string, index = 0) {
    await this.page.fill(`input[currency] >> nth=${index}`, currency)
  }

  async answerFileUploadQuestion(text: string, fileName = 'file.txt') {
    await this.page.setInputFiles('input[type=file]', {
      name: fileName,
      mimeType: 'image/png',
      buffer: Buffer.from(text),
    })
  }

  async answerFileUploadQuestionFromAssets(fileName: string) {
    await this.page.setInputFiles('input[type=file]', 'src/assets/' + fileName)
  }

  /** Creates a file with the given size in MB and uploads it to the file upload question. */
  async answerFileUploadQuestionWithMbSize(mbSize: int) {
    const filePath = 'file-size-' + mbSize + '-mb.pdf'
    writeFileSync(filePath, 'C'.repeat(mbSize * 1024 * 1024))
    await this.page.setInputFiles('input[type=file]', filePath)
    unlinkSync(filePath)
  }

  async answerIdQuestion(id: string, index = 0) {
    await this.page.fill(`input[type="text"] >> nth=${index}`, id)
  }

  async answerRadioButtonQuestion(checked: string) {
    await this.page.check(`text=${checked}`)
  }

  async answerDropdownQuestion(selected: string, index = 0) {
    await this.page.selectOption(
      `.cf-dropdown-question select >> nth=${index}`,
      {
        label: selected,
      },
    )
  }

  async answerPhoneQuestion(phone: string, index = 0) {
    await this.page.fill(`.cf-question-phone input >> nth=${index}`, phone)
  }

  async answerNumberQuestion(number: string, index = 0) {
    await this.page.fill(`input[type="number"] >> nth=${index}`, number)
  }

  async checkNumberQuestionValue(number: string) {
    await this.validateInputTypePresent('number')
    await this.validateInputValue(number)
  }

  async answerDateQuestion(date: string, index = 0) {
    await this.page.fill(`input[type="date"] >> nth=${index}`, date)
  }

  async checkDateQuestionValue(date: string) {
    await this.validateInputTypePresent('date')
    await this.validateInputValue(date)
  }

  async answerMemorableDateQuestion(
    year: string,
    month: string,
    day: string,
    index = 0,
  ) {
    await this.page.fill(`.cf-date-year input >> nth=${index}`, year)

    // Empty string means "delete this answer". The dropdown default is "Select"
    if (month == '') {
      month = 'Select'
    }

    await this.page.selectOption(`.cf-date-month select >> nth=${index}`, {
      label: month,
    })
    await this.page.fill(`.cf-date-day input >> nth=${index}`, day)
  }

  async checkMemorableDateQuestionValue(
    year: string,
    month: string,
    day: string,
    index = 0,
  ) {
    const yearValue = await this.page
      .locator(`.cf-date-year input >> nth=${index}`)
      .inputValue()
    expect(this.trimLeadingZeros(yearValue)).toBe(year)

    const monthValue = await this.page
      .locator(`.cf-date-month select >> nth=${index}`)
      .inputValue()
    expect(this.trimLeadingZeros(monthValue)).toBe(month)

    const dayValue = await this.page
      .locator(`.cf-date-day input >> nth=${index}`)
      .inputValue()
    expect(this.trimLeadingZeros(dayValue)).toBe(day)
  }

  trimLeadingZeros(str: string): string {
    return str.replace(/^0+/, '')
  }

  async answerTextQuestion(text: string, index = 0) {
    await this.page.fill(`input[type="text"] >> nth=${index}`, text)
  }

  async answerEmailQuestion(email: string, index = 0) {
    await this.page.fill(`input[type="email"] >> nth=${index}`, email)
  }

  async checkEmailQuestionValue(email: string) {
    await this.validateInputTypePresent('email')
    await this.validateInputValue(email)
  }

  async addEnumeratorAnswer(entityName: string) {
    await this.page.click('button:has-text("Add entity")')
    // TODO(leonwong): may need to specify row index to wait for newly added row.
    await this.page
      .locator(
        '#enumerator-fields .cf-enumerator-field input[data-entity-input]:visible',
      )
      .last()
      .fill(entityName)
  }

  async editEnumeratorAnswer(
    existingEntityName: string,
    newEntityName: string,
  ) {
    await this.page
      .locator(
        `#enumerator-fields .cf-enumerator-field input[value="${existingEntityName}"]`,
      )
      .fill(newEntityName)
  }

  async checkEnumeratorAnswerValue(entityName: string, index: number) {
    await this.page
      .locator(`#enumerator-fields .cf-enumerator-field >> nth=${index}`)
      .getByText(entityName)
      .isVisible()
  }

  /** On the review page, click "Answer" on a previously unanswered question. */
  async answerQuestionFromReviewPage(questionText: string) {
    await this.page.click(
      `.cf-applicant-summary-row:has(div:has-text("${questionText}")) a:has-text("Answer")`,
    )
    await waitForPageJsLoad(this.page)
  }

  /** On the review page, click "Edit" to change an answer to a previously answered question. */
  async editQuestionFromReviewPage(
    questionText: string,
    northStarEnabled = false,
  ) {
    const locator = this.page.locator(
      northStarEnabled
        ? `.block-summary:has(div:has-text("${questionText}")) a:has-text("Edit")`
        : `.cf-applicant-summary-row:has(div:has-text("${questionText}")) a:has-text("Edit")`,
    )
    await locator.click()
    await waitForPageJsLoad(this.page)
  }

  async validateInputTypePresent(type: string) {
    await this.page.waitForSelector(`input[type="${type}"]`)
  }

  async validateDropdownValue(value: string, dropdownId: string) {
    expect(await this.page.innerText(dropdownId)).toContain(value)
  }

  async validateInputValue(value: string, element = 'input') {
    await this.page.waitForSelector(`${element}[value="${value}"]`)
  }

  async applyProgram(programName: string, northStarEnabled = false) {
    // User clicks the apply button on an application card. It takes them to the application info page.
    await this.clickApplyProgramButton(programName)

    // In North Star, clicking on "Apply" navigates to the first unanswered question.
    if (!northStarEnabled) {
      // In the legacy UI, the user navigates to the application review page. They must click another
      // button to reach the first unanswered question.
      await this.page.click(`#continue-application-button`)
    }

    await waitForPageJsLoad(this.page)
  }

  async clickApplyProgramButton(programName: string) {
    await this.page.click(
      `.cf-application-card:has-text("${programName}") .cf-apply-button`,
    )

    // If we are as a guest, we will get a prompt to log in before continuing to the
    // application. Bypass this to continue as a guest.
    const loginPromptButton = await this.page.$(
      `[id^="bypass-login-prompt-button-"]:visible`,
    )
    if (loginPromptButton !== null) {
      await loginPromptButton.click()
    }

    await waitForPageJsLoad(this.page)
  }

  async clickApplyToAnotherProgramButton() {
    await this.page.click('text="Apply to another program"')
  }

  async clickApplyToProgramsButton() {
    await this.page.click('text="Apply to programs"')
    await waitForPageJsLoad(this.page)
  }

  async clickBack() {
    await this.page.click('text="Back"')
  }

  async clickBackToHomepageButton() {
    await this.page.click('text="Back to homepage"')
  }

  async expectProgramPublic(programName: string, description: string) {
    const tableInnerText = await this.page.innerText('main')

    expect(tableInnerText).toContain(programName)
    expect(tableInnerText).toContain(description)
  }

  async expectProgramHidden(programName: string) {
    const tableInnerText = await this.page.innerText('main')

    expect(tableInnerText).not.toContain(programName)
  }

  async gotoApplicantHomePage() {
    await this.page.goto(BASE_URL)
    await waitForPageJsLoad(this.page)
  }

  async seeEligibilityTag(programName: string, isEligible: boolean) {
    const cardLocator = this.page.locator('.cf-application-card', {
      has: this.page.locator(`:text("${programName}")`),
    })
    const tag = isEligible ? '.cf-eligible-tag' : '.cf-not-eligible-tag'
    expect(await cardLocator.locator(tag).count()).toEqual(1)
  }

  async seeNoEligibilityTags(programName: string) {
    const cardLocator = this.page.locator('.cf-application-card', {
      has: this.page.locator(`:text("${programName}")`),
    })
    expect(await cardLocator.locator('.cf-eligible-tag').count()).toEqual(0)
    expect(await cardLocator.locator('.cf-not-eligible-tag').count()).toEqual(0)
  }

  async expectPrograms({
    wantNotStartedPrograms,
    wantInProgressPrograms,
    wantSubmittedPrograms,
  }: {
    wantNotStartedPrograms: string[]
    wantInProgressPrograms: string[]
    wantSubmittedPrograms: string[]
  }) {
    const gotNotStartedProgramNames =
      await this.programNamesForSection('Not started')
    const gotInProgressProgramNames =
      await this.programNamesForSection('In progress')
    const gotSubmittedProgramNames =
      await this.programNamesForSection('Submitted')

    // Sort results before comparing since we don't care about order.
    gotNotStartedProgramNames.sort()
    wantNotStartedPrograms.sort()
    gotInProgressProgramNames.sort()
    wantInProgressPrograms.sort()
    gotSubmittedProgramNames.sort()
    wantSubmittedPrograms.sort()

    expect(gotNotStartedProgramNames).toEqual(wantNotStartedPrograms)
    expect(gotInProgressProgramNames).toEqual(wantInProgressPrograms)
    expect(gotSubmittedProgramNames).toEqual(wantSubmittedPrograms)
  }

  async expectProgramsWithFilteringEnabled(
    {
      expectedProgramsInMyApplicationsSection,
      expectedProgramsInProgramsAndServicesSection,
      expectedProgramsInRecommendedSection,
      expectedProgramsInOtherProgramsSection,
    }: {
      expectedProgramsInMyApplicationsSection: string[]
      expectedProgramsInProgramsAndServicesSection: string[]
      expectedProgramsInRecommendedSection: string[]
      expectedProgramsInOtherProgramsSection: string[]
    },
    /* Toggle whether filters have been selected */ filtersOn = false,
  ) {
    const gotMyApplicationsProgramNames =
      await this.programNamesForSection('My applications')

    let gotRecommendedProgramNames
    let gotOtherProgramNames
    let gotProgramsAndServicesNames

    if (filtersOn) {
      gotRecommendedProgramNames = await this.programNamesForSection(
        'Programs based on your selections',
      )
      gotRecommendedProgramNames.sort()
      gotOtherProgramNames = await this.programNamesForSection(
        'Other programs and services',
      )
      gotOtherProgramNames.sort()
    } else {
      gotProgramsAndServicesNames = await this.programNamesForSection(
        'Programs and services',
      )
      gotProgramsAndServicesNames.sort()
    }

    // Sort results before comparing since we don't care about order.
    expectedProgramsInMyApplicationsSection.sort()
    expectedProgramsInProgramsAndServicesSection.sort()
    expectedProgramsInRecommendedSection.sort()
    expectedProgramsInOtherProgramsSection.sort()
    gotMyApplicationsProgramNames.sort()

    expect(gotMyApplicationsProgramNames).toEqual(
      expectedProgramsInMyApplicationsSection,
    )

    if (filtersOn) {
      expect(gotRecommendedProgramNames).toEqual(
        expectedProgramsInRecommendedSection,
      )
      expect(gotOtherProgramNames).toEqual(
        expectedProgramsInOtherProgramsSection,
      )
    } else {
      expect(gotProgramsAndServicesNames).toEqual(
        expectedProgramsInProgramsAndServicesSection,
      )
    }
  }

  async expectCommonIntakeForm(commonIntakeFormName: string) {
    const commonIntakeFormSectionNames =
      await this.programNamesForSection('Get Started')
    expect(commonIntakeFormSectionNames).toEqual([commonIntakeFormName])
  }

  private programNamesForSection(sectionName: string): Promise<string[]> {
    const sectionLocator = this.page.locator(
      '.cf-application-program-section',
      {has: this.page.locator(`:text("${sectionName}")`)},
    )
    const programTitlesLocator = sectionLocator.locator(
      '.cf-application-card .cf-application-card-title',
    )
    return programTitlesLocator.allTextContents()
  }

  async clickNext() {
    await this.page.click('text="Save and next"')
    await waitForPageJsLoad(this.page)
  }

  async clickContinue() {
    await this.page.click('text="Continue"')
    await waitForPageJsLoad(this.page)
  }

  async clickContinueEditing() {
    await this.page.click('text="Continue editing"')
    await waitForPageJsLoad(this.page)
  }

  async clickExitApplication() {
    await this.page.click('text="Exit application"')
    await waitForPageJsLoad(this.page)
  }

  async clickPrevious() {
    await this.page.click('text="Previous"')
    await waitForPageJsLoad(this.page)
  }

  async clickSkip() {
    await this.page.click('text="Skip"')
    await waitForPageJsLoad(this.page)
  }

  async clickReview(northStarEnabled = false) {
    const reviewButton = northStarEnabled
      ? 'text="Review and exit"'
      : 'text="Review"'
    await this.page.click(reviewButton)
    await waitForPageJsLoad(this.page)
  }

  async clickSubmit() {
    await this.page.click('text="Submit"')
    await waitForPageJsLoad(this.page)
  }

  async clickSubmitApplication() {
    await this.page.click('text="Submit application"')
    await waitForPageJsLoad(this.page)
  }

  async clickDownload() {
    const [downloadEvent] = await Promise.all([
      this.page.waitForEvent('download'),
      this.page.click('text="Download PDF"'),
    ])
    const path = await downloadEvent.path()
    if (path === null || readFileSync(path, 'utf8').length === 0) {
      throw new Error('download failed')
    }
    await waitForPageJsLoad(this.page)
  }

  async clickConfirmAddress() {
    await this.page.getByRole('button', {name: 'Confirm address'}).click()
    await waitForPageJsLoad(this.page)
  }

  async clickEdit() {
    await this.page.click('text="Edit"')
    await waitForPageJsLoad(this.page)
  }

  async clickGoBackAndEdit() {
    await this.page.getByRole('button', {name: 'Go back and edit'}).click()
    await waitForPageJsLoad(this.page)
  }

  async clickEditMyResponses() {
    await this.page.getByRole('button', {name: 'Edit my responses'}).click()
    await waitForPageJsLoad(this.page)
  }

  /**
   * Remove the enumerator answer specified by entityName.
   * Note: only works if the value is in the DOM, i.e. was set at page load. Does not work if the
   * value has been filled after the page loaded. Explanation: https://stackoverflow.com/q/10645552
   */
  async deleteEnumeratorEntity(entityName: string) {
    this.page.once('dialog', async (dialog) => {
      await dialog.accept()
    })
    await this.page
      .locator(`.cf-enumerator-field:has(input[value="${entityName}"])`)
      .getByRole('button')
      .click()
  }

  /** Remove the enumerator entity at entityIndex (1-based) */
  async deleteEnumeratorEntityByIndex(
    entityIndex: number,
    northStarEnabled = false,
  ) {
    this.page.once('dialog', async (dialog) => {
      await dialog.accept()
    })
    if (northStarEnabled) {
      await this.page
        .locator(
          `#enumerator-fields .cf-enumerator-field .cf-enumerator-delete-button >> nth=${entityIndex}`,
        )
        .click()
    } else {
      await this.page.click(
        `:nth-match(:text("Remove entity"), ${entityIndex})`,
      )
    }
  }

  async downloadSingleQuestionFromReviewPage(northStarEnabled = false) {
    // Assert that we're on the review page.
    if (northStarEnabled) {
      await expect(this.page.getByText('Review and submit')).toBeVisible()
    } else {
      await expect(
        this.page.getByText('Program application summary'),
      ).toBeVisible()
    }

    const [downloadEvent] = await Promise.all([
      this.page.waitForEvent('download'),
      this.page.click('a:has-text("click to download")'),
    ])
    const path = await downloadEvent.path()
    if (path === null) {
      throw new Error('download failed')
    }
    return readFileSync(path, 'utf8')
  }

  async downloadFileFromReviewPage(fileName: string) {
    await expect(
      this.page.getByRole('heading', {name: 'Program application summary'}),
    ).toBeVisible()

    const [downloadEvent] = await Promise.all([
      this.page.waitForEvent('download'),
      this.page.getByText(fileName).click(),
    ])
    const path = await downloadEvent.path()
    if (path === null) {
      throw new Error('download failed')
    }
    return readFileSync(path, 'utf8')
  }

  async returnToProgramsFromSubmissionPage(northStarEnabled = false) {
    // Assert that we're on the submission page.
    await this.expectConfirmationPage(northStarEnabled)
    if (northStarEnabled) {
      await this.clickBackToHomepageButton()
    } else {
      await this.clickApplyToAnotherProgramButton()
    }

    // If we are a guest, we will get a prompt to log in before going back to the
    // programs page. Bypass this to continue as a guest.
    const pageContent = await this.page.textContent('html')
    if (pageContent!.includes('Continue without an account')) {
      await this.page.click('text="Continue without an account"')
    }

    // Ensure that we redirected to the programs list page.
    await this.expectProgramsPage()
  }

  // Expect the program index (home) page
  async expectProgramsPage() {
    await waitForPageJsLoad(this.page)
    expect(this.page.url().split('/').pop()).toEqual('programs')
  }

  async expectReviewPage(northStarEnabled = false) {
    if (northStarEnabled) {
      await expect(
        this.page.locator('[data-testid="programSummary"]'),
      ).toBeVisible()
    } else {
      await expect(this.page.locator('h2')).toContainText(
        'Program application summary',
      )
    }
  }

  async expectConfirmationPage(northStarEnabled = false) {
    if (northStarEnabled) {
      await expect(
        this.page.getByText('Your submission information'),
      ).toBeVisible()
    } else {
      expect(await this.page.innerText('h1')).toContain(
        'Application confirmation',
      )
    }
  }

  async expectCommonIntakeReviewPage() {
    expect(await this.page.innerText('h2')).toContain(
      'Benefits pre-screener summary',
    )
  }

  async expectCommonIntakeConfirmationPage(
    wantUpsell: boolean,
    wantTrustedIntermediary: boolean,
    wantEligiblePrograms: string[],
  ) {
    if (wantTrustedIntermediary) {
      expect(await this.page.innerText('h1')).toContain(
        'Programs your client may qualify for',
      )
    } else {
      expect(await this.page.innerText('h1')).toContain(
        'Programs you may qualify for',
      )
    }

    const upsellLocator = this.page.locator(
      ':text("Create an account or sign in"):visible',
    )
    if (wantUpsell) {
      expect(await upsellLocator.count()).toEqual(1)
    } else {
      expect(await upsellLocator.count()).toEqual(0)
    }

    const programLocator = this.page.locator(
      '.cf-applicant-cif-eligible-program-name',
    )
    if (wantEligiblePrograms.length == 0) {
      expect(await programLocator.count()).toEqual(0)
    } else {
      expect(await programLocator.count()).toEqual(wantEligiblePrograms.length)
      const allProgramTitles = await programLocator.allTextContents()
      expect(allProgramTitles.sort()).toEqual(wantEligiblePrograms.sort())
    }
  }

  async expectIneligiblePage(northStar = false) {
    if (northStar) {
      await expect(this.page).toHaveTitle('Ineligible for program')

      await expect(
        this.page
          .getByText('You may not be eligible for this program')
          .and(this.page.getByRole('heading')),
      ).toBeVisible()

      await expect(
        this.page.getByText('Apply to another program'),
      ).toBeVisible()
      await expect(this.page.getByText('Edit my responses')).toBeVisible()
    } else {
      expect(await this.page.innerText('html')).toContain('you may not qualify')
    }
  }

  async clickGoBackAndEditOnIneligiblePage() {
    await this.page.click('text="Go back and edit"')
    await waitForPageJsLoad(this.page)
  }

  async expectDuplicatesPage() {
    expect(await this.page.innerText('h2')).toContain(
      'There are no changes to save',
    )
  }

  async expectIneligibleQuestion(questionText: string) {
    expect(await this.page.innerText('li')).toContain(questionText)
  }

  async expectIneligibleQuestionsCount(number: number) {
    expect(await this.page.locator('li').count()).toEqual(number)
  }

  async expectQuestionIsNotEligible(questionText: string) {
    const questionLocator = this.page.locator('.cf-applicant-summary-row', {
      has: this.page.locator(`:text("${questionText}")`),
    })
    expect(await questionLocator.count()).toEqual(1)
    expect(
      await questionLocator.locator('.cf-applicant-not-eligible-text').count(),
    ).toEqual(1)
  }

  async expectQuestionHasNoEligibilityIndicator(questionText: string) {
    const questionLocator = this.page.locator('.cf-applicant-summary-row', {
      has: this.page.locator(`:text("${questionText}")`),
    })
    expect(await questionLocator.count()).toEqual(1)
    expect(
      await questionLocator.locator('.cf-applicant-not-eligible-text').count(),
    ).toEqual(0)
  }

  async expectVerifyAddressPage(hasAddressSuggestions: boolean) {
    await expect(
      this.page.getByRole('heading', {name: 'Confirm your address'}),
    ).toBeVisible()

    //    expect(await this.page.innerText('h2')).toContain('Confirm your address')
    // Note: If there's only one suggestion, the heading will be "Suggested address"
    // not "Suggested addresses". But, our browser setup always returns multiple
    // suggestions so we can safely assert the heading is always "Suggested addresses".
    await expect(
      this.page.getByRole('heading', {name: 'Suggested addresses'}),
    ).toBeVisible({visible: hasAddressSuggestions})
  }

  async expectAddressPage() {
    expect(await this.page.innerText('legend')).toContain('With Correction')
  }

  async selectAddressSuggestion(addressName: string) {
    await this.page.click(`label:has-text("${addressName}")`)
  }

  async expectQuestionAnsweredOnReviewPage(
    questionText: string,
    answerText: string,
  ) {
    const questionLocator = this.page.locator('.cf-applicant-summary-row', {
      has: this.page.locator(`:text("${questionText}")`),
    })
    expect(await questionLocator.count()).toEqual(1)
    const summaryRowText = await questionLocator.innerText()
    expect(summaryRowText.includes(answerText)).toBeTruthy()
  }

  async expectQuestionAnsweredOnReviewPageNorthstar(
    questionText: string,
    answerText: string,
  ) {
    const questionLocator = this.page.locator('.cf-applicant-summary-row', {
      has: this.page.locator(`:text("${questionText}")`),
    })
    expect(await questionLocator.count()).toEqual(1)
    const summaryRowText = await questionLocator.innerText()
    expect(summaryRowText.includes(answerText)).toBeTruthy()
  }

  async submitFromReviewPage(northStarEnabled = false) {
    // Assert that we're on the review page.
    await this.expectReviewPage(northStarEnabled)

    // Click on submit button.
    if (northStarEnabled) {
      await this.clickSubmitApplication()
    } else {
      await this.clickSubmit()
    }
  }

  async downloadFromConfirmationPage() {
    // Assert that we're on the review page.
    await this.expectConfirmationPage()

    // Click on download button.
    await this.clickDownload()
  }

  async validateHeader(lang: string) {
    await expect(this.page.locator('html')).toHaveAttribute('lang', lang)
    expect(await this.page.innerHTML('head')).toContain(
      '<meta name="viewport" content="width=device-width, initial-scale=1">',
    )
  }

  async validateQuestionIsOnPage(questionText: string) {
    await expect(
      this.page
        .locator('.cf-applicant-question-text')
        .filter({hasText: questionText}),
    ).toBeVisible()
  }

  async validatePreviouslyAnsweredText(questionText: string) {
    const questionLocator = this.page.locator('.cf-applicant-summary-row', {
      has: this.page.locator(`:text("${questionText}")`),
    })
    await expect(
      questionLocator.locator('.cf-applicant-question-previously-answered'),
    ).toBeVisible()
  }

  async validateNoPreviouslyAnsweredText(questionText: string) {
    const questionLocator = this.page.locator('.cf-applicant-summary-row', {
      has: this.page.locator(`:text("${questionText}")`),
    })
    await expect(
      questionLocator.locator('.cf-applicant-question-previously-answered'),
    ).toBeHidden()
  }

  async seeStaticQuestion(questionText: string) {
    expect(await this.page.textContent('html')).toContain(questionText)
  }

  async expectRequiredQuestionError(questionLocator: string) {
    expect(await this.page.innerText(questionLocator)).toContain(
      'This question is required',
    )
  }

  async expectErrorOnReviewModal() {
    const modal = await waitForAnyModal(this.page)
    expect(await modal.innerText()).toContain(
      `Questions on this page are not complete`,
    )
    expect(await modal.innerText()).toContain(
      `Continue to review page without saving`,
    )
    expect(await modal.innerText()).toContain(`Stay and fix your answers`)
  }

  async clickReviewWithoutSaving() {
    await this.page.click(
      'button:has-text("Continue to review page without saving")',
    )
  }

  async expectErrorOnPreviousModal(northStarEnabled = false) {
    if (northStarEnabled) {
      const modal = this.page.getByRole('dialog', {state: 'visible'})

      await expect(
        modal.getByText(
          'Questions on this page are not complete. Would you still like to leave and go to the previous page?',
        ),
      ).toBeVisible()
      await expect(
        modal.getByText(
          "There are some errors with the information you've filled in. Would you like to stay and fix your answers, or go to the previous question page without saving your answers?",
        ),
      ).toBeVisible()
      await expect(
        modal
          .getByRole('button')
          .getByText('Continue to previous questions without saving'),
      ).toBeVisible()
      await expect(
        modal.getByRole('button').getByText('Stay and fix your answers'),
      ).toBeVisible()
    } else {
      const modal = await waitForAnyModal(this.page)

      expect(await modal.innerText()).toContain(
        `Questions on this page are not complete`,
      )
      expect(await modal.innerText()).toContain(
        `Continue to previous questions without saving`,
      )
      expect(await modal.innerText()).toContain(`Stay and fix your answers`)
    }
  }

  async clickPreviousWithoutSaving() {
    await this.page.click(
      'button:has-text("Continue to previous questions without saving")',
    )
  }

  async clickStayAndFixAnswers() {
    await this.page.click('button:has-text("Stay and fix your answers")')
  }

  async completeApplicationWithPaiQuestions(
    programName: string,
    firstName: string,
    middleName: string,
    lastName: string,
    email: string,
    phone: string,
  ) {
    await this.applyProgram(programName)
    await this.answerNameQuestion(firstName, lastName, middleName)
    await this.answerEmailQuestion(email)
    await this.answerPhoneQuestion(phone)
    await this.clickNext()
    await this.submitFromReviewPage()
    await this.page.click('text=End session')
  }

  async expectMayBeEligibileAlertToBeVisible() {
    await expect(
      this.page.getByRole('heading', {name: 'may be eligible'}),
    ).toBeVisible()
    await expect(
      this.page.getByRole('heading', {name: 'may not be eligible'}),
    ).not.toBeAttached()
  }

  async expectMayNotBeEligibileAlertToBeVisible() {
    await expect(
      this.page.getByRole('heading', {name: 'may not be eligible'}),
    ).toBeVisible()
    await expect(
      this.page.getByRole('heading', {name: 'may be eligible'}),
    ).not.toBeAttached()
  }

  async expectMayNotBeEligibleAlertToBeHidden() {
    await expect(
      this.page.getByRole('heading', {name: 'may not be eligible'}),
    ).not.toBeAttached()
  }

  async expectTitle(page: Page, title: string) {
    await expect(page).toHaveTitle(title)
  }

<<<<<<< HEAD
  async filterProgramsByCategory(category: string) {
    await this.page
      .locator('#ns-category-filter-form')
      .getByText(category)
      .check()
    await this.page.getByRole('button', {name: 'Filter', exact: true}).click()
=======
  // On the North Star application summary page, find the block with the given name
  // and click "Edit"
  async editBlock(blockName: string) {
    await this.page
      .locator(
        '.block-summary:has-text("' +
          blockName +
          '") >> .summary-edit-button:has-text("Edit")',
      )
      .click()
>>>>>>> 1d617159
  }
}<|MERGE_RESOLUTION|>--- conflicted
+++ resolved
@@ -980,14 +980,14 @@
     await expect(page).toHaveTitle(title)
   }
 
-<<<<<<< HEAD
   async filterProgramsByCategory(category: string) {
     await this.page
       .locator('#ns-category-filter-form')
       .getByText(category)
       .check()
     await this.page.getByRole('button', {name: 'Filter', exact: true}).click()
-=======
+  }
+
   // On the North Star application summary page, find the block with the given name
   // and click "Edit"
   async editBlock(blockName: string) {
@@ -998,6 +998,5 @@
           '") >> .summary-edit-button:has-text("Edit")',
       )
       .click()
->>>>>>> 1d617159
   }
 }