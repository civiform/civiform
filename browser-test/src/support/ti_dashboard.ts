--- conflicted
+++ resolved
@@ -95,16 +95,13 @@
       .click()
     await waitForPageJsLoad(this.page)
     await this.page.waitForSelector('h2:has-text("Edit client")')
-<<<<<<< HEAD
-    await this.page.fill('#date-of-birth-input', newDobDate)
-=======
 
     // The success alert should not be present before the form is submitted
     await this.expectSuccessAlertNotPresent()
 
-    await this.page.fill('#edit-date-of-birth-input', newDobDate)
->>>>>>> 54076fc7
+    await this.page.fill('#date-of-birth-input', newDobDate)
     await this.page.click('text="Save"')
+    await this.expectSuccessAlert()
   }
 
   async expectSuccessAlertNotPresent() {
