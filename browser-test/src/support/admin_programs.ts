import {expect} from './civiform_fixtures'
import {ElementHandle, Page, Locator} from 'playwright'
import {readFileSync} from 'fs'
import {
  clickAndWaitForModal,
  dismissModal,
  waitForAnyModal,
  waitForAnyModalLocator,
  waitForPageJsLoad,
} from './wait'
import {BASE_URL, TEST_CIVIC_ENTITY_SHORT_NAME} from './config'
import {AdminProgramStatuses} from './admin_program_statuses'
import {AdminProgramImage} from './admin_program_image'
import {extractEmailsForRecipient} from '.'

/**
 * JSON object representing downloaded application. It can be retrieved by
 * program admins. To see all fields check buildJsonApplication() method in
 * JsonExporter.java.
 */
export interface DownloadedApplication {
  program_name: string
  program_version_id: number
  applicant_id: number
  application_id: number
  language: string
  create_time: string
  submitter_email: string
  submit_time: string
  // Applicant answers as a map of question name to answer data.
  application: {
    [questionName: string]: {
      [questionField: string]: unknown
    }
  }
}

/**
 * List of fields in the program form. This list is not exhaustive, as fields
 * are added when needed by a test.
 */
export enum FormField {
  APPLICATION_STEPS,
  CONFIRMATION_MESSAGE,
  LONG_DESCRIPTION,
  NOTIFICATION_PREFERENCES,
  PROGRAM_CATEGORIES,
  PROGRAM_ELIGIBILITY,
  PROGRAM_EXTERNAL_LINK,
}

export enum ProgramType {
  DEFAULT = 'CiviForm program',
  PRE_SCREENER = 'Pre-screener',
  EXTERNAL = 'External program',
}

export enum ProgramVisibility {
  HIDDEN = 'Hide from applicants.',
  PUBLIC = 'Publicly visible',
  TI_ONLY = 'Trusted intermediaries only',
  SELECT_TI = 'Visible to selected trusted intermediaries only',
  DISABLED = 'Disabled',
}

export enum Eligibility {
  IS_GATING = 'Only allow residents to submit applications if they meet all eligibility requirements',
  IS_NOT_GATING = "Allow residents to submit applications even if they don't meet eligibility requirements",
}

export enum ProgramCategories {
  CHILDCARE = 'Childcare',
  ECONOMIC = 'Economic',
  EDUCATION = 'Education',
  EMPLOYMENT = 'Employment',
  FOOD = 'Food',
  GENERAL = 'General',
  HEALTHCARE = 'Healthcare',
  HOUSING = 'Housing',
  INTERNET = 'Internet',
  TRAINING = 'Training',
  TRANSPORTATION = 'Transportation',
  UTILITIES = 'Utilities',
}

export enum ProgramLifecycle {
  DRAFT = 'Draft',
  ACTIVE = 'Active',
}

export enum ProgramAction {
  EDIT = 'Edit',
  PUBLISH = 'Publish',
  SHARE = 'Share link',
  VIEW = 'View',
  VIEW_APPLICATIONS = 'Applications',
}

export enum ProgramExtraAction {
  VIEW_APPLICATIONS = 'Applications',
  EDIT = 'Edit',
  EXPORT = 'Export program',
  MANAGE_ADMINS = 'Manage program admins',
  MANAGE_APPLICATIONS = 'Manage application statuses',
  MANAGE_TRANSLATIONS = 'Manage translations',
}

/**
 * List of buttons that are displayed in the program information header. This
 * list is not exhaustive, as fields are added when needed by a test.
 */
export enum ProgramHeaderButton {
  PREVIEW_AS_APPLICANT = 'Preview as applicant',
  DOWNLOAD_PDF_PREVIEW = 'Download PDF preview',
}

export enum NotificationPreference {
  EMAIL_PROGRAM_ADMIN_ALL_SUBMISSIONS = 'Send Program Admins an email notification every time an application is submitted',
}

export interface QuestionSpec {
  name: string
  isOptional?: boolean
}

export interface BlockSpec {
  name?: string
  description?: string
  questions?: QuestionSpec[]
}

function slugify(value: string): string {
  return value
    .toLowerCase()
    .replace(/ /g, '-')
    .replace(/[^a-zA-Z0-9-]/g, '')
}
function findApplicantId(str: string): string {
  return str.replace(/\D/g, '')
}

export class AdminPrograms {
  public page!: Page

  constructor(page: Page) {
    this.page = page
  }

  /**
   * @param isProgramDisabled If true, go to the disabled programs page rather than the main programs page.
   */
  async gotoAdminProgramsPage(isProgramDisabled = false) {
    await this.page.click('nav :text("Programs")')
    if (isProgramDisabled) {
      await this.page.click('a:has-text("Disabled")')
    }
    await this.expectAdminProgramsPage()
    await waitForPageJsLoad(this.page)
  }

  async expectAdminProgramsPage() {
    await expect(
      this.page.getByRole('heading', {name: 'Program dashboard'}),
    ).toBeVisible()
    await expect(
      this.page.getByRole('heading', {
        name:
          'Create, edit and publish programs in ' +
          TEST_CIVIC_ENTITY_SHORT_NAME,
      }),
    ).toBeVisible()
  }

  async expectProgramExist(programName: string, description: string) {
    await this.gotoAdminProgramsPage()
    const tableInnerText = await this.page.innerText('main')

    expect(tableInnerText).toContain(programName)
    expect(tableInnerText).toContain(description)
  }

  async expectApplicationHasStatusString(
    applicant: string,
    statusString: string,
  ) {
    await expect(this.getRowLocator(applicant)).toContainText(`${statusString}`)
  }

  async expectApplicationStatusDoesntContain(
    applicant: string,
    statusString: string,
  ) {
    await expect(this.getRowLocator(applicant)).not.toContainText(statusString)
  }

  /**
   * Creates a disabled program with given name.
   */
  async addDisabledProgram(programName: string) {
    await this.addProgram(
      programName,
      'program description',
      'short program description',
      'https://usa.gov',
      ProgramVisibility.DISABLED,
    )
  }

  async getApplicationId() {
    const htmlElement = await this.page
      .locator('.cf-application-id')
      .innerText()
    return findApplicantId(htmlElement)
  }

  /**
   * Creates a pre-screener with the given parameters
   *
   * @param {boolean} programName - Name of the program
   * @param {string} shortDescription - Short description of the program
   * @param {ProgramVisibility} programVisibility - Visibility of the program
   */
  async addPreScreenerNS(
    programName: string,
    shortDescription: string,
    programVisibility: ProgramVisibility,
  ) {
    // Only add values for fields that are required on North Star. Disabled
    // fields must have an empty or undefined value, since disabled elements
    // are readonly and cannot be edited
    return this.addProgram(
      programName,
      /* description =*/ '',
      shortDescription,
      /* externalLink= */ '',
      programVisibility,
      /* adminDescription= */ '',
      ProgramType.PRE_SCREENER,
      /* selectedTI= */ 'none',
      /* confirmationMessage= */ '',
      /* eligibility= */ undefined,
      /* submitNewProgram= */ true,
      /* applicationSteps= */ [],
    )
  }

  /**
   * Creates an external program with the given parameters
   *
   * @param {string} programName - Name of the program
   * @param {string} shortDescription - Short description of the program
   * @param {string} externalLink - Link to the external program
   * @param {ProgramVisibility} programVisibility - Visibility of the program
   */
  async addExternalProgram(
    programName: string,
    shortDescription: string,
    externalLink: string,
    programVisibility: ProgramVisibility,
  ) {
    // Only add values for fields that are required. Disabled fields must not
    // have an empty or undefined value, since disabled elements are readonly
    // and cannot be edited
    return this.addProgram(
      programName,
      /* description= */ '',
      shortDescription,
      externalLink,
      programVisibility,
      /* adminDescription= */ '',
      ProgramType.EXTERNAL,
      /* selectedTI= */ 'none',
      /* confirmationMessage= */ '',
      /* eligibility= */ undefined,
      /* submitNewProgram= */ true,
      /* applicationSteps= */ [],
    )
  }

  /**
   * Creates a program with given name. Optional fields check for value
   * existence before adding it to the form. Disabled fields must not receive a
   * value, since disabled elements are readonly and cannot be edited
   *
   * @param {boolean} submitNewProgram - If true, the new program will be submitted
   * to the database and then the admin will be redirected to the next page in the
   * program creation flow. If false, the new program information will be filled in
   * but *not* submitted to the database and the current page will still be the
   * program creation page.
   */
  async addProgram(
    programName: string,
    description = 'program description',
    shortDescription = 'short program description',
    externalLink = 'https://usa.gov',
    visibility = ProgramVisibility.PUBLIC,
    adminDescription = 'admin description',
    programType: ProgramType = ProgramType.DEFAULT,
    selectedTI = 'none',
    confirmationMessage = 'This is the _custom confirmation message_ with markdown\n' +
      '[This is a link](https://www.example.com)\n' +
      'This is a list:\n' +
      '* Item 1\n' +
      '* Item 2\n' +
      '\n' +
      'There are some empty lines below this that should be preserved\n' +
      '\n' +
      '\n' +
      'This link should be autodetected: https://www.example.com\n',
    eligibility = undefined,
    submitNewProgram = true,
    applicationSteps = [{title: 'title', description: 'description'}],
  ) {
    await this.gotoAdminProgramsPage()
    await this.page.click('#new-program-button')
    await waitForPageJsLoad(this.page)

    // program slug must be in url-compatible form so we slugify the program name
    await this.page.fill('#program-slug', slugify(programName))
    await this.page.fill('#program-description-textarea', adminDescription)
    await this.page.fill('#program-display-name-input', programName)
    await this.page.fill(
      '#program-display-short-description-textarea',
      shortDescription,
    )

    // Program type selector varies with the EXTERNAL_PROGRAM_CARDS feature.
    // When enabled, form has program type options. Otherwise, form has a
    // pre-screener checkbox.
    // IMPORTANT: Select the program type first since some of the next fields
    // are disabled based on the program type.
    const hasProgramTypeOptions = await this.page
      .getByTestId('program-type-options')
      .isVisible()
    if (hasProgramTypeOptions) {
      await this.selectProgramType(programType)
    } else if (programType === ProgramType.PRE_SCREENER) {
      await this.clickPreScreenerFormToggle()
    }

    if (eligibility) {
      await this.chooseEligibility(eligibility)
    }

    await this.page.check(`label:has-text("${visibility}")`)
    if (visibility == ProgramVisibility.SELECT_TI) {
      await this.page.check(`label:has-text("${selectedTI}")`)
    }

    // This method adds an external link by default. The external link field is
    // disabled for default programs and pre-screeners in North Star. Therefore,
    // tests will fail if we try to add default external link to a disabled
    // field.
    // TODO(#10630): Ideally, this method should not have a default value for
    // the external link (or any field, for that matter) but that would require
    // updating lots of tests. Thus, for now we will fix this by only adding the
    // external link if its field is enabled. We can fix this when we clean up
    // the tests for North Star, since there will be less tests to migrate.
    const externalLinkEnabled = await this.page
      .getByRole('textbox', {name: 'Link to program website'})
      .isEnabled()
    if (externalLinkEnabled) {
      await this.page.fill('#program-external-link-input', externalLink)
    }

    if (description.length > 0) {
      await this.page.fill('#program-display-description-textarea', description)
    }

    if (confirmationMessage.length) {
      await this.page.fill(
        '#program-confirmation-message-textarea',
        confirmationMessage,
      )
    }

    if (programType === ProgramType.DEFAULT) {
      for (let i = 0; i < applicationSteps.length; i++) {
        const indexPlusOne = i + 1
        await this.page
          .getByRole('textbox', {name: `Step ${indexPlusOne} title`})
          .fill(applicationSteps[i].title)
        await this.page
          .getByRole('textbox', {name: `Step ${indexPlusOne} description`})
          .fill(applicationSteps[i].description)
      }
    }

    if (submitNewProgram) {
      await this.submitProgramDetailsEdits()
    }
  }

  /**
     * Verifies whether the given form field is disabled.
     *
     * @param formField - The specific form field type to verify (from FormField enum)

    * @throws Will throw an error if the elements' states don't match the expected disabled state
    * @throws Will throw an error if an invalid or unsupported form field type is provided
    */
  async expectFormFieldDisabled(formField: FormField) {
    switch (formField) {
      case FormField.APPLICATION_STEPS: {
        for (let i = 0; i < 5; i++) {
          const indexPlusOne = i + 1
          const stepTitle = this.page.getByRole('textbox', {
            name: `Step ${indexPlusOne} title`,
          })
          const stepDescription = this.page.getByRole('textbox', {
            name: `Step ${indexPlusOne} description`,
          })
          await expect(stepTitle).toBeDisabled()
          expect(await stepTitle.getAttribute('readonly')).not.toBeNull()
          await expect(stepDescription).toBeDisabled()
          expect(await stepDescription.getAttribute('readonly')).not.toBeNull()
          if (indexPlusOne == 1) {
            const titleRequiredIndicator =
              this.getRequiredIndicatorFor('apply-step-1-title')
            const descriptionRequiredIndicator = this.getRequiredIndicatorFor(
              'apply-step-1-description',
            )
            await expect(titleRequiredIndicator).toBeHidden()
            await expect(descriptionRequiredIndicator).toBeHidden()
          }
        }
        break
      }

      case FormField.CONFIRMATION_MESSAGE: {
        const confirmationMessage = this.getConfirmationMessageField()
        await expect(confirmationMessage).toBeDisabled()
        expect(
          await confirmationMessage.getAttribute('readonly'),
        ).not.toBeNull()
        break
      }

      case FormField.LONG_DESCRIPTION: {
        const longDescription = this.getLongDescriptionField()
        await expect(longDescription).toBeDisabled()
        expect(await longDescription.getAttribute('readonly')).not.toBeNull()
        break
      }

      case FormField.NOTIFICATION_PREFERENCES: {
        const notificationPreferences =
          this.getNotificationsPreferenceCheckbox()
        await expect(notificationPreferences).toBeDisabled()
        await expect(notificationPreferences).not.toBeChecked()
        break
      }

      case FormField.PROGRAM_CATEGORIES: {
        for (const categoryName of Object.values(ProgramCategories)) {
          const category = this.page.getByRole('checkbox', {
            name: categoryName,
          })
          await expect(category).toBeDisabled()
          await expect(category).not.toBeChecked()
        }
        break
      }

      case FormField.PROGRAM_ELIGIBILITY: {
        for (const eligibilityName of Object.values(Eligibility)) {
          const option = this.page.getByRole('radio', {
            name: eligibilityName,
          })
          await expect(option).toBeDisabled()
          await expect(option).not.toBeChecked()
        }
        break
      }

      case FormField.PROGRAM_EXTERNAL_LINK: {
        const externalLink = this.getExternalLinkField()
        await expect(externalLink).toBeDisabled()
        expect(await externalLink.getAttribute('readonly')).not.toBeNull()
        const requiredIndicator = this.getRequiredIndicatorFor(
          'program-external-link-input',
        )
        await expect(requiredIndicator).toBeHidden()
        break
      }

      default:
        throw new Error(
          `Unsupported form field type: ${String(formField)}. Please add handling for this field type.`,
        )
    }
  }

  /**
   * Verifies whether the given form field is enabled.
   *
   * @param formField - The specific form field type to verify (from FormField enum)
   * @param programType - Optional program type to specify context (from ProgramType enum).
   *                      Not all form fields require a program type for verification.
   *
   * @throws Will throw an error if the elements' states don't match the expected enabled state
   * @throws Will throw an error if an invalid or unsupported form field type is provided
   */
  async expectFormFieldEnabled(
    formField: FormField,
    programType?: ProgramType,
  ) {
    switch (formField) {
      case FormField.APPLICATION_STEPS: {
        for (let i = 0; i < 5; i++) {
          const indexPlusOne = i + 1
          const stepTitle = this.page.getByRole('textbox', {
            name: `Step ${indexPlusOne} title`,
          })
          const stepDescription = this.page.getByRole('textbox', {
            name: `Step ${indexPlusOne} description`,
          })
          await expect(stepTitle).toBeEnabled()
          expect(await stepTitle.getAttribute('readonly')).toBeNull()
          await expect(stepDescription).toBeEnabled()
          expect(await stepDescription.getAttribute('readonly')).toBeNull()
          if (indexPlusOne == 1) {
            const titleRequiredIndicator =
              this.getRequiredIndicatorFor('apply-step-1-title')
            const descriptionRequiredIndicator = this.getRequiredIndicatorFor(
              'apply-step-1-description',
            )
            await expect(titleRequiredIndicator).toBeVisible()
            await expect(descriptionRequiredIndicator).toBeVisible()
          }
        }
        break
      }

      case FormField.CONFIRMATION_MESSAGE: {
        const confirmationMessage = this.getConfirmationMessageField()
        await expect(confirmationMessage).toBeEnabled()
        expect(await confirmationMessage.getAttribute('readonly')).toBeNull()
        break
      }

      case FormField.LONG_DESCRIPTION: {
        const longDescription = this.getLongDescriptionField()
        await expect(longDescription).toBeEnabled()
        expect(await longDescription.getAttribute('readonly')).toBeNull()
        break
      }

      case FormField.NOTIFICATION_PREFERENCES: {
        const notificationPreferences =
          this.getNotificationsPreferenceCheckbox()
        await expect(notificationPreferences).toBeEnabled()
        break
      }

      case FormField.PROGRAM_CATEGORIES: {
        for (const categoryName of Object.values(ProgramCategories)) {
          const category = this.page.getByRole('checkbox', {
            name: categoryName,
          })
          await expect(category).toBeEnabled()
        }
        break
      }

      case FormField.PROGRAM_ELIGIBILITY: {
        for (const eligibilityName of Object.values(Eligibility)) {
          const option = this.page.getByRole('radio', {
            name: eligibilityName,
          })
          await expect(option).toBeEnabled()
        }
        break
      }

      case FormField.PROGRAM_EXTERNAL_LINK: {
        const externalLink = this.getExternalLinkField()
        await expect(externalLink).toBeEnabled()
        expect(await externalLink.getAttribute('readonly')).toBeNull()
        // In pre - North Star, the external link field is optional for
        // 'default' and 'pre-screeners'. In North Star, the external link field
        // is disabled for 'default' and 'pre-screeners' and required for
        // 'external programs'. Therefore, required indicator is dependent on
        // program type. This condition can be removed once North Star is fully
        // launched, since the required indicator will always be present if the
        // field is enabled.
        if (programType && programType === ProgramType.EXTERNAL) {
          const requiredIndicator = this.getRequiredIndicatorFor(
            'program-external-link-input',
          )
          await expect(requiredIndicator).toBeVisible()
        }
        break
      }

      default:
        throw new Error(
          `Unsupported form field type: ${String(formField)}. Please add handling for this field type.`,
        )
    }
  }

  /**
   * Verifies whether the program type has its corresponding field disabled.
   *
   * @param formField - The specific program type field to verify (from ProgramType enum)
   */
  async expectProgramTypeDisabled(programType: ProgramType) {
    const programTypeOption = this.getProgramTypeOption(programType)
    await expect(programTypeOption).toBeDisabled()
  }

  /**
   * Verifies whether the program type has its corresponding field enabled.
   *
   * @param formField - The specific program type field to verify (from ProgramType enum)
   */
  async expectProgramTypeEnabled(programType: ProgramType) {
    const programTypeOption = this.getProgramTypeOption(programType)
    await expect(programTypeOption).toBeEnabled()
  }

  /**
   * Verifies a program card has the given actions visible
   *
   * @param programName - Name of the program
   * @param lifecycle - Lifecycle of the program
   * @param actions - Actions that should be visible on the card
   * @param extraActions - Extra actions that should be visible on the extra
   * actions dropdown
   */
  async expectProgramActionsVisible(
    programName: string,
    lifecycle: ProgramLifecycle,
    actions: ProgramAction[],
    extraActions: ProgramExtraAction[],
  ) {
    for (const action of actions) {
      const actionButton = this.getProgramAction(programName, lifecycle, action)
      await expect(actionButton).toBeVisible()
    }

    if (extraActions.length === 0) {
      return
    }

    await this.getProgramExtraActionsButton(programName, lifecycle).click()
    for (const action of extraActions) {
      const actionButton = this.getProgramExtraAction(
        programName,
        lifecycle,
        action,
      )
      await expect(actionButton).toBeVisible()
    }
  }

  /**
   * Verifies a program card has the given actions hidden
   *
   * @param programName - Name of the program
   * @param lifecycle - Lifecycle of the program
   * @param actions - Actions that should be hidden on the card
   * @param extraActions - Extra actions that should be hidden on the extra
   * actions dropdown
   */
  async expectProgramActionsHidden(
    programName: string,
    lifecycle: ProgramLifecycle,
    actions: ProgramAction[],
    extraActions: ProgramExtraAction[],
  ) {
    for (const action of actions) {
      const actionButton = this.getProgramAction(programName, lifecycle, action)
      await expect(actionButton).toBeHidden()
    }

    if (extraActions.length === 0) {
      return
    }

    await this.getProgramExtraActionsButton(programName, lifecycle).click()
    for (const action of extraActions) {
      const actionButton = this.getProgramExtraAction(
        programName,
        lifecycle,
        action,
      )
      await expect(actionButton).toBeHidden()
    }
  }

  /**
   * Verifies whether the program header button is hidden
   *
   * @param headerButton - The specific button to verify (from ProgramHeaderButton enum)
   */
  async expectProgramHeaderButtonHidden(headerButton: ProgramHeaderButton) {
    const button = this.page.getByRole('button', {name: headerButton})
    await expect(button).toBeHidden()
  }

  /**
   * Verifies whether the block panel in the program block view is hidden
   */
  async expectBlockPanelHidden() {
    const blockPanel = this.page.getByTestId('block-panel')
    await expect(blockPanel).toBeHidden()
  }

  async submitProgramDetailsEdits() {
    await this.page.click('#program-update-button')
    await waitForPageJsLoad(this.page)
  }

  async expectProgramDetailsSaveAndContinueButton() {
    await expect(
      this.page.getByRole('button', {name: 'Save and continue to next step'}),
    ).toBeVisible()
  }

  async editProgram(
    programName: string,
    visibility = ProgramVisibility.PUBLIC,
    selectedTI = 'none',
  ) {
    await this.gotoAdminProgramsPage()
    await this.page.click('button :text("View")')
    await this.page.click('#header_edit_button')
    await this.page.click('#header_edit_button')
    await waitForPageJsLoad(this.page)

    await this.page.check(`label:has-text("${visibility}")`)
    if (visibility == ProgramVisibility.SELECT_TI) {
      await this.page.check(`label:has-text("${selectedTI}")`)
    }

    await this.submitProgramDetailsEdits()
  }

  async programNames(disabled = false) {
    await this.gotoAdminProgramsPage(disabled)
    const titles = this.page.locator('.cf-admin-program-card .cf-program-title')
    return titles.allTextContents()
  }

  /**
   * Expects a specific program block to be selected inside the read only view
   * that is used to view the configuration of an active program.
   */
  async expectReadOnlyProgramBlock(blockId: string) {
    // The block info shows us we are viewing a block.
    expect(this.page.locator('id=block-info-display-' + blockId)).not.toBeNull()
    // The absence of one of the edit buttons ensures it is the read only view.
    expect(
      await this.page.locator('id=block-description-modal-button').count(),
    ).toEqual(0)
  }

  /**
   * Expects a question card with a specified text label in it.
   */
  async expectQuestionCardWithLabel(questionName: string, label: string) {
    expect(
      await this.page
        .locator(
          this.withinQuestionCardSelectorInProgramView(
            questionName,
            `p:has-text("${label}")`,
          ),
        )
        .count(),
    ).toBe(1)
  }

  /**
   * Expects a question card either with or without a universal question badge.
   */
  async expectQuestionCardUniversalBadgeState(
    questionName: string,
    universal: boolean,
  ) {
    expect(
      await this.page
        .locator(
          this.withinQuestionCardSelectorInProgramView(
            questionName,
            '.cf-universal-badge',
          ),
        )
        .count(),
    ).toBe(universal ? 1 : 0)
  }

  // Question card within a program edit or read only page
  questionCardSelectorInProgramView(questionName: string) {
    return `.cf-program-question:has(:text("Admin ID: ${questionName}"))`
  }

  // Question card within a program edit page
  withinQuestionCardSelectorInProgramView(
    questionName: string,
    selector: string,
  ) {
    return this.questionCardSelectorInProgramView(questionName) + ' ' + selector
  }

  /**
   * Selects a button in the extra rows dropdown for a program
   *
   * @param programName - Name of the program
   * @param lifecycle - Lifecycle of the program
   * @param extraRow - Extra row to select
   */
  async selectProgramExtraAction(
    programName: string,
    lifecycle: ProgramLifecycle,
    extraRow: ProgramExtraAction,
  ) {
    await this.getProgramExtraActionsButton(programName, lifecycle).click()
    await this.getProgramExtraAction(programName, lifecycle, extraRow).click()
  }

  async gotoDraftProgramManageStatusesPage(programName: string) {
    await this.gotoAdminProgramsPage()
    await this.expectDraftProgram(programName)
    await this.selectProgramExtraAction(
      programName,
      ProgramLifecycle.DRAFT,
      ProgramExtraAction.MANAGE_APPLICATIONS,
    )

    await waitForPageJsLoad(this.page)
    const adminProgramStatuses = new AdminProgramStatuses(this.page)
    await adminProgramStatuses.expectProgramManageStatusesPage(programName)
  }

  async gotoDraftProgramManageTranslationsPage(programName: string) {
    await this.gotoAdminProgramsPage()
    await this.expectDraftProgram(programName)
    await this.selectProgramExtraAction(
      programName,
      ProgramLifecycle.DRAFT,
      ProgramExtraAction.MANAGE_TRANSLATIONS,
    )
    await waitForPageJsLoad(this.page)
    await this.expectProgramManageTranslationsPage(programName)
  }

  async goToProgramImagePage(programName: string) {
    await this.gotoAdminProgramsPage()
    await this.expectDraftProgram(programName)
    await this.gotoEditDraftProgramPage(programName)
    await this.page.click('button:has-text("Edit program image")')
    await this.expectProgramImagePage()
  }

  /**
   * Opens the manage program page by clicking on a program's card extra action.
   * Admin must be a CiviForm admin, otherwise the extra action won't be visible
   *
   * @param programName - Name of the program
   */
  async gotoManageProgramAdminsPage(programName: string) {
    await this.gotoAdminProgramsPage()
    await this.expectDraftProgram(programName)

    await this.selectProgramExtraAction(
      programName,
      ProgramLifecycle.DRAFT,
      ProgramExtraAction.MANAGE_ADMINS,
    )
    await waitForPageJsLoad(this.page)
    await this.expectManageProgramAdminsPage()
  }

  /**
   * Opens the export program page by clicking on a program's card extra action.
   * Admin must be a CiviForm admin, otherwise the extra action won't be visible
   *
   * @param programName - Name of the program
   */
  async goToExportProgramPage(
    programName: string,
    lifecycle: ProgramLifecycle,
  ) {
    await this.gotoAdminProgramsPage()
    await this.selectProgramExtraAction(
      programName,
      lifecycle,
      ProgramExtraAction.EXPORT,
    )
    await waitForPageJsLoad(this.page)
  }

  async setProgramEligibility(programName: string, eligibility: Eligibility) {
    await this.goToProgramDescriptionPage(programName)
    await this.chooseEligibility(eligibility)
    await this.submitProgramDetailsEdits()
  }

  async chooseEligibility(eligibility: Eligibility) {
    await this.page.check(`label:has-text("${eligibility}")`)
  }

  getEligibilityIsGatingInput() {
    return this.page.locator(`label:has-text("${Eligibility.IS_GATING}")`)
  }

  getEligibilityIsNotGatingInput() {
    return this.page.locator(`label:has-text("${Eligibility.IS_NOT_GATING}")`)
  }

  async expectEmailNotificationPreferenceIsChecked(isChecked: boolean) {
    await expect(
      this.page.getByRole('checkbox', {
        name: NotificationPreference.EMAIL_PROGRAM_ADMIN_ALL_SUBMISSIONS,
      }),
    ).toBeChecked({checked: isChecked})
  }

  async setEmailNotificationPreferenceCheckbox(checked: boolean) {
    const checkbox = this.page.getByRole('checkbox', {
      name: NotificationPreference.EMAIL_PROGRAM_ADMIN_ALL_SUBMISSIONS,
    })
    const isCurrentlyChecked = await checkbox.isChecked()

    if (isCurrentlyChecked !== checked) {
      // Note: We click on the label instead of directly interacting with the checkbox
      // because USWDS styling hides the actual checkbox input and styles the label to
      // look like a checkbox. The actual input element is visually hidden or positioned
      // off-screen, making it inaccessible to Playwright's direct interactions.
      await this.page
        .locator('label[for="notification-preferences-email"]')
        .click()
    }
  }

  /**
   * Opens the export program page by clicking on a program's card action or
   * extra action (depending on the program lifecycle)
   * Admin must be a CiviForm admin, otherwise the extra action won't be visible
   *
   * @param programName - Name of the program
   */
  async gotoEditDraftProgramPage(
    programName: string,
    isProgramDisabled: boolean = false,
    lifecycle: ProgramLifecycle = ProgramLifecycle.DRAFT,
  ) {
    await this.gotoAdminProgramsPage(isProgramDisabled)

    if (lifecycle === ProgramLifecycle.ACTIVE) {
      await this.expectActiveProgram(programName)
      await this.selectProgramExtraAction(
        programName,
        lifecycle,
        ProgramExtraAction.EDIT,
      )
    } else {
      await this.expectDraftProgram(programName)
      await this.getProgramAction(
        programName,
        lifecycle,
        ProgramAction.EDIT,
      ).click()
    }

    await waitForPageJsLoad(this.page)
    await this.expectProgramBlockEditPage(programName)
  }

  /**
   * Opens the view program page by clicking on a program's card action
   * Admin must be a CiviForm admin, otherwise the extra action won't be visible
   *
   * @param programName - Name of the program
   */
  async gotoViewActiveProgramPage(programName: string) {
    await this.gotoAdminProgramsPage()
    await this.expectActiveProgram(programName)
    await this.getProgramAction(
      programName,
      ProgramLifecycle.ACTIVE,
      ProgramAction.VIEW,
    ).click()
    await waitForPageJsLoad(this.page)
    await this.expectProgramBlockReadOnlyPage(programName)
  }

  async gotoViewActiveProgramPageAndStartEditing(programName: string) {
    await this.gotoViewActiveProgramPage(programName)
    await this.page.click('button:has-text("Edit")')
    await waitForPageJsLoad(this.page)
  }

  async goToBlockInProgram(programName: string, blockName: string) {
    await this.gotoEditDraftProgramPage(programName)
    // Click on the block to edit
    await this.page.click(`a:has-text("${blockName}")`)
    await waitForPageJsLoad(this.page)
  }

  async gotoToBlockInReadOnlyProgram(blockId: string) {
    await this.page.click('#block_list_item_' + blockId)
    await waitForPageJsLoad(this.page)
  }

  async goToEditBlockVisibilityPredicatePage(
    programName: string,
    blockName: string,
  ) {
    await this.goToBlockInProgram(programName, blockName)

    // Click on the edit predicate button
    await this.page.click('#cf-edit-visibility-predicate')
    await waitForPageJsLoad(this.page)
    await this.expectEditVisibilityPredicatePage(blockName)
  }

  async goToEditBlockEligibilityPredicatePage(
    programName: string,
    blockName: string,
  ) {
    await this.goToBlockInProgram(programName, blockName)

    // Click on the edit predicate button
    await this.page.click('#cf-edit-eligibility-predicate')
    await waitForPageJsLoad(this.page)
    await this.expectEditEligibilityPredicatePage(blockName)
  }

  async goToProgramDescriptionPage(
    programName: string,
    lifecycle: ProgramLifecycle = ProgramLifecycle.DRAFT,
  ) {
    await this.gotoEditDraftProgramPage(
      programName,
      /* isProgramDisabled= */ false,
      lifecycle,
    )
    await this.page.click('button:has-text("Edit program details")')
    await waitForPageJsLoad(this.page)
  }

  async expectDraftProgram(programName: string) {
    await expect(
      this.getProgramCard(programName, ProgramLifecycle.DRAFT),
    ).toBeVisible()
  }

  async expectDoesNotHaveDraftProgram(programName: string) {
    await expect(
      this.getProgramCard(programName, ProgramLifecycle.DRAFT),
    ).toBeHidden()
  }

  async expectActiveProgram(programName: string) {
    await expect(
      this.getProgramCard(programName, ProgramLifecycle.ACTIVE),
    ).toBeVisible()
  }

  async expectProgramEditPage(programName = '') {
    expect(await this.page.innerText('h1')).toContain(
      `Edit program: ${programName}`,
    )
  }

  async expectProgramManageTranslationsPage(programName: string) {
    expect(await this.page.innerText('h1')).toContain(
      `Manage program translations: ${programName}`,
    )
  }

  async expectProgramImagePage() {
    const adminProgramImage = new AdminProgramImage(this.page)
    await adminProgramImage.expectProgramImagePage()
  }

  async expectManageProgramAdminsPage() {
    expect(await this.page.innerText('h1')).toContain(
      'Manage admins for program',
    )
  }

  async expectProgramSettingsPage() {
    expect(await this.page.innerText('h1')).toContain('settings')
  }

  async expectAddProgramAdminErrorToast() {
    const toastMessages = await this.page.innerText('#toast-container')
    expect(toastMessages).toContain(
      "as a Program Admin because they haven't previously logged into" +
        ' CiviForm. Have the user log in, then add them as a Program Admin. After' +
        " they've been added, they will need refresh their browser see the programs" +
        " they've been assigned to.",
    )
    expect(toastMessages).toContain('Error: ')
  }

  async expectDisplayNameErrorToast() {
    const toastMessages = await this.page.innerText('#toast-container')
    expect(toastMessages).toContain(
      'A public display name for the program is required.',
    )
    expect(toastMessages).toContain('Error: ')
  }

  async expectEditVisibilityPredicatePage(blockName: string) {
    expect(await this.page.innerText('h1')).toContain(
      'Visibility condition for ' + blockName,
    )
  }

  async expectEditEligibilityPredicatePage(blockName: string) {
    expect(await this.page.innerText('h1')).toContain(
      'Eligibility condition for ' + blockName,
    )
  }

  async expectSuccessToast(successToastMessage: string) {
    const toastContainer = await this.page.innerHTML('#toast-container')

    expect(toastContainer).toContain('bg-emerald-200')
    expect(toastContainer).toContain(successToastMessage)
  }

  async expectProgramBlockEditPage(programName = '') {
    expect(await this.page.innerText('id=program-title')).toContain(programName)
    expect(await this.page.innerText('id=block-edit-form')).not.toBeNull()
    expect(await this.page.innerText('h1')).toContain('Add a question')
  }

  async expectProgramBlockReadOnlyPage(programName = '') {
    expect(await this.page.innerText('id=program-title')).toContain(programName)
    // The only element for editing should be one top level button
    await expect(this.page.locator('#header_edit_button')).toBeVisible()
    expect(await this.page.locator('id=block-edit-form').count()).toEqual(0)
  }

  // Removes questions from given block in program.
  async removeQuestionFromProgram(
    programName: string,
    blockName: string,
    questionNames: string[] = [],
  ) {
    await this.goToBlockInProgram(programName, blockName)

    for (const questionName of questionNames) {
      await this.page.click(
        this.withinQuestionCardSelectorInProgramView(
          questionName,
          'button:has-text("Delete")',
        ),
      )
    }
  }

  /**
   * Edit basic block details and required questions
   * @deprecated prefer using {@link #editProgramBlockUsingSpec} instead.
   */
  async editProgramBlock(
    programName: string,
    blockDescription = 'screen description',
    questionNames: string[] = [],
  ) {
    await this.editProgramBlockUsingSpec(programName, {
      description: blockDescription,
      questions: questionNames.map((questionName) => {
        return {
          name: questionName,
        }
      }),
    })
  }

  /**
   * Edit basic block details and required and optional questions. Cannot handle more than one optional question.
   * @deprecated prefer using {@link #editProgramBlockUsingSpec} instead. Be aware that
   * editProgramBlockWithOptional always puts the optional question first, whereas
   * editProgramBlockUsingSpec orders questions according to the question array.
   */
  async editProgramBlockWithOptional(
    programName: string,
    blockDescription = 'screen description',
    questionNames: string[],
    optionalQuestionName: string,
  ) {
    const optionalQuestion: QuestionSpec = {
      name: optionalQuestionName,
      isOptional: true,
    }
    const nonOptionalQuestions: QuestionSpec[] = questionNames.map(
      (questionName) => ({name: questionName}),
    )

    await this.editProgramBlockUsingSpec(programName, {
      description: blockDescription,
      questions: [optionalQuestion].concat(nonOptionalQuestions),
    })
  }

  /**
   * Edit basic block details and questions
   * @param programName Name of the program to edit
   * @param block Block information
   */
  async editProgramBlockUsingSpec(programName: string, block: BlockSpec) {
    await this.gotoEditDraftProgramPage(programName)

    await clickAndWaitForModal(this.page, 'block-description-modal')

    if (block.name !== undefined) {
      await this.page.fill('#block-name-input', block.name)
    }

    await this.page.fill('textarea', block.description || 'screen description')

    await this.page.click('#update-block-button:not([disabled])')

    for (const question of block.questions ?? []) {
      await this.addQuestionFromQuestionBank(question.name)

      if (question.isOptional) {
        await this.page
          .getByTestId(`question-admin-name-${question.name}`)
          .locator(':is(button:has-text("optional"))')
          .click()
      }
    }
  }

  /**
   * Add questions to specified block. You must already be on the admin program edit block page,
   * but if you are this is a significantly faster way to add multiple questions since it does
   * not return to the program list page each time and navigate back to the block.
   * @param {BlockSpec} block Block information
   */
  async addQuestionsToProgramBlock(block: BlockSpec) {
    await this.page.click(`a:has-text("${block.name}")`)
    await waitForPageJsLoad(this.page)

    for (const question of block.questions || []) {
      await this.addQuestionFromQuestionBank(question.name)

      if (question.isOptional) {
        await this.page
          .getByTestId(`question-admin-name-${question.name}`)
          .locator(':is(button:has-text("optional"))')
          .click()
      }
    }
  }

  async launchRemoveProgramBlockModal(programName: string, blockName: string) {
    await this.goToBlockInProgram(programName, blockName)
    await clickAndWaitForModal(this.page, 'block-delete-modal')
  }

  async removeProgramBlock(programName: string, blockName: string) {
    await this.launchRemoveProgramBlockModal(programName, blockName)
    await this.page.click('#delete-block-button')
    await waitForPageJsLoad(this.page)
    await this.gotoAdminProgramsPage()
  }

  private async waitForQuestionBankAnimationToFinish() {
    // Animation is 150ms. Give some extra overhead to avoid flakiness on slow CPU.
    // This is currently called over 300 times which adds up.
    // https://tailwindcss.com/docs/transition-property

    // eslint-disable-next-line playwright/no-wait-for-timeout
    await this.page.waitForTimeout(250)
  }

  async openQuestionBank() {
    await this.page.click('button:has-text("Add a question")')
    await this.waitForQuestionBankAnimationToFinish()
  }

  async closeQuestionBank() {
    await this.page.click('button.cf-close-question-bank-button')
    await this.waitForQuestionBankAnimationToFinish()
  }

  async addQuestionFromQuestionBank(questionName: string) {
    await this.openQuestionBank()
    await this.page
      .locator(
        `.cf-question-bank-element[data-adminname="${questionName}"] button:has-text("Add")`,
      )
      .click()
    await waitForPageJsLoad(this.page)
    // After question was added question bank is still open. Close it first.
    await this.closeQuestionBank()
    // Make sure the question is successfully added to the screen.
    await expect(
      this.page.locator(
        `div.cf-program-question p:has-text("Admin ID: ${questionName}")`,
      ),
    ).toBeVisible()
  }

  async questionBankNames(universal = false): Promise<string[]> {
    const loc = '.cf-question-bank-element:visible .cf-question-title'
    const titles = this.page.locator(
      universal
        ? '#question-bank-universal ' + loc
        : '#question-bank-nonuniversal ' + loc,
    )
    return titles.allTextContents()
  }

  /**
   * Creates a new program block with the given questions, all marked as required.
   *
   * @deprecated prefer using {@link #addProgramBlockUsingSpec} instead.
   */
  async addProgramBlock(
    programName: string,
    blockDescription = 'screen description',
    questionNames: string[] = [],
  ) {
    return await this.addProgramBlockUsingSpec(programName, {
      description: blockDescription,
      questions: questionNames.map((questionName) => ({name: questionName})),
    })
  }

  /**
   * Creates a new program block as defined by {@link BlockSpec}.
   *
   * Prefer this method over {@link #addProgramBlock}.
   *
   * @param {string} programName Name of the program
   * @param {BlockSpec} block Desired block settings
   * @param {boolean} isProgramDisabled Defaults to false. Flag to determine if the program status is disabled or not
   * @param {boolean} editBlockScreenDetails Defaults to true. If true the block name and description will be updated; if false they will not.
   */
  async addProgramBlockUsingSpec(
    programName: string,
    block: BlockSpec,
    isProgramDisabled: boolean = false,
    editBlockScreenDetails: boolean = true,
  ) {
    await this.gotoEditDraftProgramPage(programName, isProgramDisabled)
    return await this.addProgramBlockUsingSpecWhenAlreadyOnEditDraftPage(
      block,
      editBlockScreenDetails,
    )
  }

  /**
   * Creates a new program block as defined by {@link BlockSpec}.
   * You must already be on the admin program edit block page, but if you are this is a significantly
   * faster way to add multiple questions since it does not return to the program list page each time and navigate back to the block.
   * @param {BlockSpec} block Desired block settings
   * @param {boolean} editBlockScreenDetails Defaults to true. If true the block name and description will be updated; if false they will not.
   */
  async addProgramBlockUsingSpecWhenAlreadyOnEditDraftPage(
    block: BlockSpec,
    editBlockScreenDetails: boolean = true,
  ) {
    await this.page.click('#add-block-button')
    await waitForPageJsLoad(this.page)

    if (editBlockScreenDetails) {
      await clickAndWaitForModal(this.page, 'block-description-modal')

      // Only update the block name if a name was provided. Otherwise, keep the default (which should be something like "Block 1")
      if (block.name !== undefined) {
        await this.page.fill('#block-name-input', block.name)
      }

      await this.page.fill(
        'textarea',
        block.description || 'screen description',
      )
      await this.page.click('#update-block-button:not([disabled])')
      // Wait for submit and redirect back to this page.
      await this.page.waitForURL(this.page.url())
      await waitForPageJsLoad(this.page)
    }

    for (const question of block.questions ?? []) {
      await this.addQuestionFromQuestionBank(question.name)
      if (question.isOptional) {
        const optionalToggle = this.page
          .locator(this.questionCardSelectorInProgramView(question.name))
          .getByRole('button', {name: 'optional'})
        await optionalToggle.click()
      }
    }

    return await this.page.locator('#block-name-input').inputValue()
  }

  async addProgramRepeatedBlock(
    programName: string,
    enumeratorBlockName: string,
    blockDescription = 'screen description',
    questionNames: string[] = [],
  ) {
    await this.gotoEditDraftProgramPage(programName)

    await this.page.click(`text=${enumeratorBlockName}`)
    await waitForPageJsLoad(this.page)
    await this.page.click('#create-repeated-block-button')
    await waitForPageJsLoad(this.page)

    await clickAndWaitForModal(this.page, 'block-description-modal')
    await this.page.fill('#block-description-textarea', blockDescription)
    await this.page.click('#update-block-button:not([disabled])')

    for (const questionName of questionNames) {
      await this.addQuestionFromQuestionBank(questionName)
    }
  }

  async publishProgram(programName: string) {
    await this.gotoAdminProgramsPage()
    await this.expectDraftProgram(programName)
    await this.publishAllDrafts()
    await this.expectActiveProgram(programName)
  }

  private static PUBLISH_ALL_MODAL_TITLE =
    'Do you want to publish all draft programs?'

  publishAllProgramsModalLocator() {
    return this.page.locator(
      `.cf-modal:has-text("${AdminPrograms.PUBLISH_ALL_MODAL_TITLE}")`,
    )
  }

  async publishAllDrafts() {
    await this.gotoAdminProgramsPage()
    const modal = await this.openPublishAllDraftsModal()
    const confirmHandle = (await modal.$(
      'button:has-text("Publish all draft programs and questions")',
    ))!
    await confirmHandle.click()

    await waitForPageJsLoad(this.page)
  }

  async openPublishAllDraftsModal() {
    await this.page.click('button:has-text("Publish all drafts")')
    const modal = await waitForAnyModal(this.page)
    expect(await modal.innerText()).toContain(
      AdminPrograms.PUBLISH_ALL_MODAL_TITLE,
    )
    return modal
  }

  async expectProgramReferencesModalContains({
    expectedQuestionsContents,
    expectedProgramsContents,
  }: {
    expectedQuestionsContents: string[]
    expectedProgramsContents: string[]
  }) {
    const modal = await this.openPublishAllDraftsModal()

    const editedQuestions = await modal.$$(
      '.cf-admin-publish-references-question li',
    )
    const editedQuestionsContents = await Promise.all(
      editedQuestions.map((editedQuestion) => editedQuestion.innerText()),
    )
    expect(editedQuestionsContents).toEqual(expectedQuestionsContents)

    const editedPrograms = await modal.$$(
      '.cf-admin-publish-references-program li',
    )
    const editedProgramsContents = await Promise.all(
      editedPrograms.map((editedProgram) => editedProgram.innerText()),
    )
    expect(editedProgramsContents).toEqual(expectedProgramsContents)

    await dismissModal(this.page)
  }

  async createNewVersion(programName: string, isProgramDisabled = false) {
    await this.gotoAdminProgramsPage(isProgramDisabled)
    await this.expectActiveProgram(programName)

    await this.selectProgramExtraAction(
      programName,
      ProgramLifecycle.ACTIVE,
      ProgramExtraAction.EDIT,
    )
    await waitForPageJsLoad(this.page)

    await this.page.click('button:has-text("Edit program details")')
    await waitForPageJsLoad(this.page)

    await this.submitProgramDetailsEdits()
    await this.gotoAdminProgramsPage(isProgramDisabled)
    await this.expectDraftProgram(programName)
  }

  /**
   * Opens the applications page by clicking on a program's card action
   * Admin must be a Program admin, otherwise the extra action won't be visible
   *
   * @param programName - Name of the program
   */
  async viewApplications(programName: string) {
    // Navigate back to the main page for the program admin.
    await this.page.goto(BASE_URL)
    await waitForPageJsLoad(this.page)

    await this.expectActiveProgram(programName)
    await this.getProgramAction(
      programName,
      ProgramLifecycle.ACTIVE,
      ProgramAction.VIEW_APPLICATIONS,
    ).click()
    await waitForPageJsLoad(this.page)
  }

  async expectApplicationCount(expectedCount: number) {
    await expect(this.page.locator('.cf-admin-application-row')).toHaveCount(
      expectedCount,
    )
  }

  getRowLocator(applicantName: string): Locator {
    return this.page.locator(
      `.cf-admin-application-row:has-text("${applicantName}")`,
    )
  }

  selectQuestionWithinBlock(question: string) {
    return `.cf-program-question:has-text("${question}")`
  }

  selectWithinQuestionWithinBlock(question: string, selector: string) {
    return this.selectQuestionWithinBlock(question) + ' ' + selector
  }

  public static readonly ANY_STATUS_APPLICATION_FILTER_OPTION =
    'Any application status'
  public static readonly NO_STATUS_APPLICATION_FILTER_OPTION =
    'Only applications without a status'

  async filterProgramApplications({
    fromDate = '',
    untilDate = '',
    searchFragment = '',
    applicationStatusOption = '',
    clickFilterButton = true,
  }: {
    fromDate?: string
    untilDate?: string
    searchFragment?: string
    applicationStatusOption?: string
    clickFilterButton?: boolean
  }) {
    await this.page.getByRole('textbox', {name: 'from'}).fill(fromDate)
    await this.page.getByRole('textbox', {name: 'until'}).fill(untilDate)
    await this.page.fill('input[name="search"]', searchFragment)
    if (applicationStatusOption) {
      await this.page.selectOption('label:has-text("Application status")', {
        label: applicationStatusOption,
      })
    }

    if (clickFilterButton) {
      await this.page.click('button:has-text("Filter")')
    }

    await waitForPageJsLoad(this.page)
  }

  async clearFilterProgramApplications() {
    await this.page.click('a:has-text("Clear")')
    await waitForPageJsLoad(this.page)
  }

  selectApplicationBlock(blockName: string) {
    return `.cf-admin-application-block-card:has-text("${blockName}")`
  }

  selectWithinApplicationBlock(blockName: string, selector: string) {
    return this.selectApplicationBlock(blockName) + ' ' + selector
  }

  async viewApplicationForApplicant(applicantName: string) {
    await this.page.getByRole('link', {name: applicantName}).click()
    await waitForPageJsLoad(this.page)
  }

  async expectApplicationAnswers(
    blockName: string,
    questionName: string,
    answer: string,
  ) {
    const blockText = await this.page
      .locator(this.selectApplicationBlock(blockName))
      .innerText()

    expect(blockText).toContain(questionName)
    expect(blockText).toContain(answer)
  }

  async expectApplicationAnswerLinks(blockName: string, questionName: string) {
    await expect(
      this.page.locator(this.selectApplicationBlock(blockName)),
    ).toContainText(questionName)

    expect(
      this.page
        .locator(this.selectWithinApplicationBlock(blockName, 'a'))
        .getAttribute('href'),
    ).not.toBeNull()
  }

  async isStatusSelectorVisible(): Promise<boolean> {
    return this.page.locator(this.statusSelector()).isVisible()
  }

  async getStatusOption(): Promise<string> {
    return this.page.locator(this.statusSelector()).inputValue()
  }

  /**
   * Selects the provided status option and then awaits the confirmation dialog.
   */
  async setStatusOptionAndAwaitModal(status: string): Promise<Locator> {
    await this.page.locator(this.statusSelector()).selectOption(status)
    return waitForAnyModalLocator(this.page)
  }
  /**
   * Clicks the confirm button in the status update confirmation dialog
   */
  async confirmStatusUpdateModal(modal: Locator) {
    const confirmButton = modal.getByText('Confirm')
    await confirmButton.click()
<<<<<<< HEAD

=======
>>>>>>> baaf4814
    await waitForPageJsLoad(this.page)
  }

  async expectUpdateStatusToast() {
    const toastMessages = await this.page.innerText('#toast-container')
    expect(toastMessages).toContain('Application status updated')
  }

  private statusSelector() {
    return '.cf-program-admin-status-selector label:has-text("Status:")'
  }

  async isEditNoteVisible(): Promise<boolean> {
    return this.page.locator(this.editNoteSelector()).isVisible()
  }

  /**
   * Returns the content of the note modal when viewing an application.
   */
  async getNoteContent() {
    await this.page.locator(this.editNoteSelector()).click()

    const editModal = await waitForAnyModal(this.page)
    const noteContentArea = (await editModal.$('textarea'))!
    return noteContentArea.inputValue()
  }

  /**
   * Clicks the edit note button, and returns the modal.
   */
  async awaitEditNoteModal(): Promise<ElementHandle<HTMLElement>> {
    await this.page.locator(this.editNoteSelector()).click()

    return await waitForAnyModal(this.page)
  }

  /**
   * Clicks the edit note button, sets the note content to the provided text,
   * and confirms the dialog.
   */
  async editNote(noteContent: string) {
    const editModal = await this.awaitEditNoteModal()
    const noteContentArea = (await editModal.$('textarea'))!
    await noteContentArea.fill(noteContent)

    const saveButton = (await editModal.$('text=Save'))!
    await saveButton.click()
    await waitForPageJsLoad(this.page)
  }

  private editNoteSelector() {
    return 'button:has-text("Edit note")'
  }

  async expectNoteUpdatedToast() {
    const toastMessages = await this.page.innerText('#toast-container')
    expect(toastMessages).toContain('Application note updated')
  }

  async getJson(applyFilters: boolean): Promise<DownloadedApplication[]> {
    await this.page.getByRole('button', {name: 'Download'}).click()
    await waitForAnyModal(this.page)

    if (applyFilters) {
      await this.page.check('text="Current results"')
    } else {
      await this.page.check('text="All data"')
    }
    const [downloadEvent] = await Promise.all([
      this.page.waitForEvent('download'),
      this.page.click('text="Download JSON"'),
    ])
    const path = await downloadEvent.path()
    if (path === null) {
      throw new Error('download failed')
    }

    return JSON.parse(readFileSync(path, 'utf8')) as DownloadedApplication[]
  }

  async getApplicationPdf() {
    const [downloadEvent] = await Promise.all([
      this.page.waitForEvent('download'),
      this.page.locator('button:has-text("Export to PDF")').click(),
    ])
    const path = await downloadEvent.path()
    if (path === null) {
      throw new Error('download failed')
    }
    return readFileSync(path, 'utf8')
  }

  async getProgramPdf() {
    const [downloadEvent] = await Promise.all([
      this.page.waitForEvent('download'),
      this.page.getByRole('button', {name: 'Download PDF preview'}).click(),
    ])
    const path = await downloadEvent.path()
    if (path === null) {
      throw new Error('download failed')
    }
    return readFileSync(path, 'utf8')
  }

  async getCsv(applyFilters: boolean) {
    await this.page.getByRole('button', {name: 'Download'}).click()
    await waitForAnyModal(this.page)

    if (applyFilters) {
      await this.page.check('text="Current results"')
    } else {
      await this.page.check('text="All data"')
    }
    const [downloadEvent] = await Promise.all([
      this.page.waitForEvent('download'),
      this.page.click('text="Download CSV"'),
    ])
    const path = await downloadEvent.path()
    if (path === null) {
      throw new Error('download failed')
    }
    return readFileSync(path, 'utf8')
  }

  async getDemographicsCsv() {
    await clickAndWaitForModal(this.page, 'download-demographics-csv-modal')
    const [downloadEvent] = await Promise.all([
      this.page.waitForEvent('download'),
      this.page.click(
        '#download-demographics-csv-modal button:has-text("Download demographic data (CSV)")',
      ),
    ])
    await dismissModal(this.page)
    const path = await downloadEvent.path()
    if (path === null) {
      throw new Error('download failed')
    }
    return readFileSync(path, 'utf8')
  }

  /*
   * Creates a program, ads the specified questions to it and publishes it.
   * To use this method, questions must have been previously created for example by using one of the helper methods in admin_questions.ts.
   * <BR>Example:
   * <BR> adminQuestions.addAddressQuestion({questionName: 'address-q'})
   */
  async addAndPublishProgramWithQuestions(
    questionNames: string[],
    programName: string,
  ) {
    await this.addProgram(programName)
    await this.editProgramBlock(programName, 'dummy description', questionNames)
    await this.publishProgram(programName)
  }

  getAddressCorrectionToggle() {
    return this.page.locator('input[name=addressCorrectionEnabled]')
  }

  getAddressCorrectionToggleByName(questionName: string) {
    return this.page
      .locator('.cf-program-question')
      .filter({hasText: questionName})
      .locator('input[name=addressCorrectionEnabled]')
  }

  getAddressCorrectionHelpTextByName(questionName: string) {
    return this.page
      .locator('.cf-program-question')
      .filter({hasText: questionName})
      .locator(
        ':is(span:has-text("Enabling \'address correction\' will check"))',
      )
  }
  async clickAddressCorrectionToggle() {
    const responsePromise = this.page.waitForResponse((response) => {
      // The setAddressCorrectionEnabled action either redirects to the edit page or returns an error, in which case the response url remains the same.
      return response.url().includes('edit')
    })
    await this.page.click(':is(button:has-text("Address correction"))')
    await responsePromise
    await this.page.waitForLoadState()
  }

  async clickAddressCorrectionToggleByName(questionName: string) {
    const toggleLocator = this.getAddressCorrectionToggleByName(questionName)
    const responsePromise = this.page.waitForResponse((response) => {
      // The setAddressCorrectionEnabled action either redirects to the edit page or returns an error, in which case the response url remains the same.
      return response.url().includes('edit')
    })

    await toggleLocator
      .locator('..')
      .locator('button:has-text("Address correction")')
      .click()
    await responsePromise
    await this.page.waitForLoadState()
  }

  getPreScreenerFormToggle() {
    return this.page.getByRole('checkbox', {
      name: 'Set program as pre-screener',
    })
  }

  getProgramTypeOption(programType: string): Locator {
    return this.page.getByRole('radio', {
      name: programType,
    })
  }

  getExternalLinkField(): Locator {
    return this.page.getByRole('textbox', {
      name: 'Link to program website',
    })
  }

  getRequiredIndicatorFor(labelId: string): Locator {
    return this.page.locator(`label[for="${labelId}"] span.required-indicator`)
  }

  getLongDescriptionField(): Locator {
    return this.page.getByRole('textbox', {
      name: 'Long program description',
    })
  }

  getNotificationsPreferenceCheckbox(): Locator {
    return this.page.getByRole('checkbox', {
      name:
        'Send Program Admins an email notification every time an ' +
        'application is submitted',
    })
  }

  getConfirmationMessageField(): Locator {
    return this.page.getByRole('textbox', {
      name:
        'A custom message that will be shown on the confirmation page ' +
        'after an application has been submitted. You can use this ' +
        'message to explain next steps of the application process and/or ' +
        'highlight other programs to apply for.',
    })
  }

  getProgramCard(programName: string, lifecycle: string): Locator {
    return this.page
      .locator('div.cf-admin-program-card')
      .filter({has: this.page.getByText(programName, {exact: true})})
      .filter({has: this.page.getByText(lifecycle)})
  }

  getProgramAction(
    programName: string,
    lifecycle: string,
    action: ProgramAction,
  ) {
    const programCard = this.getProgramCard(programName, lifecycle)
    return programCard.getByRole('button', {
      name: action,
    })
  }

  getProgramExtraActionsButton(
    programName: string,
    lifecycle: ProgramLifecycle,
  ): Locator {
    const programCard = this.getProgramCard(programName, lifecycle)
    return programCard.locator('.cf-with-dropdown')
  }

  getProgramExtraAction(
    programName: string,
    lifecycle: ProgramLifecycle,
    action: ProgramExtraAction,
  ): Locator {
    const programCard = this.getProgramCard(programName, lifecycle)
    return programCard.getByRole('button', {
      name: action,
    })
  }

  /**
   * Verifies that the program type radio button checked correspond to
   * `programTypeSelected`. This should only be used when EXTERNAL_PROGRAM_CARDS
   * feature is enabled.
   */
  async expectProgramTypeSelected(programTypeSelected: ProgramType) {
    for (const programType of Object.values(ProgramType)) {
      const programTypeOption = this.getProgramTypeOption(programType)

      if (programType === programTypeSelected) {
        await expect(programTypeOption).toBeChecked()
      } else {
        await expect(programTypeOption).not.toBeChecked()
      }
    }
  }

  /**
   * Selects the program type radio button for `programType`. This should only
   * be used when EXTERNAL_PROGRAM_CARDS feature is enabled.
   */
  async selectProgramType(programType: ProgramType) {
    // Note: We click on the label instead of directly interacting with the button
    // because USWDS styling hides the actual button input and styles the label to
    // look like a checkbox. The actual input element is visually hidden or positioned
    // off-screen, making it inaccessible to Playwright's direct interactions.
    let programId
    switch (programType) {
      case ProgramType.DEFAULT:
        programId = 'default-program-option'
        break
      case ProgramType.PRE_SCREENER:
        programId = 'common-intake-program-option'
        break
      case ProgramType.EXTERNAL:
        programId = 'external-program-option'
        break
    }
    await this.page.locator('label[for="' + programId + '"]').click()
  }

  // TODO(#10363): Migrate callers to use selectProgramType(programType) once
  // EXTERNAL_PROGRAM_CARDS is enabled by default.
  async clickPreScreenerFormToggle() {
    // Note: We click on the label instead of directly interacting with the checkbox
    // because USWDS styling hides the actual checkbox input and styles the label to
    // look like a checkbox. The actual input element is visually hidden or positioned
    // off-screen, making it inaccessible to Playwright's direct interactions.
    await this.page.locator('label[for="common-intake-checkbox"]').click()
  }

  /**
   * Selects categories for a program.
   *
   * @param programName - Name of the program
   * @param categories - Categories to select for the program
   * @param isActive - Whether the program is on active mode
   */
  async selectProgramCategories(
    programName: string,
    categories: ProgramCategories[],
    isActive: boolean,
  ) {
    if (isActive) {
      await this.gotoViewActiveProgramPageAndStartEditing(programName)
    } else {
      await this.gotoEditDraftProgramPage(programName)
    }

    await this.page.getByRole('button', {name: 'Edit program details'}).click()
    for (const category of categories) {
      await this.page.getByText(category).click()
    }
    await this.submitProgramDetailsEdits()
  }

  async isPaginationVisibleForApplicationTable(): Promise<boolean> {
    const applicationListDiv = this.page.getByTestId('application-table')
    return applicationListDiv.locator('.usa-pagination').isVisible()
  }

  async expectEmailSent(
    numEmailsBefore: number,
    userEmail: string,
    emailBody: string,
    programName: string,
  ) {
    const emailsAfter = await extractEmailsForRecipient(this.page, userEmail)
    expect(emailsAfter.length).toEqual(numEmailsBefore + 1)
    const sentEmail = emailsAfter[emailsAfter.length - 1]
    expect(sentEmail.Subject).toEqual(
      `[Test Message] An update on your application ${programName}`,
    )
    expect(sentEmail.Body.text_part).toContain(emailBody)
  }
}<|MERGE_RESOLUTION|>--- conflicted
+++ resolved
@@ -1640,10 +1640,6 @@
   async confirmStatusUpdateModal(modal: Locator) {
     const confirmButton = modal.getByText('Confirm')
     await confirmButton.click()
-<<<<<<< HEAD
-
-=======
->>>>>>> baaf4814
     await waitForPageJsLoad(this.page)
   }
 
