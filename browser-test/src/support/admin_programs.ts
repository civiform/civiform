import {expect} from './civiform_fixtures'
import {ElementHandle, Frame, Page} from 'playwright'
import {readFileSync} from 'fs'
import {
  clickAndWaitForModal,
  dismissModal,
  waitForAnyModal,
  waitForPageJsLoad,
} from './wait'
import {BASE_URL, TEST_CIVIC_ENTITY_SHORT_NAME} from './config'
import {AdminProgramStatuses} from './admin_program_statuses'
import {AdminProgramImage} from './admin_program_image'
import {extractEmailsForRecipient} from '.'

/**
 * JSON object representing downloaded application. It can be retrieved by
 * program admins. To see all fields check buildJsonApplication() method in
 * JsonExporter.java.
 */
export interface DownloadedApplication {
  program_name: string
  program_version_id: number
  applicant_id: number
  application_id: number
  language: string
  create_time: string
  submitter_email: string
  submit_time: string
  // Applicant answers as a map of question name to answer data.
  application: {
    [questionName: string]: {
      [questionField: string]: unknown
    }
  }
}

export enum ProgramVisibility {
  HIDDEN = 'Hide from applicants.',
  PUBLIC = 'Publicly visible',
  TI_ONLY = 'Trusted intermediaries only',
  SELECT_TI = 'Visible to selected trusted intermediaries only',
  DISABLED = 'Disabled',
}

export enum Eligibility {
  IS_GATING = 'Only allow residents to submit applications if they meet all eligibility requirements',
  IS_NOT_GATING = "Allow residents to submit applications even if they don't meet eligibility requirements",
}

export interface QuestionSpec {
  name: string
  isOptional?: boolean
}

export interface BlockSpec {
  name?: string
  description?: string
  questions?: QuestionSpec[]
}

function slugify(value: string): string {
  return value
    .toLowerCase()
    .replace(/ /g, '-')
    .replace(/[^a-zA-Z0-9-]/g, '')
}

export class AdminPrograms {
  public page!: Page

  constructor(page: Page) {
    this.page = page
  }

  /**
   * @param isProgramDisabled If true, go to the disabled programs page rather than the main programs page.
   */
  async gotoAdminProgramsPage(isProgramDisabled = false) {
    await this.page.click('nav :text("Programs")')
    if (isProgramDisabled) {
      await this.page.click('a:has-text("Disabled")')
    }
    await this.expectAdminProgramsPage()
    await waitForPageJsLoad(this.page)
  }

  async expectAdminProgramsPage() {
    expect(await this.page.innerText('h1')).toEqual('Program dashboard')
    expect(await this.page.innerText('h2')).toEqual(
      'Create, edit and publish programs in ' + TEST_CIVIC_ENTITY_SHORT_NAME,
    )
  }

  async expectProgramExist(programName: string, description: string) {
    await this.gotoAdminProgramsPage()
    const tableInnerText = await this.page.innerText('main')

    expect(tableInnerText).toContain(programName)
    expect(tableInnerText).toContain(description)
  }

  async expectApplicationHasStatusString(
    applicant: string,
    statusString: string,
  ) {
    expect(
      await this.page.innerText(
        this.selectApplicationRowForApplicant(applicant),
      ),
    ).toContain(`${statusString}`)
  }

  async expectApplicationStatusDoesntContain(
    applicant: string,
    statusString: string,
  ) {
    expect(
      await this.page.innerText(
        this.selectApplicationRowForApplicant(applicant),
      ),
    ).not.toContain(statusString)
  }

  /**
   * Creates a disabled program with given name.
   */
  async addDisabledProgram(programName: string) {
    await this.addProgram(
      programName,
      'program description',
      'https://usa.gov',
      ProgramVisibility.DISABLED,
    )
  }

  /**
   * Creates a program with given name.
   *
   * @param {boolean} submitNewProgram - If true, the new program will be submitted
   * to the database and then the admin will be redirected to the next page in the
   * program creation flow. If false, the new program information will be filled in
   * but *not* submitted to the database and the current page will still be the
   * program creation page.
   */
  async addProgram(
    programName: string,
    description = 'program description',
    externalLink = 'https://usa.gov',
    visibility = ProgramVisibility.PUBLIC,
    adminDescription = 'admin description',
    isCommonIntake = false,
    selectedTI = 'none',
    confirmationMessage = 'This is the _custom confirmation message_ with markdown\n' +
      '[This is a link](https://www.example.com)\n' +
      'This is a list:\n' +
      '* Item 1\n' +
      '* Item 2\n' +
      '\n' +
      'There are some empty lines below this that should be preserved\n' +
      '\n' +
      '\n' +
      'This link should be autodetected: https://www.example.com\n',
    eligibility = Eligibility.IS_GATING,
    submitNewProgram = true,
  ) {
    await this.gotoAdminProgramsPage()
    await this.page.click('#new-program-button')
    await waitForPageJsLoad(this.page)

    // program name must be in url-compatible form so we slugify it
    await this.page.fill('#program-name-input', slugify(programName))
    await this.page.fill('#program-description-textarea', adminDescription)
    await this.page.fill('#program-display-name-input', programName)
    await this.page.fill('#program-display-description-textarea', description)
    await this.page.fill('#program-external-link-input', externalLink)
    await this.page.fill(
      '#program-confirmation-message-textarea',
      confirmationMessage,
    )

    await this.page.check(`label:has-text("${visibility}")`)
    if (visibility == ProgramVisibility.SELECT_TI) {
      await this.page.check(`label:has-text("${selectedTI}")`)
    }

    await this.chooseEligibility(eligibility)

    if (isCommonIntake && this.getCommonIntakeFormToggle != null) {
      await this.clickCommonIntakeFormToggle()
    }

    if (submitNewProgram) {
      await this.submitProgramDetailsEdits()
    }
  }

  async submitProgramDetailsEdits() {
    await this.page.click('#program-update-button')
    await waitForPageJsLoad(this.page)
  }

  async expectProgramDetailsSaveAndContinueButton() {
    expect(await this.page.innerText('#program-update-button')).toEqual(
      'Save and continue to next step',
    )
  }

  async expectProgramDetailsSaveButton() {
    expect(await this.page.innerText('#program-update-button')).toEqual('Save')
  }

  async editProgram(
    programName: string,
    visibility = ProgramVisibility.PUBLIC,
    selectedTI = 'none',
  ) {
    await this.gotoAdminProgramsPage()
    await this.page.click('button :text("View")')
    await this.page.click('#header_edit_button')
    await this.page.click('#header_edit_button')
    await waitForPageJsLoad(this.page)

    await this.page.check(`label:has-text("${visibility}")`)
    if (visibility == ProgramVisibility.SELECT_TI) {
      await this.page.check(`label:has-text("${selectedTI}")`)
    }

    await this.submitProgramDetailsEdits()
  }

  async programNames(disabled = false) {
    await this.gotoAdminProgramsPage(disabled)
    const titles = this.page.locator('.cf-admin-program-card .cf-program-title')
    return titles.allTextContents()
  }

  /**
   * Expects a specific program block to be selected inside the read only view
   * that is used to view the configuration of an active program.
   */
  async expectReadOnlyProgramBlock(blockId: string) {
    // The block info shows us we are viewing a block.
    expect(this.page.locator('id=block-info-display-' + blockId)).not.toBeNull()
    // The absence of one of the edit buttons ensures it is the read only view.
    expect(
      await this.page.locator('id=block-description-modal-button').count(),
    ).toEqual(0)
  }

  /**
   * Expects a question card with a specified text label in it.
   */
  async expectQuestionCardWithLabel(questionName: string, label: string) {
    expect(
      await this.page
        .locator(
          this.withinQuestionCardSelectorInProgramView(
            questionName,
            `p:has-text("${label}")`,
          ),
        )
        .count(),
    ).toBe(1)
  }

  /**
   * Expects a question card either with or without a universal question badge.
   */
  async expectQuestionCardUniversalBadgeState(
    questionName: string,
    universal: boolean,
  ) {
    expect(
      await this.page
        .locator(
          this.withinQuestionCardSelectorInProgramView(
            questionName,
            '.cf-universal-badge',
          ),
        )
        .count(),
    ).toBe(universal ? 1 : 0)
  }

  // Question card within a program edit or read only page
  questionCardSelectorInProgramView(questionName: string) {
    return `.cf-program-question:has(:text("Admin ID: ${questionName}"))`
  }

  // Question card within a program edit page
  withinQuestionCardSelectorInProgramView(
    questionName: string,
    selector: string,
  ) {
    return this.questionCardSelectorInProgramView(questionName) + ' ' + selector
  }

  programCardSelector(programName: string, lifecycle: string) {
    return `.cf-admin-program-card:has(:text("${programName}")):has(:text("${lifecycle}"))`
  }

  withinProgramCardSelector(
    programName: string,
    lifecycle: string,
    selector: string,
  ) {
    return this.programCardSelector(programName, lifecycle) + ' ' + selector
  }

  async gotoDraftProgramManageStatusesPage(programName: string) {
    await this.gotoAdminProgramsPage()
    await this.expectDraftProgram(programName)
    await this.page.click(
      this.withinProgramCardSelector(programName, 'Draft', '.cf-with-dropdown'),
    )
    await this.page.click(
      this.withinProgramCardSelector(
        programName,
        'Draft',
        ':text("Manage application statuses")',
      ),
    )
    await waitForPageJsLoad(this.page)
    const adminProgramStatuses = new AdminProgramStatuses(this.page)
    await adminProgramStatuses.expectProgramManageStatusesPage(programName)
  }

  async gotoDraftProgramManageTranslationsPage(programName: string) {
    await this.gotoAdminProgramsPage()
    await this.expectDraftProgram(programName)
    await this.page.click(
      this.withinProgramCardSelector(programName, 'Draft', '.cf-with-dropdown'),
    )
    await this.page.click(
      this.withinProgramCardSelector(
        programName,
        'Draft',
        ':text("Manage Translations")',
      ),
    )
    await waitForPageJsLoad(this.page)
    await this.expectProgramManageTranslationsPage(programName)
  }

  async goToProgramImagePage(programName: string) {
    await this.gotoAdminProgramsPage()
    await this.expectDraftProgram(programName)
    await this.gotoEditDraftProgramPage(programName)
    await this.page.click('button:has-text("Edit program image")')
    await this.expectProgramImagePage()
  }

  async gotoManageProgramAdminsPage(programName: string) {
    await this.gotoAdminProgramsPage()
    await this.expectDraftProgram(programName)
    await this.page.click(
      this.withinProgramCardSelector(programName, 'Draft', '.cf-with-dropdown'),
    )
    await this.page.click(
      this.withinProgramCardSelector(
        programName,
        'Draft',
        ':text("Manage program admins")',
      ),
    )
    await waitForPageJsLoad(this.page)
    await this.expectManageProgramAdminsPage()
  }

  async setProgramEligibility(programName: string, eligibility: Eligibility) {
    await this.goToProgramDescriptionPage(programName)
    await this.chooseEligibility(eligibility)
    await this.submitProgramDetailsEdits()
  }

  async chooseEligibility(eligibility: Eligibility) {
    await this.page.check(`label:has-text("${eligibility}")`)
  }

  getEligibilityIsGatingInput() {
    return this.page.locator(`label:has-text("${Eligibility.IS_GATING}")`)
  }

  getEligibilityIsNotGatingInput() {
    return this.page.locator(`label:has-text("${Eligibility.IS_NOT_GATING}")`)
  }

  async gotoEditDraftProgramPage(
    programName: string,
    isProgramDisabled: boolean = false,
  ) {
    await this.gotoAdminProgramsPage(isProgramDisabled)
    await this.expectDraftProgram(programName)
    await this.page.click(
      this.withinProgramCardSelector(
        programName,
        'Draft',
        'button :text("Edit")',
      ),
    )
    await waitForPageJsLoad(this.page)
    await this.expectProgramBlockEditPage(programName)
  }

  async gotoViewActiveProgramPage(programName: string) {
    await this.gotoAdminProgramsPage()
    await this.expectActiveProgram(programName)
    await this.page.click(
      this.withinProgramCardSelector(programName, 'Active', ':text("View")'),
    )
    await waitForPageJsLoad(this.page)
    await this.expectProgramBlockReadOnlyPage(programName)
  }

  async gotoViewActiveProgramPageAndStartEditing(programName: string) {
    await this.gotoViewActiveProgramPage(programName)
    await this.page.click('button:has-text("Edit")')
    await waitForPageJsLoad(this.page)
  }

  async goToBlockInProgram(programName: string, blockName: string) {
    await this.gotoEditDraftProgramPage(programName)
    // Click on the block to edit
    await this.page.click(`a:has-text("${blockName}")`)
    await waitForPageJsLoad(this.page)
  }

  async gotoToBlockInReadOnlyProgram(blockId: string) {
    await this.page.click('#block_list_item_' + blockId)
    await waitForPageJsLoad(this.page)
  }

  async goToEditBlockVisibilityPredicatePage(
    programName: string,
    blockName: string,
  ) {
    await this.goToBlockInProgram(programName, blockName)

    // Click on the edit predicate button
    await this.page.click('#cf-edit-visibility-predicate')
    await waitForPageJsLoad(this.page)
    await this.expectEditVisibilityPredicatePage(blockName)
  }

  async goToEditBlockEligibilityPredicatePage(
    programName: string,
    blockName: string,
  ) {
    await this.goToBlockInProgram(programName, blockName)

    // Click on the edit predicate button
    await this.page.click('#cf-edit-eligibility-predicate')
    await waitForPageJsLoad(this.page)
    await this.expectEditEligibilityPredicatePage(blockName)
  }

  async goToProgramDescriptionPage(programName: string) {
    await this.gotoEditDraftProgramPage(programName)
    await this.page.click('button:has-text("Edit program details")')
    await waitForPageJsLoad(this.page)
  }

  async expectDraftProgram(programName: string) {
    expect(
      await this.page.isVisible(this.programCardSelector(programName, 'Draft')),
    ).toBe(true)
  }

  async expectDoesNotHaveDraftProgram(programName: string) {
    expect(
      await this.page.isVisible(this.programCardSelector(programName, 'Draft')),
    ).toBe(false)
  }

  async expectActiveProgram(programName: string) {
    expect(
      await this.page.isVisible(
        this.programCardSelector(programName, 'Active'),
      ),
    ).toBe(true)
  }

  async expectProgramEditPage(programName = '') {
    expect(await this.page.innerText('h1')).toContain(
      `Edit program: ${programName}`,
    )
  }

  async expectProgramManageTranslationsPage(programName: string) {
    expect(await this.page.innerText('h1')).toContain(
      `Manage program translations: ${programName}`,
    )
  }

  async expectProgramImagePage() {
    const adminProgramImage = new AdminProgramImage(this.page)
    await adminProgramImage.expectProgramImagePage()
  }

  async expectManageProgramAdminsPage() {
    expect(await this.page.innerText('h1')).toContain(
      'Manage admins for program',
    )
  }

  async expectProgramSettingsPage() {
    expect(await this.page.innerText('h1')).toContain('settings')
  }

  async expectAddProgramAdminErrorToast() {
    const toastMessages = await this.page.innerText('#toast-container')
    expect(toastMessages).toContain(
      'as a Program Admin because they do not have an admin account. Have the user log in as admin on the home page, then they can be added as a Program Admin.',
    )
    expect(toastMessages).toContain('Error: ')
  }

  async expectEditVisibilityPredicatePage(blockName: string) {
    expect(await this.page.innerText('h1')).toContain(
      'Visibility condition for ' + blockName,
    )
  }

  async expectEditEligibilityPredicatePage(blockName: string) {
    expect(await this.page.innerText('h1')).toContain(
      'Eligibility condition for ' + blockName,
    )
  }

  async expectSuccessToast(successToastMessage: string) {
    const toastContainer = await this.page.innerHTML('#toast-container')

    expect(toastContainer).toContain('bg-emerald-200')
    expect(toastContainer).toContain(successToastMessage)
  }

  async expectProgramBlockEditPage(programName = '') {
    expect(await this.page.innerText('id=program-title')).toContain(programName)
    expect(await this.page.innerText('id=block-edit-form')).not.toBeNull()
    // Compare string case insensitively because style may not have been computed.
    expect(
      (await this.page.innerText('[for=block-name-input]')).toUpperCase(),
    ).toEqual('SCREEN NAME')
    expect(
      (
        await this.page.innerText('[for=block-description-textarea]')
      ).toUpperCase(),
    ).toEqual('SCREEN DESCRIPTION')
    expect(await this.page.innerText('h1')).toContain('Add a question')
  }

  async expectProgramBlockReadOnlyPage(programName = '') {
    expect(await this.page.innerText('id=program-title')).toContain(programName)
    // The only element for editing should be one top level button
    await expect(this.page.locator('#header_edit_button')).toBeVisible()
    expect(await this.page.locator('id=block-edit-form').count()).toEqual(0)
  }

  // Removes questions from given block in program.
  async removeQuestionFromProgram(
    programName: string,
    blockName: string,
    questionNames: string[] = [],
  ) {
    await this.goToBlockInProgram(programName, blockName)

    for (const questionName of questionNames) {
      await this.page.click(
        this.withinQuestionCardSelectorInProgramView(
          questionName,
          'button:has-text("Delete")',
        ),
      )
    }
  }

  /**
   * Edit basic block details and required questions
   * @deprecated prefer using {@link #editProgramBlockUsingSpec} instead.
   */
  async editProgramBlock(
    programName: string,
    blockDescription = 'screen description',
    questionNames: string[] = [],
  ) {
    await this.editProgramBlockUsingSpec(programName, {
      description: blockDescription,
      questions: questionNames.map((questionName) => {
        return {
          name: questionName,
        }
      }),
    })
  }

  /**
   * Edit basic block details and required and optional questions. Cannot handle more than one optional question.
   * @deprecated prefer using {@link #editProgramBlockUsingSpec} instead. Be aware that
   * editProgramBlockWithOptional always puts the optional question first, whereas
   * editProgramBlockUsingSpec orders questions according to the question array.
   */
  async editProgramBlockWithOptional(
    programName: string,
    blockDescription = 'screen description',
    questionNames: string[],
    optionalQuestionName: string,
  ) {
    const optionalQuestion: QuestionSpec = {
      name: optionalQuestionName,
      isOptional: true,
    }
    const nonOptionalQuestions: QuestionSpec[] = questionNames.map(
      (questionName) => ({name: questionName}),
    )

    await this.editProgramBlockUsingSpec(programName, {
      description: blockDescription,
      questions: [optionalQuestion].concat(nonOptionalQuestions),
    })
  }

  /**
   * Edit basic block details and questions
   * @param programName Name of the program to edit
   * @param block Block information
   */
  async editProgramBlockUsingSpec(programName: string, block: BlockSpec) {
    await this.gotoEditDraftProgramPage(programName)

    await clickAndWaitForModal(this.page, 'block-description-modal')

    if (block.name !== undefined) {
      await this.page.fill('#block-name-input', block.name)
    }

    await this.page.fill('textarea', block.description || 'screen description')

    await this.page.click('#update-block-button:not([disabled])')

    for (const question of block.questions ?? []) {
      await this.addQuestionFromQuestionBank(question.name)

      if (question.isOptional) {
        await this.page
          .getByTestId(`question-admin-name-${question.name}`)
          .locator(':is(button:has-text("optional"))')
          .click()
      }
    }
  }

  /**
   * Add questions to specified block. You must already be on the admin program edit block page,
   * but if you are this is a significantly faster way to add multiple questions since it does
   * not return to the program list page each time and navigate back to the block.
   * @param {BlockSpec} block Block information
   */
  async addQuestionsToProgramBlock(block: BlockSpec) {
    await this.page.click(`a:has-text("${block.name}")`)
    await waitForPageJsLoad(this.page)

    for (const question of block.questions || []) {
      await this.addQuestionFromQuestionBank(question.name)

      if (question.isOptional) {
        await this.page
          .getByTestId(`question-admin-name-${question.name}`)
          .locator(':is(button:has-text("optional"))')
          .click()
      }
    }
  }

  async launchRemoveProgramBlockModal(programName: string, blockName: string) {
    await this.goToBlockInProgram(programName, blockName)
    await clickAndWaitForModal(this.page, 'block-delete-modal')
  }

  async removeProgramBlock(programName: string, blockName: string) {
    await this.launchRemoveProgramBlockModal(programName, blockName)
    await this.page.click('#delete-block-button')
    await waitForPageJsLoad(this.page)
    await this.gotoAdminProgramsPage()
  }

  private async waitForQuestionBankAnimationToFinish() {
    // Animation is 150ms. Give some extra overhead to avoid flakiness on slow CPU.
    // This is currently called over 300 times which adds up.
    // https://tailwindcss.com/docs/transition-property
    await this.page.waitForTimeout(250)
  }

  async openQuestionBank() {
    await this.page.click('button:has-text("Add a question")')
    await this.waitForQuestionBankAnimationToFinish()
  }

  async closeQuestionBank() {
    await this.page.click('button.cf-close-question-bank-button')
    await this.waitForQuestionBankAnimationToFinish()
  }

  async addQuestionFromQuestionBank(questionName: string) {
    await this.openQuestionBank()
    await this.page.click(
      `.cf-question-bank-element[data-adminname="${questionName}"] button:has-text("Add")`,
    )
    await waitForPageJsLoad(this.page)
    // After question was added question bank is still open. Close it first.
    await this.closeQuestionBank()
    // Make sure the question is successfully added to the screen.
    await this.page.waitForSelector(
      `div.cf-program-question p:text("Admin ID: ${questionName}")`,
    )
  }

  async questionBankNames(universal = false): Promise<string[]> {
    const loc = '.cf-question-bank-element:visible .cf-question-title'
    const titles = this.page.locator(
      universal
        ? '#question-bank-universal ' + loc
        : '#question-bank-nonuniversal ' + loc,
    )
    return titles.allTextContents()
  }

  /**
   * Creates a new program block with the given questions, all marked as required.
   *
   * @deprecated prefer using {@link #addProgramBlockUsingSpec} instead.
   */
  async addProgramBlock(
    programName: string,
    blockDescription = 'screen description',
    questionNames: string[] = [],
  ) {
    return await this.addProgramBlockUsingSpec(programName, {
      description: blockDescription,
      questions: questionNames.map((questionName) => ({name: questionName})),
    })
  }

  /**
   * Creates a new program block as defined by {@link BlockSpec}.
   *
   * Prefer this method over {@link #addProgramBlock}.
   *
   * @param {string} programName Name of the program
   * @param {BlockSpec} block Desired block settings
   * @param {boolean} isProgramDisabled Defaults to false. Flag to determine if the program status is disabled or not
   * @param {boolean} editBlockScreenDetails Defaults to true. If true the block name and description will be updated; if false they will not.
   */
  async addProgramBlockUsingSpec(
    programName: string,
    block: BlockSpec,
    isProgramDisabled: boolean = false,
    editBlockScreenDetails: boolean = true,
  ) {
    await this.gotoEditDraftProgramPage(programName, isProgramDisabled)
    return await this.addProgramBlockUsingSpecWhenAlreadyOnEditDraftPage(
      block,
      editBlockScreenDetails,
    )
  }

  /**
   * Creates a new program block as defined by {@link BlockSpec}.
   * You must already be on the admin program edit block page, but if you are this is a significantly
   * faster way to add multiple questions since it does not return to the program list page each time and navigate back to the block.
   * @param {BlockSpec} block Desired block settings
   * @param {boolean} editBlockScreenDetails Defaults to true. If true the block name and description will be updated; if false they will not.
   */
  async addProgramBlockUsingSpecWhenAlreadyOnEditDraftPage(
    block: BlockSpec,
    editBlockScreenDetails: boolean = true,
  ) {
    await this.page.click('#add-block-button')
    await waitForPageJsLoad(this.page)

    if (editBlockScreenDetails) {
      await clickAndWaitForModal(this.page, 'block-description-modal')
      await this.page.fill(
        'textarea',
        block.description || 'screen description',
      )
      await this.page.click('#update-block-button:not([disabled])')
      // Wait for submit and redirect back to this page.
      await this.page.waitForURL(this.page.url())
      await waitForPageJsLoad(this.page)
    }

    for (const question of block.questions ?? []) {
      await this.addQuestionFromQuestionBank(question.name)
      if (question.isOptional) {
        const optionalToggle = this.page
          .locator(this.questionCardSelectorInProgramView(question.name))
          .getByRole('button', {name: 'optional'})
        await optionalToggle.click()
      }
    }
    return await this.page.$eval(
      '#block-name-input',
      (el) => (el as HTMLInputElement).value,
    )
  }

  async addProgramRepeatedBlock(
    programName: string,
    enumeratorBlockName: string,
    blockDescription = 'screen description',
    questionNames: string[] = [],
  ) {
    await this.gotoEditDraftProgramPage(programName)

    await this.page.click(`text=${enumeratorBlockName}`)
    await waitForPageJsLoad(this.page)
    await this.page.click('#create-repeated-block-button')
    await waitForPageJsLoad(this.page)

    await clickAndWaitForModal(this.page, 'block-description-modal')
    await this.page.fill('#block-description-textarea', blockDescription)
    await this.page.click('#update-block-button:not([disabled])')

    for (const questionName of questionNames) {
      await this.addQuestionFromQuestionBank(questionName)
    }
  }

  async publishProgram(programName: string) {
    await this.gotoAdminProgramsPage()
    await this.expectDraftProgram(programName)
    await this.publishAllDrafts()
    await this.expectActiveProgram(programName)
  }

  private static PUBLISH_ALL_MODAL_TITLE =
    'Do you want to publish all draft programs?'

  publishAllProgramsModalLocator() {
    return this.page.locator(
      `.cf-modal:has-text("${AdminPrograms.PUBLISH_ALL_MODAL_TITLE}")`,
    )
  }

  async publishAllDrafts() {
    await this.gotoAdminProgramsPage()
    const modal = await this.openPublishAllDraftsModal()
    const confirmHandle = (await modal.$(
      'button:has-text("Publish all draft programs and questions")',
    ))!
    await confirmHandle.click()

    await waitForPageJsLoad(this.page)
  }

  async openPublishAllDraftsModal() {
    await this.page.click('button:has-text("Publish all drafts")')
    const modal = await waitForAnyModal(this.page)
    expect(await modal.innerText()).toContain(
      AdminPrograms.PUBLISH_ALL_MODAL_TITLE,
    )
    return modal
  }

  async expectProgramReferencesModalContains({
    expectedQuestionsContents,
    expectedProgramsContents,
  }: {
    expectedQuestionsContents: string[]
    expectedProgramsContents: string[]
  }) {
    const modal = await this.openPublishAllDraftsModal()

    const editedQuestions = await modal.$$(
      '.cf-admin-publish-references-question li',
    )
    const editedQuestionsContents = await Promise.all(
      editedQuestions.map((editedQuestion) => editedQuestion.innerText()),
    )
    expect(editedQuestionsContents).toEqual(expectedQuestionsContents)

    const editedPrograms = await modal.$$(
      '.cf-admin-publish-references-program li',
    )
    const editedProgramsContents = await Promise.all(
      editedPrograms.map((editedProgram) => editedProgram.innerText()),
    )
    expect(editedProgramsContents).toEqual(expectedProgramsContents)

    await dismissModal(this.page)
  }

  async createNewVersion(programName: string, isProgramDisabled = false) {
    await this.gotoAdminProgramsPage(isProgramDisabled)
    await this.expectActiveProgram(programName)

    await this.page.click(
      this.withinProgramCardSelector(
        programName,
        'Active',
        '.cf-with-dropdown',
      ),
    )
    await this.page.click(
      this.withinProgramCardSelector(programName, 'Active', ':text("Edit")'),
    )
    await waitForPageJsLoad(this.page)

    await this.page.click('button:has-text("Edit program details")')
    await waitForPageJsLoad(this.page)

    await this.submitProgramDetailsEdits()
    await this.gotoAdminProgramsPage(isProgramDisabled)
    await this.expectDraftProgram(programName)
  }

  async viewApplications(programName: string) {
    // Navigate back to the main page for the program admin.
    await this.page.goto(BASE_URL)
    await waitForPageJsLoad(this.page)

    await this.page.click(
      this.withinProgramCardSelector(
        programName,
        'ACTIVE',
        'button :text("Applications")',
      ),
    )
    await waitForPageJsLoad(this.page)
  }

  async expectApplicationCount(expectedCount: number) {
<<<<<<< HEAD
    const rowElements = await this.page.$$('.cf-admin-application-row')
    expect(rowElements.length).toBe(expectedCount)
=======
    await expect(this.page.locator('.cf-admin-application-card')).toHaveCount(
      expectedCount,
    )
>>>>>>> a398fb2a
  }
  selectApplicationRowForApplicant(applicantName: string) {
    return `.cf-admin-application-row:has-text("${applicantName}")`
  }
  selectWithinApplicationForApplicant(applicantName: string) {
    return this.page
      .getByRole('row')
      .filter({hasText: applicantName})
      .getByRole('link')
      .click()
  }

  selectQuestionWithinBlock(question: string) {
    return `.cf-program-question:has-text("${question}")`
  }

  selectWithinQuestionWithinBlock(question: string, selector: string) {
    return this.selectQuestionWithinBlock(question) + ' ' + selector
  }

  public static readonly ANY_STATUS_APPLICATION_FILTER_OPTION =
    'Any application status'
  public static readonly NO_STATUS_APPLICATION_FILTER_OPTION =
    'Only applications without a status'

  async filterProgramApplications({
    fromDate = '',
    untilDate = '',
    searchFragment = '',
    applicationStatusOption = '',
  }: {
    fromDate?: string
    untilDate?: string
    searchFragment?: string
    applicationStatusOption?: string
  }) {
    await this.page.getByRole('textbox', {name: 'from'}).fill(fromDate)
    await this.page.getByRole('textbox', {name: 'until'}).fill(untilDate)
    await this.page.fill('input[name="search"]', searchFragment)
    if (applicationStatusOption) {
      await this.page.selectOption('label:has-text("Application status")', {
        label: applicationStatusOption,
      })
    }
    await Promise.all([
      this.page.waitForNavigation(),
      await this.page.click('button:has-text("Search")'),
    ])
    await waitForPageJsLoad(this.page)
  }

  async clearFilterProgramApplications() {
    await Promise.all([
      this.page.waitForNavigation(),
      await this.page.click('a:has-text("Clear")'),
    ])
    await waitForPageJsLoad(this.page)
  }

  selectApplicationBlock(blockName: string) {
    return `.cf-admin-application-block-card:has-text("${blockName}")`
  }

  selectWithinApplicationBlock(blockName: string, selector: string) {
    return this.selectApplicationBlock(blockName) + ' ' + selector
  }

  async viewApplicationForApplicant(applicantName: string) {
    await Promise.all([
      this.waitForApplicationFrame(),
      this.selectWithinApplicationForApplicant(applicantName),
    ])
  }

  private static APPLICATION_DISPLAY_FRAME_NAME = 'application-display-frame'

  applicationFrame(): Frame {
    return this.page.frame(AdminPrograms.APPLICATION_DISPLAY_FRAME_NAME)!
  }

  applicationFrameLocator() {
    return this.page.frameLocator(
      `iframe[name="${AdminPrograms.APPLICATION_DISPLAY_FRAME_NAME}"]`,
    )
  }

  async waitForApplicationFrame() {
    const frame = this.page.frame(AdminPrograms.APPLICATION_DISPLAY_FRAME_NAME)
    if (!frame) {
      throw new Error('Expected an application frame')
    }
    await frame.waitForNavigation()
    await waitForPageJsLoad(frame)
  }

  async expectApplicationAnswers(
    blockName: string,
    questionName: string,
    answer: string,
  ) {
    const blockText = await this.applicationFrameLocator()
      .locator(this.selectApplicationBlock(blockName))
      .innerText()

    expect(blockText).toContain(questionName)
    expect(blockText).toContain(answer)
  }

  async expectApplicationAnswerLinks(blockName: string, questionName: string) {
    expect(
      await this.applicationFrameLocator()
        .locator(this.selectApplicationBlock(blockName))
        .innerText(),
    ).toContain(questionName)
    expect(
      await this.applicationFrameLocator()
        .locator(this.selectWithinApplicationBlock(blockName, 'a'))
        .getAttribute('href'),
    ).not.toBeNull()
  }

  async isStatusSelectorVisible(): Promise<boolean> {
    return this.applicationFrameLocator()
      .locator(this.statusSelector())
      .isVisible()
  }

  async getStatusOption(): Promise<string> {
    return this.applicationFrameLocator()
      .locator(this.statusSelector())
      .inputValue()
  }

  /**
   * Selects the provided status option and then awaits the confirmation dialog.
   */
  async setStatusOptionAndAwaitModal(
    status: string,
  ): Promise<ElementHandle<HTMLElement>> {
    await this.applicationFrameLocator()
      .locator(this.statusSelector())
      .selectOption(status)

    const frame = this.page.frame(AdminPrograms.APPLICATION_DISPLAY_FRAME_NAME)
    if (!frame) {
      throw new Error('Expected an application frame')
    }

    return waitForAnyModal(frame)
  }

  /**
   * Clicks the confirm button in the status update confirmation dialog and waits until the IFrame
   * containing the modal has been refreshed.
   */
  async confirmStatusUpdateModal(modal: ElementHandle<HTMLElement>) {
    // Confirming should cause the frame to redirect and waitForNavigation must be called prior
    // to taking the action that would trigger navigation.
    const confirmButton = (await modal.$('text=Confirm'))!
    await Promise.all([this.page.waitForNavigation(), confirmButton.click()])
    await waitForPageJsLoad(this.page)
  }

  async expectUpdateStatusToast() {
    const toastMessages = await this.page.innerText('#toast-container')
    expect(toastMessages).toContain('Application status updated')
  }

  private statusSelector() {
    return '.cf-program-admin-status-selector label:has-text("Status:")'
  }

  async isEditNoteVisible(): Promise<boolean> {
    return this.applicationFrameLocator()
      .locator(this.editNoteSelector())
      .isVisible()
  }

  /**
   * Returns the content of the note modal when viewing an application.
   */
  async getNoteContent() {
    await this.applicationFrameLocator()
      .locator(this.editNoteSelector())
      .click()

    const frame = this.page.frame(AdminPrograms.APPLICATION_DISPLAY_FRAME_NAME)
    if (!frame) {
      throw new Error('Expected an application frame')
    }
    const editModal = await waitForAnyModal(frame)
    const noteContentArea = (await editModal.$('textarea'))!
    return noteContentArea.inputValue()
  }

  /**
   * Clicks the edit note button, and returns the modal.
   */
  async awaitEditNoteModal(): Promise<ElementHandle<HTMLElement>> {
    await this.applicationFrameLocator()
      .locator(this.editNoteSelector())
      .click()

    const frame = this.page.frame(AdminPrograms.APPLICATION_DISPLAY_FRAME_NAME)
    if (!frame) {
      throw new Error('Expected an application frame')
    }
    return await waitForAnyModal(frame)
  }

  /**
   * Clicks the edit note button, sets the note content to the provided text,
   * and confirms the dialog.
   */
  async editNote(noteContent: string) {
    const editModal = await this.awaitEditNoteModal()
    const noteContentArea = (await editModal.$('textarea'))!
    await noteContentArea.fill(noteContent)

    // Confirming should cause the page to redirect and waitForNavigation must be called prior
    // to taking the action that would trigger navigation.
    const saveButton = (await editModal.$('text=Save'))!
    await Promise.all([this.page.waitForNavigation(), saveButton.click()])
    await waitForPageJsLoad(this.page)
  }

  private editNoteSelector() {
    return 'button:has-text("Edit note")'
  }

  async expectNoteUpdatedToast() {
    const toastMessages = await this.page.innerText('#toast-container')
    expect(toastMessages).toContain('Application note updated')
  }

  async getJson(applyFilters: boolean): Promise<DownloadedApplication[]> {
    await clickAndWaitForModal(this.page, 'download-program-applications-modal')
    if (applyFilters) {
      await this.page.check('text="Current results"')
    } else {
      await this.page.check('text="All data"')
    }
    const [downloadEvent] = await Promise.all([
      this.page.waitForEvent('download'),
      this.page.click('text="Download JSON"'),
    ])
    const path = await downloadEvent.path()
    if (path === null) {
      throw new Error('download failed')
    }

    return JSON.parse(readFileSync(path, 'utf8')) as DownloadedApplication[]
  }
  async getApplicationPdf() {
    const [downloadEvent] = await Promise.all([
      this.page.waitForEvent('download'),
      this.applicationFrameLocator()
        .locator('button:has-text("Export to PDF")')
        .click(),
    ])
    const path = await downloadEvent.path()
    if (path === null) {
      throw new Error('download failed')
    }
    return readFileSync(path, 'utf8')
  }

  async getProgramPdf() {
    const [downloadEvent] = await Promise.all([
      this.page.waitForEvent('download'),
      this.page.getByRole('button', {name: 'Download PDF preview'}).click(),
    ])
    const path = await downloadEvent.path()
    if (path === null) {
      throw new Error('download failed')
    }
    return readFileSync(path, 'utf8')
  }

  async getCsv(applyFilters: boolean) {
    await clickAndWaitForModal(this.page, 'download-program-applications-modal')
    if (applyFilters) {
      await this.page.check('text="Current results"')
    } else {
      await this.page.check('text="All data"')
    }
    const [downloadEvent] = await Promise.all([
      this.page.waitForEvent('download'),
      this.page.click('text="Download CSV"'),
    ])
    const path = await downloadEvent.path()
    if (path === null) {
      throw new Error('download failed')
    }
    return readFileSync(path, 'utf8')
  }

  async getDemographicsCsv() {
    await clickAndWaitForModal(this.page, 'download-demographics-csv-modal')
    const [downloadEvent] = await Promise.all([
      this.page.waitForEvent('download'),
      this.page.click(
        '#download-demographics-csv-modal button:has-text("Download demographic data (CSV)")',
      ),
    ])
    await dismissModal(this.page)
    const path = await downloadEvent.path()
    if (path === null) {
      throw new Error('download failed')
    }
    return readFileSync(path, 'utf8')
  }

  /*
   * Creates a program, ads the specified questions to it and publishes it.
   * To use this method, questions must have been previously created for example by using one of the helper methods in admin_questions.ts.
   * <BR>Example:
   * <BR> adminQuestions.addAddressQuestion({questionName: 'address-q'})
   */
  async addAndPublishProgramWithQuestions(
    questionNames: string[],
    programName: string,
  ) {
    await this.addProgram(programName)
    await this.editProgramBlock(programName, 'dummy description', questionNames)
    await this.publishProgram(programName)
  }

  getAddressCorrectionToggle() {
    return this.page.locator('input[name=addressCorrectionEnabled]')
  }

  getAddressCorrectionToggleByName(questionName: string) {
    return this.page
      .locator('.cf-program-question')
      .filter({hasText: questionName})
      .locator('input[name=addressCorrectionEnabled]')
  }

  getAddressCorrectionHelpTextByName(questionName: string) {
    return this.page
      .locator('.cf-program-question')
      .filter({hasText: questionName})
      .locator(
        ':is(span:has-text("Enabling \'address correction\' will check"))',
      )
  }
  async clickAddressCorrectionToggle() {
    const responsePromise = this.page.waitForResponse((response) => {
      // The setAddressCorrectionEnabled action either redirects to the edit page or returns an error, in which case the response url remains the same.
      return response.url().includes('edit')
    })
    await this.page.click(':is(button:has-text("Address correction"))')
    await responsePromise
    await this.page.waitForLoadState()
  }

  async clickAddressCorrectionToggleByName(questionName: string) {
    const toggleLocator = this.getAddressCorrectionToggleByName(questionName)
    const responsePromise = this.page.waitForResponse((response) => {
      // The setAddressCorrectionEnabled action either redirects to the edit page or returns an error, in which case the response url remains the same.
      return response.url().includes('edit')
    })

    await toggleLocator
      .locator('..')
      .locator('button:has-text("Address correction")')
      .click()
    await responsePromise
    await this.page.waitForLoadState()
  }

  getCommonIntakeFormToggle() {
    return this.page.locator('input[name=isCommonIntakeForm]')
  }

  async clickCommonIntakeFormToggle() {
    await this.page.click('input[name=isCommonIntakeForm]')
  }

  async isPaginationVisibleForApplicationList(): Promise<boolean> {
    const applicationListDiv = this.page.getByTestId('application-list')
    return applicationListDiv.locator('.usa-pagination').isVisible()
  }

  async expectEmailSent(
    numEmailsBefore: number,
    userEmail: string,
    emailBody: string,
    programName: string,
  ) {
    const emailsAfter = await extractEmailsForRecipient(this.page, userEmail)
    expect(emailsAfter.length).toEqual(numEmailsBefore + 1)
    const sentEmail = emailsAfter[emailsAfter.length - 1]
    expect(sentEmail.Subject).toEqual(
      `[Test Message] An update on your application ${programName}`,
    )
    expect(sentEmail.Body.text_part).toContain(emailBody)
  }
}<|MERGE_RESOLUTION|>--- conflicted
+++ resolved
@@ -930,14 +930,10 @@
   }
 
   async expectApplicationCount(expectedCount: number) {
-<<<<<<< HEAD
-    const rowElements = await this.page.$$('.cf-admin-application-row')
-    expect(rowElements.length).toBe(expectedCount)
-=======
-    await expect(this.page.locator('.cf-admin-application-card')).toHaveCount(
+
+    await expect(this.page.locator('.cf-admin-application-row')).toHaveCount(
       expectedCount,
     )
->>>>>>> a398fb2a
   }
   selectApplicationRowForApplicant(applicantName: string) {
     return `.cf-admin-application-row:has-text("${applicantName}")`
