import {expect} from '@playwright/test'
import {Page} from 'playwright'
import {waitForPageJsLoad} from './wait'

type ProgramStatusTranslationParams = {
  configuredStatusText: string
  statusText: string
  // Undefined implies that no email input is expected to be present.
  statusEmail?: string
}

export class AdminTranslations {
  public page!: Page

  constructor(page: Page) {
    this.page = page
  }

  async selectLanguage(language: string) {
    await this.page.click(`.cf-admin-language-link:text("${language}")`)
    await waitForPageJsLoad(this.page)
  }

  async editProgramTranslations({
    name,
    description,
    blockName,
    blockDescription,
    statuses = [],
<<<<<<< HEAD
    shortDescription = 'short desc',
=======
    blockEligibilityMsg = '',
>>>>>>> 18622eb6
  }: {
    name: string
    description: string
    blockName: string
    blockDescription: string
    statuses: ProgramStatusTranslationParams[]
<<<<<<< HEAD
    shortDescription: string
=======
    blockEligibilityMsg?: string
>>>>>>> 18622eb6
  }) {
    await this.page.fill('text=Program name', name)
    await this.page.fill('text=Program description', description)
    await this.page.fill('text=Short program description', shortDescription)

    for (const status of statuses) {
      await this.page.fill(
        this.statusNameFieldSelector(status.configuredStatusText),
        status.statusText,
      )
      const isEmailVisible = await this.page.isVisible(
        this.statusEmailFieldSelector(status.configuredStatusText),
      )
      if (status.statusEmail === undefined) {
        expect(isEmailVisible).toBe(false)
      } else {
        expect(isEmailVisible).toBe(true)
        await this.page.fill(
          this.statusEmailFieldSelector(status.configuredStatusText),
          status.statusEmail,
        )
      }
    }

    await this.page.fill('text=Screen name', blockName)
    await this.page.fill('text=Screen description', blockDescription)
    if (blockEligibilityMsg != '') {
      await this.page.fill(
        'text=Screen eligibility message',
        blockEligibilityMsg,
      )
    }

    await this.page.click('#update-localizations-button')
    await waitForPageJsLoad(this.page)
  }

  async expectProgramTranslation({
    expectProgramName,
    expectProgramDescription,
    expectProgramShortDescription,
  }: {
    expectProgramName: string
    expectProgramDescription: string
    expectProgramShortDescription: string
  }) {
    const programNameValue = this.page.getByLabel('Program name')
    await expect(programNameValue).toHaveValue(expectProgramName)

    const programDescriptionValue = this.page.getByLabel(
      'Program description',
      {exact: true},
    )
    await expect(programDescriptionValue).toHaveValue(expectProgramDescription)

    const programShortDescriptionValue = this.page.getByLabel(
      'Short program description',
    )
    await expect(programShortDescriptionValue).toHaveValue(
      expectProgramShortDescription,
    )
  }

  async expectNoProgramStatusTranslations() {
    // Fix me! ESLint: playwright/prefer-web-first-assertions
    expect(await this.page.isVisible(':has-text("Application status: ")')).toBe(
      false,
    )
  }

  async expectProgramStatusTranslationWithEmail({
    configuredStatusText,
    expectStatusText,
    expectStatusEmail,
  }: {
    configuredStatusText: string
    expectStatusText: string
    expectStatusEmail: string
  }) {
    const statusTextValue = this.page.locator(
      this.statusNameFieldSelector(configuredStatusText),
    )
    await expect(statusTextValue).toHaveValue(expectStatusText)

    const statusEmailValue = this.page.locator(
      this.statusEmailFieldSelector(configuredStatusText),
    )
    await expect(statusEmailValue).toHaveValue(expectStatusEmail)
  }

  async expectProgramStatusTranslationWithNoEmail({
    configuredStatusText,
    expectStatusText,
  }: {
    configuredStatusText: string
    expectStatusText: string
  }) {
    const statusTextValue = await this.page.inputValue(
      this.statusNameFieldSelector(configuredStatusText),
    )
    expect(statusTextValue).toEqual(expectStatusText)
    const isStatusEmailVisible = await this.page.isVisible(
      this.statusEmailFieldSelector(configuredStatusText),
    )
    expect(isStatusEmailVisible).toBe(false)
  }

  /**
   * Note that the program name and description must be translated using
   * {@link editProgramTranslations} before calling this method.
   */
  async editProgramImageDescription(imageDescription: string) {
    await this.page.fill('text=Program image description', imageDescription)
    await this.page.click('#update-localizations-button')
    await waitForPageJsLoad(this.page)
  }

  async expectNoProgramImageDescription() {
    expect(
      await this.page.getByLabel('Program image description').count(),
    ).toEqual(0)
  }

  async expectProgramImageDescriptionTranslation(
    expectImageDescription: string,
  ) {
    const imageDescriptionValue = this.page.getByLabel(
      'Program image description',
    )
    await expect(imageDescriptionValue).toHaveValue(expectImageDescription)
  }

  async expectBlockTranslations(
    blockName: string,
    blockDescription: string,
    blockEligibilityMsg?: string,
  ) {
    const blockNameValue = this.page.getByLabel('Screen name')
    await expect(blockNameValue).toHaveValue(blockName)
    const blockDescriptionValue = this.page.getByLabel('Screen description')
    await expect(blockDescriptionValue).toHaveValue(blockDescription)
    if (blockEligibilityMsg != undefined) {
      const blockEligibilityMsgValue = this.page.getByLabel(
        'Screen eligibility message',
      )
      await expect(blockEligibilityMsgValue).toHaveValue(blockEligibilityMsg)
    }
  }

  async editQuestionTranslations(
    text: string,
    helpText: string,
    configText: string[] = [],
  ) {
    await this.page.fill('text=Question text', text)
    await this.page.fill('text=Question help text', helpText)

    // If there are multi-option inputs to translate, fill them in
    // with the provided translations in configText
    const optionInputs = await this.page.$$('[name="options[]"]')
    for (let index = 0; index < optionInputs.length; index++) {
      await optionInputs[index].fill(configText[index])
    }

    const enumeratorInput = await this.page.$('[name="entityType"]')
    if (enumeratorInput) {
      await enumeratorInput.fill(configText[0])
    }

    await this.page.click('#update-localizations-button')
    await waitForPageJsLoad(this.page)
  }

  private statusFieldsSelector(configuredStatusText: string): string {
    return `fieldset:has-text("Application status: ${configuredStatusText}")`
  }

  private statusNameFieldSelector(configuredStatusText: string): string {
    return `${this.statusFieldsSelector(
      configuredStatusText,
    )} :text("Status name")`
  }

  private statusEmailFieldSelector(configuredStatusText: string): string {
    return `${this.statusFieldsSelector(
      configuredStatusText,
    )} :text("Email content")`
  }
}<|MERGE_RESOLUTION|>--- conflicted
+++ resolved
@@ -27,22 +27,16 @@
     blockName,
     blockDescription,
     statuses = [],
-<<<<<<< HEAD
     shortDescription = 'short desc',
-=======
     blockEligibilityMsg = '',
->>>>>>> 18622eb6
   }: {
     name: string
     description: string
     blockName: string
     blockDescription: string
     statuses: ProgramStatusTranslationParams[]
-<<<<<<< HEAD
     shortDescription: string
-=======
     blockEligibilityMsg?: string
->>>>>>> 18622eb6
   }) {
     await this.page.fill('text=Program name', name)
     await this.page.fill('text=Program description', description)
