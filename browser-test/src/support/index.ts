--- conflicted
+++ resolved
@@ -1,115 +1,3 @@
-<<<<<<< HEAD
-import { Browser, chromium, Page } from 'playwright'
-import { waitForPageJsLoad } from './wait'
-export { AdminQuestions } from './admin_questions'
-export { AdminPredicates } from './admin_predicates'
-export { AdminPrograms } from './admin_programs'
-export { AdminTranslations } from './admin_translations'
-export { AdminTIGroups } from './admin_ti_groups'
-export { ApplicantQuestions } from './applicant_questions'
-export { clickAndWaitForModal, waitForPageJsLoad } from './wait'
-
-const { BASE_URL = 'http://civiform:9000', TEST_USER_LOGIN = '', TEST_USER_PASSWORD = '' } = process.env
-
-export const isLocalDevEnvironment = () => {
-  return BASE_URL === 'http://civiform:9000' || BASE_URL === 'http://localhost:9999';
-}
-
-export const startSession = async () => {
-  const browser = await chromium.launch();
-  const page = await browser.newPage({ acceptDownloads: true });
-
-  await page.goto(BASE_URL);
-
-  return { browser, page };
-}
-
-export const endSession = async (browser: Browser) => {
-  await browser.close();
-}
-
-export const gotoEndpoint = async (page: Page, endpoint: string) => {
-  return await page.goto(BASE_URL + endpoint);
-}
-
-export const logout = async (page: Page) => {
-  await page.click('text=Logout');
-  // Logout is handled by the play framework so it doesn't land on a
-  // page with civiform js where we should waitForPageJsLoad. Because
-  // the process goes through a sequence of redirects we need to wait
-  // for the final destination URL to make tests reliable.
-  await page.waitForURL("**/loginForm");
-}
-
-export const loginAsAdmin = async (page: Page) => {
-  await page.click('#admin');
-  await waitForPageJsLoad(page);
-}
-
-export const loginAsProgramAdmin = async (page: Page) => {
-  await page.click('#program-admin');
-  await waitForPageJsLoad(page);
-}
-
-export const loginAsGuest = async (page: Page) => {
-  await page.click('#guest');
-  await waitForPageJsLoad(page);
-}
-
-export const loginAsTestUser = async (page: Page) => {
-  if (isTestUser()) {
-    await page.click('#idcs');
-    // Wait for the IDCS login page to make sure we've followed all redirects.
-    await page.waitForURL('**/#/login*');
-    await page.fill('input[name=userName]', TEST_USER_LOGIN);
-    await page.fill('input[name=password]', TEST_USER_PASSWORD);
-    await page.click('button:has-text("Login"):not([disabled])');
-    await page.waitForNavigation({ waitUntil: 'networkidle' });
-  } else {
-    await page.click('#guest');
-  }
-  await waitForPageJsLoad(page);
-}
-
-function isTestUser() {
-  return TEST_USER_LOGIN !== '' && TEST_USER_PASSWORD !== ''
-}
-
-
-export const userDisplayName = () => {
-  if (isTestUser()) {
-    return 'TEST, UATAPP'
-  } else {
-    return '<Anonymous Applicant>'
-  }
-}
-
-/**
- * The option to select a language is only shown once for a given applicant. If this is
- * the first time they see this page, select the given language. Otherwise continue.
- */
-export const selectApplicantLanguage = async (page: Page, language: string, assertProgramIndexPage = false) => {
-  const infoPageRegex = /applicants\/\d+\/edit/;
-  const maybeSelectLanguagePage = await page.url();
-  if (maybeSelectLanguagePage.match(infoPageRegex)) {
-    const languageOption = `.cf-radio-option:has-text("${language}")`;
-    await page.click(languageOption + ' input');
-    await page.click('button:visible');
-  }
-  await waitForPageJsLoad(page);
-
-  if (assertProgramIndexPage) {
-    const programIndexRegex = /applicants\/\d+\/programs/;
-    const maybeProgramIndexPage = await page.url();
-    expect(maybeProgramIndexPage).toMatch(programIndexRegex);
-  }
-}
-
-export const dropTables = async (page: Page) => {
-  await page.goto(BASE_URL + '/dev/seed');
-  await page.click("#clear");
-}
-=======
 import { Browser, chromium, Page } from 'playwright'
 import { waitForPageJsLoad } from './wait'
 export { AdminQuestions } from './admin_questions'
@@ -228,5 +116,4 @@
 export const dropTables = async (page: Page) => {
   await page.goto(BASE_URL + '/dev/seed');
   await page.click("#clear");
-}
->>>>>>> eec28149
+}