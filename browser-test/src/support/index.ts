<<<<<<< HEAD
import { Browser, chromium, Page } from 'playwright'
import { waitForPageJsLoad } from './wait'
export { AdminQuestions } from './admin_questions'
export { AdminPredicates } from './admin_predicates'
export { AdminPrograms } from './admin_programs'
export { AdminTranslations } from './admin_translations'
export { AdminTIGroups } from './admin_ti_groups'
export { ApplicantQuestions } from './applicant_questions'
export { NotFoundPage } from './error_pages'
export { clickAndWaitForModal, waitForPageJsLoad } from './wait'

const {
  BASE_URL = 'http://civiform:9000',
  TEST_USER_LOGIN = '',
  TEST_USER_PASSWORD = '',
} = process.env
=======
import {Browser, chromium, Page} from 'playwright'
import {waitForPageJsLoad} from './wait'
export {AdminApiKeys} from './admin_api_keys'
export {AdminQuestions} from './admin_questions'
export {AdminPredicates} from './admin_predicates'
export {AdminPrograms} from './admin_programs'
export {AdminTranslations} from './admin_translations'
export {AdminTIGroups} from './admin_ti_groups'
export {ApplicantQuestions} from './applicant_questions'
export {clickAndWaitForModal, waitForPageJsLoad} from './wait'
import {BASE_URL, TEST_USER_LOGIN, TEST_USER_PASSWORD} from './config'
export {BASE_URL, TEST_USER_LOGIN, TEST_USER_PASSWORD}
>>>>>>> 059487c8

export { BASE_URL }

export const isLocalDevEnvironment = () => {
  return (
    BASE_URL === 'http://civiform:9000' || BASE_URL === 'http://localhost:9999'
  )
}

function makeBrowserContext(browser: Browser) {
  if (process.env.RECORD_VIDEO) {
    // https://playwright.dev/docs/videos
    // Docs state that videos are only saved upon
    // closing the returned context. In practice,
    // this doesn't appear to be true. Restructuring
    // to ensure that we always close the returned
    // context is possible, but likely not necessary
    // until it causes a problem. In practice, this
    // will only be used when debugging failures.
    const suffix =
      (global as any)['expect'] === undefined
        ? ''
        : expect.getState().currentTestName
    return browser.newContext({
      acceptDownloads: true,
      recordVideo: {
        dir: `tmp/videos/${suffix}/`,
      },
    })
  } else {
    return browser.newContext({
      acceptDownloads: true,
    })
  }
}

export const startSession = async () => {
  const browser = await chromium.launch()
  const context = await makeBrowserContext(browser)
  const page = await context.newPage()

  await page.goto(BASE_URL)
  await closeWarningMessage(page)

  return {browser, context, page}
}

export const endSession = async (browser: Browser) => {
  await browser.close()
}

// Logs out the user if they are logged in and goes to the site landing page.
export const resetSession = async (page: Page) => {
  const logoutText = await page.$('text=Logout')
  if (logoutText !== null) {
    await logout(page)
  }
  await page.goto(BASE_URL)
}

export const gotoEndpoint = async (page: Page, endpoint: string) => {
  return await page.goto(BASE_URL + endpoint)
}

export const logout = async (page: Page) => {
  await page.click('text=Logout')
  // Logout is handled by the play framework so it doesn't land on a
  // page with civiform js where we should waitForPageJsLoad. Because
  // the process goes through a sequence of redirects we need to wait
  // for the final destination URL to make tests reliable.
  await page.waitForURL('**/loginForm')
}

export const loginAsAdmin = async (page: Page) => {
  await page.click('#admin')
  await waitForPageJsLoad(page)
}

export const loginAsProgramAdmin = async (page: Page) => {
  await page.click('#program-admin')
  await waitForPageJsLoad(page)
}

export const loginAsTrustedIntermediary = async (page: Page) => {
  await page.click('#trusted-intermediary')
  await waitForPageJsLoad(page)
}

export const loginAsGuest = async (page: Page) => {
  await page.click('#guest')
  await waitForPageJsLoad(page)
}

export const loginAsTestUser = async (page: Page) => {
  if (isTestUser()) {
    await page.click('#idcs')
    // Wait for the IDCS login page to make sure we've followed all redirects.
    // If running this against a site with a real IDCS (i.e. staging) and this
    // test fails with a timeout try re-running the tests. Sometimes there are
    // just transient network hiccups that will pass on a second run.
    // In short: If using a real IDCS retry test if this has a timeout failure.
    await page.waitForURL('**/#/login*')
    await page.fill('input[name=userName]', TEST_USER_LOGIN)
    await page.fill('input[name=password]', TEST_USER_PASSWORD)
    await page.click('button:has-text("Login"):not([disabled])')
    await page.waitForNavigation({waitUntil: 'networkidle'})
  } else {
    await page.click('#guest')
  }
  await waitForPageJsLoad(page)
}

function isTestUser() {
  return TEST_USER_LOGIN !== '' && TEST_USER_PASSWORD !== ''
}

export const userDisplayName = () => {
  if (isTestUser()) {
    return 'TEST, UATAPP'
  } else {
    return 'Guest'
  }
}

/**
 * The option to select a language is only shown once for a given applicant. If this is
 * the first time they see this page, select the given language. Otherwise continue.
 */
export const selectApplicantLanguage = async (
  page: Page,
  language: string,
  assertProgramIndexPage = false,
) => {
  const infoPageRegex = /applicants\/\d+\/edit/
  const maybeSelectLanguagePage = await page.url()
  if (maybeSelectLanguagePage.match(infoPageRegex)) {
    const languageOption = `.cf-radio-option:has-text("${language}")`
    await page.click(languageOption + ' input')
    await page.click('button:visible')
  }
  await waitForPageJsLoad(page)

  if (assertProgramIndexPage) {
    const programIndexRegex = /applicants\/\d+\/programs/
    const maybeProgramIndexPage = await page.url()
    expect(maybeProgramIndexPage).toMatch(programIndexRegex)
  }
}

export const dropTables = async (page: Page) => {
  await page.goto(BASE_URL + '/dev/seed')
  await page.click('#clear')
}

export const seedCanonicalQuestions = async (page: Page) => {
  await page.goto(BASE_URL + '/dev/seed')
  await page.click('#canonical-questions')
}

export const closeWarningMessage = async (page: Page) => {
  // The warning message may be in the way of this link
  var element = await page.$('#warning-message-dismiss')

  if (element !== null) {
    await element
      .click()
      .catch(() =>
        console.log(
          "Didn't find a warning toast message to dismiss, which is fine.",
        ),
      )
  }
}<|MERGE_RESOLUTION|>--- conflicted
+++ resolved
@@ -1,21 +1,3 @@
-<<<<<<< HEAD
-import { Browser, chromium, Page } from 'playwright'
-import { waitForPageJsLoad } from './wait'
-export { AdminQuestions } from './admin_questions'
-export { AdminPredicates } from './admin_predicates'
-export { AdminPrograms } from './admin_programs'
-export { AdminTranslations } from './admin_translations'
-export { AdminTIGroups } from './admin_ti_groups'
-export { ApplicantQuestions } from './applicant_questions'
-export { NotFoundPage } from './error_pages'
-export { clickAndWaitForModal, waitForPageJsLoad } from './wait'
-
-const {
-  BASE_URL = 'http://civiform:9000',
-  TEST_USER_LOGIN = '',
-  TEST_USER_PASSWORD = '',
-} = process.env
-=======
 import {Browser, chromium, Page} from 'playwright'
 import {waitForPageJsLoad} from './wait'
 export {AdminApiKeys} from './admin_api_keys'
@@ -28,7 +10,6 @@
 export {clickAndWaitForModal, waitForPageJsLoad} from './wait'
 import {BASE_URL, TEST_USER_LOGIN, TEST_USER_PASSWORD} from './config'
 export {BASE_URL, TEST_USER_LOGIN, TEST_USER_PASSWORD}
->>>>>>> 059487c8
 
 export { BASE_URL }
 
