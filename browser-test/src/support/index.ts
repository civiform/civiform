--- conflicted
+++ resolved
@@ -67,13 +67,7 @@
       // not set.
       if (expect.getState().currentTestName) {
         // remove special characters
-<<<<<<< HEAD
-        dirs.push(
-          expect.getState().currentTestName.replace(/[:"<>|*?]/g, ''),
-        )
-=======
         dirs.push(expect.getState().currentTestName.replace(/[:"<>|*?]/g, ''))
->>>>>>> 997f8d37
       }
     }
     return browser.newContext({
