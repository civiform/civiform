import { Page } from 'playwright'

export class AdminQuestions {
  public page!: Page

  constructor(page: Page) {
    this.page = page
  }

<<<<<<< HEAD
  async addDropdownQuestion(questionName: string, description = 'test description',
    questionText = 'test question text',
    helpText = 'test question help text',
    options: Array<string>) {
    await this.page.goto(BASE_URL + '/admin/questions')
    await this.page.click('#create-question-button')

    await this.page.click('#create-dropdown-question')
    this.fillBaseQuestionForm(questionName, description, questionText, helpText)
    for (var index in options) {
      await this.page.click('#add-new-option')
      await this.page.fill('text=Question option', options[index])
    }

    this.assertQuestionExists(questionName, questionText)
=======
  async addAddressQuestion(questionName: string,
    description = 'address description',
    questionText = 'address question text',
    helpText = 'address question help text') {
    await this.page.click('text=Questions')
    await this.page.click('#create-question-button')

    await this.page.click('#create-address-question')

    await this.page.fill('text="Name"', questionName)
    await this.page.fill('text=Description', description)
    await this.page.fill('text=Question Text', questionText)
    await this.page.fill('text=Question help text', helpText)

    await this.page.click('text=Create')

    expect(await this.page.innerText('h1')).toEqual('All Questions')

    const tableInnerText = await this.page.innerText('table')

    expect(tableInnerText).toContain(questionName)
    expect(tableInnerText).toContain(questionText)
>>>>>>> 9ae49fac
  }

  async addNameQuestion(questionName: string,
    description = 'name description',
    questionText = 'name question text',
    helpText = 'name question help text') {
    await this.page.click('text=Questions')
    await this.page.click('#create-question-button')

    await this.page.click('#create-name-question')
    this.fillBaseQuestionForm(questionName, description, questionText, helpText)
    this.assertQuestionExists(questionName, questionText)
  }

  async fillBaseQuestionForm(questionName: string, description: string, questionText: string, helpText: string) {
    await this.page.fill('text="Name"', questionName)
    await this.page.fill('text=Description', description)
    await this.page.fill('text=Question Text', questionText)
    await this.page.fill('text=Question help text', helpText)
  }

  async assertQuestionExists(questionName: string, questionText: string) {
    await this.page.click('text=Create')
    expect(await this.page.innerText('h1')).toEqual('All Questions')

    const tableInnerText = await this.page.innerText('table')

    expect(tableInnerText).toContain(questionName)
    expect(tableInnerText).toContain(questionText)
  }

  async addNumberQuestion(questionName: string,
    description = 'number description',
    questionText = 'number question text',
    helpText = 'number question help text') {
    await this.page.click('text=Questions')
    await this.page.click('#create-question-button')

    await this.page.click('#create-number-question')

    await this.page.fill('text="Name"', questionName)
    await this.page.fill('text=Description', description)
    await this.page.fill('text=Question Text', questionText)
    await this.page.fill('text=Question help text', helpText)

    await this.page.click('text=Create')

    expect(await this.page.innerText('h1')).toEqual('All Questions')

    const tableInnerText = await this.page.innerText('table')

    expect(tableInnerText).toContain(questionName)
    expect(tableInnerText).toContain(questionText)
  }

  async addTextQuestion(questionName: string,
    description = 'text description',
    questionText = 'text question text',
    helpText = 'text question help text') {
    await this.page.click('text=Questions')
    await this.page.click('#create-question-button')

    await this.page.click('#create-text-question')

    await this.page.fill('text="Name"', questionName)
    await this.page.fill('text=Description', description)
    await this.page.fill('text=Question Text', questionText)
    await this.page.fill('text=Question help text', helpText)

    await this.page.click('text=Create')

    expect(await this.page.innerText('h1')).toEqual('All Questions')

    const tableInnerText = await this.page.innerText('table')

    expect(tableInnerText).toContain(questionName)
    expect(tableInnerText).toContain(questionText)
  }
}
<|MERGE_RESOLUTION|>--- conflicted
+++ resolved
@@ -1,128 +1,135 @@
-import { Page } from 'playwright'
-
-export class AdminQuestions {
-  public page!: Page
-
-  constructor(page: Page) {
-    this.page = page
-  }
-
-<<<<<<< HEAD
-  async addDropdownQuestion(questionName: string, description = 'test description',
-    questionText = 'test question text',
-    helpText = 'test question help text',
-    options: Array<string>) {
-    await this.page.goto(BASE_URL + '/admin/questions')
-    await this.page.click('#create-question-button')
-
-    await this.page.click('#create-dropdown-question')
-    this.fillBaseQuestionForm(questionName, description, questionText, helpText)
-    for (var index in options) {
-      await this.page.click('#add-new-option')
-      await this.page.fill('text=Question option', options[index])
-    }
-
-    this.assertQuestionExists(questionName, questionText)
-=======
-  async addAddressQuestion(questionName: string,
-    description = 'address description',
-    questionText = 'address question text',
-    helpText = 'address question help text') {
-    await this.page.click('text=Questions')
-    await this.page.click('#create-question-button')
-
-    await this.page.click('#create-address-question')
-
-    await this.page.fill('text="Name"', questionName)
-    await this.page.fill('text=Description', description)
-    await this.page.fill('text=Question Text', questionText)
-    await this.page.fill('text=Question help text', helpText)
-
-    await this.page.click('text=Create')
-
-    expect(await this.page.innerText('h1')).toEqual('All Questions')
-
-    const tableInnerText = await this.page.innerText('table')
-
-    expect(tableInnerText).toContain(questionName)
-    expect(tableInnerText).toContain(questionText)
->>>>>>> 9ae49fac
-  }
-
-  async addNameQuestion(questionName: string,
-    description = 'name description',
-    questionText = 'name question text',
-    helpText = 'name question help text') {
-    await this.page.click('text=Questions')
-    await this.page.click('#create-question-button')
-
-    await this.page.click('#create-name-question')
-    this.fillBaseQuestionForm(questionName, description, questionText, helpText)
-    this.assertQuestionExists(questionName, questionText)
-  }
-
-  async fillBaseQuestionForm(questionName: string, description: string, questionText: string, helpText: string) {
-    await this.page.fill('text="Name"', questionName)
-    await this.page.fill('text=Description', description)
-    await this.page.fill('text=Question Text', questionText)
-    await this.page.fill('text=Question help text', helpText)
-  }
-
-  async assertQuestionExists(questionName: string, questionText: string) {
-    await this.page.click('text=Create')
-    expect(await this.page.innerText('h1')).toEqual('All Questions')
-
-    const tableInnerText = await this.page.innerText('table')
-
-    expect(tableInnerText).toContain(questionName)
-    expect(tableInnerText).toContain(questionText)
-  }
-
-  async addNumberQuestion(questionName: string,
-    description = 'number description',
-    questionText = 'number question text',
-    helpText = 'number question help text') {
-    await this.page.click('text=Questions')
-    await this.page.click('#create-question-button')
-
-    await this.page.click('#create-number-question')
-
-    await this.page.fill('text="Name"', questionName)
-    await this.page.fill('text=Description', description)
-    await this.page.fill('text=Question Text', questionText)
-    await this.page.fill('text=Question help text', helpText)
-
-    await this.page.click('text=Create')
-
-    expect(await this.page.innerText('h1')).toEqual('All Questions')
-
-    const tableInnerText = await this.page.innerText('table')
-
-    expect(tableInnerText).toContain(questionName)
-    expect(tableInnerText).toContain(questionText)
-  }
-
-  async addTextQuestion(questionName: string,
-    description = 'text description',
-    questionText = 'text question text',
-    helpText = 'text question help text') {
-    await this.page.click('text=Questions')
-    await this.page.click('#create-question-button')
-
-    await this.page.click('#create-text-question')
-
-    await this.page.fill('text="Name"', questionName)
-    await this.page.fill('text=Description', description)
-    await this.page.fill('text=Question Text', questionText)
-    await this.page.fill('text=Question help text', helpText)
-
-    await this.page.click('text=Create')
-
-    expect(await this.page.innerText('h1')).toEqual('All Questions')
-
-    const tableInnerText = await this.page.innerText('table')
-
-    expect(tableInnerText).toContain(questionName)
-    expect(tableInnerText).toContain(questionText)
-  }
-}
+import { Page } from 'playwright'
+
+export class AdminQuestions {
+  public page!: Page
+
+  constructor(page: Page) {
+    this.page = page
+  }
+
+  async addAddressQuestion(questionName: string,
+    description = 'address description',
+    questionText = 'address question text',
+    helpText = 'address question help text') {
+    await this.page.click('text=Questions')
+    await this.page.click('#create-question-button')
+
+    await this.page.click('#create-address-question')
+
+    await this.page.fill('text="Name"', questionName)
+    await this.page.fill('text=Description', description)
+    await this.page.fill('text=Question Text', questionText)
+    await this.page.fill('text=Question help text', helpText)
+
+    await this.page.click('text=Create')
+
+    expect(await this.page.innerText('h1')).toEqual('All Questions')
+
+    const tableInnerText = await this.page.innerText('table')
+
+    expect(tableInnerText).toContain(questionName)
+    expect(tableInnerText).toContain(questionText)
+  }
+
+  async addDropdownQuestion(questionName: string,
+    options: Array<string>,
+    description = 'dropdown description',
+    questionText = 'dropdown question text',
+    helpText = 'dropdown question help text') {
+    await this.page.click('text=Questions')
+    await this.page.click('#create-question-button')
+    await this.page.click('#create-dropdown-question')
+
+
+    await this.page.fill('text="Name"', questionName)
+    await this.page.fill('text=Description', description)
+    await this.page.fill('text=Question Text', questionText)
+    await this.page.fill('text=Question help text', helpText)
+
+    for (var index in options) {
+      await this.page.click('#add-new-option')
+      await this.page.fill('input:above(#add-new-option)', options[index])
+    }
+
+    await this.page.click('text=Create')
+
+    expect(await this.page.innerText('h1')).toEqual('All Questions')
+
+    const tableInnerText = await this.page.innerText('table')
+
+    expect(tableInnerText).toContain(questionName)
+    expect(tableInnerText).toContain(questionText)
+  }
+
+  async addNameQuestion(questionName: string,
+    description = 'name description',
+    questionText = 'name question text',
+    helpText = 'name question help text') {
+    await this.page.click('text=Questions')
+    await this.page.click('#create-question-button')
+
+    await this.page.click('#create-name-question')
+
+    await this.page.fill('text="Name"', questionName)
+    await this.page.fill('text=Description', description)
+    await this.page.fill('text=Question Text', questionText)
+    await this.page.fill('text=Question help text', helpText)
+
+    await this.page.click('text=Create')
+
+    expect(await this.page.innerText('h1')).toEqual('All Questions')
+
+    const tableInnerText = await this.page.innerText('table')
+
+    expect(tableInnerText).toContain(questionName)
+    expect(tableInnerText).toContain(questionText)
+  }
+
+  async addNumberQuestion(questionName: string,
+    description = 'number description',
+    questionText = 'number question text',
+    helpText = 'number question help text') {
+    await this.page.click('text=Questions')
+    await this.page.click('#create-question-button')
+
+    await this.page.click('#create-number-question')
+
+    await this.page.fill('text="Name"', questionName)
+    await this.page.fill('text=Description', description)
+    await this.page.fill('text=Question Text', questionText)
+    await this.page.fill('text=Question help text', helpText)
+
+    await this.page.click('text=Create')
+
+    expect(await this.page.innerText('h1')).toEqual('All Questions')
+
+    const tableInnerText = await this.page.innerText('table')
+
+    expect(tableInnerText).toContain(questionName)
+    expect(tableInnerText).toContain(questionText)
+  }
+
+  async addTextQuestion(questionName: string,
+    description = 'text description',
+    questionText = 'text question text',
+    helpText = 'text question help text') {
+    await this.page.click('text=Questions')
+    await this.page.click('#create-question-button')
+
+    await this.page.click('#create-text-question')
+
+    await this.page.fill('text="Name"', questionName)
+    await this.page.fill('text=Description', description)
+    await this.page.fill('text=Question Text', questionText)
+    await this.page.fill('text=Question help text', helpText)
+
+    await this.page.click('text=Create')
+
+    expect(await this.page.innerText('h1')).toEqual('All Questions')
+
+    const tableInnerText = await this.page.innerText('table')
+
+    expect(tableInnerText).toContain(questionName)
+    expect(tableInnerText).toContain(questionText)
+  }
+}