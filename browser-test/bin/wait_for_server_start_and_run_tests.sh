#!/usr/bin/env bash

set -euo pipefail

START_TIME=$(date +%s)
DEADLINE=$(($START_TIME + 500))

# Allow callers to override BASE_URL if they want (e.g. for run-browser-tests-local).
# Defaults civiform:9000 when running from within docker.
export BASE_URL="${BASE_URL:-http://civiform:9000}"

export TEST_USER_AUTH_STRATEGY=fake-oidc
export TEST_USER_LOGIN=testuser
export TEST_USER_PASSWORD=anotsecretpassword
# The display name returned by test_oidc_provider.js is <username>@example.com.
export TEST_USER_DISPLAY_NAME=testuser@example.com

if ! output="$(node -v)"; then
  echo output
  echo "You must have node installed locally to run this command. Go to https://nodejs.org/en/download/package-manager/ for installation instructions."
  exit 1
fi

# Sanity check that this script was called from within browser-test directory.
# This is done by checking whether the current directory looks like browser-test:
# it should contains image_snapshots subdirectory.
if [ ! -d "image_snapshots" ]; then
  echo output
  echo "$(basename "$0") must be run from within browser-test directory."
  exit 1
fi

# Install any new packages not built into the image
# Also saves any package-lock.json changes back to your local filesystem.
npm install --force --quiet

echo "Polling to check server start. Server url: ${BASE_URL}"

until $(curl --output /dev/null --silent --head --fail --max-time 2 "${BASE_URL}"); do
  if (($(date +%s) > "${DEADLINE}")); then
    echo "Deadline exceeded waiting for server start"
    exit 1
  fi
done

echo "Detected server start"

<<<<<<< HEAD
debug=0
for arg; do
  shift
  # if debug flag, set the var and leave it out of the forwarded args list
  [ "$arg" = "--debug" ] && debug=1 && continue
  set -- "$@" "$arg"
done

if (($debug == 1)); then
  DEBUG="pw:api" BASE_URL="${SERVER_URL}" npm test -- "$@"
else
  BASE_URL="${SERVER_URL}" npm test -- "$@"
fi
=======
npm test "$@"
>>>>>>> 9cd8a50f
<|MERGE_RESOLUTION|>--- conflicted
+++ resolved
@@ -45,20 +45,4 @@
 
 echo "Detected server start"
 
-<<<<<<< HEAD
-debug=0
-for arg; do
-  shift
-  # if debug flag, set the var and leave it out of the forwarded args list
-  [ "$arg" = "--debug" ] && debug=1 && continue
-  set -- "$@" "$arg"
-done
-
-if (($debug == 1)); then
-  DEBUG="pw:api" BASE_URL="${SERVER_URL}" npm test -- "$@"
-else
-  BASE_URL="${SERVER_URL}" npm test -- "$@"
-fi
-=======
-npm test "$@"
->>>>>>> 9cd8a50f
+npm test -- "$@"