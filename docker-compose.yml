# Use postgres/example user/password credentials
version: '3.4'

services:
  localstack:
    image: localstack/localstack
    profiles: [ "aws", "emulator" ]
    container_name: localstack
    ports:
      - 4566:4566
    environment:
      - SERVICES=s3,ses

  azurite:
     image: mcr.microsoft.com/azure-storage/azurite
     profiles: ["azure", "emulator"]
     container_name: azurite
     ports:
      - 10000:10000

  dev-idcs:
    image: docker.io/civiform/oidc-provider:latest
    restart: always
    container_name: dev-idcs
    ports:
      - 3380:3380

  db:
    image: postgres:12.10
    restart: always
    container_name: postgres
    ports:
      - 5432:5432
    environment:
      POSTGRES_PASSWORD: example

  civiform:
    image: civiform-dev
    restart: always
    container_name: civiform
    links:
      - "db:database"
      - "dev-idcs"
    ports:
      - 9000:9000
      - 8457:8457
    environment:
      - AWS_ACCESS_KEY_ID=${AWS_ACCESS_KEY_ID:-test}
      - AWS_SECRET_ACCESS_KEY=${AWS_SECRET_ACCESS_KEY:-test}
      - AWS_SESSION_TOKEN=${AWS_SESSION_TOKEN:-test}
      - AWS_REGION
      - AWS_SES_SENDER
      - AWS_S3_BUCKET_NAME
      - AZURE_CLIENT_ID=${AZURE_CLIENT_ID:-test}
      - AZURE_LOCAL_CONNECTION_STRING
      - AZURE_STORAGE_ACCOUNT_NAME
      - AZURE_STORAGE_ACCOUNT_CONTAINER
      - STORAGE_SERVICE_NAME
      - LOGIN_RADIUS_API_KEY
      - LOGIN_RADIUS_METADATA_URI
      - LOGIN_RADIUS_SAML_APP_NAME
      - LOGIN_RADIUS_PRIVATE_KEY_PASS
      - LOGIN_RADIUS_KEYSTORE_PASS
      - LOGIN_RADIUS_KEYSTORE_NAME
      - CIVIFORM_APPLICANT_IDP
<<<<<<< HEAD
      - CIVIFORM_ADMIN_IDP 
      - IDCS_CLIENT_ID=foo
      - IDCS_SECRET=bar
      - IDCS_DISCOVERY_URI=http://dev-idcs:3380/.well-known/openid-configuration
=======
      - CIVIFORM_ADMIN_IDP
      - IDCS_CLIENT_ID
      - IDCS_SECRET
>>>>>>> 81684cbe
      - ADFS_CLIENT_ID
      - ADFS_SECRET
      - CF_OPTIONAL_QUESTIONS
      - WHITELABEL_SMALL_LOGO_URL
      - WHITELABEL_LOGO_WITH_NAME_URL
      - WHITELABEL_CIVIC_ENTITY_SHORT_NAME
      - WHITELABEL_CIVIC_ENTITY_FULL_NAME

    command: -jvm-debug "*:8457" ~run -Dconfig.file=conf/application.dev.conf

# - IDCS_REGISTER_URI=http://localhost:3380/.well-known/openid-configuration<|MERGE_RESOLUTION|>--- conflicted
+++ resolved
@@ -63,16 +63,10 @@
       - LOGIN_RADIUS_KEYSTORE_PASS
       - LOGIN_RADIUS_KEYSTORE_NAME
       - CIVIFORM_APPLICANT_IDP
-<<<<<<< HEAD
       - CIVIFORM_ADMIN_IDP 
       - IDCS_CLIENT_ID=foo
       - IDCS_SECRET=bar
       - IDCS_DISCOVERY_URI=http://dev-idcs:3380/.well-known/openid-configuration
-=======
-      - CIVIFORM_ADMIN_IDP
-      - IDCS_CLIENT_ID
-      - IDCS_SECRET
->>>>>>> 81684cbe
       - ADFS_CLIENT_ID
       - ADFS_SECRET
       - CF_OPTIONAL_QUESTIONS
@@ -81,6 +75,4 @@
       - WHITELABEL_CIVIC_ENTITY_SHORT_NAME
       - WHITELABEL_CIVIC_ENTITY_FULL_NAME
 
-    command: -jvm-debug "*:8457" ~run -Dconfig.file=conf/application.dev.conf
-
-# - IDCS_REGISTER_URI=http://localhost:3380/.well-known/openid-configuration+    command: -jvm-debug "*:8457" ~run -Dconfig.file=conf/application.dev.conf