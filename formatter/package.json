{
  "name": "civiform-formatter",
  "devDependencies": {
<<<<<<< HEAD
    "@typescript-eslint/eslint-plugin": "7.0.1",
    "@typescript-eslint/parser": "7.0.1",
    "eslint": "8.56.0",
    "eslint-config-google": "0.14.0",
    "eslint-config-prettier": "9.1.0",
=======
    "@typescript-eslint/eslint-plugin": "7.1.0",
    "@typescript-eslint/parser": "7.1.0",
    "eslint": "8.57.0",
    "eslint-config-google": "0.14.0",
    "eslint-config-prettier": "9.1.0",
    "eslint-plugin-playwright": "1.5.1",
>>>>>>> 0de4fbf4
    "prettier": "3.2.5",
    "typescript": "5.3.3"
  }
}<|MERGE_RESOLUTION|>--- conflicted
+++ resolved
@@ -1,20 +1,12 @@
 {
   "name": "civiform-formatter",
   "devDependencies": {
-<<<<<<< HEAD
-    "@typescript-eslint/eslint-plugin": "7.0.1",
-    "@typescript-eslint/parser": "7.0.1",
-    "eslint": "8.56.0",
-    "eslint-config-google": "0.14.0",
-    "eslint-config-prettier": "9.1.0",
-=======
     "@typescript-eslint/eslint-plugin": "7.1.0",
     "@typescript-eslint/parser": "7.1.0",
     "eslint": "8.57.0",
     "eslint-config-google": "0.14.0",
     "eslint-config-prettier": "9.1.0",
     "eslint-plugin-playwright": "1.5.1",
->>>>>>> 0de4fbf4
     "prettier": "3.2.5",
     "typescript": "5.3.3"
   }
