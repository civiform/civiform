package repository;

import static org.assertj.core.api.Assertions.assertThat;

import com.google.common.collect.ImmutableMap;
import java.util.Locale;
import java.util.Optional;
import java.util.Set;
import models.Question;
import org.junit.Before;
import org.junit.Test;
import services.question.QuestionDefinition;
import services.question.TextQuestionDefinition;

public class QuestionRepositoryTest extends WithPostgresContainer {

  private QuestionRepository repo;

  @Before
  public void setupQuestionRepository() {
    repo = instanceOf(QuestionRepository.class);
  }

  @Test
  public void listQuestions_empty() {
    assertThat(repo.listQuestions().toCompletableFuture().join()).isEmpty();
  }

  @Test
  public void listQuestions() {
<<<<<<< HEAD
    Question one = resourceFabricator().insertQuestion("one");
    Question two = resourceFabricator().insertQuestion("two");
=======
    Question one = saveQuestion("path.one");
    Question two = saveQuestion("path.two");
>>>>>>> 49982c23

    Set<Question> list = repo.listQuestions().toCompletableFuture().join();

    assertThat(list).containsExactly(one, two);
  }

  @Test
  public void lookupQuestion_returnsEmptyOptionalWhenQuestionNotFound() {
    Optional<Question> found = repo.lookupQuestion(1L).toCompletableFuture().join();

    assertThat(found).isEmpty();
  }

  @Test
  public void lookupQuestion_findsCorrectQuestion() {
<<<<<<< HEAD
    resourceFabricator().insertQuestion("one");
    Question existing = resourceFabricator().insertQuestion("a.b");
=======
    saveQuestion("path.one");
    Question existing = saveQuestion("path.existing");
>>>>>>> 49982c23

    Optional<Question> found = repo.lookupQuestion(existing.id).toCompletableFuture().join();

    assertThat(found).hasValue(existing);
  }

  @Test
  public void insertQuestion() {
    QuestionDefinition questionDefinition =
        new TextQuestionDefinition(
            2L,
            "question",
            "applicant.name",
            "applicant's name",
            ImmutableMap.of(Locale.US, "What is your name?"),
            Optional.empty());
    Question question = new Question(questionDefinition);

    repo.insertQuestion(question).toCompletableFuture().join();

    long id = question.id;
    Question q = repo.lookupQuestion(id).toCompletableFuture().join().get();
    assertThat(q.id).isEqualTo(id);
  }

  @Test
  public void insertQuestionSync() {
    QuestionDefinition questionDefinition =
        new TextQuestionDefinition(
            2L,
            "question",
            "applicant.name",
            "applicant's name",
            ImmutableMap.of(Locale.US, "What is your name?"),
            Optional.empty());
    Question question = new Question(questionDefinition);

    repo.insertQuestionSync(question);

    assertThat(repo.lookupQuestion(question.id).toCompletableFuture().join()).hasValue(question);
  }
<<<<<<< HEAD
=======

  private Question saveQuestion(String path) {
    QuestionDefinition definition =
        new TextQuestionDefinition(1L, "", path, "", ImmutableMap.of(), Optional.empty());
    Question question = new Question(definition);
    question.save();
    return question;
  }
>>>>>>> 49982c23
}<|MERGE_RESOLUTION|>--- conflicted
+++ resolved
@@ -28,13 +28,8 @@
 
   @Test
   public void listQuestions() {
-<<<<<<< HEAD
-    Question one = resourceFabricator().insertQuestion("one");
-    Question two = resourceFabricator().insertQuestion("two");
-=======
-    Question one = saveQuestion("path.one");
-    Question two = saveQuestion("path.two");
->>>>>>> 49982c23
+    Question one = resourceFabricator().insertQuestion("path.one");
+    Question two = resourceFabricator().insertQuestion("path.two");
 
     Set<Question> list = repo.listQuestions().toCompletableFuture().join();
 
@@ -50,13 +45,8 @@
 
   @Test
   public void lookupQuestion_findsCorrectQuestion() {
-<<<<<<< HEAD
-    resourceFabricator().insertQuestion("one");
-    Question existing = resourceFabricator().insertQuestion("a.b");
-=======
-    saveQuestion("path.one");
-    Question existing = saveQuestion("path.existing");
->>>>>>> 49982c23
+    resourceFabricator().insertQuestion("path.one");
+    Question existing = resourceFabricator().insertQuestion("path.existing");
 
     Optional<Question> found = repo.lookupQuestion(existing.id).toCompletableFuture().join();
 
@@ -98,15 +88,4 @@
 
     assertThat(repo.lookupQuestion(question.id).toCompletableFuture().join()).hasValue(question);
   }
-<<<<<<< HEAD
-=======
-
-  private Question saveQuestion(String path) {
-    QuestionDefinition definition =
-        new TextQuestionDefinition(1L, "", path, "", ImmutableMap.of(), Optional.empty());
-    Question question = new Question(definition);
-    question.save();
-    return question;
-  }
->>>>>>> 49982c23
 }