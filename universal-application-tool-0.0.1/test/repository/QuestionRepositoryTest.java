package repository;

import static org.assertj.core.api.Assertions.assertThat;
import static org.assertj.core.api.Assertions.assertThatThrownBy;

import com.google.common.collect.ImmutableMap;
import java.util.Locale;
import java.util.Optional;
import java.util.Set;
import models.Question;
import org.junit.Before;
import org.junit.Test;
import services.question.QuestionDefinition;
import services.question.TextQuestionDefinition;

public class QuestionRepositoryTest extends WithPostgresContainer {

  private QuestionRepository repo;

  @Before
  public void setupQuestionRepository() {
    repo = instanceOf(QuestionRepository.class);
  }

  @Test
  public void listQuestions_empty() {
    assertThat(repo.listQuestions().toCompletableFuture().join()).isEmpty();
  }

  @Test
  public void listQuestions() {
<<<<<<< HEAD
    Question one = resourceFabricator().insertQuestion("path.one");
    Question two = resourceFabricator().insertQuestion("path.two");
=======
    Question one = resourceCreator().insertQuestion("path.one");
    Question two = resourceCreator().insertQuestion("path.two");
>>>>>>> ea940dae

    Set<Question> list = repo.listQuestions().toCompletableFuture().join();

    assertThat(list).containsExactly(one, two);
  }

  @Test
  public void lookupQuestion_returnsEmptyOptionalWhenQuestionNotFound() {
    Optional<Question> found = repo.lookupQuestion(1L).toCompletableFuture().join();

    assertThat(found).isEmpty();
  }

  @Test
  public void lookupQuestion_findsCorrectQuestion() {
<<<<<<< HEAD
    resourceFabricator().insertQuestion("path.one");
    Question existing = resourceFabricator().insertQuestion("path.existing");
=======
    resourceCreator().insertQuestion("path.one");
    Question existing = resourceCreator().insertQuestion("path.existing");
>>>>>>> ea940dae

    Optional<Question> found = repo.lookupQuestion(existing.id).toCompletableFuture().join();

    assertThat(found).hasValue(existing);
  }

  @Test
  public void pathConflicts_returnsTrueForBadPaths() {
    String path = "applicant.address";

    assertThat(pathConflicts(path, "applicant")).isTrue();
    assertThat(pathConflicts(path, "Applicant.Address")).isTrue();
    assertThat(pathConflicts(path, "applicant.address.street")).isTrue();
    assertThat(pathConflicts(path, "applicant.address.some.other.field")).isTrue();
  }

  @Test
  public void pathConflicts_returnsFalseForValidPaths() {
    String path = "applicant.address";

    assertThat(pathConflicts(path, "applicant.employment")).isFalse();
    assertThat(pathConflicts(path, "other.path")).isFalse();
    assertThat(pathConflicts(path, "other.applicant")).isFalse();
    assertThat(pathConflicts(path, "other.applicant.address")).isFalse();
    assertThat(pathConflicts(path, "other.applicant.address.street")).isFalse();
    assertThat(pathConflicts(path, "other.applicant.address.some.other.field")).isFalse();
  }

  private boolean pathConflicts(String path, String otherPath) {
    return QuestionRepository.PathConflictDetector.pathConflicts(path, otherPath);
  }

  @Test
  public void findConflictingQuestion_returnsEmptyWhenNoQuestions() {
    Optional<Question> found =
        repo.findConflictingQuestion("path.one").toCompletableFuture().join();

    assertThat(found).isEmpty();
  }

  @Test
  public void findConflictingQuestion_returnsEmptyWhenNoPathConflict() {
    resourceCreator().insertQuestion("path.one");
    resourceCreator().insertQuestion("path.two");

    Optional<Question> found =
        repo.findConflictingQuestion("path.other").toCompletableFuture().join();

    assertThat(found).isEmpty();
  }

  @Test
  public void findConflictingQuestion_returnsQuestionWhenConflictingPath() {
    Question questionOne = resourceCreator().insertQuestion("path.one");
    resourceCreator().insertQuestion("path.two");

    Optional<Question> found =
        repo.findConflictingQuestion("path.one").toCompletableFuture().join();

    assertThat(found).hasValue(questionOne);
  }

  @Test
  public void lookupQuestionByPath_returnsEmptyOptionalWhenQuestionNotFound() {
    Optional<Question> found =
        repo.lookupQuestionByPath("invalid.path").toCompletableFuture().join();

    assertThat(found).isEmpty();
  }

  @Test
  public void lookupQuestionByPath_findsCorrectQuestion() {
    resourceCreator().insertQuestion("path.one");
    Question existing = resourceCreator().insertQuestion("path.existing");

    Optional<Question> found =
        repo.lookupQuestionByPath("path.existing").toCompletableFuture().join();

    assertThat(found).hasValue(existing);
  }

  @Test
  public void lookupQuestionByPath_versioningNotSupportedYet() {
    resourceCreator().insertQuestion("path.one");
    resourceCreator().insertQuestion("path.one", 2L);

    assertThatThrownBy(() -> repo.lookupQuestionByPath("path.one").toCompletableFuture().join())
        .isInstanceOf(java.util.concurrent.CompletionException.class)
        .hasMessageContaining("NonUniqueResultException")
        .hasMessageContaining("expecting 0 or 1 results but got [2]");
  }

  @Test
  public void insertQuestion() {
    QuestionDefinition questionDefinition =
        new TextQuestionDefinition(
            2L,
            "question",
            "applicant.name",
            "applicant's name",
            ImmutableMap.of(Locale.US, "What is your name?"),
            ImmutableMap.of());
    Question question = new Question(questionDefinition);

    repo.insertQuestion(question).toCompletableFuture().join();

    long id = question.id;
    Question q = repo.lookupQuestion(id).toCompletableFuture().join().get();
    assertThat(q.id).isEqualTo(id);
  }

  @Test
  public void insertQuestionSync() {
    QuestionDefinition questionDefinition =
        new TextQuestionDefinition(
            2L,
            "question",
            "applicant.name",
            "applicant's name",
            ImmutableMap.of(Locale.US, "What is your name?"),
            ImmutableMap.of());
    Question question = new Question(questionDefinition);

    repo.insertQuestionSync(question);

    assertThat(repo.lookupQuestion(question.id).toCompletableFuture().join()).hasValue(question);
  }
}<|MERGE_RESOLUTION|>--- conflicted
+++ resolved
@@ -29,13 +29,8 @@
 
   @Test
   public void listQuestions() {
-<<<<<<< HEAD
-    Question one = resourceFabricator().insertQuestion("path.one");
-    Question two = resourceFabricator().insertQuestion("path.two");
-=======
     Question one = resourceCreator().insertQuestion("path.one");
     Question two = resourceCreator().insertQuestion("path.two");
->>>>>>> ea940dae
 
     Set<Question> list = repo.listQuestions().toCompletableFuture().join();
 
@@ -51,13 +46,8 @@
 
   @Test
   public void lookupQuestion_findsCorrectQuestion() {
-<<<<<<< HEAD
-    resourceFabricator().insertQuestion("path.one");
-    Question existing = resourceFabricator().insertQuestion("path.existing");
-=======
     resourceCreator().insertQuestion("path.one");
     Question existing = resourceCreator().insertQuestion("path.existing");
->>>>>>> ea940dae
 
     Optional<Question> found = repo.lookupQuestion(existing.id).toCompletableFuture().join();
 
