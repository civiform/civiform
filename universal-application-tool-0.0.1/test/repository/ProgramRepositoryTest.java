--- conflicted
+++ resolved
@@ -5,11 +5,7 @@
 import models.Program;
 import org.junit.Test;
 
-<<<<<<< HEAD
 public class ProgramRepositoryTest extends WithTruncatingTables {
-=======
-public class ProgramRepositoryTest extends WithResettingPostgresContainer {
->>>>>>> e7ce6b55
 
   @Test
   public void createProgram() {
