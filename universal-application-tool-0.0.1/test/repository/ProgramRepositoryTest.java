--- conflicted
+++ resolved
@@ -9,7 +9,6 @@
   public void createProgram() {
     final ProgramRepository repo = app.injector().instanceOf(ProgramRepository.class);
     Program program = new Program();
-<<<<<<< HEAD
     //    program.setName("program one");
     //    program.setVersion(1L);
     //    program.setObject(ImmutableMap.of("key", "value"));
@@ -19,16 +18,5 @@
     //    Program p = repo.lookupProgram("program one", 1L).toCompletableFuture().join().get();
     //    assertThat(p.getVersion()).isEqualTo(1L);
     //    assertThat(p.getObject()).containsEntry("key", "value");
-=======
-    program.setName("program one");
-    program.setVersion(1L);
-    program.setObject(ImmutableMap.of("key", "value"));
-
-    repo.insertProgram(program).toCompletableFuture().join();
-
-    Program p = repo.lookupProgram("program one", 1L).toCompletableFuture().join().get();
-    assertThat(p.getVersion()).isEqualTo(1L);
-    assertThat(p.getObject()).containsEntry("key", "value");
->>>>>>> d594eb71
   }
 }