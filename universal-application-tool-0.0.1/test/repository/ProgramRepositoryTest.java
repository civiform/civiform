--- conflicted
+++ resolved
@@ -3,11 +3,7 @@
 import static org.assertj.core.api.Assertions.assertThat;
 
 import com.google.common.collect.ImmutableList;
-<<<<<<< HEAD
-import com.google.common.collect.ImmutableMap;
 import models.BlockContainer;
-=======
->>>>>>> c4b0cce1
 import models.Program;
 import org.junit.Test;
 import services.program.ProgramDefinition;
@@ -17,16 +13,6 @@
   @Test
   public void createProgram() {
     final ProgramRepository repo = app.injector().instanceOf(ProgramRepository.class);
-<<<<<<< HEAD
-    Program program = new Program();
-    program.name = "name";
-    program.blocks = BlockContainer.create(ImmutableList.of("hello"));
-
-    repo.insertProgram(program).toCompletableFuture().join();
-
-    Program p = repo.lookupProgram("name").toCompletableFuture().join().get();
-    assertThat(p.blocks.blockDefinitions()).contains("hello");
-=======
 
     ProgramDefinition definition =
         ProgramDefinition.builder()
@@ -41,6 +27,5 @@
 
     Program found = repo.lookupProgram(10L).toCompletableFuture().join().get();
     assertThat(found.getProgramDefinition().name()).isEqualTo("name");
->>>>>>> c4b0cce1
   }
 }