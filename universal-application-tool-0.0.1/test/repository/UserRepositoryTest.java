package repository;

import static org.assertj.core.api.Assertions.assertThat;

import java.util.Optional;
import java.util.Set;
import models.Account;
import models.Applicant;
import org.junit.Before;
import org.junit.Test;
import services.CiviFormError;
import services.Path;
import services.program.ProgramDefinition;
import support.ProgramBuilder;

public class UserRepositoryTest extends ResetPostgres {
  public static final String EMAIL = "email@email.com";
  public static final String PROGRAM_NAME = "program";
  public static final String AUTHORITY_ID = "I'm an authority ID";

  private UserRepository repo;

  @Before
  public void setupApplicantRepository() {
    repo = instanceOf(UserRepository.class);
  }

  @Test
  public void listApplicants_empty() {
    Set<Applicant> allApplicants = repo.listApplicants().toCompletableFuture().join();

    assertThat(allApplicants).isEmpty();
  }

  @Test
  public void listApplicants() {
    Applicant one = saveApplicant("one");
    Applicant two = saveApplicant("two");

    Set<Applicant> allApplicants = repo.listApplicants().toCompletableFuture().join();

    assertThat(allApplicants).containsExactly(one, two);
  }

  @Test
  public void lookupApplicant_returnsEmptyOptionalWhenApplicantNotFound() {
    Optional<Applicant> found = repo.lookupApplicant(1L).toCompletableFuture().join();

    assertThat(found).isEmpty();
  }

  @Test
  public void lookupApplicant_findsCorrectApplicant() {
    saveApplicant("Alice");
    Applicant two = saveApplicant("Bob");

    Optional<Applicant> found = repo.lookupApplicant(two.id).toCompletableFuture().join();

    assertThat(found).hasValue(two);
  }

  @Test
  public void lookupByAuthorityId() {
<<<<<<< HEAD
    String email = "happy@test.com";
    String authorityId = "I'm an authority ID";

    new Account().setEmailAddress(email).setAuthorityId(authorityId).save();

    assertThat(repo.lookupAccountByAuthorityId(authorityId).get().getEmailAddress())
        .isEqualTo(email);
=======

    new Account().setEmailAddress(EMAIL).setAuthorityId(AUTHORITY_ID).save();

    assertThat(repo.lookupAccountByAuthorityId(AUTHORITY_ID).get().getEmailAddress())
        .isEqualTo(EMAIL);
>>>>>>> 890b7102
  }

  @Test
  public void lookupByEmailAddress() {
<<<<<<< HEAD
    String email = "happy@test.com";
    String authorityId = "I'm an authority ID";

    new Account().setEmailAddress(email).setAuthorityId(authorityId).save();

    assertThat(repo.lookupAccountByEmail(email).get().getAuthorityId()).isEqualTo(authorityId);
=======
    new Account().setEmailAddress(EMAIL).setAuthorityId(AUTHORITY_ID).save();

    assertThat(repo.lookupAccountByEmail(EMAIL).get().getAuthorityId()).isEqualTo(AUTHORITY_ID);
>>>>>>> 890b7102
  }

  @Test
  public void insertApplicant() {
    Applicant applicant = new Applicant();
    String path = "$.applicant.birthdate";
    applicant.getApplicantData().putString(Path.create(path), "1/1/2021");

    repo.insertApplicant(applicant).toCompletableFuture().join();

    long id = applicant.id;
    Applicant a = repo.lookupApplicant(id).toCompletableFuture().join().get();
    assertThat(a.id).isEqualTo(id);
    assertThat(a.getApplicantData().readString(Path.create(path))).hasValue("1/1/2021");
  }

  @Test
  public void updateApplicant() {
    Applicant applicant = new Applicant();
    repo.insertApplicant(applicant).toCompletableFuture().join();
    String path = "$.applicant.birthdate";
    applicant.getApplicantData().putString(Path.create(path), "1/1/2021");

    repo.updateApplicant(applicant).toCompletableFuture().join();

    long id = applicant.id;
    Applicant a = repo.lookupApplicant(id).toCompletableFuture().join().get();
    assertThat(a.id).isEqualTo(id);
    assertThat(a.getApplicantData().readString(Path.create(path))).hasValue("1/1/2021");
  }

  @Test
  public void lookupApplicantSync_returnsEmptyOptionalWhenApplicantNotFound() {
    Optional<Applicant> found = repo.lookupApplicantSync(1L);

    assertThat(found).isEmpty();
  }

  @Test
  public void lookupApplicantSync_findsCorrectApplicant() {
    saveApplicant("Alice");
    Applicant two = saveApplicant("Bob");

    Optional<Applicant> found = repo.lookupApplicantSync(two.id);

    assertThat(found).hasValue(two);
  }

  @Test
  public void addAdministeredProgram_existingAccount_succeeds() {
    Account account = new Account();
    account.setEmailAddress(EMAIL);
    account.save();

    ProgramDefinition program = ProgramBuilder.newDraftProgram(PROGRAM_NAME).buildDefinition();

    Optional<CiviFormError> result = repo.addAdministeredProgram(EMAIL, program);

    assertThat(repo.lookupAccountByEmail(EMAIL).get().getAdministeredProgramNames())
        .containsOnly(PROGRAM_NAME);
    assertThat(result).isEqualTo(Optional.empty());
  }

  @Test
  public void addAdministeredProgram_missingAccount_returnsError() {
    ProgramDefinition program = ProgramBuilder.newDraftProgram(PROGRAM_NAME).buildDefinition();

    Optional<CiviFormError> result = repo.addAdministeredProgram(EMAIL, program);

    assertThat(repo.lookupAccountByEmail(EMAIL)).isEqualTo(Optional.empty());
    assertThat(result)
        .isEqualTo(
            Optional.of(
                CiviFormError.of(
                    String.format(
                        "%s does not have an admin account and cannot be added as a Program Admin.",
                        EMAIL))));
  }

  @Test
  public void addAdministeredProgram_blankEmail_doesNotCreateAccount() {
    ProgramDefinition program = ProgramBuilder.newDraftProgram(PROGRAM_NAME).buildDefinition();
    String blankEmail = "    ";

    repo.addAdministeredProgram(blankEmail, program);

    assertThat(repo.lookupAccountByEmail(blankEmail)).isEmpty();
  }

  @Test
  public void removeAdministeredProgram_succeeds() {
    ProgramDefinition program = ProgramBuilder.newDraftProgram(PROGRAM_NAME).buildDefinition();

    Account account = new Account();
    account.setEmailAddress(EMAIL);
    account.addAdministeredProgram(program);
    account.save();
    assertThat(account.getAdministeredProgramNames()).contains(PROGRAM_NAME);

    repo.removeAdministeredProgram(EMAIL, program);

    assertThat(repo.lookupAccountByEmail(EMAIL).get().getAdministeredProgramNames())
        .doesNotContain(PROGRAM_NAME);
  }

  @Test
  public void removeAdministeredProgram_accountNotAdminForProgram_doesNothing() {
    ProgramDefinition program = ProgramBuilder.newDraftProgram(PROGRAM_NAME).buildDefinition();

    Account account = new Account();
    account.setEmailAddress(EMAIL);
    account.save();
    assertThat(account.getAdministeredProgramNames()).doesNotContain(PROGRAM_NAME);

    repo.removeAdministeredProgram(EMAIL, program);

    assertThat(repo.lookupAccountByEmail(EMAIL).get().getAdministeredProgramNames())
        .doesNotContain(PROGRAM_NAME);
  }

  private Applicant saveApplicant(String name) {
    Applicant applicant = new Applicant();
    applicant.getApplicantData().putString(Path.create("$.applicant.name"), name);
    applicant.save();
    return applicant;
  }
}<|MERGE_RESOLUTION|>--- conflicted
+++ resolved
@@ -61,37 +61,17 @@
 
   @Test
   public void lookupByAuthorityId() {
-<<<<<<< HEAD
-    String email = "happy@test.com";
-    String authorityId = "I'm an authority ID";
-
-    new Account().setEmailAddress(email).setAuthorityId(authorityId).save();
-
-    assertThat(repo.lookupAccountByAuthorityId(authorityId).get().getEmailAddress())
-        .isEqualTo(email);
-=======
-
     new Account().setEmailAddress(EMAIL).setAuthorityId(AUTHORITY_ID).save();
 
     assertThat(repo.lookupAccountByAuthorityId(AUTHORITY_ID).get().getEmailAddress())
         .isEqualTo(EMAIL);
->>>>>>> 890b7102
   }
 
   @Test
   public void lookupByEmailAddress() {
-<<<<<<< HEAD
-    String email = "happy@test.com";
-    String authorityId = "I'm an authority ID";
-
-    new Account().setEmailAddress(email).setAuthorityId(authorityId).save();
-
-    assertThat(repo.lookupAccountByEmail(email).get().getAuthorityId()).isEqualTo(authorityId);
-=======
     new Account().setEmailAddress(EMAIL).setAuthorityId(AUTHORITY_ID).save();
 
     assertThat(repo.lookupAccountByEmail(EMAIL).get().getAuthorityId()).isEqualTo(AUTHORITY_ID);
->>>>>>> 890b7102
   }
 
   @Test
