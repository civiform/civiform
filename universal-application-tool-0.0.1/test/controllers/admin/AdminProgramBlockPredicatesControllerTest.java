package controllers.admin;

import static org.assertj.core.api.Assertions.assertThat;
import static play.api.test.CSRFTokenHelper.addCSRFToken;
import static play.mvc.Http.Status.NOT_FOUND;
import static play.mvc.Http.Status.OK;
import static play.mvc.Http.Status.SEE_OTHER;
import static play.test.Helpers.fakeRequest;

import models.Program;
import org.junit.Before;
import org.junit.Test;
import org.testcontainers.shaded.com.google.common.collect.ImmutableMap;
import play.mvc.Http;
import play.mvc.Result;
import play.test.Helpers;
import repository.WithPostgresContainer;
import support.ProgramBuilder;

public class AdminProgramBlockPredicatesControllerTest extends WithPostgresContainer {
  private Program programWithThreeBlocks;

  private AdminProgramBlockPredicatesController controller;

  @Before
  public void setup() {
    controller = instanceOf(AdminProgramBlockPredicatesController.class);
    programWithThreeBlocks =
        ProgramBuilder.newDraftProgram()
            .withBlock("Block 1")
            .withRequiredQuestion(testQuestionBank.applicantName())
            .withBlock("Block 2")
<<<<<<< HEAD
            .withRequiredQuestion(testQuestionBank.applicantAddress())
            .withRequiredQuestion(testQuestionBank.applicantIceCream())
=======
            .withQuestion(testQuestionBank.applicantAddress())
            .withQuestion(testQuestionBank.applicantIceCream())
            .withQuestion(testQuestionBank.applicantKitchenTools())
>>>>>>> fca7185d
            .withBlock("Block 3")
            .withRequiredQuestion(testQuestionBank.applicantFavoriteColor())
            .build();
  }

  @Test
  public void edit_withInvalidProgram_notFound() {
    Http.Request request = fakeRequest().build();

    Result result = controller.edit(request, 1L, 1L);

    assertThat(result.status()).isEqualTo(NOT_FOUND);
  }

  @Test
  public void edit_withInvalidBlock_notFound() {
    Http.Request request = addCSRFToken(fakeRequest()).build();
    Program program = ProgramBuilder.newDraftProgram().build();

    Result result = controller.edit(request, program.id, 543L);

    assertThat(result.status()).isEqualTo(NOT_FOUND);
  }

  @Test
  public void edit_withFirstBlock_displaysEmptyList() {
    Http.Request request = addCSRFToken(fakeRequest()).build();

    Result result = controller.edit(request, programWithThreeBlocks.id, 1L);

    assertThat(result.status()).isEqualTo(OK);
    String content = Helpers.contentAsString(result);
    assertThat(content).contains("Visibility condition for Block 1");
    assertThat(content).contains("This block is always shown.");
    assertThat(content)
        .contains(
            "There are no available questions with which to set a visibility condition for this"
                + " block.");
  }

  @Test
  public void edit_withThirdBlock_displaysQuestionsFromFirstAndSecondBlock() {
    Http.Request request = addCSRFToken(fakeRequest()).build();

    Result result = controller.edit(request, programWithThreeBlocks.id, 3L);

    assertThat(result.status()).isEqualTo(OK);
    String content = Helpers.contentAsString(result);
    assertThat(content).contains("Visibility condition for Block 3");
    assertThat(content).contains("applicant name");
    assertThat(content).contains("applicant address");
    assertThat(content).contains("applicant ice cream");
    assertThat(content).doesNotContain("applicant favorite color");
  }

  @Test
  public void update_withValidFormData_savesNewPredicate() {
    // Test that the edit page does not display a saved predicate beforehand.
    Result editBeforeResult =
        controller.edit(addCSRFToken(fakeRequest()).build(), programWithThreeBlocks.id, 3L);
    assertThat(Helpers.contentAsString(editBeforeResult)).contains("This block is always shown.");

    Http.Request request =
        fakeRequest()
            .bodyForm(
                ImmutableMap.of(
                    "predicateAction",
                    "HIDE_BLOCK",
                    "questionId",
                    String.valueOf(testQuestionBank.applicantName().id),
                    "scalar",
                    "FIRST_NAME",
                    "operator",
                    "EQUAL_TO",
                    "predicateValue",
                    "Hello"))
            .build();

    Result result = controller.update(request, programWithThreeBlocks.id, 3L);

    assertThat(result.status()).isEqualTo(SEE_OTHER);
    assertThat(result.redirectLocation())
        .hasValue(
            routes.AdminProgramBlockPredicatesController.edit(programWithThreeBlocks.id, 3L).url());
    assertThat(result.flash().get("error")).isEmpty();
    assertThat(result.flash().get("success").get()).contains("Saved visibility condition");

    // For some reason the above result has an empty contents. So we test the new content of the
    // edit page manually.
    Result redirectResult =
        controller.edit(addCSRFToken(fakeRequest()).build(), programWithThreeBlocks.id, 3L);
    assertThat(Helpers.contentAsString(redirectResult))
        .doesNotContain("This block is always shown.");
  }

  @Test
  public void update_withSingleSelectQuestion() {
    Http.Request request =
        fakeRequest()
            .bodyForm(
                ImmutableMap.of(
                    "predicateAction",
                    "HIDE_BLOCK",
                    "questionId",
                    String.valueOf(testQuestionBank.applicantIceCream().id),
                    "scalar",
                    "SELECTION",
                    "operator",
                    "IN",
                    "predicateValues[]",
                    "1"))
            .build();

    Result result = controller.update(request, programWithThreeBlocks.id, 3L);

    assertThat(result.status()).isEqualTo(SEE_OTHER);
    assertThat(result.redirectLocation())
        .hasValue(
            routes.AdminProgramBlockPredicatesController.edit(programWithThreeBlocks.id, 3L).url());
    assertThat(result.flash().get("error")).isEmpty();
    assertThat(result.flash().get("success").get()).contains("Saved visibility condition");
  }

  @Test
  public void update_withMultiSelectQuestion() {
    Http.Request request =
        fakeRequest()
            .bodyForm(
                ImmutableMap.of(
                    "predicateAction",
                    "SHOW_BLOCK",
                    "questionId",
                    String.valueOf(testQuestionBank.applicantKitchenTools().id),
                    "scalar",
                    "SELECTIONS",
                    "operator",
                    "ANY_OF",
                    "predicateValues[]",
                    "1"))
            .build();

    Result result = controller.update(request, programWithThreeBlocks.id, 3L);

    assertThat(result.status()).isEqualTo(SEE_OTHER);
    assertThat(result.redirectLocation())
        .hasValue(
            routes.AdminProgramBlockPredicatesController.edit(programWithThreeBlocks.id, 3L).url());
    assertThat(result.flash().get("error")).isEmpty();
    assertThat(result.flash().get("success").get()).contains("Saved visibility condition");

    // For some reason the above result has an empty contents. So we test the new content of the
    // edit page manually.
    Result redirectResult =
        controller.edit(addCSRFToken(fakeRequest()).build(), programWithThreeBlocks.id, 3L);
    assertThat(Helpers.contentAsString(redirectResult))
        .doesNotContain("This block is always shown.");
  }

  @Test
  public void update_withMissingRequiredFields_doesNotSavePredicate() {
    Http.Request request =
        fakeRequest()
            .bodyForm(
                ImmutableMap.of(
                    "predicateAction",
                    "",
                    "questionId",
                    "",
                    "scalar",
                    "",
                    "operator",
                    "",
                    "predicateValue",
                    ""))
            .build();

    Result result = controller.update(request, programWithThreeBlocks.id, 3L);

    assertThat(result.status()).isEqualTo(SEE_OTHER);
    assertThat(result.redirectLocation())
        .hasValue(
            routes.AdminProgramBlockPredicatesController.edit(programWithThreeBlocks.id, 3L).url());
    assertThat(result.flash().get("error").get()).contains("Did not save visibility condition");
    assertThat(result.flash().get("success")).isEmpty();

    // For some reason the above result has an empty contents. So we test the new content of the
    // edit page manually.
    Result redirectResult =
        controller.edit(addCSRFToken(fakeRequest()).build(), programWithThreeBlocks.id, 3L);
    assertThat(Helpers.contentAsString(redirectResult)).contains("This block is always shown.");
  }

  @Test
  public void update_withInvalidOperator_doesNotSavePredicate() {
    Http.Request request =
        fakeRequest()
            .bodyForm(
                ImmutableMap.of(
                    "predicateAction",
                    "HIDE_BLOCK",
                    "questionId",
                    "1",
                    "scalar",
                    "FIRST_NAME",
                    "operator",
                    "GREATER_THAN",
                    "predicateValue",
                    "Hello"))
            .build();

    Result result = controller.update(request, programWithThreeBlocks.id, 3L);

    assertThat(result.status()).isEqualTo(SEE_OTHER);
    assertThat(result.redirectLocation())
        .hasValue(
            routes.AdminProgramBlockPredicatesController.edit(programWithThreeBlocks.id, 3L).url());
    assertThat(result.flash().get("error").get()).contains("Did not save visibility condition");
    assertThat(result.flash().get("error").get())
        .contains("Cannot use operator \"is greater than\" on scalar \"first name\".");
    assertThat(result.flash().get("success")).isEmpty();

    // For some reason the above result has an empty contents. So we test the new content of the
    // edit page manually.
    Result redirectResult =
        controller.edit(addCSRFToken(fakeRequest()).build(), programWithThreeBlocks.id, 3L);
    assertThat(Helpers.contentAsString(redirectResult)).contains("This block is always shown.");
  }

  @Test
  public void destroy_removesPredicate() {
    // First add a predicate and assert its presence.
    Http.Request request =
        fakeRequest()
            .bodyForm(
                ImmutableMap.of(
                    "predicateAction",
                    "HIDE_BLOCK",
                    "questionId",
                    String.valueOf(testQuestionBank.applicantName().id),
                    "scalar",
                    "FIRST_NAME",
                    "operator",
                    "EQUAL_TO",
                    "predicateValue",
                    "Hello"))
            .build();
    Result resultWithPredicate = controller.update(request, programWithThreeBlocks.id, 3L);
    assertThat(resultWithPredicate.flash().get("success").get())
        .contains("Saved visibility condition");

    // Then use the destroy endpoint and confirm the predicate's absence.
    Result resultWithoutPredicate = controller.destroy(programWithThreeBlocks.id, 3L);

    assertThat(resultWithoutPredicate.status()).isEqualTo(SEE_OTHER);
    assertThat(resultWithoutPredicate.flash().get("success").get())
        .contains("Removed the visibility condition for this block.");

    // For some reason the above result has an empty contents. So we test the new content of the
    // edit page manually.
    Result redirectResult =
        controller.edit(addCSRFToken(fakeRequest()).build(), programWithThreeBlocks.id, 3L);
    assertThat(Helpers.contentAsString(redirectResult)).contains("This block is always shown.");
  }
}<|MERGE_RESOLUTION|>--- conflicted
+++ resolved
@@ -30,14 +30,9 @@
             .withBlock("Block 1")
             .withRequiredQuestion(testQuestionBank.applicantName())
             .withBlock("Block 2")
-<<<<<<< HEAD
             .withRequiredQuestion(testQuestionBank.applicantAddress())
             .withRequiredQuestion(testQuestionBank.applicantIceCream())
-=======
-            .withQuestion(testQuestionBank.applicantAddress())
-            .withQuestion(testQuestionBank.applicantIceCream())
-            .withQuestion(testQuestionBank.applicantKitchenTools())
->>>>>>> fca7185d
+            .withRequiredQuestion(testQuestionBank.applicantKitchenTools())
             .withBlock("Block 3")
             .withRequiredQuestion(testQuestionBank.applicantFavoriteColor())
             .build();
