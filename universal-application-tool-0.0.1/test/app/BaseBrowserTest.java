package app;

import static org.assertj.core.api.Assertions.assertThat;
import static org.fluentlenium.core.filter.FilterConstructor.containingText;
import static org.fluentlenium.core.filter.FilterConstructor.withName;
import static org.fluentlenium.core.filter.FilterConstructor.withText;
import static play.test.Helpers.fakeApplication;

import controllers.routes;
import io.ebean.Ebean;
import io.ebean.EbeanServer;
import java.util.Optional;
import models.Applicant;
import models.Program;
import models.Question;
import org.fluentlenium.core.domain.FluentWebElement;
import org.junit.Before;
import org.openqa.selenium.By;
import org.openqa.selenium.WebElement;
import play.Application;
import play.api.mvc.Call;
import play.db.ebean.EbeanConfig;
import play.test.WithBrowser;
import services.question.QuestionType;
import support.TestConstants;

public class BaseBrowserTest extends WithBrowser {

  private static final String LOCALHOST = "http://localhost:";
  protected static final String BASE_URL = LOCALHOST + play.api.test.Helpers.testServerPort();

  @Override
  protected Application provideApplication() {
    return fakeApplication(TestConstants.TEST_DATABASE_CONFIG);
  }

  @Before
  public void truncateTables() {
    EbeanConfig config = app.injector().instanceOf(EbeanConfig.class);
    EbeanServer server = Ebean.getServer(config.defaultServer());
    server.truncate(Applicant.class, Program.class, Question.class);
  }

  /**
   * Redirect to the given route, using reverse routing:
   * https://www.playframework.com/documentation/2.8.x/JavaRouting#Reverse-routing
   *
   * @param method the method to call, using reverse routing
   */
  protected void goTo(Call method) {
    browser.goTo(BASE_URL + method.url());
  }

  protected void goToRootUrl() {
    browser.goTo(BASE_URL);
  }

  /**
   * Asserts that the current url is equal to the given route method. {@code browser.url()} does not
   * have the leading "/" but route URLs do.
   *
   * @param method the method to compare to, in reverse routing form
   */
  protected void assertUrlEquals(Call method) {
    assertThat("/" + browser.url()).isEqualTo(method.url());
  }

  protected void logout() {
    goTo(org.pac4j.play.routes.LogoutController.logout());
  }

  protected void loginAsAdmin() {
    goTo(routes.HomeController.loginForm(Optional.empty()));
    browser.$("#admin").click();
  }

  /** Log in as a guest (applicant) and return the applicant ID for the user. */
  protected void loginAsGuest() {
    goTo(routes.HomeController.loginForm(Optional.empty()));
    browser.$("#guest").click();
  }

  protected long getApplicantId() {
    goTo(routes.ProfileController.myProfile());
    Optional<String> stringId =
        browser.$("#applicant-id").attributes("data-applicant-id").stream().findFirst();
    assertThat(stringId).isNotEmpty();
    return Long.valueOf(stringId.get());
  }

  /**
   * Add a program through the admin flow. This requires that an admin is logged in.
   *
   * @param name a name for the new program
   */
  protected void addProgram(String name) {
    // Go to admin program index and click "New Program".
    goTo(controllers.admin.routes.AdminProgramController.index());
    browser.$("#new-program").click();

    // Fill out name and description for program and submit.
    fillInput("name", name);
    fillTextArea("description", "Test description");
    browser.$("button", withText("Create")).click();

    // Check that program is added.
    assertThat(browser.pageSource()).contains(name);
  }

  /** Add a question through the admin flow. This requires the admin to be logged in. */
  protected void addQuestion(String questionName) {
    addQuestion(questionName, questionName.replace(" ", "."), QuestionType.TEXT);
  }

  protected void addTextQuestion(String questionName, String path) {
    addQuestion(questionName, path, QuestionType.TEXT);
  }

  protected void addNameQuestion(String questionName, String path) {
    addQuestion(questionName, path, QuestionType.NAME);
  }

  protected void addAddressQuestion(String questionName, String path) {
    addQuestion(questionName, path, QuestionType.ADDRESS);
  }

  /** Add a question through the admin flow. This requires the admin to be logged in. */
  protected void addQuestion(String questionName, String path, QuestionType questionType) {
    // Go to admin question index and click "Create a new question".
    goTo(controllers.admin.routes.QuestionController.index("table"));
    browser.$("a", withText("Create a new question")).first().click();

    // Fill out the question form and click submit.
    fillInput("questionName", questionName);
    fillTextArea("questionDescription", "question description");
    fillInput("questionPath", questionName.replace(" ", "."));
    fillTextArea("questionText", "question text");
<<<<<<< HEAD
    selectAnOption("questionType", questionType.toString());

=======
>>>>>>> f959e0d0
    browser.$("button", withText("Create")).first().click();

    // Check that question is added.
    assertThat(browser.pageSource()).contains(questionName);
  }

  /**
   * Navigates to the block management dashboard for the existing program with the given name.
   *
   * @param programName the name of the program to manage questions for.
   */
  protected void manageExistingProgramQuestions(String programName) {
    goTo(controllers.admin.routes.AdminProgramController.index());
    browser.$("div", containingText(programName)).$("a", containingText("Edit")).first().click();
    assertThat(browser.pageSource()).contains("Edit program: " + programName);
    browser.$("a", withText("Manage Questions")).first().click();
    assertThat(browser.pageSource()).contains(programName + " Questions");
  }

  /** Adds the questions with the given names to the first block in the given program. */
  protected void addQuestionsToProgramFirstBlock(String programName, String... questionNames) {
    manageExistingProgramQuestions(programName);
    addQuestionsToBlock(questionNames);
  }

  /** Adds the questions with the given names to a new block in the given program. */
  protected void addQuestionsToProgramNewBlock(String programName, String... questionNames) {
    manageExistingProgramQuestions(programName);
    browser.$("button", withText("Add block")).click();
    addQuestionsToBlock(questionNames);
  }

  /**
   * Adds the given questions to the block currently shown. Depends on already being in the
   * block-editing context.
   */
  private void addQuestionsToBlock(String... questionNames) {
    // Add questions to the block.
    for (String questionName : questionNames) {
      browser
          .$("#questionBankQuestions")
          .$("label", withText(questionName))
          .$("input")
          .first()
          .click();
    }
    browser.$("button", containingText("Add to Block")).first().click();

    // Check that questions are added.
    for (String questionName : questionNames) {
      assertThat(browser.$("#blockQuestions").$("li").textContents()).contains(questionName);
      assertThat(browser.$("#questionBankQuestions").$("li").textContents())
          .doesNotContain(questionName);
    }
  }

  protected void removeQuestionsFromProgram(String programName, String... questions) {
    manageExistingProgramQuestions(programName);

    // Remove questions to the block.
    for (String question : questions) {
      browser.$("#blockQuestions").$("label", withText(question)).$("input").first().click();
    }
    browser.$("button", containingText("Remove questions")).first().click();

    // Check that questions are removed.
    for (String question : questions) {
      assertThat(browser.$("#blockQuestions").$("li").textContents()).doesNotContain(question);
      assertThat(browser.$("#questionBankQuestions").$("li").textContents()).contains(question);
    }
  }

  protected void fillInput(String name, String text) {
    browser.$("input", withName(name)).fill().with(text);
  }

  protected String getInputValue(String name) {
    return browser.$("input", withName(name)).first().value();
  }

  protected void fillTextArea(String name, String text) {
    WebElement element =
        browser.getDriver().findElement(By.cssSelector("textarea[name=" + name + "]"));
    element.clear();
    element.sendKeys(text);
  }

  protected String getTextAreaString(String name) {
    return browser
        .getDriver()
        .findElement(By.cssSelector("textarea[name=" + name + "]"))
        .toString();
  }

  protected boolean textAreaContains(String name, String value) {
    return getTextAreaString(name).contains(String.format("value=\"%s\"", value));
  }
<<<<<<< HEAD

  protected void selectAnOption(String selectName, String option) {
    FluentWebElement select = browser.$("select", withName(selectName)).first();
    select.fillSelect().withValue(option);
  }
=======
>>>>>>> f959e0d0
}<|MERGE_RESOLUTION|>--- conflicted
+++ resolved
@@ -135,11 +135,8 @@
     fillTextArea("questionDescription", "question description");
     fillInput("questionPath", questionName.replace(" ", "."));
     fillTextArea("questionText", "question text");
-<<<<<<< HEAD
     selectAnOption("questionType", questionType.toString());
 
-=======
->>>>>>> f959e0d0
     browser.$("button", withText("Create")).first().click();
 
     // Check that question is added.
@@ -237,12 +234,9 @@
   protected boolean textAreaContains(String name, String value) {
     return getTextAreaString(name).contains(String.format("value=\"%s\"", value));
   }
-<<<<<<< HEAD
 
   protected void selectAnOption(String selectName, String option) {
     FluentWebElement select = browser.$("select", withName(selectName)).first();
     select.fillSelect().withValue(option);
   }
-=======
->>>>>>> f959e0d0
 }