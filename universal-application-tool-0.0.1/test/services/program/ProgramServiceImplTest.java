--- conflicted
+++ resolved
@@ -223,29 +223,16 @@
   }
 
   @Test
-<<<<<<< HEAD
   public void getProgramDefinition_canGetANewProgram() throws Exception {
-    ProgramDefinition programDefinition = ps.createProgramDefinition("new program", "description");
+    ProgramDefinition programDefinition = ProgramBuilder.newProgram().buildDefinition();
     ProgramDefinition found = ps.getProgramDefinition(programDefinition.id());
-=======
-  public void getProgramDefinition_canGetANewProgram() {
-    ProgramDefinition programDefinition = ProgramBuilder.newProgram().buildDefinition();
-    Optional<ProgramDefinition> found = ps.getProgramDefinition(programDefinition.id());
->>>>>>> f8f46d0f
 
     assertThat(found).isEqualTo(programDefinition);
   }
 
   @Test
-<<<<<<< HEAD
-  public void getProgramDefinition_throwsWhenProgramNotFound() {
-    ProgramDefinition programDefinition = ps.createProgramDefinition("new program", "description");
-=======
   public void getProgramDefinition_returnsEmptyOptionalWhenProgramNotFound() {
-    Optional<ProgramDefinition> found = ps.getProgramDefinition(1L);
->>>>>>> f8f46d0f
-
-    assertThatThrownBy(() -> ps.getProgramDefinition(programDefinition.id() + 1))
+    assertThatThrownBy(() -> ps.getProgramDefinition(1L))
         .isInstanceOf(ProgramNotFoundException.class)
         .hasMessageContaining("Program not found for ID");
   }
@@ -273,13 +260,8 @@
   }
 
   @Test
-<<<<<<< HEAD
-  public void getProgramDefinitionAsync_cannotFindRequestedProgram_throwsException() {
-    ProgramDefinition programDefinition = ps.createProgramDefinition("different", "program");
-=======
   public void getProgramDefinitionAsync_cannotFindRequestedProgram_returnsEmptyOptional() {
     ProgramDefinition programDefinition = ProgramBuilder.newProgram().buildDefinition();
->>>>>>> f8f46d0f
 
     CompletionStage<ProgramDefinition> found =
         ps.getProgramDefinitionAsync(programDefinition.id() + 1);
@@ -325,11 +307,7 @@
         ProgramBuilder.newProgram().withBlock("Block 1").buildDefinition();
     ProgramDefinition updatedProgramDefinition = ps.addBlockToProgram(programDefinition.id());
 
-<<<<<<< HEAD
-    ProgramDefinition found = ps.getProgramDefinition(programId);
-=======
-    ProgramDefinition found = ps.getProgramDefinition(programDefinition.id()).orElseThrow();
->>>>>>> f8f46d0f
+    ProgramDefinition found = ps.getProgramDefinition(programDefinition.id());
 
     assertThat(found.blockDefinitions()).hasSize(2);
     assertThat(found.blockDefinitions())
@@ -451,12 +429,7 @@
     blockForm.setDescription("new description");
 
     ps.updateBlock(program.id(), 1L, blockForm);
-<<<<<<< HEAD
-
     ProgramDefinition found = ps.getProgramDefinition(program.id());
-=======
-    ProgramDefinition found = ps.getProgramDefinition(program.id()).orElseThrow();
->>>>>>> f8f46d0f
 
     assertThat(found.blockDefinitions()).hasSize(1);
     assertThat(found.getBlockDefinition(1L).get().name()).isEqualTo("new block name");
@@ -471,13 +444,8 @@
 
     ps.setBlockQuestions(
         programId, 1L, ImmutableList.of(ProgramQuestionDefinition.create(question)));
-<<<<<<< HEAD
-
     ProgramDefinition found = ps.getProgramDefinition(programId);
-=======
-    ProgramDefinition found = ps.getProgramDefinition(programId).orElseThrow();
-
->>>>>>> f8f46d0f
+
     assertThat(found.blockDefinitions()).hasSize(1);
 
     BlockDefinition foundBlock = found.blockDefinitions().get(0);
@@ -590,11 +558,7 @@
     Predicate predicate = Predicate.create("hide predicate");
     ps.setBlockHidePredicate(program.id, 1L, predicate);
 
-<<<<<<< HEAD
-    ProgramDefinition found = ps.getProgramDefinition(programId);
-=======
-    ProgramDefinition found = ps.getProgramDefinition(program.id).orElseThrow();
->>>>>>> f8f46d0f
+    ProgramDefinition found = ps.getProgramDefinition(program.id);
 
     assertThat(found.blockDefinitions().get(0).hidePredicate()).hasValue(predicate);
   }
