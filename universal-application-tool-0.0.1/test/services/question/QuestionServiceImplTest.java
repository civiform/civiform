package services.question;

import static org.assertj.core.api.Assertions.assertThat;
import static org.assertj.core.api.Assertions.assertThatThrownBy;

import com.google.common.collect.ImmutableMap;
import java.util.Locale;
import java.util.Optional;
import java.util.concurrent.CompletionStage;
import org.junit.Before;
import org.junit.Test;
import repository.WithPostgresContainer;
import services.ErrorAnd;
import services.Path;

public class QuestionServiceImplTest extends WithPostgresContainer {
  QuestionServiceImpl questionService;

  QuestionDefinition questionDefinition =
      new TextQuestionDefinition(
          1L,
          "my name",
          Path.create("my.path.name"),
          "description",
          ImmutableMap.of(Locale.ENGLISH, "question?"),
          ImmutableMap.of(Locale.ENGLISH, "help text"));

  @Before
  public void setProgramServiceImpl() {
    questionService = instanceOf(QuestionServiceImpl.class);
  }

  @Test
  public void addTranslation_notImplemented() {
    assertThatThrownBy(
            () ->
                questionService.addTranslation(
                    Path.create("your.name"), Locale.GERMAN, "Wie heisst du?", Optional.empty()))
        .isInstanceOf(UnsupportedOperationException.class)
        .hasMessage("Not supported yet.");
  }

  @Test
  public void create_failsWhenPathConflicts() {
    questionService.create(questionDefinition);

    ErrorAnd<QuestionDefinition, QuestionServiceError> errorAndResult =
        questionService.create(questionDefinition);

    assertThat(errorAndResult.hasResult()).isFalse();
    assertThat(errorAndResult.isError()).isTrue();
    assertThat(errorAndResult.getErrors())
        .containsOnly(
            QuestionServiceError.of(
                String.format(
                    "path '%s' conflicts with question: %s",
                    questionDefinition.getPath().path(), questionDefinition.getPath().path())));
  }

  @Test
  public void create_failsWithInvalidPathPattern() {
    QuestionDefinition question =
        new TextQuestionDefinition(
            1L,
            "name",
            Path.create("#invalid&path-pattern!"),
            "description",
            ImmutableMap.of(Locale.ENGLISH, "question?"),
            ImmutableMap.of());

    ErrorAnd<QuestionDefinition, QuestionServiceError> errorAndResult =
        questionService.create(question);

    assertThat(errorAndResult.hasResult()).isFalse();
    assertThat(errorAndResult.isError()).isTrue();
    assertThat(errorAndResult.getErrors())
        .containsOnly(
            QuestionServiceError.of(
                String.format("invalid path pattern: '%s'", question.getPath().path())));
  }

  @Test
  public void create_returnsQuestionDefinitionWhenSucceeds() {
    ErrorAnd<QuestionDefinition, QuestionServiceError> errorAndResult =
        questionService.create(questionDefinition);

    assertThat(errorAndResult.isError()).isFalse();
    assertThat(errorAndResult.hasResult()).isTrue();
    assertThat(errorAndResult.getResult().getPath()).isEqualTo(questionDefinition.getPath());
  }

  @Test
  public void getReadOnlyQuestionService() {
    questionService.create(questionDefinition);

    CompletionStage<ReadOnlyQuestionService> completionStage =
        questionService.getReadOnlyQuestionService();

    ReadOnlyQuestionService roService = completionStage.toCompletableFuture().join();

    assertThat(roService.getAllQuestions().size()).isEqualTo(1);
  }

  @Test
  public void getReadOnlyQuestionService_empty() {
    CompletionStage<ReadOnlyQuestionService> completionStage =
        questionService.getReadOnlyQuestionService();

    ReadOnlyQuestionService emptyService = completionStage.toCompletableFuture().join();

    assertThat(emptyService.getAllQuestions()).isEmpty();
    assertThat(emptyService.getAllScalars()).isEmpty();
  }

  @Test
  public void update_returnsQuestionDefinitionWhenSucceeds()
      throws InvalidUpdateException, UnsupportedQuestionTypeException {
    QuestionDefinition question = questionService.create(questionDefinition).getResult();
    QuestionDefinition toUpdate =
        new QuestionDefinitionBuilder(question).setName("updated name").build();
    ErrorAnd<QuestionDefinition, QuestionServiceError> errorAndResult =
        questionService.update(toUpdate);

    assertThat(errorAndResult.isError()).isFalse();
    assertThat(errorAndResult.hasResult()).isTrue();
    assertThat(errorAndResult.getResult().getName()).isEqualTo("updated name");
  }

  @Test
  public void update_failsWhenQuestionNotPersisted() {
    assertThatThrownBy(() -> questionService.update(questionDefinition))
        .isInstanceOf(InvalidUpdateException.class)
        .hasMessageContaining("question definition is not persisted");
  }

  @Test
  public void update_failsWhenQuestionNotExistent() throws UnsupportedQuestionTypeException {
    QuestionDefinition question =
        new QuestionDefinitionBuilder(questionDefinition).setId(9999L).build();
    assertThatThrownBy(() -> questionService.update(question))
        .isInstanceOf(InvalidUpdateException.class)
        .hasMessageContaining("question with id 9999 does not exist");
  }

  @Test
  public void update_failsWhenQuestionInvariantsChange() throws Exception {
    QuestionDefinition question = questionService.create(questionDefinition).getResult();
    QuestionDefinition toUpdate =
<<<<<<< HEAD
        new QuestionDefinitionBuilder(question)
            .setPath("new.path")
            .setQuestionType(QuestionType.ADDRESS)
            .build();
=======
        new QuestionDefinitionBuilder(question).setPath(Path.create("new.path")).build();

    assertThatThrownBy(() -> questionService.update(toUpdate))
        .isInstanceOf(InvalidUpdateException.class)
        .hasMessageContaining("question paths mismatch");
  }
>>>>>>> cad3f888

    ErrorAnd<QuestionDefinition, QuestionServiceError> errorAndResult =
        questionService.update(toUpdate);

    assertThat(errorAndResult.hasResult()).isFalse();
    assertThat(errorAndResult.isError()).isTrue();
    assertThat(errorAndResult.getErrors())
        .containsOnly(
            QuestionServiceError.of(
                String.format(
                    "question paths mismatch: %s does not match %s",
                    question.getPath(), toUpdate.getPath())),
            QuestionServiceError.of(
                String.format(
                    "question types mismatch: %s does not match %s",
                    question.getQuestionType().toString(), toUpdate.getQuestionType().toString())));
  }
}<|MERGE_RESOLUTION|>--- conflicted
+++ resolved
@@ -146,19 +146,10 @@
   public void update_failsWhenQuestionInvariantsChange() throws Exception {
     QuestionDefinition question = questionService.create(questionDefinition).getResult();
     QuestionDefinition toUpdate =
-<<<<<<< HEAD
         new QuestionDefinitionBuilder(question)
-            .setPath("new.path")
+            .setPath(Path.create("new.path"))
             .setQuestionType(QuestionType.ADDRESS)
             .build();
-=======
-        new QuestionDefinitionBuilder(question).setPath(Path.create("new.path")).build();
-
-    assertThatThrownBy(() -> questionService.update(toUpdate))
-        .isInstanceOf(InvalidUpdateException.class)
-        .hasMessageContaining("question paths mismatch");
-  }
->>>>>>> cad3f888
 
     ErrorAnd<QuestionDefinition, QuestionServiceError> errorAndResult =
         questionService.update(toUpdate);
@@ -170,7 +161,7 @@
             QuestionServiceError.of(
                 String.format(
                     "question paths mismatch: %s does not match %s",
-                    question.getPath(), toUpdate.getPath())),
+                    question.getPath().path(), toUpdate.getPath().path())),
             QuestionServiceError.of(
                 String.format(
                     "question types mismatch: %s does not match %s",
