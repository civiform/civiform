--- conflicted
+++ resolved
@@ -13,7 +13,7 @@
   @Test
   public void newQuestionHasCorrectFields() throws TranslationNotFoundException {
     QuestionDefinition question =
-        new QuestionDefinitionMock(
+        new TextQuestionDefinition(
             123L,
             1L,
             "my name",
@@ -35,11 +35,7 @@
   public void getQuestionTextForUnknownLocale_throwsException() {
     String questionPath = "question.path";
     QuestionDefinition question =
-<<<<<<< HEAD
-        new QuestionDefinition(123L, 1L, "", questionPath, "", ImmutableMap.of(), Optional.empty());
-=======
-        new QuestionDefinitionMock(123L, "", "", "", "", ImmutableMap.of(), Optional.empty());
->>>>>>> ca616b0c
+        new TextQuestionDefinition(123L, 1L, "", questionPath, "", ImmutableMap.of(), Optional.empty());
 
     Throwable thrown = catchThrowable(() -> question.getQuestionText(Locale.FRANCE));
 
@@ -53,7 +49,7 @@
   public void getQuestionHelpTextForUnknownLocale_throwsException() {
     String questionPath = "question.path";
     QuestionDefinition question =
-        new QuestionDefinitionMock(
+        new TextQuestionDefinition(
             123L,
             1L,
             "",
@@ -73,22 +69,14 @@
   @Test
   public void getEmptyHelpTextForUnknownLocale_succeeds() throws TranslationNotFoundException {
     QuestionDefinition question =
-<<<<<<< HEAD
-        new QuestionDefinition(123L, 1L, "", "", "", ImmutableMap.of(), Optional.empty());
-=======
-        new QuestionDefinitionMock(123L, "", "", "", "", ImmutableMap.of(), Optional.empty());
->>>>>>> ca616b0c
+        new TextQuestionDefinition(123L, 1L, "", "", "", ImmutableMap.of(), Optional.empty());
     assertThat(question.getQuestionHelpText(Locale.FRANCE)).isEqualTo("");
   }
 
   @Test
   public void newQuestionHasTypeText() {
     QuestionDefinition question =
-<<<<<<< HEAD
-        new QuestionDefinition(123L, 1L, "", "", "", ImmutableMap.of(), Optional.empty());
-=======
-        new QuestionDefinitionMock(123L, "", "", "", "", ImmutableMap.of(), Optional.empty());
->>>>>>> ca616b0c
+        new TextQuestionDefinition(123L, 1L, "", "", "", ImmutableMap.of(), Optional.empty());
 
     assertThat(question.getQuestionType()).isEqualTo(QuestionType.TEXT);
   }
@@ -96,11 +84,7 @@
   @Test
   public void newQuestionHasStringScalar() {
     QuestionDefinition question =
-<<<<<<< HEAD
-        new QuestionDefinition(123L, 1L, "", "", "", ImmutableMap.of(), Optional.empty());
-=======
-        new QuestionDefinitionMock(123L, "", "", "", "", ImmutableMap.of(), Optional.empty());
->>>>>>> ca616b0c
+        new TextQuestionDefinition(123L, 1L, "", "", "", ImmutableMap.of(), Optional.empty());
     assertThat(question.getScalars()).containsOnly(entry("text", ScalarType.STRING));
     assertThat(question.getScalarType("text").get()).isEqualTo(ScalarType.STRING);
     assertThat(question.getScalarType("text").get().getClassFor().get()).isEqualTo(String.class);
@@ -109,7 +93,7 @@
   @Test
   public void newQuestionHasStringScalar_withFullPath() {
     QuestionDefinition question =
-        new QuestionDefinition(
+        new TextQuestionDefinition(
             123L,
             1L,
             "name",
@@ -126,11 +110,7 @@
   @Test
   public void newQuestionMissingScalar_returnsOptionalEmpty() {
     QuestionDefinition question =
-<<<<<<< HEAD
-        new QuestionDefinition(123L, 1L, "", "", "", ImmutableMap.of(), Optional.empty());
-=======
-        new QuestionDefinitionMock(123L, "", "", "", "", ImmutableMap.of(), Optional.empty());
->>>>>>> ca616b0c
+        new TextQuestionDefinition(123L, 1L, "", "", "", ImmutableMap.of(), Optional.empty());
     assertThat(question.getScalarType("notPresent")).isEqualTo(Optional.empty());
   }
 }