--- conflicted
+++ resolved
@@ -13,14 +13,7 @@
   @Test
   public void localize_unsupportedLocale_throws() {
     QuestionOption questionOption =
-<<<<<<< HEAD
-        QuestionOption.builder()
-            .setId(1L)
-            .setOptionText(ImmutableMap.of(Locale.US, "option 1"))
-            .build();
-=======
         QuestionOption.create(1L, LocalizedStrings.of(Locale.US, "option 1"));
->>>>>>> 5ab83758
 
     Throwable thrown = catchThrowable(() -> questionOption.localize(Locale.CANADA));
 
@@ -28,21 +21,20 @@
   }
 
   @Test
-  public void builder_addsNewLocale() {
+  public void builder_addsNewLocale() throws Exception {
     QuestionOption.Builder builder = QuestionOption.builder().setId(1L);
 
-    builder.updateOptionText(ImmutableMap.of(), Locale.CHINESE, "new locale!");
+    builder.updateOptionText(Locale.CHINESE, "new locale!");
 
     assertThat(builder.build().optionText().get(Locale.CHINESE)).isEqualTo("new locale!");
   }
 
   @Test
-  public void builder_updatesExistingLocale() {
+  public void builder_updatesExistingLocale() throws Exception {
     QuestionOption.Builder builder = QuestionOption.builder().setId(1L);
     Locale locale = Locale.ITALY;
 
-    builder.updateOptionText(
-        ImmutableMap.of(locale, "old text"), locale, "new text for existing locale");
+    builder.updateOptionText(locale, "new text for existing locale");
 
     assertThat(builder.build().optionText().get(locale)).isEqualTo("new text for existing locale");
   }
