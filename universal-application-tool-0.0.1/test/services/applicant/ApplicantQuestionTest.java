--- conflicted
+++ resolved
@@ -2,10 +2,7 @@
 
 import static org.assertj.core.api.Assertions.assertThat;
 
-<<<<<<< HEAD
 import com.google.common.collect.ImmutableList;
-=======
->>>>>>> 64e9d40a
 import com.google.common.collect.ImmutableListMultimap;
 import com.google.common.collect.ImmutableMap;
 import com.google.common.testing.EqualsTester;
@@ -20,10 +17,7 @@
 import services.Path;
 import services.question.AddressQuestionDefinition;
 import services.question.DropdownQuestionDefinition;
-<<<<<<< HEAD
 import services.question.MultiOptionQuestionDefinition;
-=======
->>>>>>> 64e9d40a
 import services.question.NameQuestionDefinition;
 import services.question.NumberQuestionDefinition;
 import services.question.QuestionDefinitionBuilder;
@@ -206,15 +200,6 @@
   }
 
   @Test
-<<<<<<< HEAD
-  public void multiOptionQuestion_withEmptyApplicantData() {
-    ApplicantQuestion applicantQuestion =
-        new ApplicantQuestion(dropdownQuestionDefinition, applicantData);
-
-    assertThat(applicantQuestion.getMultiOptionQuestion())
-        .isInstanceOf(ApplicantQuestion.MultiOptionQuestion.class);
-    assertThat(applicantQuestion.getMultiOptionQuestion().getOptions())
-=======
   public void singleSelectQuestion_withEmptyApplicantData() {
     ApplicantQuestion applicantQuestion =
         new ApplicantQuestion(dropdownQuestionDefinition, applicantData);
@@ -222,24 +207,20 @@
     assertThat(applicantQuestion.getSingleSelectQuestion())
         .isInstanceOf(ApplicantQuestion.SingleSelectQuestion.class);
     assertThat(applicantQuestion.getSingleSelectQuestion().getOptions())
->>>>>>> 64e9d40a
         .containsOnly("option 1", "option 2");
     assertThat(applicantQuestion.hasErrors()).isFalse();
   }
 
   @Test
-<<<<<<< HEAD
-  public void multiOptionQuestion_withPresentApplicantData() {
-    applicantData.putList(
-        dropdownQuestionDefinition.getSelectionPath(), ImmutableList.of("one", "two"));
+  public void singleSelectQuestion_withPresentApplicantData() {
+    applicantData.putString(dropdownQuestionDefinition.getSelectionPath(), "answer");
     ApplicantQuestion applicantQuestion =
         new ApplicantQuestion(dropdownQuestionDefinition, applicantData);
-    ApplicantQuestion.MultiOptionQuestion multiOptionQuestion =
-        applicantQuestion.getMultiOptionQuestion();
-
-    assertThat(multiOptionQuestion.hasTypeSpecificErrors()).isFalse();
-    assertThat(multiOptionQuestion.getSelectedOptionsValue())
-        .hasValue(ImmutableList.of("one", "two"));
+    ApplicantQuestion.SingleSelectQuestion singleSelectQuestion =
+        applicantQuestion.getSingleSelectQuestion();
+
+    assertThat(singleSelectQuestion.hasTypeSpecificErrors()).isFalse();
+    assertThat(singleSelectQuestion.getSelectedOptionValue()).hasValue("answer");
   }
 
   @Test
@@ -255,28 +236,15 @@
                 .setQuestionText(ImmutableMap.of(Locale.US, "question?"))
                 .setQuestionHelpText(ImmutableMap.of(Locale.US, "help text"))
                 .build();
-    applicantData.putList(question.getSelectionPath(), ImmutableList.of("too", "many", "answers", "selected"));
+    applicantData.putList(
+        question.getSelectionPath(), ImmutableList.of("too", "many", "answers", "selected"));
     ApplicantQuestion applicantQuestion = new ApplicantQuestion(question, applicantData);
-    ApplicantQuestion.MultiOptionQuestion multiOptionQuestion =
-        applicantQuestion.getMultiOptionQuestion();
-
-    assertThat(multiOptionQuestion.getQuestionErrors())
-        .containsOnly(ValidationErrorMessage.tooManySelectionsError(1));
-  }
-=======
-  public void singleSelectQuestion_withPresentApplicantData() {
-    applicantData.putString(dropdownQuestionDefinition.getSelectionPath(), "answer");
-    ApplicantQuestion applicantQuestion =
-        new ApplicantQuestion(dropdownQuestionDefinition, applicantData);
     ApplicantQuestion.SingleSelectQuestion singleSelectQuestion =
         applicantQuestion.getSingleSelectQuestion();
 
-    assertThat(singleSelectQuestion.hasTypeSpecificErrors()).isFalse();
-    assertThat(singleSelectQuestion.getSelectedOptionValue()).hasValue("answer");
-  }
-
-  // TODO(https://github.com/seattle-uat/civiform/issues/416): Add a test for validation failures.
->>>>>>> 64e9d40a
+    assertThat(singleSelectQuestion.getQuestionErrors())
+        .containsOnly(ValidationErrorMessage.tooManySelectionsError(1));
+  }
 
   @Test
   public void nameQuestion_withEmptyApplicantData() {
