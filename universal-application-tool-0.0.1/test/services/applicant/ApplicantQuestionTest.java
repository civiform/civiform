package services.applicant;

import static org.assertj.core.api.Assertions.assertThat;

<<<<<<< HEAD
import com.google.common.collect.ImmutableList;
=======
>>>>>>> ca15f194
import com.google.common.collect.ImmutableListMultimap;
import com.google.common.collect.ImmutableMap;
import com.google.common.testing.EqualsTester;
import java.util.EnumSet;
import java.util.Locale;
import junitparams.JUnitParamsRunner;
import junitparams.Parameters;
import models.Applicant;
import models.LifecycleStage;
import org.junit.Before;
import org.junit.Test;
import org.junit.runner.RunWith;
import services.Path;
import services.question.AddressQuestionDefinition;
import services.question.DropdownQuestionDefinition;
import services.question.NameQuestionDefinition;
import services.question.NumberQuestionDefinition;
import services.question.QuestionDefinitionBuilder;
import services.question.QuestionType;
import services.question.TextQuestionDefinition;
import services.question.TextQuestionDefinition.TextValidationPredicates;
import services.question.UnsupportedQuestionTypeException;

@RunWith(JUnitParamsRunner.class)
public class ApplicantQuestionTest {

  private static final DropdownQuestionDefinition dropdownQuestionDefinition =
      new DropdownQuestionDefinition(
          1L,
          "question name",
          Path.create("applicant.my.path.name"),
          "description",
<<<<<<< HEAD
=======
          LifecycleStage.ACTIVE,
>>>>>>> ca15f194
          ImmutableMap.of(Locale.US, "question?"),
          ImmutableMap.of(Locale.US, "help text"),
          ImmutableListMultimap.of(
              Locale.US,
              "option 1",
              Locale.US,
              "option 2",
              Locale.FRANCE,
              "un",
              Locale.FRANCE,
              "deux"));
  private static final TextQuestionDefinition textQuestionDefinition =
      new TextQuestionDefinition(
          1L,
          "question name",
          Path.create("applicant.my.path.name"),
          "description",
          LifecycleStage.ACTIVE,
          ImmutableMap.of(Locale.US, "question?"),
          ImmutableMap.of(Locale.US, "help text"));
  private static final NameQuestionDefinition nameQuestionDefinition =
      new NameQuestionDefinition(
          1L,
          "question name",
          Path.create("applicant.my.path.name"),
          "description",
          LifecycleStage.ACTIVE,
          ImmutableMap.of(Locale.US, "question?"),
          ImmutableMap.of(Locale.US, "help text"));
  private static final NumberQuestionDefinition numberQuestionDefinition =
      new NumberQuestionDefinition(
          1L,
          "question name",
          Path.create("applicant.my.path.name"),
          "description",
          LifecycleStage.ACTIVE,
          ImmutableMap.of(Locale.US, "question?"),
          ImmutableMap.of(Locale.US, "help text"));
  private static final AddressQuestionDefinition addressQuestionDefinition =
      new AddressQuestionDefinition(
          1L,
          "question name",
          Path.create("applicant.my.path.name"),
          "description",
          LifecycleStage.ACTIVE,
          ImmutableMap.of(Locale.US, "question?"),
          ImmutableMap.of(Locale.US, "help text"));

  private Applicant applicant;
  private ApplicantData applicantData;

  @Before
  public void setUp() {
    applicant = new Applicant();
    applicantData = applicant.getApplicantData();
  }

  // TODO(https://github.com/seattle-uat/civiform/issues/405): Change this to just use
  // @Parameters(source = QuestionType.class) once RepeatedQuestionDefinition exists.
  @Test
  @Parameters(method = "types")
  public void errorsPresenterExtendedForAllTypes(QuestionType type)
      throws UnsupportedQuestionTypeException {
    QuestionDefinitionBuilder builder = QuestionDefinitionBuilder.sample(type);
    ApplicantQuestion question = new ApplicantQuestion(builder.build(), new ApplicantData());

    assertThat(question.errorsPresenter().hasTypeSpecificErrors()).isFalse();
  }

  private EnumSet<QuestionType> types() {
    return EnumSet.complementOf(EnumSet.of(QuestionType.REPEATER));
  }

  @Test
  public void textQuestion_withEmptyApplicantData() {
    ApplicantQuestion applicantQuestion =
        new ApplicantQuestion(textQuestionDefinition, applicantData);

    assertThat(applicantQuestion.getTextQuestion())
        .isInstanceOf(ApplicantQuestion.TextQuestion.class);
    assertThat(applicantQuestion.getQuestionText()).isEqualTo("question?");
    assertThat(applicantQuestion.hasErrors()).isFalse();
  }

  @Test
  public void textQuestion_withPresentApplicantData() {
    applicantData.putString(textQuestionDefinition.getTextPath(), "hello");
    ApplicantQuestion applicantQuestion =
        new ApplicantQuestion(textQuestionDefinition, applicantData);
    ApplicantQuestion.TextQuestion textQuestion = applicantQuestion.getTextQuestion();

    assertThat(textQuestion.hasTypeSpecificErrors()).isFalse();
    assertThat(textQuestion.getTextValue().get()).isEqualTo("hello");
  }

  @Test
  public void textQuestion_withPresentApplicantData_failsValidation() throws Exception {
    TextQuestionDefinition question =
        (TextQuestionDefinition)
            new QuestionDefinitionBuilder()
                .setQuestionType(QuestionType.TEXT)
                .setVersion(1L)
                .setName("question name")
                .setPath(Path.create("applicant.my.path.name"))
                .setDescription("description")
                .setQuestionText(ImmutableMap.of(Locale.US, "question?"))
                .setQuestionHelpText(ImmutableMap.of(Locale.US, "help text"))
                .setValidationPredicates(TextValidationPredicates.create(0, 4))
                .setLifecycleStage(LifecycleStage.ACTIVE)
                .build();
    applicantData.putString(question.getTextPath(), "hello");
    ApplicantQuestion applicantQuestion = new ApplicantQuestion(question, applicantData);
    ApplicantQuestion.TextQuestion textQuestion = applicantQuestion.getTextQuestion();

    assertThat(applicantQuestion.hasErrors()).isTrue();
    assertThat(textQuestion.hasTypeSpecificErrors()).isFalse();
    assertThat(textQuestion.getQuestionErrors())
        .containsOnly(ValidationErrorMessage.textTooLongError(4));
    assertThat(textQuestion.getTextValue().get()).isEqualTo("hello");
  }

  @Test
  public void numberQuestion_withEmptyApplicantData() {
    ApplicantQuestion applicantQuestion =
        new ApplicantQuestion(numberQuestionDefinition, applicantData);

    assertThat(applicantQuestion.getNumberQuestion())
        .isInstanceOf(ApplicantQuestion.NumberQuestion.class);
    assertThat(applicantQuestion.getQuestionText()).isEqualTo("question?");
    assertThat(applicantQuestion.hasErrors()).isFalse();
  }

  @Test
  public void numberQuestion_withPresentApplicantData() {
    applicantData.putLong(numberQuestionDefinition.getNumberPath(), 800);
    ApplicantQuestion applicantQuestion =
        new ApplicantQuestion(numberQuestionDefinition, applicantData);
    ApplicantQuestion.NumberQuestion numberQuestion = applicantQuestion.getNumberQuestion();

    assertThat(numberQuestion.hasTypeSpecificErrors()).isFalse();
    assertThat(numberQuestion.getNumberValue().get()).isEqualTo(800);
  }

  @Test
  public void numberQuestion_withPresentApplicantData_failsValidation() throws Exception {
    NumberQuestionDefinition question =
        (NumberQuestionDefinition)
            new QuestionDefinitionBuilder()
                .setQuestionType(QuestionType.NUMBER)
                .setVersion(1L)
                .setName("question name")
                .setPath(Path.create("applicant.my.path.name"))
                .setDescription("description")
                .setLifecycleStage(LifecycleStage.ACTIVE)
                .setQuestionText(ImmutableMap.of(Locale.US, "question?"))
                .setQuestionHelpText(ImmutableMap.of(Locale.US, "help text"))
                .setValidationPredicates(
                    NumberQuestionDefinition.NumberValidationPredicates.create(0, 100))
                .build();
    applicantData.putLong(question.getNumberPath(), 1000000);
    ApplicantQuestion applicantQuestion = new ApplicantQuestion(question, applicantData);
    ApplicantQuestion.NumberQuestion numberQuestion = applicantQuestion.getNumberQuestion();

    assertThat(applicantQuestion.hasErrors()).isTrue();
    assertThat(numberQuestion.hasTypeSpecificErrors()).isFalse();
    assertThat(numberQuestion.getQuestionErrors())
        .containsOnly(ValidationErrorMessage.numberTooLargeError(100));
    assertThat(numberQuestion.getNumberValue().get()).isEqualTo(1000000);
  }

  @Test
<<<<<<< HEAD
  public void multiOptionQuestion_withEmptyApplicantData() {
    ApplicantQuestion applicantQuestion =
        new ApplicantQuestion(dropdownQuestionDefinition, applicantData);

    assertThat(applicantQuestion.getMultiOptionQuestion())
        .isInstanceOf(ApplicantQuestion.MultiOptionQuestion.class);
    assertThat(applicantQuestion.getMultiOptionQuestion().getOptions())
=======
  public void singleSelectQuestion_withEmptyApplicantData() {
    ApplicantQuestion applicantQuestion =
        new ApplicantQuestion(dropdownQuestionDefinition, applicantData);

    assertThat(applicantQuestion.getSingleSelectQuestion())
        .isInstanceOf(ApplicantQuestion.SingleSelectQuestion.class);
    assertThat(applicantQuestion.getSingleSelectQuestion().getOptions())
>>>>>>> ca15f194
        .containsOnly("option 1", "option 2");
    assertThat(applicantQuestion.hasErrors()).isFalse();
  }

  @Test
<<<<<<< HEAD
  public void multiOptionQuestion_withPresentApplicantData() {
    applicantData.putList(
        dropdownQuestionDefinition.getSelectionPath(), ImmutableList.of("one", "two"));
    ApplicantQuestion applicantQuestion =
        new ApplicantQuestion(dropdownQuestionDefinition, applicantData);
    ApplicantQuestion.MultiOptionQuestion multiOptionQuestion =
        applicantQuestion.getMultiOptionQuestion();

    assertThat(multiOptionQuestion.hasTypeSpecificErrors()).isFalse();
    assertThat(multiOptionQuestion.getSelectedOptionsValue())
        .hasValue(ImmutableList.of("one", "two"));
=======
  public void singleSelectQuestion_withPresentApplicantData() {
    applicantData.putString(dropdownQuestionDefinition.getSelectionPath(), "answer");
    ApplicantQuestion applicantQuestion =
        new ApplicantQuestion(dropdownQuestionDefinition, applicantData);
    ApplicantQuestion.SingleSelectQuestion singleSelectQuestion =
        applicantQuestion.getSingleSelectQuestion();

    assertThat(singleSelectQuestion.hasTypeSpecificErrors()).isFalse();
    assertThat(singleSelectQuestion.getSelectedOptionValue()).hasValue("answer");
>>>>>>> ca15f194
  }

  // TODO(https://github.com/seattle-uat/civiform/issues/416): Add a test for validation failures.

  @Test
  public void nameQuestion_withEmptyApplicantData() {
    ApplicantQuestion applicantQuestion =
        new ApplicantQuestion(nameQuestionDefinition, applicantData);

    assertThat(applicantQuestion.getNameQuestion())
        .isInstanceOf(ApplicantQuestion.NameQuestion.class);
    assertThat(applicantQuestion.getQuestionText()).isEqualTo("question?");
    assertThat(applicantQuestion.hasErrors()).isFalse();
  }

  @Test
  public void nameQuestion_withInvalidApplicantData() {
    applicantData.putString(nameQuestionDefinition.getFirstNamePath(), "");
    applicantData.putString(nameQuestionDefinition.getLastNamePath(), "");
    ApplicantQuestion applicantQuestion =
        new ApplicantQuestion(nameQuestionDefinition, applicantData);
    ApplicantQuestion.NameQuestion nameQuestion = applicantQuestion.getNameQuestion();

    assertThat(applicantQuestion.hasErrors()).isTrue();
    assertThat(nameQuestion.getFirstNameErrors())
        .contains(ValidationErrorMessage.create("First name is required."));
    assertThat(nameQuestion.getLastNameErrors())
        .contains(ValidationErrorMessage.create("Last name is required."));
  }

  @Test
  public void nameQuestion_withValidApplicantData() {
    applicantData.putString(nameQuestionDefinition.getFirstNamePath(), "Wendel");
    applicantData.putString(nameQuestionDefinition.getLastNamePath(), "Patrick");
    ApplicantQuestion applicantQuestion =
        new ApplicantQuestion(nameQuestionDefinition, applicantData);
    ApplicantQuestion.NameQuestion nameQuestion = applicantQuestion.getNameQuestion();

    assertThat(applicantQuestion.hasErrors()).isFalse();
    assertThat(nameQuestion.getFirstNameValue().get()).isEqualTo("Wendel");
    assertThat(nameQuestion.getLastNameValue().get()).isEqualTo("Patrick");
  }

  @Test
  public void addressQuestion_withEmptyApplicantData() {
    ApplicantQuestion applicantQuestion =
        new ApplicantQuestion(addressQuestionDefinition, applicantData);

    assertThat(applicantQuestion.getAddressQuestion())
        .isInstanceOf(ApplicantQuestion.AddressQuestion.class);
    assertThat(applicantQuestion.getQuestionText()).isEqualTo("question?");
    assertThat(applicantQuestion.hasErrors()).isFalse();
  }

  @Test
  public void addressQuestion_withInvalidApplicantData() {
    applicantData.putString(addressQuestionDefinition.getStreetPath(), "");
    applicantData.putString(addressQuestionDefinition.getCityPath(), "");
    applicantData.putString(addressQuestionDefinition.getStatePath(), "");
    applicantData.putString(addressQuestionDefinition.getZipPath(), "");

    ApplicantQuestion applicantQuestion =
        new ApplicantQuestion(addressQuestionDefinition, applicantData);
    ApplicantQuestion.AddressQuestion addressQuestion = applicantQuestion.getAddressQuestion();

    assertThat(applicantQuestion.hasErrors()).isTrue();
    assertThat(addressQuestion.getStreetErrors())
        .contains(ValidationErrorMessage.create("Street is required."));
    assertThat(addressQuestion.getCityErrors())
        .contains(ValidationErrorMessage.create("City is required."));
    assertThat(addressQuestion.getStateErrors())
        .contains(ValidationErrorMessage.create("State is required."));
    assertThat(addressQuestion.getZipErrors())
        .contains(ValidationErrorMessage.create("Zip code is required."));

    applicantData.putString(addressQuestionDefinition.getZipPath(), "not a zip code");
    addressQuestion =
        new ApplicantQuestion(addressQuestionDefinition, applicantData).getAddressQuestion();

    assertThat(addressQuestion.getZipErrors())
        .contains(ValidationErrorMessage.create("Invalid zip code."));
  }

  @Test
  public void addressQuestion_withValidApplicantData() {
    applicantData.putString(addressQuestionDefinition.getStreetPath(), "85 Pike St");
    applicantData.putString(addressQuestionDefinition.getCityPath(), "Seattle");
    applicantData.putString(addressQuestionDefinition.getStatePath(), "WA");
    applicantData.putString(addressQuestionDefinition.getZipPath(), "98101");

    ApplicantQuestion applicantQuestion =
        new ApplicantQuestion(addressQuestionDefinition, applicantData);
    ApplicantQuestion.AddressQuestion addressQuestion = applicantQuestion.getAddressQuestion();

    assertThat(applicantQuestion.hasErrors()).isFalse();
    assertThat(addressQuestion.getStreetValue().get()).isEqualTo("85 Pike St");
    assertThat(addressQuestion.getCityValue().get()).isEqualTo("Seattle");
    assertThat(addressQuestion.getStateValue().get()).isEqualTo("WA");
    assertThat(addressQuestion.getZipValue().get()).isEqualTo("98101");
  }

  @Test
  public void equals() {
    ApplicantData dataWithAnswers = new ApplicantData();
    dataWithAnswers.putString(Path.create("applicant.color"), "blue");

    new EqualsTester()
        .addEqualityGroup(
            new ApplicantQuestion(textQuestionDefinition, new ApplicantData()),
            new ApplicantQuestion(textQuestionDefinition, new ApplicantData()))
        .addEqualityGroup(
            new ApplicantQuestion(textQuestionDefinition, dataWithAnswers),
            new ApplicantQuestion(textQuestionDefinition, dataWithAnswers))
        .addEqualityGroup(
            new ApplicantQuestion(addressQuestionDefinition, new ApplicantData()),
            new ApplicantQuestion(addressQuestionDefinition, new ApplicantData()))
        .testEquals();
  }
}<|MERGE_RESOLUTION|>--- conflicted
+++ resolved
@@ -2,10 +2,6 @@
 
 import static org.assertj.core.api.Assertions.assertThat;
 
-<<<<<<< HEAD
-import com.google.common.collect.ImmutableList;
-=======
->>>>>>> ca15f194
 import com.google.common.collect.ImmutableListMultimap;
 import com.google.common.collect.ImmutableMap;
 import com.google.common.testing.EqualsTester;
@@ -38,10 +34,7 @@
           "question name",
           Path.create("applicant.my.path.name"),
           "description",
-<<<<<<< HEAD
-=======
-          LifecycleStage.ACTIVE,
->>>>>>> ca15f194
+          LifecycleStage.ACTIVE,
           ImmutableMap.of(Locale.US, "question?"),
           ImmutableMap.of(Locale.US, "help text"),
           ImmutableListMultimap.of(
@@ -213,15 +206,6 @@
   }
 
   @Test
-<<<<<<< HEAD
-  public void multiOptionQuestion_withEmptyApplicantData() {
-    ApplicantQuestion applicantQuestion =
-        new ApplicantQuestion(dropdownQuestionDefinition, applicantData);
-
-    assertThat(applicantQuestion.getMultiOptionQuestion())
-        .isInstanceOf(ApplicantQuestion.MultiOptionQuestion.class);
-    assertThat(applicantQuestion.getMultiOptionQuestion().getOptions())
-=======
   public void singleSelectQuestion_withEmptyApplicantData() {
     ApplicantQuestion applicantQuestion =
         new ApplicantQuestion(dropdownQuestionDefinition, applicantData);
@@ -229,25 +213,11 @@
     assertThat(applicantQuestion.getSingleSelectQuestion())
         .isInstanceOf(ApplicantQuestion.SingleSelectQuestion.class);
     assertThat(applicantQuestion.getSingleSelectQuestion().getOptions())
->>>>>>> ca15f194
         .containsOnly("option 1", "option 2");
     assertThat(applicantQuestion.hasErrors()).isFalse();
   }
 
   @Test
-<<<<<<< HEAD
-  public void multiOptionQuestion_withPresentApplicantData() {
-    applicantData.putList(
-        dropdownQuestionDefinition.getSelectionPath(), ImmutableList.of("one", "two"));
-    ApplicantQuestion applicantQuestion =
-        new ApplicantQuestion(dropdownQuestionDefinition, applicantData);
-    ApplicantQuestion.MultiOptionQuestion multiOptionQuestion =
-        applicantQuestion.getMultiOptionQuestion();
-
-    assertThat(multiOptionQuestion.hasTypeSpecificErrors()).isFalse();
-    assertThat(multiOptionQuestion.getSelectedOptionsValue())
-        .hasValue(ImmutableList.of("one", "two"));
-=======
   public void singleSelectQuestion_withPresentApplicantData() {
     applicantData.putString(dropdownQuestionDefinition.getSelectionPath(), "answer");
     ApplicantQuestion applicantQuestion =
@@ -257,7 +227,6 @@
 
     assertThat(singleSelectQuestion.hasTypeSpecificErrors()).isFalse();
     assertThat(singleSelectQuestion.getSelectedOptionValue()).hasValue("answer");
->>>>>>> ca15f194
   }
 
   // TODO(https://github.com/seattle-uat/civiform/issues/416): Add a test for validation failures.
