package services.applicant.predicate;

import static org.assertj.core.api.Assertions.assertThat;
import static org.assertj.core.api.Assertions.assertThatThrownBy;

import com.google.common.collect.ImmutableList;
import java.util.Optional;
import org.junit.Before;
import org.junit.Test;
import services.Path;
import services.applicant.ApplicantData;
import services.applicant.RepeatedEntity;
import services.applicant.exception.InvalidPredicateException;
import services.applicant.question.ApplicantQuestion;
import services.applicant.question.Scalar;
import services.program.predicate.LeafOperationExpressionNode;
import services.program.predicate.Operator;
import services.program.predicate.PredicateValue;
import services.question.types.EnumeratorQuestionDefinition;
import services.question.types.QuestionDefinition;
import services.question.types.QuestionDefinitionBuilder;
import support.TestQuestionBank;

public class JsonPathPredicateGeneratorTest {

  private final TestQuestionBank questionBank = new TestQuestionBank(false);
  private QuestionDefinition question;
  private JsonPathPredicateGenerator generator;

  @Before
  public void setupGenerator() {
    question = questionBank.applicantAddress().getQuestionDefinition();
<<<<<<< HEAD
    generator =
        new JsonPathPredicateGenerator(
            new ApplicantData(), ImmutableList.of(question), Optional.empty());
=======
    generator = new JsonPathPredicateGenerator(ImmutableList.of(question), Optional.empty());
>>>>>>> d1dca732
  }

  @Test
  public void fromLeafNode_nonRepeatedQuestion_generatesCorrectFormat() throws Exception {
    LeafOperationExpressionNode node =
        LeafOperationExpressionNode.create(
            question.getId(), Scalar.CITY, Operator.EQUAL_TO, PredicateValue.of("Seattle"));

    assertThat(generator.fromLeafNode(node))
        .isEqualTo(
            JsonPathPredicate.create("$.applicant.applicant_address[?(@.city == \"Seattle\")]"));
  }

  @Test
  public void fromLeafNode_canBeEvaluated() throws Exception {
    ApplicantData data = new ApplicantData();
    data.putString(Path.create("applicant.applicant_address.city"), "Chicago");
    LeafOperationExpressionNode node =
        LeafOperationExpressionNode.create(
            question.getId(), Scalar.CITY, Operator.EQUAL_TO, PredicateValue.of("Chicago"));

    JsonPathPredicate predicate = generator.fromLeafNode(node);

    assertThat(data.evalPredicate(predicate)).isTrue();
  }

  @Test
  public void fromLeafNode_missingQuestion_throwsInvalidPredicateException() {
    LeafOperationExpressionNode node =
        LeafOperationExpressionNode.create(123L, Scalar.DATE, Operator.IN, PredicateValue.of(23));

    assertThatThrownBy(() -> generator.fromLeafNode(node))
        .isInstanceOf(InvalidPredicateException.class)
        .hasMessageContaining(
            "Tried to apply a predicate based on question 123, which is not found in this program");
  }

  @Test
  public void fromLeafNode_predicateBasedOnParentEnumerator_generatesCorrectPath()
      throws Exception {
    ApplicantData applicantData = new ApplicantData();
    EnumeratorQuestionDefinition enumerator =
        (EnumeratorQuestionDefinition)
            questionBank.applicantHouseholdMembers().getQuestionDefinition();
    QuestionDefinition repeatedQuestion =
        new QuestionDefinitionBuilder(
                questionBank.applicantHouseholdMemberName().getQuestionDefinition())
            .setEnumeratorId(Optional.of(enumerator.getId()))
            .build();

    // Put an entity at the enumerator path, so the entity is generated.
    ApplicantQuestion applicantEnumerator =
        new ApplicantQuestion(enumerator, applicantData, Optional.empty());
    applicantData.putRepeatedEntities(
        applicantEnumerator.getContextualizedPath(), ImmutableList.of("Xylia"));
<<<<<<< HEAD
    System.out.println(applicantData.asJsonString());
=======
>>>>>>> d1dca732

    ImmutableList<RepeatedEntity> repeatedEntities =
        RepeatedEntity.createRepeatedEntities(enumerator, applicantData);
    Optional<RepeatedEntity> repeatedEntity = repeatedEntities.stream().findFirst();

    // The block repeated entity context is the one for the repeated name question.
    generator =
        new JsonPathPredicateGenerator(
<<<<<<< HEAD
            applicantData, ImmutableList.of(enumerator, repeatedQuestion), repeatedEntity);
=======
            ImmutableList.of(enumerator, repeatedQuestion), repeatedEntity);
>>>>>>> d1dca732

    LeafOperationExpressionNode node =
        LeafOperationExpressionNode.create(
            enumerator.getId(), // The predicate is based on the parent enumerator.
            Scalar.FIRST_NAME,
            Operator.EQUAL_TO,
            PredicateValue.of("Xylia"));

    // The top-level enumerator should not appear with [], since it is not repeated.
    assertThat(generator.fromLeafNode(node))
        .isEqualTo(
            JsonPathPredicate.create(
                "$.applicant.applicant_household_members[?(@.first_name == \"Xylia\")]"));
  }

  @Test
  public void fromLeafNode_predicateBasedOnSiblingRepeatedQuestion_generatesCorrectPath()
      throws Exception {
    ApplicantData applicantData = new ApplicantData();
    EnumeratorQuestionDefinition enumerator =
        (EnumeratorQuestionDefinition)
            questionBank.applicantHouseholdMembers().getQuestionDefinition();
    QuestionDefinition siblingQuestion =
        new QuestionDefinitionBuilder(
                questionBank.applicantHouseholdMemberName().getQuestionDefinition())
            .setEnumeratorId(Optional.of(enumerator.getId()))
            .build();

    // Put an entity at the enumerator path so we can generate repeated contexts.
    ApplicantQuestion applicantEnumerator =
        new ApplicantQuestion(enumerator, applicantData, Optional.empty());
    applicantData.putRepeatedEntities(
        applicantEnumerator.getContextualizedPath(), ImmutableList.of("Bernard", "Alice"));

    // Just use a repeated entity for the first (index 0) entity.
    ImmutableList<RepeatedEntity> repeatedEntities =
        RepeatedEntity.createRepeatedEntities(enumerator, applicantData);
    Optional<RepeatedEntity> repeatedEntity = repeatedEntities.stream().findFirst();

    generator =
        new JsonPathPredicateGenerator(
<<<<<<< HEAD
            applicantData, ImmutableList.of(enumerator, siblingQuestion), repeatedEntity);
=======
            ImmutableList.of(enumerator, siblingQuestion), repeatedEntity);
>>>>>>> d1dca732

    LeafOperationExpressionNode node =
        LeafOperationExpressionNode.create(
            siblingQuestion.getId(), // The predicate is based on the sibling "name" question.
            Scalar.FIRST_NAME,
            Operator.EQUAL_TO,
            PredicateValue.of("Bernard"));

    assertThat(generator.fromLeafNode(node))
        .isEqualTo(
            JsonPathPredicate.create(
                "$.applicant.applicant_household_members[0].household_members_name"
                    + "[?(@.first_name == \"Bernard\")]"));
  }

  @Test
  public void fromLeafNode_twoLevelsDeepRepeater_generatesCorrectPath() throws Exception {
    ApplicantData applicantData = new ApplicantData();
    // household members
    //  \_ name (target), jobs
    //                      \_ income (current block)
    QuestionDefinition topLevelEnumerator =
        questionBank.applicantHouseholdMembers().getQuestionDefinition();
    QuestionDefinition targetQuestion =
        questionBank.applicantHouseholdMemberName().getQuestionDefinition();
    QuestionDefinition nestedEnumerator =
        questionBank.applicantHouseholdMemberJobs().getQuestionDefinition();
    QuestionDefinition currentQuestion =
        questionBank.applicantHouseholdMemberJobIncome().getQuestionDefinition();

    // Put an entity at the enumerator path so we can generate repeated contexts.
    ApplicantQuestion applicantEnumerator =
        new ApplicantQuestion(topLevelEnumerator, applicantData, Optional.empty());
    applicantData.putRepeatedEntities(
        applicantEnumerator.getContextualizedPath(), ImmutableList.of("Bernard", "Alice"));
    // Context for index 1 ('Alice')
    Optional<RepeatedEntity> topLevelRepeatedEntity =
        RepeatedEntity.createRepeatedEntities(
                (EnumeratorQuestionDefinition) topLevelEnumerator, applicantData)
            .reverse()
            .stream()
            .findFirst();

    // Create entities for the nested enumerator
    ApplicantQuestion nestedApplicantEnumerator =
        new ApplicantQuestion(nestedEnumerator, applicantData, topLevelRepeatedEntity);
    applicantData.putRepeatedEntities(
        nestedApplicantEnumerator.getContextualizedPath(), ImmutableList.of("Software Engineer"));
    Optional<RepeatedEntity> currentContext =
        topLevelRepeatedEntity
            .get()
            .createNestedRepeatedEntities(
                (EnumeratorQuestionDefinition) nestedEnumerator, applicantData)
            .stream()
            .findFirst();

    generator =
        new JsonPathPredicateGenerator(
<<<<<<< HEAD
            applicantData,
=======
>>>>>>> d1dca732
            ImmutableList.of(topLevelEnumerator, nestedEnumerator, targetQuestion, currentQuestion),
            currentContext);

    LeafOperationExpressionNode node =
        LeafOperationExpressionNode.create(
            targetQuestion.getId(), // The predicate is based on the "name" question.
            Scalar.FIRST_NAME,
            Operator.EQUAL_TO,
            PredicateValue.of("Alice"));

    assertThat(generator.fromLeafNode(node))
        .isEqualTo(
            JsonPathPredicate.create(
                "$.applicant.applicant_household_members[1].household_members_name"
                    + "[?(@.first_name == \"Alice\")]"));
  }
<<<<<<< HEAD
=======

  @Test
  public void fromLeafNode_targetQuestionNotAncestorOfCurrentContext_throwsException()
      throws Exception {
    ApplicantData applicantData = new ApplicantData();
    QuestionDefinition topLevelEnumerator =
        questionBank.applicantHouseholdMembers().getQuestionDefinition();
    QuestionDefinition targetQuestion =
        new QuestionDefinitionBuilder(
                questionBank.applicantHouseholdMemberName().getQuestionDefinition())
            .setEnumeratorId(Optional.of(12345L))
            .build();
    QuestionDefinition currentQuestion =
        questionBank.applicantHouseholdMemberJobs().getQuestionDefinition();

    // Put an entity at the enumerator path so we can generate repeated contexts.
    ApplicantQuestion applicantEnumerator =
        new ApplicantQuestion(topLevelEnumerator, applicantData, Optional.empty());
    applicantData.putRepeatedEntities(
        applicantEnumerator.getContextualizedPath(), ImmutableList.of("Alice"));
    // Context for 'Alice'
    Optional<RepeatedEntity> currentContext =
        RepeatedEntity.createRepeatedEntities(
                (EnumeratorQuestionDefinition) topLevelEnumerator, applicantData)
            .reverse()
            .stream()
            .findFirst();

    generator =
        new JsonPathPredicateGenerator(
            ImmutableList.of(targetQuestion, currentQuestion), currentContext);

    LeafOperationExpressionNode node =
        LeafOperationExpressionNode.create(
            targetQuestion.getId(), // The predicate is based on the "name" question.
            Scalar.FIRST_NAME,
            Operator.EQUAL_TO,
            PredicateValue.of("Alice"));

    assertThatThrownBy(() -> generator.fromLeafNode(node))
        .isInstanceOf(InvalidPredicateException.class)
        .hasMessageContaining(
            "Enumerator 12345 is not an ancestor of the current repeated context");
  }
>>>>>>> d1dca732
}<|MERGE_RESOLUTION|>--- conflicted
+++ resolved
@@ -30,13 +30,7 @@
   @Before
   public void setupGenerator() {
     question = questionBank.applicantAddress().getQuestionDefinition();
-<<<<<<< HEAD
-    generator =
-        new JsonPathPredicateGenerator(
-            new ApplicantData(), ImmutableList.of(question), Optional.empty());
-=======
     generator = new JsonPathPredicateGenerator(ImmutableList.of(question), Optional.empty());
->>>>>>> d1dca732
   }
 
   @Test
@@ -92,10 +86,6 @@
         new ApplicantQuestion(enumerator, applicantData, Optional.empty());
     applicantData.putRepeatedEntities(
         applicantEnumerator.getContextualizedPath(), ImmutableList.of("Xylia"));
-<<<<<<< HEAD
-    System.out.println(applicantData.asJsonString());
-=======
->>>>>>> d1dca732
 
     ImmutableList<RepeatedEntity> repeatedEntities =
         RepeatedEntity.createRepeatedEntities(enumerator, applicantData);
@@ -104,11 +94,7 @@
     // The block repeated entity context is the one for the repeated name question.
     generator =
         new JsonPathPredicateGenerator(
-<<<<<<< HEAD
-            applicantData, ImmutableList.of(enumerator, repeatedQuestion), repeatedEntity);
-=======
             ImmutableList.of(enumerator, repeatedQuestion), repeatedEntity);
->>>>>>> d1dca732
 
     LeafOperationExpressionNode node =
         LeafOperationExpressionNode.create(
@@ -150,11 +136,7 @@
 
     generator =
         new JsonPathPredicateGenerator(
-<<<<<<< HEAD
-            applicantData, ImmutableList.of(enumerator, siblingQuestion), repeatedEntity);
-=======
             ImmutableList.of(enumerator, siblingQuestion), repeatedEntity);
->>>>>>> d1dca732
 
     LeafOperationExpressionNode node =
         LeafOperationExpressionNode.create(
@@ -213,10 +195,6 @@
 
     generator =
         new JsonPathPredicateGenerator(
-<<<<<<< HEAD
-            applicantData,
-=======
->>>>>>> d1dca732
             ImmutableList.of(topLevelEnumerator, nestedEnumerator, targetQuestion, currentQuestion),
             currentContext);
 
@@ -233,8 +211,6 @@
                 "$.applicant.applicant_household_members[1].household_members_name"
                     + "[?(@.first_name == \"Alice\")]"));
   }
-<<<<<<< HEAD
-=======
 
   @Test
   public void fromLeafNode_targetQuestionNotAncestorOfCurrentContext_throwsException()
@@ -279,5 +255,4 @@
         .hasMessageContaining(
             "Enumerator 12345 is not an ancestor of the current repeated context");
   }
->>>>>>> d1dca732
 }