package services.applicant;

import static org.assertj.core.api.Assertions.assertThat;

import com.google.common.collect.ImmutableList;
import com.google.common.testing.EqualsTester;
import java.util.Locale;
import java.util.Optional;
import java.util.OptionalLong;
import org.junit.Test;
import services.LocalizedStrings;
import services.Path;
import services.applicant.question.ApplicantQuestion;
import services.applicant.question.Scalar;
import services.program.BlockDefinition;
import services.program.ProgramQuestionDefinition;
import services.question.types.NameQuestionDefinition;
import services.question.types.QuestionDefinition;
import services.question.types.StaticContentQuestionDefinition;
import services.LocalizedStrings;
import java.util.Locale;
import java.util.OptionalLong;
import services.question.types.ScalarType;
import services.question.types.StaticContentQuestionDefinition;
import services.question.types.TextQuestionDefinition;
import support.QuestionAnswerer;
import support.TestQuestionBank;

public class BlockTest {

  private static final long UNUSED_PROGRAM_ID = 1L;

  private static final TestQuestionBank testQuestionBank = new TestQuestionBank(false);

  private static final NameQuestionDefinition NAME_QUESTION =
      (NameQuestionDefinition) testQuestionBank.applicantName().getQuestionDefinition();
  private static final TextQuestionDefinition COLOR_QUESTION =
      (TextQuestionDefinition) testQuestionBank.applicantFavoriteColor().getQuestionDefinition();
<<<<<<< HEAD
  private static final StaticContentQuestionDefinition STATIC_QUESTION =
      new StaticContentQuestionDefinition(
=======
  private static final StaticContentQuestionDefinition STATIC_QUESTION = new StaticContentQuestionDefinition(
>>>>>>> 4e43f30f947bc9e6af675b5572dfabaa14fd6b36
          OptionalLong.of(123L),
          "more info about something",
          Optional.empty(),
          "Shows more info to the applicant",
          LocalizedStrings.of(Locale.US, "This is more info"),
          LocalizedStrings.of(Locale.US, ""));

  @Test
  public void createNewBlock() {
    BlockDefinition definition =
        BlockDefinition.builder().setId(123L).setName("name").setDescription("description").build();
    Block block = new Block("1", definition, new ApplicantData(), Optional.empty());
    assertThat(block.getId()).isEqualTo("1");
    assertThat(block.getName()).isEqualTo("name");
    assertThat(block.getDescription()).isEqualTo("description");
    assertThat(block.getQuestions()).isEmpty();
    assertThat(block.hasErrors()).isFalse();
    assertThat(block.isCompleteWithoutErrors()).isTrue();
  }

  @Test
  public void equalsAndHashCode() {
    BlockDefinition definition =
        BlockDefinition.builder().setId(123L).setName("name").setDescription("description").build();
    QuestionDefinition question = NAME_QUESTION;
    ApplicantData applicant = new ApplicantData();
    applicant.putString(Path.create("applicant.hello"), "world");
    long programDefinitionId = 1L;

    new EqualsTester()
        .addEqualityGroup(
            new Block("1", definition, new ApplicantData(), Optional.empty()),
            new Block("1", definition, new ApplicantData(), Optional.empty()))
        .addEqualityGroup(
            new Block("2", definition, new ApplicantData(), Optional.empty()),
            new Block("2", definition, new ApplicantData(), Optional.empty()))
        .addEqualityGroup(
            new Block(
                "1",
                definition.toBuilder()
                    .addQuestion(
                        ProgramQuestionDefinition.create(
                            question, Optional.of(programDefinitionId)))
                    .build(),
                new ApplicantData(),
                Optional.empty()),
            new Block(
                "1",
                definition.toBuilder()
                    .addQuestion(
                        ProgramQuestionDefinition.create(
                            question, Optional.of(programDefinitionId)))
                    .build(),
                new ApplicantData(),
                Optional.empty()))
        .addEqualityGroup(
            new Block("1", definition, applicant, Optional.empty()),
            new Block("1", definition, applicant, Optional.empty()))
        .testEquals();
  }

  @Test
  public void getQuestions_returnsCorrectApplicantQuestions() {
    BlockDefinition definition = setUpBlockWithQuestions();
    ApplicantData applicantData = new ApplicantData();

    Block block = new Block("1", definition, applicantData, Optional.empty());

    ImmutableList<ApplicantQuestion> expected =
        ImmutableList.of(
            new ApplicantQuestion(NAME_QUESTION, applicantData, Optional.empty()),
            new ApplicantQuestion(COLOR_QUESTION, applicantData, Optional.empty()));
    assertThat(block.getQuestions()).containsExactlyElementsOf(expected);
  }

  @Test
  public void getScalarType_returnsAllScalarTypes() {
    BlockDefinition definition = setUpBlockWithQuestions();
    ApplicantData applicantData = new ApplicantData();

    Block block = new Block("1", definition, applicantData, Optional.empty());

    assertThat(
            block.getScalarType(
                ApplicantData.APPLICANT_PATH.join("applicant_name").join(Scalar.FIRST_NAME)))
        .contains(ScalarType.STRING);
    assertThat(
            block.getScalarType(
                ApplicantData.APPLICANT_PATH.join("applicant_name").join(Scalar.MIDDLE_NAME)))
        .contains(ScalarType.STRING);
    assertThat(
            block.getScalarType(
                ApplicantData.APPLICANT_PATH.join("applicant_name").join(Scalar.LAST_NAME)))
        .contains(ScalarType.STRING);
    assertThat(
            block.getScalarType(
                ApplicantData.APPLICANT_PATH
                    .join("applicant_name")
                    .join(Scalar.PROGRAM_UPDATED_IN)))
        .contains(ScalarType.LONG);
    assertThat(
            block.getScalarType(
                ApplicantData.APPLICANT_PATH.join("applicant_name").join(Scalar.UPDATED_AT)))
        .contains(ScalarType.LONG);
    assertThat(
            block.getScalarType(
                ApplicantData.APPLICANT_PATH.join("applicant_favorite_color").join(Scalar.TEXT)))
        .contains(ScalarType.STRING);
    assertThat(
            block.getScalarType(
                ApplicantData.APPLICANT_PATH
                    .join("applicant_favorite_color")
                    .join(Scalar.PROGRAM_UPDATED_IN)))
        .contains(ScalarType.LONG);
    assertThat(
            block.getScalarType(
                ApplicantData.APPLICANT_PATH
                    .join("applicant_favorite_color")
                    .join(Scalar.UPDATED_AT)))
        .contains(ScalarType.LONG);
  }

  @Test
  public void getScalarType_forNonExistentPath_returnsEmpty() {
    BlockDefinition definition = setUpBlockWithQuestions();
    ApplicantData applicantData = new ApplicantData();

    Block block = new Block("1", definition, applicantData, Optional.empty());

    assertThat(block.getScalarType(Path.create("fake.path"))).isEmpty();
  }

  // TODO(https://github.com/seattle-uat/universal-application-tool/issues/377): Add more tests for
  // hasErrors once question validation is implemented for at least one type.
  @Test
  public void hasErrors_returnsFalseIfBlockHasNoQuestions() {
    BlockDefinition definition =
        BlockDefinition.builder().setId(123L).setName("name").setDescription("description").build();
    Block block = new Block("1", definition, new ApplicantData(), Optional.empty());

    assertThat(block.hasErrors()).isFalse();
  }

  @Test
  public void hasErrors_returnsFalseIfQuestionsHaveNoErrors() {
    BlockDefinition definition = setUpBlockWithQuestions();
    Block block = new Block("1", definition, new ApplicantData(), Optional.empty());

    assertThat(block.hasErrors()).isFalse();
  }

  @Test
  public void isComplete_returnsTrueForBlockWithNoQuestions() {
    BlockDefinition definition =
        BlockDefinition.builder().setId(123L).setName("name").setDescription("description").build();
    Block block = new Block("1", definition, new ApplicantData(), Optional.empty());

    assertThat(block.isCompleteWithoutErrors()).isTrue();
    assertThat(block.containsStatic()).isFalse();
  }

  @Test
  public void isComplete_returnsFalseIfMultipleQuestionsNotAnswered() {
    ApplicantData applicantData = new ApplicantData();
    BlockDefinition definition = setUpBlockWithQuestions();

    Block block = new Block("1", definition, applicantData, Optional.empty());

    // No questions filled in yet.
    assertThat(block.isCompleteWithoutErrors()).isFalse();
    assertThat(block.containsStatic()).isFalse();
  }

  @Test
  public void isComplete_returnsFalseIfOneQuestionNotAnswered() {
    ApplicantData applicantData = new ApplicantData();
    // Fill in one of the questions.
    answerColorQuestion(applicantData, UNUSED_PROGRAM_ID);
    BlockDefinition definition = setUpBlockWithQuestions();

    Block block = new Block("1", definition, applicantData, Optional.empty());

    assertThat(block.isCompleteWithoutErrors()).isFalse();
  }

  @Test
  public void isComplete_returnsTrueIfAllQuestionsAnswered() {
    ApplicantData applicantData = new ApplicantData();
    // Fill in all questions.
    answerNameQuestion(applicantData, UNUSED_PROGRAM_ID);
    answerColorQuestion(applicantData, UNUSED_PROGRAM_ID);
    BlockDefinition definition = setUpBlockWithQuestions();

    Block block = new Block("1", definition, applicantData, Optional.empty());

    assertThat(block.isCompleteWithoutErrors()).isTrue();
  }

  @Test
  public void isComplete_returnsTrueIsAllQuestionsAnswered_includesStatic() {
    ApplicantData applicantData = new ApplicantData();
    // Fill in all questions.
    answerNameQuestion(applicantData, UNUSED_PROGRAM_ID);
    answerColorQuestion(applicantData, UNUSED_PROGRAM_ID);
<<<<<<< HEAD
    BlockDefinition definition =
        BlockDefinition.builder()
=======
    BlockDefinition definition = BlockDefinition.builder()
>>>>>>> 4e43f30f947bc9e6af675b5572dfabaa14fd6b36
            .setId(20L)
            .setName("")
            .setDescription("")
            .addQuestion(ProgramQuestionDefinition.create(NAME_QUESTION, Optional.empty()))
            .addQuestion(ProgramQuestionDefinition.create(COLOR_QUESTION, Optional.empty()))
            .addQuestion(ProgramQuestionDefinition.create(STATIC_QUESTION, Optional.empty()))
            .build();

    Block block = new Block("1", definition, applicantData, Optional.empty());

    assertThat(block.isCompleteWithoutErrors()).isTrue();
    assertThat(block.containsStatic()).isTrue();
  }

  @Test
  public void isComplete_onlyStatic() {
    ApplicantData applicantData = new ApplicantData();
    // Fill in all questions.
    answerNameQuestion(applicantData, UNUSED_PROGRAM_ID);
    answerColorQuestion(applicantData, UNUSED_PROGRAM_ID);
<<<<<<< HEAD
    BlockDefinition definition =
        BlockDefinition.builder()
=======
    BlockDefinition definition = BlockDefinition.builder()
>>>>>>> 4e43f30f947bc9e6af675b5572dfabaa14fd6b36
            .setId(20L)
            .setName("")
            .setDescription("")
            .addQuestion(ProgramQuestionDefinition.create(STATIC_QUESTION, Optional.empty()))
            .build();

    Block block = new Block("1", definition, applicantData, Optional.empty());

    assertThat(block.isCompleteWithoutErrors()).isTrue();
    assertThat(block.containsStatic()).isTrue();
  }

  @Test
  public void isComplete_outsideChangesToApplicantData_updatesCompletionCheck() {
    ApplicantData applicantData = new ApplicantData();
    BlockDefinition definition = setUpBlockWithQuestions();

    Block block = new Block("1", definition, applicantData, Optional.empty());

    assertThat(block.isCompleteWithoutErrors()).isFalse();

    // Complete the block.
    answerNameQuestion(applicantData, UNUSED_PROGRAM_ID);
    answerColorQuestion(applicantData, UNUSED_PROGRAM_ID);
    assertThat(block.isCompleteWithoutErrors()).isTrue();
  }

  @Test
  public void wasCompletedInProgram_returnsFalse() {
    ApplicantData applicantData = new ApplicantData();
    BlockDefinition definition = setUpBlockWithQuestions();

    Block block = new Block("1", definition, applicantData, Optional.empty());

    assertThat(block.wasCompletedInProgram(1L)).isFalse();
  }

  @Test
  public void wasCompletedInProgram_returnsFalseIfQuestionsCompletedInDifferentProgram() {
    ApplicantData applicantData = new ApplicantData();
    BlockDefinition definition = setUpBlockWithQuestions();

    Block block = new Block("1", definition, applicantData, Optional.empty());
    // Answer questions in different program.
    answerNameQuestion(applicantData, 567L);
    answerColorQuestion(applicantData, 567L);

    assertThat(block.wasCompletedInProgram(1L)).isFalse();
  }

  @Test
  public void wasCompletedInProgram_returnsFalseIfOnlyOneQuestionAnswered() {
    ApplicantData applicantData = new ApplicantData();
    BlockDefinition definition = setUpBlockWithQuestions();

    Block block = new Block("1", definition, applicantData, Optional.empty());
    answerNameQuestion(applicantData, 1L);

    assertThat(block.wasCompletedInProgram(1L)).isFalse();
  }

  @Test
  public void wasCompletedInProgram_returnsTrueIfQuestionsCompletedInGivenProgram() {
    ApplicantData applicantData = new ApplicantData();
    BlockDefinition definition = setUpBlockWithQuestions();

    Block block = new Block("1", definition, applicantData, Optional.empty());
    answerNameQuestion(applicantData, 22L);
    answerColorQuestion(applicantData, 22L);

    assertThat(block.wasCompletedInProgram(22L)).isTrue();
  }

  @Test
  public void wasCompletedInProgram_returnsTrueIfSomeQuestionsCompletedInGivenProgram() {
    ApplicantData applicantData = new ApplicantData();
    BlockDefinition definition = setUpBlockWithQuestions();

    Block block = new Block("1", definition, applicantData, Optional.empty());
    answerNameQuestion(applicantData, 100L);
    answerColorQuestion(applicantData, 200L);

    assertThat(block.wasCompletedInProgram(200L)).isTrue();
  }

  @Test
  public void isEnumerator_isTrue() {
    ApplicantData applicantData = new ApplicantData();
    BlockDefinition definition =
        BlockDefinition.builder()
            .setId(1L)
            .setName("")
            .setDescription("")
            .addQuestion(
                ProgramQuestionDefinition.create(
                    testQuestionBank.applicantHouseholdMembers().getQuestionDefinition(),
                    Optional.empty()))
            .build();

    Block block = new Block("1", definition, applicantData, Optional.empty());

    assertThat(block.isEnumerator()).isTrue();
  }

  @Test
  public void isEnumerator_isFalse() {
    ApplicantData applicantData = new ApplicantData();
    BlockDefinition definition = setUpBlockWithQuestions();

    Block block = new Block("1", definition, applicantData, Optional.empty());

    assertThat(block.isEnumerator()).isFalse();
  }

  @Test
  public void getEnumeratorQuestion() {
    ApplicantData applicantData = new ApplicantData();
    QuestionDefinition enumeratorQuestionDefinition =
        testQuestionBank.applicantHouseholdMembers().getQuestionDefinition();
    BlockDefinition definition =
        BlockDefinition.builder()
            .setId(1L)
            .setName("")
            .setDescription("")
            .addQuestion(
                ProgramQuestionDefinition.create(enumeratorQuestionDefinition, Optional.empty()))
            .build();
    Block block = new Block("1", definition, applicantData, Optional.empty());

    ApplicantQuestion enumeratorQuestion = block.getEnumeratorQuestion();

    assertThat(enumeratorQuestion.getQuestionDefinition()).isEqualTo(enumeratorQuestionDefinition);
  }

  @Test
  public void isFileUpload_isTrue() {
    ApplicantData applicantData = new ApplicantData();
    BlockDefinition definition =
        BlockDefinition.builder()
            .setId(1L)
            .setName("")
            .setDescription("")
            .addQuestion(
                ProgramQuestionDefinition.create(
                    testQuestionBank.applicantFile().getQuestionDefinition(), Optional.empty()))
            .build();

    Block block = new Block("1", definition, applicantData, Optional.empty());

    assertThat(block.isFileUpload()).isTrue();
  }

  @Test
  public void isFileUpload_isFalse() {
    ApplicantData applicantData = new ApplicantData();
    BlockDefinition definition = setUpBlockWithQuestions();

    Block block = new Block("1", definition, applicantData, Optional.empty());

    assertThat(block.isFileUpload()).isFalse();
  }

  @Test
  public void hasRequiredQuestionsThatAreUnansweredInCurrentProgram_returnsTrue() {
    long programId = 5L;
    BlockDefinition blockDefinition =
        BlockDefinition.builder()
            .setId(20L)
            .setName("")
            .setDescription("")
            .addQuestion(
                ProgramQuestionDefinition.create(
                    testQuestionBank.applicantJugglingNumber().getQuestionDefinition(),
                    Optional.of(programId)))
            .addQuestion(
                ProgramQuestionDefinition.create(
                    testQuestionBank.applicantFavoriteColor().getQuestionDefinition(),
                    Optional.of(programId)))
            .build();
    ApplicantData applicantData = new ApplicantData();
    Block block = new Block("id", blockDefinition, applicantData, Optional.empty());

    block.getQuestions().stream()
        .map(ApplicantQuestion::getContextualizedPath)
        .forEach(path -> QuestionAnswerer.addMetadata(applicantData, path, programId, 1L));

    assertThat(block.hasRequiredQuestionsThatAreUnansweredInCurrentProgram()).isTrue();
  }

  @Test
  public void
      hasRequiredQuestionsThatAreUnansweredInCurrentProgram_questionsAnsweredInAnotherProgram_returnsFalse() {
    long programId = 5L;
    BlockDefinition blockDefinition =
        BlockDefinition.builder()
            .setId(20L)
            .setName("")
            .setDescription("")
            .addQuestion(
                ProgramQuestionDefinition.create(
                    testQuestionBank.applicantJugglingNumber().getQuestionDefinition(),
                    Optional.of(programId)))
            .addQuestion(
                ProgramQuestionDefinition.create(
                    testQuestionBank.applicantFavoriteColor().getQuestionDefinition(),
                    Optional.of(programId)))
            .build();
    ApplicantData applicantData = new ApplicantData();
    Block block = new Block("id", blockDefinition, applicantData, Optional.empty());

    block.getQuestions().stream()
        .map(ApplicantQuestion::getContextualizedPath)
        .forEach(path -> QuestionAnswerer.addMetadata(applicantData, path, programId + 1, 1L));

    assertThat(block.hasRequiredQuestionsThatAreUnansweredInCurrentProgram()).isFalse();
  }

  @Test
  public void
      hasRequiredQuestionsThatAreUnansweredInCurrentProgram_withOptionalQuestions_returnsFalse() {
    long programId = 5L;
    BlockDefinition blockDefinition =
        BlockDefinition.builder()
            .setId(20L)
            .setName("")
            .setDescription("")
            .addQuestion(
                ProgramQuestionDefinition.create(
                        testQuestionBank.applicantJugglingNumber().getQuestionDefinition(),
                        Optional.of(programId))
                    .setOptional(true))
            .addQuestion(
                ProgramQuestionDefinition.create(
                        testQuestionBank.applicantFavoriteColor().getQuestionDefinition(),
                        Optional.of(programId))
                    .setOptional(true))
            .build();
    ApplicantData applicantData = new ApplicantData();
    Block block = new Block("id", blockDefinition, applicantData, Optional.empty());

    assertThat(block.hasRequiredQuestionsThatAreUnansweredInCurrentProgram()).isFalse();
  }

  @Test
  public void
      hasRequiredQuestionsThatAreUnansweredInCurrentProgram_withAnsweredQuestions_returnsFalse() {
    long programId = 5L;
    BlockDefinition blockDefinition =
        BlockDefinition.builder()
            .setId(20L)
            .setName("")
            .setDescription("")
            .addQuestion(
                ProgramQuestionDefinition.create(
                    testQuestionBank.applicantJugglingNumber().getQuestionDefinition(),
                    Optional.of(programId)))
            .addQuestion(
                ProgramQuestionDefinition.create(
                    testQuestionBank.applicantFavoriteColor().getQuestionDefinition(),
                    Optional.of(programId)))
            .build();
    ApplicantData applicantData = new ApplicantData();
    Block block = new Block("id", blockDefinition, applicantData, Optional.empty());

    QuestionAnswerer.answerNumberQuestion(
        applicantData, block.getQuestions().get(0).getContextualizedPath(), "5");
    QuestionAnswerer.answerTextQuestion(
        applicantData, block.getQuestions().get(1).getContextualizedPath(), "brown");

    assertThat(block.hasRequiredQuestionsThatAreUnansweredInCurrentProgram()).isFalse();
  }

  private static BlockDefinition setUpBlockWithQuestions() {
    return BlockDefinition.builder()
        .setId(20L)
        .setName("")
        .setDescription("")
        .addQuestion(ProgramQuestionDefinition.create(NAME_QUESTION, Optional.empty()))
        .addQuestion(ProgramQuestionDefinition.create(COLOR_QUESTION, Optional.empty()))
        .build();
  }

  private static void answerNameQuestion(ApplicantData data, long programId) {
    Path path = Path.create("applicant.applicant_name");
    QuestionAnswerer.answerNameQuestion(data, path, "Alice", "P.", "Walker");
    QuestionAnswerer.addMetadata(data, path, programId, 12345L);
  }

  private static void answerColorQuestion(ApplicantData data, long programId) {
    Path path = Path.create("applicant.applicant_favorite_color");
    QuestionAnswerer.answerTextQuestion(data, path, "maroon");
    QuestionAnswerer.addMetadata(data, path, programId, 12345L);
  }
}<|MERGE_RESOLUTION|>--- conflicted
+++ resolved
@@ -16,10 +16,6 @@
 import services.program.ProgramQuestionDefinition;
 import services.question.types.NameQuestionDefinition;
 import services.question.types.QuestionDefinition;
-import services.question.types.StaticContentQuestionDefinition;
-import services.LocalizedStrings;
-import java.util.Locale;
-import java.util.OptionalLong;
 import services.question.types.ScalarType;
 import services.question.types.StaticContentQuestionDefinition;
 import services.question.types.TextQuestionDefinition;
@@ -36,12 +32,8 @@
       (NameQuestionDefinition) testQuestionBank.applicantName().getQuestionDefinition();
   private static final TextQuestionDefinition COLOR_QUESTION =
       (TextQuestionDefinition) testQuestionBank.applicantFavoriteColor().getQuestionDefinition();
-<<<<<<< HEAD
   private static final StaticContentQuestionDefinition STATIC_QUESTION =
       new StaticContentQuestionDefinition(
-=======
-  private static final StaticContentQuestionDefinition STATIC_QUESTION = new StaticContentQuestionDefinition(
->>>>>>> 4e43f30f947bc9e6af675b5572dfabaa14fd6b36
           OptionalLong.of(123L),
           "more info about something",
           Optional.empty(),
@@ -246,12 +238,8 @@
     // Fill in all questions.
     answerNameQuestion(applicantData, UNUSED_PROGRAM_ID);
     answerColorQuestion(applicantData, UNUSED_PROGRAM_ID);
-<<<<<<< HEAD
-    BlockDefinition definition =
-        BlockDefinition.builder()
-=======
-    BlockDefinition definition = BlockDefinition.builder()
->>>>>>> 4e43f30f947bc9e6af675b5572dfabaa14fd6b36
+    BlockDefinition definition =
+        BlockDefinition.builder()
             .setId(20L)
             .setName("")
             .setDescription("")
@@ -272,12 +260,8 @@
     // Fill in all questions.
     answerNameQuestion(applicantData, UNUSED_PROGRAM_ID);
     answerColorQuestion(applicantData, UNUSED_PROGRAM_ID);
-<<<<<<< HEAD
-    BlockDefinition definition =
-        BlockDefinition.builder()
-=======
-    BlockDefinition definition = BlockDefinition.builder()
->>>>>>> 4e43f30f947bc9e6af675b5572dfabaa14fd6b36
+    BlockDefinition definition =
+        BlockDefinition.builder()
             .setId(20L)
             .setName("")
             .setDescription("")
