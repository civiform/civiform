package services.applicant;

import static org.assertj.core.api.Assertions.assertThat;

import com.google.common.collect.ImmutableList;
import com.google.common.testing.EqualsTester;
import org.junit.Test;
import services.Path;
import services.program.BlockDefinition;
import services.program.ProgramQuestionDefinition;
import services.question.NameQuestionDefinition;
import services.question.QuestionDefinition;
import services.question.TextQuestionDefinition;
import support.TestQuestionBank;

public class BlockTest {

  private static final NameQuestionDefinition NAME_QUESTION =
<<<<<<< HEAD
      new NameQuestionDefinition(
          OptionalLong.of(1L),
          1L,
          "",
          NAME_PATH,
          OptionalLong.empty(),
          "",
          LifecycleStage.ACTIVE,
          ImmutableMap.of(),
          ImmutableMap.of(),
          NameQuestionDefinition.NameValidationPredicates.create());
  private static final TextQuestionDefinition COLOR_QUESTION =
      new TextQuestionDefinition(
          OptionalLong.of(1L),
          1L,
          "",
          COLOR_PATH,
          OptionalLong.empty(),
          "",
          LifecycleStage.ACTIVE,
          ImmutableMap.of(),
          ImmutableMap.of(),
          TextQuestionDefinition.TextValidationPredicates.create());
=======
      (NameQuestionDefinition) TestQuestionBank.applicantName().getQuestionDefinition();
  private static final TextQuestionDefinition COLOR_QUESTION =
      (TextQuestionDefinition) TestQuestionBank.applicantFavoriteColor().getQuestionDefinition();
>>>>>>> 30f9cc76

  @Test
  public void createNewBlock() {
    BlockDefinition definition =
        BlockDefinition.builder().setId(123L).setName("name").setDescription("description").build();
    Block block = new Block(1L, definition, new ApplicantData());
    assertThat(block.getId()).isEqualTo("1");
    assertThat(block.getName()).isEqualTo("name");
    assertThat(block.getDescription()).isEqualTo("description");
    assertThat(block.getQuestions()).isEmpty();
    assertThat(block.hasErrors()).isFalse();
    assertThat(block.isCompleteWithoutErrors()).isTrue();
  }

  @Test
  public void equalsAndHashCode() {
    BlockDefinition definition =
        BlockDefinition.builder().setId(123L).setName("name").setDescription("description").build();
<<<<<<< HEAD
    QuestionDefinition question =
        new TextQuestionDefinition(
            OptionalLong.of(1L),
            1L,
            "",
            Path.empty(),
            OptionalLong.empty(),
            "",
            LifecycleStage.ACTIVE,
            ImmutableMap.of(),
            ImmutableMap.of(),
            TextQuestionDefinition.TextValidationPredicates.create());
=======
    QuestionDefinition question = NAME_QUESTION;
>>>>>>> 30f9cc76
    ApplicantData applicant = new ApplicantData();
    applicant.putString(Path.create("applicant.hello"), "world");

    new EqualsTester()
        .addEqualityGroup(
            new Block(1L, definition, new ApplicantData()),
            new Block(1L, definition, new ApplicantData()))
        .addEqualityGroup(
            new Block(2L, definition, new ApplicantData()),
            new Block(2L, definition, new ApplicantData()))
        .addEqualityGroup(
            new Block(
                1L,
                definition.toBuilder()
                    .addQuestion(ProgramQuestionDefinition.create(question))
                    .build(),
                new ApplicantData()),
            new Block(
                1L,
                definition.toBuilder()
                    .addQuestion(ProgramQuestionDefinition.create(question))
                    .build(),
                new ApplicantData()))
        .addEqualityGroup(
            new Block(1L, definition, applicant), new Block(1L, definition, applicant))
        .testEquals();
  }

  @Test
  public void getQuestions_returnsCorrectApplicantQuestions() {
    BlockDefinition definition = setUpBlockWithQuestions();
    ApplicantData applicantData = new ApplicantData();

    Block block = new Block(1L, definition, applicantData);

    ImmutableList<ApplicantQuestion> expected =
        ImmutableList.of(
            new ApplicantQuestion(NAME_QUESTION, applicantData),
            new ApplicantQuestion(COLOR_QUESTION, applicantData));
    assertThat(block.getQuestions()).containsExactlyElementsOf(expected);
  }

  // TODO(https://github.com/seattle-uat/universal-application-tool/issues/377): Add more tests for
  // hasErrors once question validation is implemented for at least one type.
  @Test
  public void hasErrors_returnsFalseIfBlockHasNoQuestions() {
    BlockDefinition definition =
        BlockDefinition.builder().setId(123L).setName("name").setDescription("description").build();
    Block block = new Block(1L, definition, new ApplicantData());

    assertThat(block.hasErrors()).isFalse();
  }

  @Test
  public void hasErrors_returnsFalseIfQuestionsHaveNoErrors() {
    BlockDefinition definition = setUpBlockWithQuestions();
    Block block = new Block(1L, definition, new ApplicantData());

    assertThat(block.hasErrors()).isFalse();
  }

  @Test
  public void isComplete_returnsTrueForBlockWithNoQuestions() {
    BlockDefinition definition =
        BlockDefinition.builder().setId(123L).setName("name").setDescription("description").build();
    Block block = new Block(1L, definition, new ApplicantData());

    assertThat(block.isCompleteWithoutErrors()).isTrue();
  }

  @Test
  public void isComplete_returnsFalseIfMultipleQuestionsNotAnswered() {
    ApplicantData applicantData = new ApplicantData();
    BlockDefinition definition = setUpBlockWithQuestions();

    Block block = new Block(1L, definition, applicantData);

    // No questions filled in yet.
    assertThat(block.isCompleteWithoutErrors()).isFalse();
  }

  @Test
  public void isComplete_returnsFalseIfOneQuestionNotAnswered() {
    ApplicantData applicantData = new ApplicantData();
    // Fill in one of the questions.
    answerColorQuestion(applicantData);
    BlockDefinition definition = setUpBlockWithQuestions();

    Block block = new Block(1L, definition, applicantData);

    assertThat(block.isCompleteWithoutErrors()).isFalse();
  }

  @Test
  public void isComplete_returnsTrueIfAllQuestionsAnswered() {
    ApplicantData applicantData = new ApplicantData();
    // Fill in all questions.
    answerNameQuestion(applicantData);
    answerColorQuestion(applicantData);
    BlockDefinition definition = setUpBlockWithQuestions();

    Block block = new Block(1L, definition, applicantData);

    assertThat(block.isCompleteWithoutErrors()).isTrue();
  }

  @Test
  public void isComplete_outsideChangesToApplicantData_updatesCompletionCheck() {
    ApplicantData applicantData = new ApplicantData();
    BlockDefinition definition = setUpBlockWithQuestions();

    Block block = new Block(1L, definition, applicantData);

    assertThat(block.isCompleteWithoutErrors()).isFalse();

    // Complete the block.
    answerNameQuestion(applicantData);
    answerColorQuestion(applicantData);
    assertThat(block.isCompleteWithoutErrors()).isTrue();
  }

  @Test
  public void wasCompletedInProgram_returnsFalse() {
    ApplicantData applicantData = new ApplicantData();
    BlockDefinition definition = setUpBlockWithQuestions();

    Block block = new Block(1L, definition, applicantData);

    assertThat(block.wasCompletedInProgram(1L)).isFalse();
  }

  @Test
  public void wasCompletedInProgram_returnsFalseIfQuestionsCompletedInDifferentProgram() {
    ApplicantData applicantData = new ApplicantData();
    BlockDefinition definition = setUpBlockWithQuestions();

    Block block = new Block(1L, definition, applicantData);
    // Answer questions in different program.
    answerNameQuestion(applicantData, 567L);
    answerColorQuestion(applicantData, 567L);

    assertThat(block.wasCompletedInProgram(1L)).isFalse();
  }

  @Test
  public void wasCompletedInProgram_returnsFalseIfOnlyOneQuestionAnswered() {
    ApplicantData applicantData = new ApplicantData();
    BlockDefinition definition = setUpBlockWithQuestions();

    Block block = new Block(1L, definition, applicantData);
    answerNameQuestion(applicantData, 1L);

    assertThat(block.wasCompletedInProgram(1L)).isFalse();
  }

  @Test
  public void wasCompletedInProgram_returnsTrueIfQuestionsCompletedInGivenProgram() {
    ApplicantData applicantData = new ApplicantData();
    BlockDefinition definition = setUpBlockWithQuestions();

    Block block = new Block(1L, definition, applicantData);
    answerNameQuestion(applicantData, 22L);
    answerColorQuestion(applicantData, 22L);

    assertThat(block.wasCompletedInProgram(22L)).isTrue();
  }

  @Test
  public void wasCompletedInProgram_returnsTrueIfSomeQuestionsCompletedInGivenProgram() {
    ApplicantData applicantData = new ApplicantData();
    BlockDefinition definition = setUpBlockWithQuestions();

    Block block = new Block(1L, definition, applicantData);
    answerNameQuestion(applicantData, 100L);
    answerColorQuestion(applicantData, 200L);

    assertThat(block.wasCompletedInProgram(200L)).isTrue();
  }

  private static BlockDefinition setUpBlockWithQuestions() {
    return BlockDefinition.builder()
        .setId(20L)
        .setName("")
        .setDescription("")
        .addQuestion(ProgramQuestionDefinition.create(NAME_QUESTION))
        .addQuestion(ProgramQuestionDefinition.create(COLOR_QUESTION))
        .build();
  }

  private static void answerNameQuestion(ApplicantData data) {
    answerNameQuestion(data, 1L);
  }

  private static void answerNameQuestion(ApplicantData data, long programId) {
    data.putString(NAME_QUESTION.getFirstNamePath(), "Alice");
    data.putString(NAME_QUESTION.getMiddleNamePath(), "P.");
    data.putString(NAME_QUESTION.getLastNamePath(), "Walker");
    data.putLong(NAME_QUESTION.getProgramIdPath(), programId);
    data.putLong(NAME_QUESTION.getLastUpdatedTimePath(), 12345L);
  }

  private static void answerColorQuestion(ApplicantData data) {
    answerColorQuestion(data, 1L);
  }

  private static void answerColorQuestion(ApplicantData data, long programId) {
    data.putString(COLOR_QUESTION.getTextPath(), "maroon");
    data.putLong(COLOR_QUESTION.getProgramIdPath(), programId);
    data.putLong(COLOR_QUESTION.getLastUpdatedTimePath(), 12345L);
  }
}<|MERGE_RESOLUTION|>--- conflicted
+++ resolved
@@ -16,35 +16,9 @@
 public class BlockTest {
 
   private static final NameQuestionDefinition NAME_QUESTION =
-<<<<<<< HEAD
-      new NameQuestionDefinition(
-          OptionalLong.of(1L),
-          1L,
-          "",
-          NAME_PATH,
-          OptionalLong.empty(),
-          "",
-          LifecycleStage.ACTIVE,
-          ImmutableMap.of(),
-          ImmutableMap.of(),
-          NameQuestionDefinition.NameValidationPredicates.create());
-  private static final TextQuestionDefinition COLOR_QUESTION =
-      new TextQuestionDefinition(
-          OptionalLong.of(1L),
-          1L,
-          "",
-          COLOR_PATH,
-          OptionalLong.empty(),
-          "",
-          LifecycleStage.ACTIVE,
-          ImmutableMap.of(),
-          ImmutableMap.of(),
-          TextQuestionDefinition.TextValidationPredicates.create());
-=======
       (NameQuestionDefinition) TestQuestionBank.applicantName().getQuestionDefinition();
   private static final TextQuestionDefinition COLOR_QUESTION =
       (TextQuestionDefinition) TestQuestionBank.applicantFavoriteColor().getQuestionDefinition();
->>>>>>> 30f9cc76
 
   @Test
   public void createNewBlock() {
@@ -63,22 +37,7 @@
   public void equalsAndHashCode() {
     BlockDefinition definition =
         BlockDefinition.builder().setId(123L).setName("name").setDescription("description").build();
-<<<<<<< HEAD
-    QuestionDefinition question =
-        new TextQuestionDefinition(
-            OptionalLong.of(1L),
-            1L,
-            "",
-            Path.empty(),
-            OptionalLong.empty(),
-            "",
-            LifecycleStage.ACTIVE,
-            ImmutableMap.of(),
-            ImmutableMap.of(),
-            TextQuestionDefinition.TextValidationPredicates.create());
-=======
     QuestionDefinition question = NAME_QUESTION;
->>>>>>> 30f9cc76
     ApplicantData applicant = new ApplicantData();
     applicant.putString(Path.create("applicant.hello"), "world");
 
