--- conflicted
+++ resolved
@@ -232,7 +232,6 @@
     assertThat(subject.preferredLanguageSupported()).isFalse();
   }
 
-<<<<<<< HEAD
   @Test
   public void getSummaryData_returnsCompletedData() {
     answerNameQuestion(programDefinition.id());
@@ -266,8 +265,6 @@
     answerNameQuestion(1L);
   }
 
-=======
->>>>>>> 14608df3
   private void answerNameQuestion(long programId) {
     Path path = Path.create("applicant.applicant_name");
     QuestionAnswerer.answerNameQuestion(applicantData, path, "Alice", "Middle", "Last");
