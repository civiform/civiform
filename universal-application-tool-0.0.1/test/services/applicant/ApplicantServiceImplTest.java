package services.applicant;

import static org.assertj.core.api.Assertions.assertThat;
import static org.assertj.core.api.Assertions.assertThatExceptionOfType;
import static org.assertj.core.api.Assertions.catchThrowable;

import com.google.common.collect.ImmutableList;
import com.google.common.collect.ImmutableMap;
import java.time.Instant;
import java.util.Locale;
import java.util.Optional;
import java.util.concurrent.CompletionException;
import models.Applicant;
import org.junit.Before;
import org.junit.Test;
import repository.UserRepository;
import repository.WithPostgresContainer;
import services.LocalizedStrings;
import services.Path;
import services.applicant.question.Scalar;
import services.program.PathNotInBlockException;
import services.program.ProgramDefinition;
import services.program.ProgramNotFoundException;
import services.question.QuestionOption;
import services.question.QuestionService;
import services.question.types.CheckboxQuestionDefinition;
import services.question.types.NameQuestionDefinition;
import services.question.types.QuestionDefinition;
import support.ProgramBuilder;

public class ApplicantServiceImplTest extends WithPostgresContainer {

  private ApplicantServiceImpl subject;
  private QuestionService questionService;
  private QuestionDefinition questionDefinition;
  private ProgramDefinition programDefinition;
  private UserRepository userRepository;

  @Before
  public void setUp() throws Exception {
    subject = instanceOf(ApplicantServiceImpl.class);
    questionService = instanceOf(QuestionService.class);
    userRepository = instanceOf(UserRepository.class);
    createQuestions();
    createProgram();
  }

  @Test
  public void stageAndUpdateIfValid_emptySetOfUpdates_doesNotChangeApplicant() {
    Applicant applicant = subject.createApplicant(1L).toCompletableFuture().join();
    ApplicantData applicantDataBefore = applicant.getApplicantData();

    subject
        .stageAndUpdateIfValid(applicant.id, programDefinition.id(), "1", ImmutableMap.of())
        .toCompletableFuture()
        .join();

    ApplicantData applicantDataAfter =
        userRepository.lookupApplicantSync(applicant.id).get().getApplicantData();

    assertThat(applicantDataAfter).isEqualTo(applicantDataBefore);
  }

  @Test
  public void stageAndUpdateIfValid_withUpdates_isOk() {
    Applicant applicant = subject.createApplicant(1L).toCompletableFuture().join();

    ImmutableMap<String, String> updates =
        ImmutableMap.<String, String>builder()
            .put(Path.create("applicant.name").join(Scalar.FIRST_NAME).toString(), "Alice")
            .put(Path.create("applicant.name").join(Scalar.LAST_NAME).toString(), "Doe")
            .build();

    subject
        .stageAndUpdateIfValid(applicant.id, programDefinition.id(), "1", updates)
        .toCompletableFuture()
        .join();

    ApplicantData applicantDataAfter =
        userRepository.lookupApplicantSync(applicant.id).get().getApplicantData();

    assertThat(applicantDataAfter.asJsonString()).contains("Alice", "Doe");
  }

  @Test
  public void stageAndUpdateIfValid_updatesMetadataForQuestionOnce() {
    Applicant applicant = subject.createApplicant(1L).toCompletableFuture().join();

    ImmutableMap<String, String> updates =
        ImmutableMap.<String, String>builder()
            .put(Path.create("applicant.name").join(Scalar.FIRST_NAME).toString(), "Alice")
            .put(Path.create("applicant.name").join(Scalar.LAST_NAME).toString(), "Doe")
            .build();

    subject
        .stageAndUpdateIfValid(applicant.id, programDefinition.id(), "1", updates)
        .toCompletableFuture()
        .join();

    ApplicantData applicantDataAfter =
        userRepository.lookupApplicantSync(applicant.id).get().getApplicantData();

    Path programIdPath = Path.create("applicant.name").join(Scalar.PROGRAM_UPDATED_IN);
    Path timestampPath = Path.create("applicant.name").join(Scalar.UPDATED_AT);
    assertThat(applicantDataAfter.readLong(programIdPath)).hasValue(programDefinition.id());
    assertThat(applicantDataAfter.readLong(timestampPath)).isPresent();
  }

  @Test
  public void stageAndUpdateIfValid_updatesContainMultiSelectAnswers_isOk() {
    QuestionDefinition multiSelectQuestion =
        questionService
            .create(
                new CheckboxQuestionDefinition(
                    "checkbox",
                    Optional.empty(),
                    "description",
                    LocalizedStrings.of(Locale.US, "question?"),
                    LocalizedStrings.of(Locale.US, "help text"),
                    ImmutableList.of(
<<<<<<< HEAD
                        QuestionOption.builder()
                            .setId(1L)
                            .setOptionText(ImmutableMap.of(Locale.US, "cat"))
                            .build(),
                        QuestionOption.builder()
                            .setId(2L)
                            .setOptionText(ImmutableMap.of(Locale.US, "dog"))
                            .build(),
                        QuestionOption.builder()
                            .setId(3L)
                            .setOptionText(ImmutableMap.of(Locale.US, "horse"))
                            .build())))
=======
                        QuestionOption.create(1L, LocalizedStrings.of(Locale.US, "cat")),
                        QuestionOption.create(2L, LocalizedStrings.of(Locale.US, "dog")),
                        QuestionOption.create(3L, LocalizedStrings.of(Locale.US, "horse")))))
>>>>>>> 5ab83758
            .getResult();
    createProgram(multiSelectQuestion);

    Applicant applicant = subject.createApplicant(1L).toCompletableFuture().join();

    Path checkboxPath = Path.create("applicant.checkbox").join(Scalar.SELECTION).asArrayElement();
    ImmutableMap<String, String> updates =
        ImmutableMap.<String, String>builder()
            .put(checkboxPath.atIndex(0).toString(), "1")
            .put(checkboxPath.atIndex(1).toString(), "2")
            .put(checkboxPath.atIndex(2).toString(), "3")
            .build();

    subject
        .stageAndUpdateIfValid(applicant.id, programDefinition.id(), "1", updates)
        .toCompletableFuture()
        .join();

    ApplicantData applicantDataAfter =
        userRepository.lookupApplicantSync(applicant.id).get().getApplicantData();

    assertThat(
            applicantDataAfter.readList(Path.create("applicant.checkbox").join(Scalar.SELECTION)))
        .hasValue(ImmutableList.of(1L, 2L, 3L));

    // Ensure that we can successfully overwrite the array.
    updates =
        ImmutableMap.<String, String>builder()
            .put(checkboxPath.atIndex(0).toString(), "3")
            .put(checkboxPath.atIndex(1).toString(), "1")
            .build();
    subject
        .stageAndUpdateIfValid(applicant.id, programDefinition.id(), "1", updates)
        .toCompletableFuture()
        .join();

    applicantDataAfter = userRepository.lookupApplicantSync(applicant.id).get().getApplicantData();

    assertThat(
            applicantDataAfter.readList(Path.create("applicant.checkbox").join(Scalar.SELECTION)))
        .hasValue(ImmutableList.of(3L, 1L));

    // Clear values by sending an empty item.
    updates =
        ImmutableMap.<String, String>builder().put(checkboxPath.atIndex(0).toString(), "").build();
    subject
        .stageAndUpdateIfValid(applicant.id, programDefinition.id(), "1", updates)
        .toCompletableFuture()
        .join();

    applicantDataAfter = userRepository.lookupApplicantSync(applicant.id).get().getApplicantData();

    assertThat(
            applicantDataAfter.readList(Path.create("applicant.checkbox").join(Scalar.SELECTION)))
        .hasValue(ImmutableList.of());
  }

  @Test
  public void stageAndUpdateIfValid_withEnumeratorChangesAndDeletes_isOk() {
    QuestionDefinition enumeratorQuestionDefinition =
        testQuestionBank.applicantHouseholdMembers().getQuestionDefinition();
    createProgram(enumeratorQuestionDefinition);

    Applicant applicant = subject.createApplicant(1L).toCompletableFuture().join();

    Path enumeratorPath =
        ApplicantData.APPLICANT_PATH.join(enumeratorQuestionDefinition.getQuestionPathSegment());
    Path deletionPath = Path.empty().join(Scalar.DELETE_ENTITY).asArrayElement();
    ImmutableMap<String, String> updates =
        ImmutableMap.of(
            enumeratorPath.atIndex(0).toString(), "first",
            enumeratorPath.atIndex(1).toString(), "second",
            enumeratorPath.atIndex(2).toString(), "third",
            deletionPath.atIndex(0).toString(), "2",
            deletionPath.atIndex(1).toString(), "0");

    subject
        .stageAndUpdateIfValid(applicant.id, programDefinition.id(), "1", updates)
        .toCompletableFuture()
        .join();

    ApplicantData applicantDataAfter =
        userRepository.lookupApplicantSync(applicant.id).get().getApplicantData();

    assertThat(applicantDataAfter.readRepeatedEntities(enumeratorPath)).containsExactly("second");
  }

  @Test
  public void stageAndUpdateIfValid_hasApplicantNotFoundException() {
    ImmutableMap<String, String> updates = ImmutableMap.of();
    long badApplicantId = 1L;

    assertThatExceptionOfType(CompletionException.class)
        .isThrownBy(
            () ->
                subject
                    .stageAndUpdateIfValid(badApplicantId, programDefinition.id(), "1", updates)
                    .toCompletableFuture()
                    .join())
        .withCauseInstanceOf(ApplicantNotFoundException.class)
        .withMessageContaining("Applicant not found for ID 1");
  }

  @Test
  public void stageAndUpdateIfValid_hasProgramNotFoundException() {
    Applicant applicant = subject.createApplicant(1L).toCompletableFuture().join();
    ImmutableMap<String, String> updates = ImmutableMap.of();
    long badProgramId = programDefinition.id() + 1000L;

    Throwable thrown =
        catchThrowable(
            () ->
                subject
                    .stageAndUpdateIfValid(applicant.id, badProgramId, "1", updates)
                    .toCompletableFuture()
                    .join());

    assertThat(thrown).isInstanceOf(CompletionException.class);
    assertThat(thrown).hasCauseInstanceOf(ProgramNotFoundException.class);
  }

  @Test
  public void stageAndUpdateIfValid_hasProgramBlockNotFoundException() {
    Applicant applicant = subject.createApplicant(1L).toCompletableFuture().join();
    ImmutableMap<String, String> updates = ImmutableMap.of();
    String badBlockId = "100";

    Throwable thrown =
        catchThrowable(
            () ->
                subject
                    .stageAndUpdateIfValid(
                        applicant.id, programDefinition.id(), badBlockId, updates)
                    .toCompletableFuture()
                    .join());

    assertThat(thrown).isInstanceOf(CompletionException.class);
    assertThat(thrown).hasCauseInstanceOf(ProgramBlockNotFoundException.class);
  }

  @Test
  public void stageAndUpdateIfValid_hasPathNotInBlockException() {
    Applicant applicant = subject.createApplicant(1L).toCompletableFuture().join();
    ImmutableMap<String, String> updates =
        ImmutableMap.of(
            Path.create("applicant.name.first").toString(), "Alice",
            Path.create("this.is.not.in.block").toString(), "Doe");

    Throwable thrown =
        catchThrowable(
            () ->
                subject
                    .stageAndUpdateIfValid(applicant.id, programDefinition.id(), "1", updates)
                    .toCompletableFuture()
                    .join());

    assertThat(thrown).isInstanceOf(CompletionException.class);
    assertThat(thrown).hasCauseInstanceOf(PathNotInBlockException.class);
  }

  @Test
  public void stageAndUpdateIfValid_hasIllegalArgumentExceptionForReservedMetadataScalarKeys() {
    Applicant applicant = subject.createApplicant(1L).toCompletableFuture().join();
    String reservedScalar = Path.create("applicant.name").join(Scalar.UPDATED_AT).toString();
    ImmutableMap<String, String> updates = ImmutableMap.of(reservedScalar, "12345");

    assertThatExceptionOfType(CompletionException.class)
        .isThrownBy(
            () ->
                subject
                    .stageAndUpdateIfValid(applicant.id, programDefinition.id(), "1", updates)
                    .toCompletableFuture()
                    .join())
        .withCauseInstanceOf(IllegalArgumentException.class)
        .withMessageContaining("Path contained reserved scalar key");
  }

  @Test
  public void
      stageAndUpdateIfValid_withIllegalArrayElement_hasIllegalArgumentExceptionForReservedMetadataScalarKeys() {
    Applicant applicant = subject.createApplicant(1L).toCompletableFuture().join();
    String reservedScalar =
        Path.create("applicant.name")
            .join(Scalar.UPDATED_AT)
            .asArrayElement()
            .atIndex(0)
            .toString();
    ImmutableMap<String, String> updates = ImmutableMap.of(reservedScalar, "12345");

    assertThatExceptionOfType(CompletionException.class)
        .isThrownBy(
            () ->
                subject
                    .stageAndUpdateIfValid(applicant.id, programDefinition.id(), "1", updates)
                    .toCompletableFuture()
                    .join())
        .withCauseInstanceOf(IllegalArgumentException.class)
        .withMessageContaining("Path contained reserved scalar key");
  }

  @Test
  public void createApplicant_createsANewApplicant() {
    Applicant applicant = subject.createApplicant(1l).toCompletableFuture().join();

    assertThat(applicant.id).isNotNull();
  }

  @Test
  public void createApplicant_ApplicantTime() {
    Applicant applicant = subject.createApplicant(1l).toCompletableFuture().join();

    Instant t = Instant.now();

    assertThat(applicant.getWhenCreated()).isNotNull();
    assertThat(applicant.getWhenCreated()).isBefore(t);
  }

  @Test
  public void getReadOnlyApplicantService_getsReadOnlyApplicantServiceForTheApplicantAndProgram() {
    Applicant applicant = subject.createApplicant(1l).toCompletableFuture().join();

    ReadOnlyApplicantProgramService roApplicantProgramService =
        subject
            .getReadOnlyApplicantProgramService(applicant.id, programDefinition.id())
            .toCompletableFuture()
            .join();

    assertThat(roApplicantProgramService).isInstanceOf(ReadOnlyApplicantProgramService.class);
  }

  private void createQuestions() {
    questionDefinition =
        questionService
            .create(
                new NameQuestionDefinition(
                    "name",
                    Optional.empty(),
                    "description",
                    LocalizedStrings.of(Locale.US, "question?"),
                    LocalizedStrings.of(Locale.US, "help text")))
            .getResult();
  }

  private void createProgram() {
    createProgram(questionDefinition);
  }

  private void createProgram(QuestionDefinition... questions) {
    programDefinition =
        ProgramBuilder.newDraftProgram("test program", "desc")
            .withBlock()
            .withQuestionDefinitions(ImmutableList.copyOf(questions))
            .buildDefinition();
  }
}<|MERGE_RESOLUTION|>--- conflicted
+++ resolved
@@ -118,24 +118,9 @@
                     LocalizedStrings.of(Locale.US, "question?"),
                     LocalizedStrings.of(Locale.US, "help text"),
                     ImmutableList.of(
-<<<<<<< HEAD
-                        QuestionOption.builder()
-                            .setId(1L)
-                            .setOptionText(ImmutableMap.of(Locale.US, "cat"))
-                            .build(),
-                        QuestionOption.builder()
-                            .setId(2L)
-                            .setOptionText(ImmutableMap.of(Locale.US, "dog"))
-                            .build(),
-                        QuestionOption.builder()
-                            .setId(3L)
-                            .setOptionText(ImmutableMap.of(Locale.US, "horse"))
-                            .build())))
-=======
                         QuestionOption.create(1L, LocalizedStrings.of(Locale.US, "cat")),
                         QuestionOption.create(2L, LocalizedStrings.of(Locale.US, "dog")),
                         QuestionOption.create(3L, LocalizedStrings.of(Locale.US, "horse")))))
->>>>>>> 5ab83758
             .getResult();
     createProgram(multiSelectQuestion);
 
