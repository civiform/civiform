package services.applicant;

import static org.assertj.core.api.Assertions.assertThat;
import static org.assertj.core.api.Assertions.assertThatExceptionOfType;
import static org.assertj.core.api.Assertions.catchThrowable;

import com.google.common.collect.ImmutableList;
import com.google.common.collect.ImmutableMap;
import com.google.common.collect.ImmutableSet;
import java.time.Instant;
import java.util.Locale;
import java.util.Optional;
import java.util.concurrent.CompletionException;
import models.Applicant;
import models.LifecycleStage;
import org.junit.Before;
import org.junit.Test;
import repository.ApplicantRepository;
import repository.WithPostgresContainer;
import services.ErrorAnd;
import services.Path;
import services.program.PathNotInBlockException;
import services.program.ProgramBlockNotFoundException;
import services.program.ProgramDefinition;
import services.program.ProgramNotFoundException;
import services.question.QuestionOption;
import services.question.QuestionService;
import services.question.types.CheckboxQuestionDefinition;
import services.question.types.NameQuestionDefinition;
import services.question.types.QuestionDefinition;
import support.ProgramBuilder;

public class ApplicantServiceImplTest extends WithPostgresContainer {

  private ApplicantServiceImpl subject;
  private QuestionService questionService;
  private QuestionDefinition questionDefinition;
  private ProgramDefinition programDefinition;
  private ApplicantRepository applicantRepository;

  @Before
  public void setUp() throws Exception {
    subject = instanceOf(ApplicantServiceImpl.class);
    questionService = instanceOf(QuestionService.class);
    applicantRepository = instanceOf(ApplicantRepository.class);
    createQuestions();
    createProgram();
  }

  @Test
  public void stageAndUpdateIfValid_emptySetOfUpdates_isNotAnErrorAndDoesNotChangeApplicant() {
    Applicant applicant = subject.createApplicant(1L).toCompletableFuture().join();
    ApplicantData applicantDataBefore = applicant.getApplicantData();

    ErrorAnd<ReadOnlyApplicantProgramService, Exception> errorAnd =
        subject
            .stageAndUpdateIfValid(
                applicant.id, programDefinition.id(), "1", ImmutableSet.<Update>builder().build())
            .toCompletableFuture()
            .join();

    ApplicantData applicantDataAfter =
        applicantRepository.lookupApplicantSync(applicant.id).get().getApplicantData();

    assertThat(applicantDataAfter).isEqualTo(applicantDataBefore);
    assertThat(errorAnd.getResult()).isInstanceOf(ReadOnlyApplicantProgramService.class);
    assertThat(errorAnd.isError()).isFalse();
  }

  @Test
  public void stageAndUpdateIfValid_withUpdates_isOk() {
    Applicant applicant = subject.createApplicant(1L).toCompletableFuture().join();

    ImmutableSet<Update> updates =
        ImmutableSet.of(
            Update.create(Path.create("applicant.name.first"), "Alice"),
            Update.create(Path.create("applicant.name.last"), "Doe"));

    ErrorAnd<ReadOnlyApplicantProgramService, Exception> errorAnd =
        subject
            .stageAndUpdateIfValid(applicant.id, programDefinition.id(), "1", updates)
            .toCompletableFuture()
            .join();

    assertThat(errorAnd.getResult()).isInstanceOf(ReadOnlyApplicantProgramService.class);
    assertThat(errorAnd.isError()).isFalse();

    ApplicantData applicantDataAfter =
        applicantRepository.lookupApplicantSync(applicant.id).get().getApplicantData();

    assertThat(applicantDataAfter.asJsonString()).contains("Alice", "Doe");
  }

  @Test
  public void stageAndUpdateIfValid_updatesMetadataForQuestionOnce() {
    Applicant applicant = subject.createApplicant(1L).toCompletableFuture().join();

    ImmutableSet<Update> updates =
        ImmutableSet.of(
            Update.create(Path.create("applicant.name.first"), "Alice"),
            Update.create(Path.create("applicant.name.last"), "Doe"));

    ErrorAnd<ReadOnlyApplicantProgramService, Exception> errorAnd =
        subject
            .stageAndUpdateIfValid(applicant.id, programDefinition.id(), "1", updates)
            .toCompletableFuture()
            .join();

    assertThat(errorAnd.isError()).isFalse();
    assertThat(errorAnd.getResult()).isInstanceOf(ReadOnlyApplicantProgramService.class);

    ApplicantData applicantDataAfter =
        applicantRepository.lookupApplicantSync(applicant.id).get().getApplicantData();

    Path programIdPath =
        Path.create("applicant.name." + QuestionDefinition.METADATA_UPDATE_PROGRAM_ID_KEY);
    Path timestampPath =
        Path.create("applicant.name." + QuestionDefinition.METADATA_UPDATE_TIME_KEY);
    assertThat(applicantDataAfter.readLong(programIdPath)).hasValue(programDefinition.id());
    assertThat(applicantDataAfter.readLong(timestampPath)).isPresent();
  }

  @Test
  public void stageAndUpdateIfValid_rawUpdatesContainMultiSelectAnswers_isOk() throws Exception {
    QuestionDefinition multiSelectQuestion =
        questionService
            .create(
                new CheckboxQuestionDefinition(
                    1L,
                    "checkbox",
                    Path.create("applicant.checkbox"),
                    Optional.empty(),
                    "description",
                    LifecycleStage.ACTIVE,
                    ImmutableMap.of(Locale.US, "question?"),
                    ImmutableMap.of(Locale.US, "help text"),
                    ImmutableList.of(
                        QuestionOption.create(1L, ImmutableMap.of(Locale.US, "cat")),
                        QuestionOption.create(2L, ImmutableMap.of(Locale.US, "dog")))))
            .getResult();
    createProgram(multiSelectQuestion);

    Applicant applicant = subject.createApplicant(1L).toCompletableFuture().join();

    ImmutableMap<String, String> rawUpdates =
        ImmutableMap.<String, String>builder()
            .put("applicant.checkbox.selection[0]", "1")
            .put("applicant.checkbox.selection[1]", "2")
            .build();

    ErrorAnd<ReadOnlyApplicantProgramService, Exception> errorAnd =
        subject
            .stageAndUpdateIfValid(applicant.id, programDefinition.id(), "1", rawUpdates)
            .toCompletableFuture()
            .join();

    assertThat(errorAnd.isError()).isFalse();
    assertThat(errorAnd.getResult()).isInstanceOf(ReadOnlyApplicantProgramService.class);

    ApplicantData applicantDataAfter =
        applicantRepository.lookupApplicantSync(applicant.id).get().getApplicantData();

    assertThat(applicantDataAfter.readList(Path.create("applicant.checkbox.selection")))
        .hasValue(ImmutableList.of(1L, 2L));
  }

  @Test
  public void stageAndUpdateIfValid_hasApplicantNotFoundException() {
    ImmutableSet<Update> updates = ImmutableSet.of();
    long badApplicantId = 1L;

    ErrorAnd<ReadOnlyApplicantProgramService, Exception> errorAnd =
        subject
            .stageAndUpdateIfValid(badApplicantId, programDefinition.id(), "1", updates)
            .toCompletableFuture()
            .join();

    assertThat(errorAnd.hasResult()).isFalse();
    assertThat(errorAnd.getErrors()).hasSize(1);
    assertThat(errorAnd.getErrors().asList().get(0)).isInstanceOf(ApplicantNotFoundException.class);
  }

  @Test
  public void stageAndUpdateIfValid_hasProgramNotFoundException() {
    Applicant applicant = subject.createApplicant(1L).toCompletableFuture().join();
    ImmutableSet<Update> updates = ImmutableSet.of();
    long badProgramId = programDefinition.id() + 1000L;

    Throwable thrown =
        catchThrowable(
            () ->
                subject
                    .stageAndUpdateIfValid(applicant.id, badProgramId, "1", updates)
                    .toCompletableFuture()
                    .join());

    assertThat(thrown).isInstanceOf(CompletionException.class);
    assertThat(thrown).hasCauseInstanceOf(ProgramNotFoundException.class);
  }

  @Test
  public void stageAndUpdateIfValid_hasProgramBlockNotFoundException() {
    Applicant applicant = subject.createApplicant(1L).toCompletableFuture().join();
    ImmutableSet<Update> updates = ImmutableSet.of();
    String badBlockId = "100";

    ErrorAnd<ReadOnlyApplicantProgramService, Exception> errorAnd =
        subject
            .stageAndUpdateIfValid(applicant.id, programDefinition.id(), badBlockId, updates)
            .toCompletableFuture()
            .join();

    assertThat(errorAnd.hasResult()).isFalse();
    assertThat(errorAnd.getErrors()).hasSize(1);
    assertThat(errorAnd.getErrors().asList().get(0))
        .isInstanceOf(ProgramBlockNotFoundException.class);
  }

  @Test
  public void stageAndUpdateIfValid_hasPathNotInBlockException() {
    Applicant applicant = subject.createApplicant(1L).toCompletableFuture().join();
    ImmutableSet<Update> updates =
        ImmutableSet.of(
            Update.create(Path.create("applicant.name.first"), "Alice"),
            Update.create(Path.create("this.is.not.in.block"), "Doe"));

    ErrorAnd<ReadOnlyApplicantProgramService, Exception> errorAnd =
        subject
            .stageAndUpdateIfValid(applicant.id, programDefinition.id(), "1", updates)
            .toCompletableFuture()
            .join();

    assertThat(errorAnd.hasResult()).isFalse();
    assertThat(errorAnd.getErrors()).hasSize(1);
    assertThat(errorAnd.getErrors().asList().get(0)).isInstanceOf(PathNotInBlockException.class);
  }

  @Test
  public void stageAndUpdateIfValid_hasIllegalArgumentExceptionForReservedScalarKeys() {
    Applicant applicant = subject.createApplicant(1L).toCompletableFuture().join();
    String reservedScalar = "applicant.name." + QuestionDefinition.METADATA_UPDATE_TIME_KEY;
    ImmutableMap<String, String> updates = ImmutableMap.of(reservedScalar, "12345");

    assertThatExceptionOfType(CompletionException.class)
        .isThrownBy(
            () ->
                subject
                    .stageAndUpdateIfValid(applicant.id, programDefinition.id(), "1", updates)
                    .toCompletableFuture()
                    .join())
        .withCauseInstanceOf(IllegalArgumentException.class)
        .withMessageContaining("Path contained reserved scalar key");
  }

  @Test
  public void createApplicant_createsANewApplicant() {
    Applicant applicant = subject.createApplicant(1l).toCompletableFuture().join();

    assertThat(applicant.id).isNotNull();
  }

  @Test
  public void createApplicant_ApplicantTime() {
    Applicant applicant = subject.createApplicant(1l).toCompletableFuture().join();

    Instant t = Instant.now();

    assertThat(applicant.getWhenCreated()).isNotNull();
    assertThat(applicant.getWhenCreated()).isBefore(t);
  }

  @Test
  public void getReadOnlyApplicantService_getsReadOnlyApplicantServiceForTheApplicantAndProgram() {
    Applicant applicant = subject.createApplicant(1l).toCompletableFuture().join();

    ReadOnlyApplicantProgramService roApplicantProgramService =
        subject
            .getReadOnlyApplicantProgramService(applicant.id, programDefinition.id())
            .toCompletableFuture()
            .join();

    assertThat(roApplicantProgramService).isInstanceOf(ReadOnlyApplicantProgramService.class);
  }

  private void createQuestions() {
    questionDefinition =
        questionService
            .create(
                new NameQuestionDefinition(
                    1L,
                    "my name",
                    Path.create("applicant.name"),
                    Optional.empty(),
                    "description",
                    LifecycleStage.ACTIVE,
                    ImmutableMap.of(Locale.US, "question?"),
                    ImmutableMap.of(Locale.US, "help text")))
            .getResult();
  }

  private void createProgram() throws Exception {
    createProgram(questionDefinition);
  }

<<<<<<< HEAD
  private void createProgram(QuestionDefinition... questions) throws Exception {
    programDefinition =
        programService
            .createProgramDefinition("test program", "desc", "name", "description")
            .getResult();
=======
  private void createProgram(QuestionDefinition... questions) {
>>>>>>> d7e37e17
    programDefinition =
        ProgramBuilder.newProgram("test program", "desc")
            .withBlock()
            .withQuestionDefinitions(ImmutableList.copyOf(questions))
            .buildDefinition();
  }
}<|MERGE_RESOLUTION|>--- conflicted
+++ resolved
@@ -302,15 +302,7 @@
     createProgram(questionDefinition);
   }
 
-<<<<<<< HEAD
   private void createProgram(QuestionDefinition... questions) throws Exception {
-    programDefinition =
-        programService
-            .createProgramDefinition("test program", "desc", "name", "description")
-            .getResult();
-=======
-  private void createProgram(QuestionDefinition... questions) {
->>>>>>> d7e37e17
     programDefinition =
         ProgramBuilder.newProgram("test program", "desc")
             .withBlock()
