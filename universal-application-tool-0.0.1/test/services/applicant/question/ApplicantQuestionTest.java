--- conflicted
+++ resolved
@@ -2,11 +2,6 @@
 
 import static org.assertj.core.api.Assertions.assertThat;
 
-<<<<<<< HEAD
-=======
-import com.google.common.collect.ImmutableList;
-import com.google.common.collect.ImmutableMap;
->>>>>>> 9de04761
 import com.google.common.testing.EqualsTester;
 import junitparams.JUnitParamsRunner;
 import junitparams.Parameters;
@@ -14,17 +9,7 @@
 import org.junit.runner.RunWith;
 import services.Path;
 import services.applicant.ApplicantData;
-import services.question.QuestionOption;
 import services.question.exceptions.UnsupportedQuestionTypeException;
-<<<<<<< HEAD
-=======
-import services.question.types.AddressQuestionDefinition;
-import services.question.types.CheckboxQuestionDefinition;
-import services.question.types.DropdownQuestionDefinition;
-import services.question.types.FileUploadQuestionDefinition;
-import services.question.types.NameQuestionDefinition;
-import services.question.types.NumberQuestionDefinition;
->>>>>>> 9de04761
 import services.question.types.QuestionDefinitionBuilder;
 import services.question.types.QuestionType;
 import support.TestQuestionBank;
@@ -32,103 +17,6 @@
 @RunWith(JUnitParamsRunner.class)
 public class ApplicantQuestionTest {
 
-<<<<<<< HEAD
-=======
-  private static final CheckboxQuestionDefinition checkboxQuestionDefinition =
-      new CheckboxQuestionDefinition(
-          1L,
-          "question name",
-          Path.create("applicant.my.path.name"),
-          Optional.empty(),
-          "description",
-          LifecycleStage.ACTIVE,
-          ImmutableMap.of(Locale.US, "question?"),
-          ImmutableMap.of(Locale.US, "help text"),
-          ImmutableList.of(
-              QuestionOption.create(1L, ImmutableMap.of(Locale.US, "option 1")),
-              QuestionOption.create(2L, ImmutableMap.of(Locale.US, "option 2"))));
-  private static final DropdownQuestionDefinition dropdownQuestionDefinition =
-      new DropdownQuestionDefinition(
-          1L,
-          "question name",
-          Path.create("applicant.my.path.name"),
-          Optional.empty(),
-          "description",
-          LifecycleStage.ACTIVE,
-          ImmutableMap.of(Locale.US, "question?"),
-          ImmutableMap.of(Locale.US, "help text"),
-          ImmutableList.of(
-              QuestionOption.create(
-                  1L, ImmutableMap.of(Locale.US, "option 1", Locale.FRANCE, "un")),
-              QuestionOption.create(
-                  2L, ImmutableMap.of(Locale.US, "option 2", Locale.FRANCE, "deux"))));
-  private static final FileUploadQuestionDefinition fileUploadQuestionDefinition =
-      new FileUploadQuestionDefinition(
-          1L,
-          "question name",
-          Path.create("applicant.my.path.name"),
-          Optional.empty(),
-          "description",
-          LifecycleStage.ACTIVE,
-          ImmutableMap.of(Locale.US, "question?"),
-          ImmutableMap.of(Locale.US, "help text"));
-  private static final TextQuestionDefinition textQuestionDefinition =
-      new TextQuestionDefinition(
-          1L,
-          "question name",
-          Path.create("applicant.my.path.name"),
-          Optional.empty(),
-          "description",
-          LifecycleStage.ACTIVE,
-          ImmutableMap.of(Locale.US, "question?"),
-          ImmutableMap.of(Locale.US, "help text"));
-  private static final NameQuestionDefinition nameQuestionDefinition =
-      new NameQuestionDefinition(
-          1L,
-          "question name",
-          Path.create("applicant.my.path.name"),
-          Optional.empty(),
-          "description",
-          LifecycleStage.ACTIVE,
-          ImmutableMap.of(Locale.US, "question?"),
-          ImmutableMap.of(Locale.US, "help text"));
-  private static final NumberQuestionDefinition numberQuestionDefinition =
-      new NumberQuestionDefinition(
-          1L,
-          "question name",
-          Path.create("applicant.my.path.name"),
-          Optional.empty(),
-          "description",
-          LifecycleStage.ACTIVE,
-          ImmutableMap.of(Locale.US, "question?"),
-          ImmutableMap.of(Locale.US, "help text"));
-  private static final AddressQuestionDefinition addressQuestionDefinition =
-      new AddressQuestionDefinition(
-          1L,
-          "question name",
-          Path.create("applicant.my.path.name"),
-          Optional.empty(),
-          "description",
-          LifecycleStage.ACTIVE,
-          ImmutableMap.of(Locale.US, "question?"),
-          ImmutableMap.of(Locale.US, "help text"));
-  private static final RadioButtonQuestionDefinition radioButtonQuestionDefinition =
-      new RadioButtonQuestionDefinition(
-          1L,
-          "question name",
-          Path.create("applicant.my.path.name"),
-          Optional.empty(),
-          "description",
-          LifecycleStage.ACTIVE,
-          ImmutableMap.of(Locale.US, "question?"),
-          ImmutableMap.of(Locale.US, "help text"),
-          ImmutableList.of(
-              QuestionOption.create(1L, ImmutableMap.of(Locale.US, "option 1")),
-              QuestionOption.create(1L, ImmutableMap.of(Locale.US, "option 2"))));
-
-  // TODO(https://github.com/seattle-uat/civiform/issues/405): Change this to just use
-  // @Parameters(source = QuestionType.class) once RepeatedQuestionDefinition exists.
->>>>>>> 9de04761
   @Test
   @Parameters(source = QuestionType.class)
   public void errorsPresenterExtendedForAllTypes(QuestionType type)
@@ -147,7 +35,6 @@
     assertThat(addressApplicantQuestion.createAddressQuestion())
         .isInstanceOf(AddressQuestion.class);
 
-<<<<<<< HEAD
     ApplicantQuestion checkboxApplicantQuestion =
         new ApplicantQuestion(
             TestQuestionBank.applicantKitchenTools().getQuestionDefinition(), new ApplicantData());
@@ -159,12 +46,12 @@
             TestQuestionBank.applicantIceCream().getQuestionDefinition(), new ApplicantData());
     assertThat(dropdownApplicantQuestion.createSingleSelectQuestion())
         .isInstanceOf(SingleSelectQuestion.class);
-=======
+
     ApplicantQuestion fileUploadApplicantQuestion =
-        new ApplicantQuestion(fileUploadQuestionDefinition, new ApplicantData());
+        new ApplicantQuestion(
+            TestQuestionBank.applicantFile().getQuestionDefinition(), new ApplicantData());
     assertThat(fileUploadApplicantQuestion.createFileUploadQuestion())
         .isInstanceOf(FileUploadQuestion.class);
->>>>>>> 9de04761
 
     ApplicantQuestion nameApplicantQuestion =
         new ApplicantQuestion(
@@ -216,7 +103,12 @@
             new ApplicantQuestion(
                 TestQuestionBank.applicantIceCream().getQuestionDefinition(), new ApplicantData()))
         .addEqualityGroup(
-<<<<<<< HEAD
+            // File upload
+            new ApplicantQuestion(
+                TestQuestionBank.applicantFile().getQuestionDefinition(), new ApplicantData()),
+            new ApplicantQuestion(
+                TestQuestionBank.applicantFile().getQuestionDefinition(), new ApplicantData()))
+        .addEqualityGroup(
             // Name
             new ApplicantQuestion(
                 TestQuestionBank.applicantName().getQuestionDefinition(), new ApplicantData()),
@@ -230,19 +122,6 @@
             new ApplicantQuestion(
                 TestQuestionBank.applicantJugglingNumber().getQuestionDefinition(),
                 new ApplicantData()))
-=======
-            new ApplicantQuestion(checkboxQuestionDefinition, new ApplicantData()),
-            new ApplicantQuestion(checkboxQuestionDefinition, new ApplicantData()))
-        .addEqualityGroup(
-            new ApplicantQuestion(dropdownQuestionDefinition, new ApplicantData()),
-            new ApplicantQuestion(dropdownQuestionDefinition, new ApplicantData()))
-        .addEqualityGroup(
-            new ApplicantQuestion(fileUploadQuestionDefinition, new ApplicantData()),
-            new ApplicantQuestion(fileUploadQuestionDefinition, new ApplicantData()))
-        .addEqualityGroup(
-            new ApplicantQuestion(nameQuestionDefinition, new ApplicantData()),
-            new ApplicantQuestion(nameQuestionDefinition, new ApplicantData()))
->>>>>>> 9de04761
         .addEqualityGroup(
             // Radio button
             new ApplicantQuestion(
@@ -250,7 +129,6 @@
             new ApplicantQuestion(
                 TestQuestionBank.applicantSeason().getQuestionDefinition(), new ApplicantData()))
         .addEqualityGroup(
-<<<<<<< HEAD
             // Text
             new ApplicantQuestion(
                 TestQuestionBank.applicantFavoriteColor().getQuestionDefinition(),
@@ -258,13 +136,6 @@
             new ApplicantQuestion(
                 TestQuestionBank.applicantFavoriteColor().getQuestionDefinition(),
                 new ApplicantData()))
-=======
-            new ApplicantQuestion(radioButtonQuestionDefinition, new ApplicantData()),
-            new ApplicantQuestion(radioButtonQuestionDefinition, new ApplicantData()))
-        .addEqualityGroup(
-            new ApplicantQuestion(textQuestionDefinition, new ApplicantData()),
-            new ApplicantQuestion(textQuestionDefinition, new ApplicantData()))
->>>>>>> 9de04761
         .addEqualityGroup(
             // Text with answered data
             new ApplicantQuestion(
