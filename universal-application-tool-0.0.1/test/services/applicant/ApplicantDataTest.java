package services.applicant;

import static org.assertj.core.api.Assertions.assertThat;

import com.google.common.collect.ImmutableList;
import com.google.common.testing.EqualsTester;
import java.time.Instant;
import java.util.Locale;
import java.util.Optional;
import org.junit.Test;
import services.Path;

public class ApplicantDataTest {
  @Test
  public void createdTime() {
    ApplicantData applicantData = new ApplicantData();
    // Just an arbitrary time.
    Instant i = Instant.ofEpochMilli(10000000L);

    applicantData.setCreatedTime(i);

    assertThat(applicantData.getCreatedTime()).isEqualTo(i);
  }

  @Test
  public void equality() {
    String testData = "{ \"applicant\": { \"testKey\": \"testValue\"}, \"metadata\": {}}";

    new EqualsTester()
        .addEqualityGroup(new ApplicantData(), new ApplicantData())
        .addEqualityGroup(new ApplicantData(testData), new ApplicantData(testData))
        .testEquals();
  }

  @Test
  public void preferredLocale_defaultsToEnglish() {
    ApplicantData data = new ApplicantData();
    assertThat(data.preferredLocale()).isEqualTo(Locale.US);
  }

  @Test
<<<<<<< HEAD
  public void overwriteDataAtSamePath_succeeds() {
    ApplicantData data = new ApplicantData();
    Path path = Path.create("applicant.target");

    data.putString(path, "hello");
    assertThat(data.readString(path)).hasValue("hello");

    data.putString(path, "world");
    assertThat(data.readString(path)).hasValue("world");
=======
  public void hasPath_withRepeatedEntity() {
    ApplicantData data =
        new ApplicantData(
            "{\"applicant\":{\"children\":[{\"entity\":\"first child\", \"name\": {"
                + " \"first\":\"first\", \"last\": \"last\"}},{\"entity\": \"second child\"}]},"
                + "\"metadata\":{}}");

    Path path = Path.create("applicant.children[0].entity");
    assertThat(data.hasPath(path)).isTrue();

    path = Path.create("applicant.children[1]");
    assertThat(data.hasPath(path)).isTrue();
>>>>>>> 329a0142
  }

  @Test
  public void hasPath_returnsTrueForExistingPath() {
    ApplicantData data = new ApplicantData();
    Path path = Path.create("applicant.school");
    data.putString(path, "Elementary School");

    assertThat(data.hasPath(path)).isTrue();
  }

  @Test
  public void hasPath_returnsFalseForMissingPath() {
    ApplicantData data = new ApplicantData();

    assertThat(data.hasPath(Path.create("I_don't_exist!"))).isFalse();
  }

  @Test
  public void hasValueAtPath_returnsTrueIfValuePresent() {
    ApplicantData data = new ApplicantData();
    Path path = Path.create("applicant.horses");
    data.putLong(path, 278);

    assertThat(data.hasValueAtPath(path)).isTrue();
  }

  @Test
  public void hasValueAtPath_returnsFalseForNull() {
    ApplicantData data = new ApplicantData();
    Path path = Path.create("applicant.horses");
    data.putLong(path, "");

    assertThat(data.hasValueAtPath(path)).isFalse();
  }

  @Test
  public void hasValueAtPath_returnsFalseForMissingPath() {
    ApplicantData data = new ApplicantData();

    assertThat(data.hasValueAtPath(Path.create("not_here!"))).isFalse();
  }

  @Test
  public void putScalarAtRoot() {
    ApplicantData data = new ApplicantData();

    data.putString(Path.create("root"), "value");

    assertThat(data.asJsonString())
        .isEqualTo("{\"applicant\":{},\"metadata\":{},\"root\":\"value\"}");
  }

  @Test
  public void putNestedPathAtRoot() {
    ApplicantData data = new ApplicantData();

    data.putString(Path.create("new.path.at.root"), "hooray");

    assertThat(data.asJsonString())
        .isEqualTo(
            "{\"applicant\":{},\"metadata\":{},\"new\":{\"path\":{\"at\":{\"root\":\"hooray\"}}}}");
  }

  @Test
  public void putLong_addsAScalar() {
    ApplicantData data = new ApplicantData();

    data.putLong(Path.create("applicant.age"), 99);

    assertThat(data.asJsonString()).isEqualTo("{\"applicant\":{\"age\":99},\"metadata\":{}}");
  }

  @Test
  public void putString_addsANestedScalar() {
    ApplicantData data = new ApplicantData();
    String expected =
        "{\"applicant\":{\"favorites\":{\"food\":{\"apple\":\"Granny Smith\"}}},\"metadata\":{}}";

    data.putString(Path.create("applicant.favorites.food.apple"), "Granny Smith");

    assertThat(data.asJsonString()).isEqualTo(expected);
  }

  @Test
  public void putString_writesNullIfStringIsEmpty() {
    ApplicantData data = new ApplicantData();
    Path path = Path.create("applicant.name");
    String expected = "{\"applicant\":{\"name\":null},\"metadata\":{}}";

    data.putString(path, "");

    assertThat(data.asJsonString()).isEqualTo(expected);
    assertThat(data.readString(path)).isEmpty();
  }

  @Test
  public void putString_withFirstRepeatedEntity_putsParentLists() {
    ApplicantData data = new ApplicantData();

    data.putString(Path.create("applicant.children[0].favorite_color.text"), "Orange");

    String expected =
        "{\"applicant\":{\"children\":[{\"favorite_color\":{\"text\":\"Orange\"}}]},\"metadata\":{}}";
    assertThat(data.asJsonString()).isEqualTo(expected);
  }

  @Test
  public void putString_withSecondRepeatedEntity_addsIt() {
    ApplicantData data = new ApplicantData();

    data.putString(Path.create("applicant.children[0].favorite_color.text"), "Orange");
    data.putString(Path.create("applicant.children[1].favorite_color.text"), "Brown");

    String expected =
        "{\"applicant\":{\"children\":[{\"favorite_color\":{\"text\":\"Orange\"}},{\"favorite_color\":{\"text\":\"Brown\"}}]},\"metadata\":{}}";
    assertThat(data.asJsonString()).isEqualTo(expected);
  }

  // TODO(#624): get rid of this recursion
  @Test
  public void putString_withNthRepeatedEntity_withoutFirstRepeatedEntity_isOK() {
    ApplicantData data = new ApplicantData();

    data.putString(Path.create("applicant.children[2].favorite_color.text"), "Orange");

    assertThat(data.asJsonString())
        .isEqualTo(
            "{\"applicant\":{\"children\":[{},{},{\"favorite_color\":{\"text\":\"Orange\"}}]},\"metadata\":{}}");
  }

  @Test
  public void putLong_writesNullIfStringIsEmpty() {
    ApplicantData data = new ApplicantData();
    Path path = Path.create("applicant.age");
    String expected = "{\"applicant\":{\"age\":null},\"metadata\":{}}";

    data.putLong(path, "");

    assertThat(data.asJsonString()).isEqualTo(expected);
    assertThat(data.readLong(path)).isEmpty();
  }

  @Test
  public void putList_writesJsonArray() {
    ApplicantData data = new ApplicantData();
    Path path = Path.create("applicant.favorite_fruits");

    data.putList(path, ImmutableList.of("apple", "orange"));

    assertThat(data.asJsonString())
        .isEqualTo("{\"applicant\":{\"favorite_fruits\":[\"apple\",\"orange\"]},\"metadata\":{}}");
  }

  @Test
  public void putList_writesNullIfListIsEmpty() {
    ApplicantData data = new ApplicantData();
    Path path = Path.create("applicant.favorite_fruits");

    data.putList(path, ImmutableList.of());

    assertThat(data.asJsonString())
        .isEqualTo("{\"applicant\":{\"favorite_fruits\":null},\"metadata\":{}}");
  }

  @Test
  public void readString_findsCorrectValue() throws Exception {
    String testData = "{ \"applicant\": { \"favorites\": { \"color\": \"orange\"} } }";
    ApplicantData data = new ApplicantData(testData);

    Optional<String> found = data.readString(Path.create("applicant.favorites.color"));

    assertThat(found).hasValue("orange");
  }

  @Test
  public void readString_withRepeatedEntity_findsCorrectValue() throws Exception {
    ApplicantData data =
        new ApplicantData(
            "{\"applicant\":{\"children\":["
                + "{\"entity\":\"first child\",\"name\":{\"first\":\"Billy\", \"last\": \"Bob\"}},"
                + "{\"entity\": \"second child\"}]},"
                + "\"metadata\":{}}");

    Optional<String> found = data.readString(Path.create("applicant.children[0].name.first"));

    assertThat(found).hasValue("Billy");
  }

  @Test
  public void readString_pathNotPresent_returnsEmptyOptional() throws Exception {
    ApplicantData data = new ApplicantData();

    Optional<String> found = data.readString(Path.create("my.fake.path"));

    assertThat(found).isEmpty();
  }

  @Test
  public void readString_returnsEmptyWhenTypeMismatch() {
    String testData = "{ \"applicant\": { \"object\": { \"number\": 27 } } }";
    ApplicantData data = new ApplicantData(testData);

    Optional<String> found = data.readString(Path.create("applicant.object"));

    assertThat(found).isEmpty();
  }

  @Test
  public void readLong_findsCorrectValue() throws Exception {
    String testData = "{ \"applicant\": { \"age\": 30 } }";
    ApplicantData data = new ApplicantData(testData);

    Optional<Long> found = data.readLong(Path.create("applicant.age"));

    assertThat(found).hasValue(30L);
  }

  @Test
  public void readLong_pathNotPresent_returnsEmptyOptional() throws Exception {
    ApplicantData data = new ApplicantData();

    Optional<Long> found = data.readLong(Path.create("my.fake.path"));

    assertThat(found).isEmpty();
  }

  @Test
  public void readLong_returnsEmptyWhenTypeMismatch() {
    String testData = "{ \"applicant\": { \"object\": { \"name\": \"John\" } } }";
    ApplicantData data = new ApplicantData(testData);

    Optional<Long> found = data.readLong(Path.create("applicant.object.name"));

    assertThat(found).isEmpty();
  }

  @Test
  public void readList_findsCorrectValue() {
    String testData = "{\"applicant\":{\"favorite_fruits\":[\"apple\",\"orange\"]}}";
    ApplicantData data = new ApplicantData(testData);

    Optional<ImmutableList<String>> found = data.readList(Path.create("applicant.favorite_fruits"));

    assertThat(found).hasValue(ImmutableList.of("apple", "orange"));
  }

  @Test
  public void readListWithOneValue_findsCorrectValue() {
    String testData = "{\"applicant\":{\"favorite_fruits\":[\"apple\"]}}";
    ApplicantData data = new ApplicantData(testData);

    Optional<ImmutableList<String>> found = data.readList(Path.create("applicant.favorite_fruits"));

    assertThat(found).hasValue(ImmutableList.of("apple"));
  }

  @Test
  public void readList_pathNotPresent_returnsEmptyOptional() {
    ApplicantData data = new ApplicantData();

    Optional<ImmutableList<String>> found = data.readList(Path.create("not.here"));

    assertThat(found).isEmpty();
  }

  @Test
  public void readList_returnsEmptyWhenTypeMismatch() {
    String testData = "{ \"applicant\": { \"object\": { \"age\": 12 } } }";
    ApplicantData data = new ApplicantData(testData);

    Optional<ImmutableList<String>> found = data.readList(Path.create("applicant.object.name"));

    assertThat(found).isEmpty();
  }
}<|MERGE_RESOLUTION|>--- conflicted
+++ resolved
@@ -39,7 +39,6 @@
   }
 
   @Test
-<<<<<<< HEAD
   public void overwriteDataAtSamePath_succeeds() {
     ApplicantData data = new ApplicantData();
     Path path = Path.create("applicant.target");
@@ -49,7 +48,9 @@
 
     data.putString(path, "world");
     assertThat(data.readString(path)).hasValue("world");
-=======
+  }
+
+  @Test
   public void hasPath_withRepeatedEntity() {
     ApplicantData data =
         new ApplicantData(
@@ -62,7 +63,6 @@
 
     path = Path.create("applicant.children[1]");
     assertThat(data.hasPath(path)).isTrue();
->>>>>>> 329a0142
   }
 
   @Test
