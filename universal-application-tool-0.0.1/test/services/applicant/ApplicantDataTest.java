--- conflicted
+++ resolved
@@ -145,22 +145,14 @@
   }
 
   @Test
-<<<<<<< HEAD
-  public void putList_writesCommaSeparatedList() {
-=======
   public void putList_writesJsonArray() {
->>>>>>> f3bf061a
     ApplicantData data = new ApplicantData();
     Path path = Path.create("applicant.favorite_fruits");
 
     data.putList(path, ImmutableList.of("apple", "orange"));
 
     assertThat(data.asJsonString())
-<<<<<<< HEAD
-        .isEqualTo("{\"applicant\":{\"favorite_fruits\":\"apple,orange\"},\"metadata\":{}}");
-=======
         .isEqualTo("{\"applicant\":{\"favorite_fruits\":[\"apple\",\"orange\"]},\"metadata\":{}}");
->>>>>>> f3bf061a
   }
 
   @Test
@@ -214,21 +206,7 @@
   }
 
   @Test
-<<<<<<< HEAD
-  public void readList_findsCorrectValue() {
-    String testData = "{\"applicant\":{\"favorite_fruits\":\"apple,orange\"}}";
-    ApplicantData data = new ApplicantData(testData);
-
-    Optional<ImmutableList<String>> found = data.readList(Path.create("applicant.favorite_fruits"));
-
-    assertThat(found).hasValue(ImmutableList.of("apple", "orange"));
-  }
-
-  @Test
-  public void readString_pathNotPresent_returnsEmptyOptional() throws Exception {
-=======
   public void readLong_pathNotPresent_returnsEmptyOptional() throws Exception {
->>>>>>> f3bf061a
     ApplicantData data = new ApplicantData();
 
     Optional<Long> found = data.readLong(Path.create("my.fake.path"));
