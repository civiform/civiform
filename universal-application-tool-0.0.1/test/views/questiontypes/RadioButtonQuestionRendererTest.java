package views.questiontypes;

import static org.assertj.core.api.Assertions.assertThat;
import static play.test.Helpers.stubMessagesApi;

import com.google.common.collect.ImmutableList;
import com.google.common.collect.ImmutableSet;
import j2html.tags.Tag;
import java.util.Locale;
import java.util.Optional;
import org.junit.Before;
import org.junit.Test;
import play.i18n.Lang;
import play.i18n.Messages;
import services.LocalizedStrings;
import services.applicant.ApplicantData;
import services.applicant.question.ApplicantQuestion;
import services.question.QuestionOption;
import services.question.types.RadioButtonQuestionDefinition;
import support.QuestionAnswerer;

public class RadioButtonQuestionRendererTest {

  private static final RadioButtonQuestionDefinition QUESTION =
      new RadioButtonQuestionDefinition(
          "favorite ice cream",
          Optional.empty(),
          "description",
          LocalizedStrings.of(Locale.US, "question?"),
          LocalizedStrings.of(Locale.US, "help text"),
          ImmutableList.of(
<<<<<<< HEAD
              QuestionOption.builder()
                  .setId(1L)
                  .setOptionText(ImmutableMap.of(Locale.US, "chocolate"))
                  .build(),
              QuestionOption.builder()
                  .setId(2L)
                  .setOptionText(ImmutableMap.of(Locale.US, "peanut butter"))
                  .build(),
              QuestionOption.builder()
                  .setId(3L)
                  .setOptionText(ImmutableMap.of(Locale.US, "vanilla"))
                  .build(),
              QuestionOption.builder()
                  .setId(4L)
                  .setOptionText(ImmutableMap.of(Locale.US, "raspberry"))
                  .build()));
=======
              QuestionOption.create(1L, LocalizedStrings.of(Locale.US, "chocolate")),
              QuestionOption.create(2L, LocalizedStrings.of(Locale.US, "peanut butter")),
              QuestionOption.create(3L, LocalizedStrings.of(Locale.US, "vanilla")),
              QuestionOption.create(4L, LocalizedStrings.of(Locale.US, "raspberry"))));
>>>>>>> 5ab83758

  private final Messages messages =
      stubMessagesApi().preferred(ImmutableSet.of(Lang.defaultLang()));
  private final ApplicantQuestionRendererParams params =
      ApplicantQuestionRendererParams.sample(messages);

  private ApplicantData applicantData;
  private ApplicantQuestion question;
  private RadioButtonQuestionRenderer renderer;

  @Before
  public void setup() {
    applicantData = new ApplicantData();
    question = new ApplicantQuestion(QUESTION, applicantData, ApplicantData.APPLICANT_PATH);
    renderer = new RadioButtonQuestionRenderer(question);
  }

  @Test
  public void render_generatesCorrectInputNames() {
    Tag result = renderer.render(params);

    assertThat(result.render()).contains("name=\"applicant.favorite_ice_cream.selection\"");
    assertThat(result.render()).contains("value=\"2\"");
  }

  @Test
  public void render_generatesIds_formatsWhitespaceAsUnderscore() {
    Tag result = renderer.render(params);

    assertThat(result.render()).contains("id=\"peanut_butter\"");
  }

  @Test
  public void render_withExistingAnswer_checksThatOption() {
    QuestionAnswerer.answerSingleSelectQuestion(
        applicantData, question.getContextualizedPath(), 2L);
    Tag result = renderer.render(params);

    assertThat(result.render())
        .contains(
            "<input id=\"peanut_butter\" type=\"radio\""
                + " name=\"applicant.favorite_ice_cream.selection\""
                + " value=\"2\" checked=\"\"");
  }
}<|MERGE_RESOLUTION|>--- conflicted
+++ resolved
@@ -29,29 +29,10 @@
           LocalizedStrings.of(Locale.US, "question?"),
           LocalizedStrings.of(Locale.US, "help text"),
           ImmutableList.of(
-<<<<<<< HEAD
-              QuestionOption.builder()
-                  .setId(1L)
-                  .setOptionText(ImmutableMap.of(Locale.US, "chocolate"))
-                  .build(),
-              QuestionOption.builder()
-                  .setId(2L)
-                  .setOptionText(ImmutableMap.of(Locale.US, "peanut butter"))
-                  .build(),
-              QuestionOption.builder()
-                  .setId(3L)
-                  .setOptionText(ImmutableMap.of(Locale.US, "vanilla"))
-                  .build(),
-              QuestionOption.builder()
-                  .setId(4L)
-                  .setOptionText(ImmutableMap.of(Locale.US, "raspberry"))
-                  .build()));
-=======
               QuestionOption.create(1L, LocalizedStrings.of(Locale.US, "chocolate")),
               QuestionOption.create(2L, LocalizedStrings.of(Locale.US, "peanut butter")),
               QuestionOption.create(3L, LocalizedStrings.of(Locale.US, "vanilla")),
               QuestionOption.create(4L, LocalizedStrings.of(Locale.US, "raspberry"))));
->>>>>>> 5ab83758
 
   private final Messages messages =
       stubMessagesApi().preferred(ImmutableSet.of(Lang.defaultLang()));
