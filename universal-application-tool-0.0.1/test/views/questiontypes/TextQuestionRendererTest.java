package views.questiontypes;

import static org.assertj.core.api.AssertionsForClassTypes.assertThat;

import com.google.common.collect.ImmutableMap;
import j2html.tags.Tag;
import java.util.Locale;
import org.junit.Before;
import org.junit.Test;
import repository.WithPostgresContainer;
import services.Path;
import services.applicant.ApplicantData;
import services.applicant.ApplicantQuestion;
import services.question.TextQuestionDefinition;
import services.question.TextQuestionDefinition.TextValidationPredicates;

public class TextQuestionRendererTest extends WithPostgresContainer {
  private static final TextQuestionDefinition TEXT_QUESTION_DEFINITION =
      new TextQuestionDefinition(
          1L,
          "question name",
          Path.create("applicant.my.path"),
          "description",
<<<<<<< HEAD
          ImmutableMap.of(Locale.ENGLISH, "question?"),
          ImmutableMap.of(Locale.ENGLISH, "help text"),
          TextValidationPredicates.create(1, 3));
=======
          ImmutableMap.of(Locale.US, "question?"),
          ImmutableMap.of(Locale.US, "help text"));
>>>>>>> 60dc1a66

  private final ApplicantData applicantData = new ApplicantData();

  private TextQuestionRenderer renderer;

  @Before
  public void setUp() {
    ApplicantQuestion question = new ApplicantQuestion(TEXT_QUESTION_DEFINITION, applicantData);
    renderer = new TextQuestionRenderer(question);
  }

  @Test
  public void render_withoutQuestionErrors() {
    Tag result = renderer.render();

    assertThat(result.render()).doesNotContain("This answer must be");
  }

  @Test
  public void render_withMinLengthError() {
    applicantData.putString(TEXT_QUESTION_DEFINITION.getTextPath(), "");

    Tag result = renderer.render();

    assertThat(result.render()).contains("This answer must be at least 1 characters long.");
  }

  @Test
  public void render_withMaxLengthError() {
    applicantData.putString(TEXT_QUESTION_DEFINITION.getTextPath(), "abcd");

    Tag result = renderer.render();

    assertThat(result.render()).contains("This answer must be at most 3 characters long.");
  }
}<|MERGE_RESOLUTION|>--- conflicted
+++ resolved
@@ -21,14 +21,9 @@
           "question name",
           Path.create("applicant.my.path"),
           "description",
-<<<<<<< HEAD
-          ImmutableMap.of(Locale.ENGLISH, "question?"),
-          ImmutableMap.of(Locale.ENGLISH, "help text"),
+          ImmutableMap.of(Locale.US, "question?"),
+          ImmutableMap.of(Locale.US, "help text"),
           TextValidationPredicates.create(1, 3));
-=======
-          ImmutableMap.of(Locale.US, "question?"),
-          ImmutableMap.of(Locale.US, "help text"));
->>>>>>> 60dc1a66
 
   private final ApplicantData applicantData = new ApplicantData();
 
