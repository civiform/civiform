--- conflicted
+++ resolved
@@ -29,11 +29,12 @@
 public class ResourceCreator {
 
   private final QuestionService questionService;
-<<<<<<< HEAD
+  private final ProgramService programService;
   private final EbeanServer ebeanServer;
 
   public ResourceCreator(Injector injector) {
     this.questionService = injector.instanceOf(QuestionService.class);
+    this.programService = injector.instanceOf(ProgramServiceImpl.class);
     this.ebeanServer = Ebean.getServer(injector.instanceOf(EbeanConfig.class).defaultServer());
   }
 
@@ -41,13 +42,6 @@
     TestQuestionBank.reset();
     ebeanServer.truncate(
         Account.class, Applicant.class, Application.class, Program.class, Question.class);
-=======
-  private final ProgramService programService;
-
-  public ResourceCreator(Injector injector) {
-    this.questionService = injector.instanceOf(QuestionService.class);
-    this.programService = injector.instanceOf(ProgramServiceImpl.class);
->>>>>>> 71713fc8
   }
 
   public Question insertQuestion(String pathString) {
@@ -100,18 +94,17 @@
     return ProgramBuilder.newProgram(name, "description").build();
   }
 
-<<<<<<< HEAD
   public Program insertProgram(Locale locale, String name, LifecycleStage lifecycleStage) {
     return ProgramBuilder.newProgram()
         .withLocalizedName(locale, name)
         .withLifecycleStage(lifecycleStage)
         .build();
-=======
+  }
+
   public void addQuestionToProgram(Program program, Question question)
       throws DuplicateProgramQuestionException, QuestionNotFoundException,
           ProgramBlockNotFoundException, ProgramNotFoundException {
     programService.addQuestionsToBlock(program.id, 1L, ImmutableList.of(question.id));
->>>>>>> 71713fc8
   }
 
   public Applicant insertApplicant() {
