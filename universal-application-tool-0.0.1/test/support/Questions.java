--- conflicted
+++ resolved
@@ -21,9 +21,6 @@
 public class Questions {
   private static final long VERSION = 1L;
 
-<<<<<<< HEAD
-  private static final Map<String, Question> questionCache = new ConcurrentHashMap<>();
-=======
   private enum QuestionEnum {
     APPLICANT_NAME,
     APPLICANT_ADDRESS,
@@ -31,66 +28,12 @@
   }
 
   private static final Map<QuestionEnum, Question> questionCache = new ConcurrentHashMap<>();
->>>>>>> f8f46d0f
 
   public static void reset() {
     questionCache.clear();
   }
 
   public static Question applicantName() {
-<<<<<<< HEAD
-    return questionCache.computeIfAbsent(
-        "applicant name",
-        ignore -> {
-          QuestionDefinition definition =
-              new NameQuestionDefinition(
-                  VERSION,
-                  "applicant name",
-                  Path.create("applicant.name"),
-                  "name of applicant",
-                  ImmutableMap.of(Locale.ENGLISH, "what is your name?"),
-                  ImmutableMap.of(Locale.US, "help text"));
-          Question question = new Question(definition);
-          question.save();
-          return question;
-        });
-  }
-
-  public static Question applicantAddress() {
-    return questionCache.computeIfAbsent(
-        "applicant address",
-        ignore -> {
-          QuestionDefinition definition =
-              new AddressQuestionDefinition(
-                  VERSION,
-                  "applicant address",
-                  Path.create("applicant.address"),
-                  "address of applicant",
-                  ImmutableMap.of(Locale.US, "what is your address?"),
-                  ImmutableMap.of(Locale.US, "help text"));
-          Question question = new Question(definition);
-          question.save();
-          return question;
-        });
-  }
-
-  public static Question applicantFavoriteColor() {
-    return questionCache.computeIfAbsent(
-        "applicant favorite color",
-        ignore -> {
-          QuestionDefinition definition =
-              new TextQuestionDefinition(
-                  VERSION,
-                  "applicant favorite color",
-                  Path.create("applicant.color"),
-                  "favorite color of applicant",
-                  ImmutableMap.of(Locale.US, "what is your favorite color?"),
-                  ImmutableMap.of(Locale.US, "help text"));
-          Question question = new Question(definition);
-          question.save();
-          return question;
-        });
-=======
     return questionCache.computeIfAbsent(QuestionEnum.APPLICANT_NAME, Questions::applicantName);
   }
 
@@ -106,7 +49,7 @@
 
   private static Question applicantName(QuestionEnum ignore) {
     QuestionDefinition definition =
-        new TextQuestionDefinition(
+        new NameQuestionDefinition(
             VERSION,
             "applicant name",
             Path.create("applicant.name"),
@@ -144,6 +87,5 @@
     Question question = new Question(definition);
     question.save();
     return question;
->>>>>>> f8f46d0f
   }
 }