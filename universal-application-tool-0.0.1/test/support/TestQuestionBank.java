package support;

import com.google.common.collect.ImmutableList;
import com.google.common.collect.ImmutableMap;
import java.util.Locale;
import java.util.Map;
import java.util.Optional;
import java.util.concurrent.ConcurrentHashMap;
import java.util.concurrent.atomic.AtomicLong;
import javax.persistence.PersistenceException;
import models.LifecycleStage;
import models.Question;
import services.Path;
import services.question.QuestionOption;
import services.question.exceptions.InvalidQuestionTypeException;
import services.question.exceptions.UnsupportedQuestionTypeException;
import services.question.types.AddressQuestionDefinition;
import services.question.types.CheckboxQuestionDefinition;
import services.question.types.DropdownQuestionDefinition;
import services.question.types.FileUploadQuestionDefinition;
import services.question.types.NameQuestionDefinition;
import services.question.types.NumberQuestionDefinition;
import services.question.types.QuestionDefinition;
import services.question.types.QuestionType;
import services.question.types.RadioButtonQuestionDefinition;
import services.question.types.RepeaterQuestionDefinition;
import services.question.types.TextQuestionDefinition;

/**
 * A cached {@link Question} bank for testing.
 *
 * <p>The {@link Question}s in this question bank should be treated as constants, but they need to
 * be persisted in the database for some tests so they are persisted and cached. When used with
 * tests that do not have a database available (see {@link #maybeSave(QuestionDefinition)}), the
 * question IDs may not be reliable since in production, the IDs are set by the database.
 *
 * <p>The properties of these questions (e.g. question path) are not canonical and may not be
 * representative of the properties defined by CiviForm administrators.
 *
 * <p>To add a new {@link Question} to the question bank: create a {@link QuestionEnum} for it,
 * create a private static method to construct the question, and create a public static method to
 * retrieve the cached question. Add new methods in alphabetical order by {@link QuestionType},
 * grouping those methods with the same type together.
 */
public class TestQuestionBank {

  private static final long VERSION = 1L;
  private static final Map<QuestionEnum, Question> questionCache = new ConcurrentHashMap<>();
  private static final AtomicLong nextId = new AtomicLong(1L);

  public static void reset() {
    questionCache.clear();
    nextId.set(1L);
  }

  // Address
  public static Question applicantAddress() {
    return questionCache.computeIfAbsent(
        QuestionEnum.APPLICANT_ADDRESS, TestQuestionBank::applicantAddress);
  }

  // Checkbox
  public static Question applicantKitchenTools() {
    return questionCache.computeIfAbsent(
        QuestionEnum.APPLICANT_KITCHEN_TOOLS, TestQuestionBank::applicantKitchenTools);
  }

  // Dropdown
  public static Question applicantIceCream() {
    return questionCache.computeIfAbsent(
        QuestionEnum.APPLICANT_ICE_CREAM, TestQuestionBank::applicantIceCream);
  }

  // File upload
  public static Question applicantFile() {
    return questionCache.computeIfAbsent(
        QuestionEnum.APPLICANT_FILE, TestQuestionBank::applicantFile);
  }

  // Name
  public static Question applicantName() {
    return questionCache.computeIfAbsent(
        QuestionEnum.APPLICANT_NAME, TestQuestionBank::applicantName);
  }

  // Repeated name
  public static Question applicantHouseholdMemberName() {
    return questionCache.computeIfAbsent(
        QuestionEnum.APPLICANT_HOUSEHOLD_MEMBER_NAME,
        TestQuestionBank::applicantHouseholdMemberName);
  }

  // Number
  public static Question applicantJugglingNumber() {
    return questionCache.computeIfAbsent(
        QuestionEnum.APPLICANT_JUGGLING_NUMBER, TestQuestionBank::applicantJugglingNumber);
  }

  // Radio button
  public static Question applicantSeason() {
    return questionCache.computeIfAbsent(
        QuestionEnum.APPLICANT_SEASON, TestQuestionBank::applicantSeason);
  }

  // Repeater
  public static Question applicantHouseholdMembers() {
    return questionCache.computeIfAbsent(
        QuestionEnum.APPLICANT_HOUSEHOLD_MEMBERS, TestQuestionBank::applicantHouseholdMembers);
  }

<<<<<<< HEAD
  // Text
  public static Question applicantFavoriteColor() {
=======
  public static Question applicantHouseholdMemberName() {
    // Make sure the next call will have the question ready
    applicantHouseholdMembers();
>>>>>>> 449a4fa7
    return questionCache.computeIfAbsent(
        QuestionEnum.APPLICANT_FAVORITE_COLOR, TestQuestionBank::applicantFavoriteColor);
  }

  // Address
  private static Question applicantAddress(QuestionEnum ignore) {
    QuestionDefinition definition =
        new AddressQuestionDefinition(
            VERSION,
            "applicant address",
            Path.create("applicant.applicant_address"),
            Optional.empty(),
            "address of applicant",
            LifecycleStage.ACTIVE,
            ImmutableMap.of(Locale.US, "what is your address?"),
            ImmutableMap.of(Locale.US, "help text"));
    return maybeSave(definition);
  }

  // Checkbox
  private static Question applicantKitchenTools(QuestionEnum ignore) {
    QuestionDefinition definition =
        new CheckboxQuestionDefinition(
            1L,
            "kitchen tools",
            Path.create("applicant.kitchen_tools"),
            Optional.empty(),
            "description",
            LifecycleStage.ACTIVE,
            ImmutableMap.of(Locale.US, "Which of the following kitchen instruments do you own?"),
            ImmutableMap.of(Locale.US, "help text"),
            ImmutableList.of(
                QuestionOption.create(1L, ImmutableMap.of(Locale.US, "toaster")),
                QuestionOption.create(2L, ImmutableMap.of(Locale.US, "pepper grinder")),
                QuestionOption.create(3L, ImmutableMap.of(Locale.US, "garlic press"))));
    return maybeSave(definition);
  }

  // Dropdown
  private static Question applicantIceCream(QuestionEnum ignore) {
    QuestionDefinition definition =
        new DropdownQuestionDefinition(
            1L,
            "applicant ice cream",
            Path.create("applicant.applicant_ice_cream"),
            Optional.empty(),
            "select your favorite ice cream flavor",
            LifecycleStage.ACTIVE,
            ImmutableMap.of(Locale.US, "Select your favorite ice cream flavor from the following"),
            ImmutableMap.of(Locale.US, "this is sample help text"),
            ImmutableList.of(
                QuestionOption.create(1L, ImmutableMap.of(Locale.US, "chocolate")),
                QuestionOption.create(2L, ImmutableMap.of(Locale.US, "strawberry")),
                QuestionOption.create(3L, ImmutableMap.of(Locale.US, "vanilla")),
                QuestionOption.create(4L, ImmutableMap.of(Locale.US, "coffee"))));
    return maybeSave(definition);
  }

  // File upload
  private static Question applicantFile(QuestionEnum ignore) {
    QuestionDefinition definition =
        new FileUploadQuestionDefinition(
            1L,
            "file",
            Path.create("applicant.file"),
            Optional.empty(),
            "a file",
            LifecycleStage.ACTIVE,
            ImmutableMap.of(Locale.US, "Please upload a file"),
            ImmutableMap.of(Locale.US, "help text"));
    return maybeSave(definition);
  }

  // Name
  private static Question applicantName(QuestionEnum ignore) {
    QuestionDefinition definition =
        new NameQuestionDefinition(
            VERSION,
            "applicant name",
            Path.create("applicant.applicant_name"),
            Optional.empty(),
            "name of applicant",
            LifecycleStage.ACTIVE,
            ImmutableMap.of(Locale.US, "what is your name?"),
            ImmutableMap.of(Locale.US, "help text"));
    return maybeSave(definition);
  }

  // Repeated name
  private static Question applicantHouseholdMemberName(QuestionEnum ignore) {
    Question householdMembers = applicantHouseholdMembers();
    QuestionDefinition definition =
        new NameQuestionDefinition(
            VERSION,
            "household members name",
            Path.create("applicant.applicant_household_members[].name"),
            Optional.of(householdMembers.id),
            "The applicant's household member's name",
            LifecycleStage.ACTIVE,
            ImmutableMap.of(Locale.US, "what is the household member's name?"),
            ImmutableMap.of(Locale.US, "help text"));

    return maybeSave(definition);
  }

  // Number
  private static Question applicantJugglingNumber(QuestionEnum ignore) {
    QuestionDefinition definition =
        new NumberQuestionDefinition(
            VERSION,
            "number of items applicant can juggle",
            Path.create("applicant.juggling_number"),
            Optional.empty(),
            "number of items applicant can juggle at once",
            LifecycleStage.ACTIVE,
            ImmutableMap.of(Locale.US, "How many items can you juggle at one time?"),
            ImmutableMap.of(Locale.US, "help text"));
    return maybeSave(definition);
  }

  // Radio button
  private static Question applicantSeason(QuestionEnum ignore) {
    QuestionDefinition definition =
        new RadioButtonQuestionDefinition(
            1L,
            "radio",
            Path.create("applicant.radio"),
            Optional.empty(),
            "favorite season in the year",
            LifecycleStage.ACTIVE,
            ImmutableMap.of(Locale.US, "What is your favorite season?"),
            ImmutableMap.of(Locale.US, "this is sample help text"),
            ImmutableList.of(
                QuestionOption.create(1L, ImmutableMap.of(Locale.US, "winter")),
                QuestionOption.create(2L, ImmutableMap.of(Locale.US, "spring")),
                QuestionOption.create(3L, ImmutableMap.of(Locale.US, "summer")),
                QuestionOption.create(4L, ImmutableMap.of(Locale.US, "fall"))));
    return maybeSave(definition);
  }

  // Repeater
  private static Question applicantHouseholdMembers(QuestionEnum ignore) {
    QuestionDefinition definition =
        new RepeaterQuestionDefinition(
            VERSION,
            "applicant household members",
            Path.create("applicant.applicant_household_members[]"),
            Optional.empty(),
            "The applicant's household members",
            LifecycleStage.ACTIVE,
            ImmutableMap.of(Locale.US, "Who are your household members?"),
            ImmutableMap.of(Locale.US, "help text"));

    return maybeSave(definition);
  }

  // Text
  private static Question applicantFavoriteColor(QuestionEnum ignore) {
    QuestionDefinition definition =
        new TextQuestionDefinition(
            VERSION,
            "applicant favorite color",
            Path.create("applicant.applicant_favorite_color"),
            Optional.empty(),
            "favorite color of applicant",
            LifecycleStage.ACTIVE,
            ImmutableMap.of(Locale.US, "what is your favorite color?"),
            ImmutableMap.of(Locale.US, "help text"));
    return maybeSave(definition);
  }

  private static Question maybeSave(QuestionDefinition questionDefinition) {
    Question question = new Question(questionDefinition);
    try {
      question.save();
    } catch (ExceptionInInitializerError | NoClassDefFoundError | PersistenceException ignore) {
      question.id = nextId.getAndIncrement();
      try {
        question.loadQuestionDefinition();
      } catch (InvalidQuestionTypeException | UnsupportedQuestionTypeException e) {
        throw new IllegalArgumentException(
            "Questions in the TestQuestionBank better be supported QuestionTypes.");
      }
    }
    return question;
  }

  private enum QuestionEnum {
    APPLICANT_ADDRESS,
    APPLICANT_KITCHEN_TOOLS,
    APPLICANT_ICE_CREAM,
    APPLICANT_FILE,
    APPLICANT_SEASON,
    APPLICANT_NAME,
    APPLICANT_JUGGLING_NUMBER,
    APPLICANT_HOUSEHOLD_MEMBERS,
    APPLICANT_HOUSEHOLD_MEMBER_NAME,
    APPLICANT_FAVORITE_COLOR
  }
}<|MERGE_RESOLUTION|>--- conflicted
+++ resolved
@@ -85,6 +85,8 @@
 
   // Repeated name
   public static Question applicantHouseholdMemberName() {
+    // Make sure the next call will have the question ready
+    applicantHouseholdMembers();
     return questionCache.computeIfAbsent(
         QuestionEnum.APPLICANT_HOUSEHOLD_MEMBER_NAME,
         TestQuestionBank::applicantHouseholdMemberName);
@@ -108,14 +110,8 @@
         QuestionEnum.APPLICANT_HOUSEHOLD_MEMBERS, TestQuestionBank::applicantHouseholdMembers);
   }
 
-<<<<<<< HEAD
   // Text
   public static Question applicantFavoriteColor() {
-=======
-  public static Question applicantHouseholdMemberName() {
-    // Make sure the next call will have the question ready
-    applicantHouseholdMembers();
->>>>>>> 449a4fa7
     return questionCache.computeIfAbsent(
         QuestionEnum.APPLICANT_FAVORITE_COLOR, TestQuestionBank::applicantFavoriteColor);
   }
