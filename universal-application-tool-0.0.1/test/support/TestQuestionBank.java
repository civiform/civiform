package support;

import com.google.common.collect.ImmutableList;
import com.google.common.collect.ImmutableMap;
import java.util.Locale;
import java.util.Map;
import java.util.Optional;
import java.util.concurrent.ConcurrentHashMap;
import java.util.concurrent.atomic.AtomicLong;
import models.LifecycleStage;
import models.Question;
import models.Version;
import services.LocalizedStrings;
import services.question.QuestionOption;
import services.question.exceptions.InvalidQuestionTypeException;
import services.question.exceptions.UnsupportedQuestionTypeException;
import services.question.types.AddressQuestionDefinition;
import services.question.types.CheckboxQuestionDefinition;
import services.question.types.DropdownQuestionDefinition;
import services.question.types.EnumeratorQuestionDefinition;
import services.question.types.FileUploadQuestionDefinition;
import services.question.types.NameQuestionDefinition;
import services.question.types.NumberQuestionDefinition;
import services.question.types.QuestionDefinition;
import services.question.types.QuestionType;
import services.question.types.RadioButtonQuestionDefinition;
import services.question.types.TextQuestionDefinition;

/**
 * A cached {@link Question} bank for testing.
 *
 * <p>The {@link Question}s in this question bank should be treated as constants, but they need to
 * be persisted in the database for some tests so they are persisted and cached. When used with
 * tests that do not have a database available (see {@link #maybeSave(QuestionDefinition)}), the
 * question IDs may not be reliable since in production, the IDs are set by the database.
 *
 * <p>The properties of these questions (e.g. question help text) are not canonical and may not be
 * representative of the properties defined by CiviForm administrators.
 *
 * <p>To add a new {@link Question} to the question bank: create a {@link QuestionEnum} for it,
 * create a private method to construct the question, and create a public method to retrieve the
 * cached question. Add new methods in alphabetical order by {@link QuestionType}, grouping those
 * methods with the same type together.
 */
public class TestQuestionBank {
  private final Map<QuestionEnum, Question> questionCache = new ConcurrentHashMap<>();
  private final AtomicLong nextId = new AtomicLong(1L);

  private final boolean canSave;

  /**
   * Pass `true` if there is a database that comes up with the test (e.g., the test class extends
   * WithPostgresContainer), otherwise false.
   */
  public TestQuestionBank(boolean canSave) {
    this.canSave = canSave;
  }

  public void reset() {
    questionCache.clear();
    nextId.set(1L);
  }

  /**
   * Gets a single sample question for each supported QuestionType. Note that Question contents are
   * arbitrarily chosen and are not canonical.
   *
   * @return an ImmutableMap of QuestionType to Questions
   */
  public ImmutableMap<QuestionType, Question> getSampleQuestionsForAllTypes() {
    return new ImmutableMap.Builder<QuestionType, Question>()
        .put(QuestionType.ADDRESS, applicantAddress())
        .put(QuestionType.CHECKBOX, applicantKitchenTools())
        .put(QuestionType.DROPDOWN, applicantIceCream())
        .put(QuestionType.FILEUPLOAD, applicantFile())
        .put(QuestionType.NAME, applicantName())
        .put(QuestionType.NUMBER, applicantJugglingNumber())
        .put(QuestionType.RADIO_BUTTON, applicantSeason())
        .put(QuestionType.ENUMERATOR, applicantHouseholdMembers())
        .put(QuestionType.TEXT, applicantFavoriteColor())
        .build();
  }

  // Address
  public Question applicantAddress() {
    return questionCache.computeIfAbsent(QuestionEnum.APPLICANT_ADDRESS, this::applicantAddress);
  }

  // Checkbox
  public Question applicantKitchenTools() {
    return questionCache.computeIfAbsent(
        QuestionEnum.APPLICANT_KITCHEN_TOOLS, this::applicantKitchenTools);
  }

  // Dropdown
  public Question applicantIceCream() {
    return questionCache.computeIfAbsent(QuestionEnum.APPLICANT_ICE_CREAM, this::applicantIceCream);
  }

  // Enumerator
  public Question applicantHouseholdMembers() {
    return questionCache.computeIfAbsent(
        QuestionEnum.APPLICANT_HOUSEHOLD_MEMBERS, this::applicantHouseholdMembers);
  }

  // Nested Enumerator
  public Question applicantHouseholdMemberJobs() {
    return questionCache.computeIfAbsent(
        QuestionEnum.APPLICANT_HOUSEHOLD_MEMBER_JOBS, this::applicantHouseholdMemberJobs);
  }

  // File upload
  public Question applicantFile() {
    return questionCache.computeIfAbsent(QuestionEnum.APPLICANT_FILE, this::applicantFile);
  }

  // Name
  public Question applicantName() {
    return questionCache.computeIfAbsent(QuestionEnum.APPLICANT_NAME, this::applicantName);
  }

  // Repeated name
  public Question applicantHouseholdMemberName() {
    // Make sure the next call will have the question ready
    applicantHouseholdMembers();
    return questionCache.computeIfAbsent(
        QuestionEnum.APPLICANT_HOUSEHOLD_MEMBER_NAME, this::applicantHouseholdMemberName);
  }

  // Number
  public Question applicantJugglingNumber() {
    return questionCache.computeIfAbsent(
        QuestionEnum.APPLICANT_JUGGLING_NUMBER, this::applicantJugglingNumber);
  }

  // Deeply nested Number
  public Question applicantHouseholdMemberJobIncome() {
    return questionCache.computeIfAbsent(
        QuestionEnum.APPLICANT_HOUSEHOLD_MEMBER_JOB_INCOME,
        this::applicantHouseholdMemberJobIncome);
  }

  // Radio button
  public Question applicantSeason() {
    return questionCache.computeIfAbsent(QuestionEnum.APPLICANT_SEASON, this::applicantSeason);
  }

  // Text
  public Question applicantFavoriteColor() {
    return questionCache.computeIfAbsent(
        QuestionEnum.APPLICANT_FAVORITE_COLOR, this::applicantFavoriteColor);
  }

  // Address
  private Question applicantAddress(QuestionEnum ignore) {
    QuestionDefinition definition =
        new AddressQuestionDefinition(
            "applicant address",
            Optional.empty(),
            "The address of applicant",
            LocalizedStrings.of(Locale.US, "What is your address?"),
            LocalizedStrings.of(Locale.US, "This is sample help text."));
    return maybeSave(definition);
  }

  // Checkbox
  private Question applicantKitchenTools(QuestionEnum ignore) {
    QuestionDefinition definition =
        new CheckboxQuestionDefinition(
            "kitchen tools",
            Optional.empty(),
            "Kitchen instruments you own",
            LocalizedStrings.of(
                Locale.US, "Which of the following kitchen instruments do you own?"),
            LocalizedStrings.of(Locale.US, "This is sample help text."),
            ImmutableList.of(
<<<<<<< HEAD
                QuestionOption.builder()
                    .setId(1L)
                    .setOptionText(ImmutableMap.of(Locale.US, "toaster"))
                    .build(),
                QuestionOption.builder()
                    .setId(2L)
                    .setOptionText(ImmutableMap.of(Locale.US, "pepper grinder"))
                    .build(),
                QuestionOption.builder()
                    .setId(3L)
                    .setOptionText(ImmutableMap.of(Locale.US, "garlic press"))
                    .build()));
=======
                QuestionOption.create(1L, LocalizedStrings.of(Locale.US, "toaster")),
                QuestionOption.create(2L, LocalizedStrings.of(Locale.US, "pepper grinder")),
                QuestionOption.create(3L, LocalizedStrings.of(Locale.US, "garlic press"))));
>>>>>>> 5ab83758
    return maybeSave(definition);
  }

  // Dropdown
  private Question applicantIceCream(QuestionEnum ignore) {
    QuestionDefinition definition =
        new DropdownQuestionDefinition(
            "applicant ice cream",
            Optional.empty(),
            "Select your favorite ice cream flavor",
            LocalizedStrings.of(
                Locale.US, "Select your favorite ice cream flavor from the following"),
            LocalizedStrings.of(Locale.US, "This is sample help text."),
            ImmutableList.of(
<<<<<<< HEAD
                QuestionOption.builder()
                    .setId(1L)
                    .setOptionText(ImmutableMap.of(Locale.US, "chocolate"))
                    .build(),
                QuestionOption.builder()
                    .setId(2L)
                    .setOptionText(ImmutableMap.of(Locale.US, "strawberry"))
                    .build(),
                QuestionOption.builder()
                    .setId(3L)
                    .setOptionText(ImmutableMap.of(Locale.US, "vanilla"))
                    .build(),
                QuestionOption.builder()
                    .setId(4L)
                    .setOptionText(ImmutableMap.of(Locale.US, "coffee"))
                    .build()));
=======
                QuestionOption.create(1L, LocalizedStrings.of(Locale.US, "chocolate")),
                QuestionOption.create(2L, LocalizedStrings.of(Locale.US, "strawberry")),
                QuestionOption.create(3L, LocalizedStrings.of(Locale.US, "vanilla")),
                QuestionOption.create(4L, LocalizedStrings.of(Locale.US, "coffee"))));
>>>>>>> 5ab83758
    return maybeSave(definition);
  }

  // Enumerator
  private Question applicantHouseholdMembers(QuestionEnum ignore) {
    QuestionDefinition definition =
        new EnumeratorQuestionDefinition(
            "applicant household members",
            Optional.empty(),
            "The applicant's household members",
            LocalizedStrings.of(Locale.US, "Who are your household members?"),
            LocalizedStrings.of(Locale.US, "This is sample help text."),
            LocalizedStrings.empty());
    return maybeSave(definition);
  }

  // Nested Enumerator
  private Question applicantHouseholdMemberJobs(QuestionEnum ignore) {
    Question householdMembers = applicantHouseholdMembers();
    QuestionDefinition definition =
        new EnumeratorQuestionDefinition(
            "household members jobs",
            Optional.of(householdMembers.id),
            "The applicant's household member's jobs",
            LocalizedStrings.of(Locale.US, "What are the household member's jobs?"),
            LocalizedStrings.of(Locale.US, "This is sample help text."),
            LocalizedStrings.empty());
    return maybeSave(definition);
  }

  // File upload
  private Question applicantFile(QuestionEnum ignore) {
    QuestionDefinition definition =
        new FileUploadQuestionDefinition(
            "applicant file",
            Optional.empty(),
            "The file to be uploaded",
            LocalizedStrings.of(Locale.US, "What is the file you want to upload?"),
            LocalizedStrings.of(Locale.US, "This is sample help text."));
    return maybeSave(definition);
  }

  // Name
  private Question applicantName(QuestionEnum ignore) {
    QuestionDefinition definition =
        new NameQuestionDefinition(
            "applicant name",
            Optional.empty(),
            "name of applicant",
            LocalizedStrings.of(Locale.US, "what is your name?"),
            LocalizedStrings.of(Locale.US, "help text"));
    return maybeSave(definition);
  }

  // Repeated name
  private Question applicantHouseholdMemberName(QuestionEnum ignore) {
    Question householdMembers = applicantHouseholdMembers();
    QuestionDefinition definition =
        new NameQuestionDefinition(
            "household members name",
            Optional.of(householdMembers.id),
            "The applicant's household member's name",
            LocalizedStrings.of(Locale.US, "What is the household member's name?"),
            LocalizedStrings.of(Locale.US, "This is sample help text."));

    return maybeSave(definition);
  }

  // Number
  private Question applicantJugglingNumber(QuestionEnum ignore) {
    QuestionDefinition definition =
        new NumberQuestionDefinition(
            "number of items applicant can juggle",
            Optional.empty(),
            "The number of items applicant can juggle at once",
            LocalizedStrings.of(Locale.US, "How many items can you juggle at one time?"),
            LocalizedStrings.of(Locale.US, "This is sample help text."));
    return maybeSave(definition);
  }

  // Deeply Nested Number
  private Question applicantHouseholdMemberJobIncome(QuestionEnum ignore) {
    Question householdMemberJobs = applicantHouseholdMemberJobs();
    QuestionDefinition definition =
        new NumberQuestionDefinition(
            "household members jobs income",
            Optional.of(householdMemberJobs.id),
            "The applicant's household member's job's income",
            LocalizedStrings.of(Locale.US, "What is the household member's job's income?"),
            LocalizedStrings.of(Locale.US, "This is sample help text."));

    return maybeSave(definition);
  }

  // Radio button
  private Question applicantSeason(QuestionEnum ignore) {
    QuestionDefinition definition =
        new RadioButtonQuestionDefinition(
            "radio",
            Optional.empty(),
            "Favorite season in the year",
            LocalizedStrings.of(Locale.US, "What is your favorite season?"),
            LocalizedStrings.of(Locale.US, "This is sample help text."),
            ImmutableList.of(
<<<<<<< HEAD
                QuestionOption.builder()
                    .setId(1L)
                    .setOptionText(ImmutableMap.of(Locale.US, "winter"))
                    .build(),
                QuestionOption.builder()
                    .setId(2L)
                    .setOptionText(ImmutableMap.of(Locale.US, "spring"))
                    .build(),
                QuestionOption.builder()
                    .setId(3L)
                    .setOptionText(ImmutableMap.of(Locale.US, "summer"))
                    .build(),
                QuestionOption.builder()
                    .setId(4L)
                    .setOptionText(ImmutableMap.of(Locale.US, "fall"))
                    .build()));
=======
                QuestionOption.create(1L, LocalizedStrings.of(Locale.US, "winter")),
                QuestionOption.create(2L, LocalizedStrings.of(Locale.US, "spring")),
                QuestionOption.create(3L, LocalizedStrings.of(Locale.US, "summer")),
                QuestionOption.create(4L, LocalizedStrings.of(Locale.US, "fall"))));
>>>>>>> 5ab83758
    return maybeSave(definition);
  }

  // Text
  private Question applicantFavoriteColor(QuestionEnum ignore) {
    QuestionDefinition definition =
        new TextQuestionDefinition(
            "applicant favorite color",
            Optional.empty(),
            "Favorite color of applicant",
            LocalizedStrings.of(Locale.US, "What is your favorite color?"),
            LocalizedStrings.of(Locale.US, "This is sample help text."));
    return maybeSave(definition);
  }

  private Question maybeSave(QuestionDefinition questionDefinition) {
    Question question = new Question(questionDefinition);
    if (canSave) {
      // This odd way of finding the active version is because this class
      // doesn't have access to the Version repository, because it needs to
      // work without the database.
      question.addVersion(
          question
              .db()
              .find(Version.class)
              .where()
              .eq("lifecycle_stage", LifecycleStage.ACTIVE)
              .findOneOrEmpty()
              .get());
      question.save();
    } else {
      question.id = nextId.getAndIncrement();
      try {
        question.loadQuestionDefinition();
      } catch (InvalidQuestionTypeException | UnsupportedQuestionTypeException e) {
        throw new IllegalArgumentException(
            "Questions in the TestQuestionBank better be supported QuestionTypes.");
      }
    }
    return question;
  }

  private enum QuestionEnum {
    APPLICANT_ADDRESS,
    APPLICANT_FAVORITE_COLOR,
    APPLICANT_FILE,
    APPLICANT_HOUSEHOLD_MEMBERS,
    APPLICANT_HOUSEHOLD_MEMBER_NAME,
    APPLICANT_HOUSEHOLD_MEMBER_JOBS,
    APPLICANT_HOUSEHOLD_MEMBER_JOB_INCOME,
    APPLICANT_ICE_CREAM,
    APPLICANT_JUGGLING_NUMBER,
    APPLICANT_KITCHEN_TOOLS,
    APPLICANT_NAME,
    APPLICANT_SEASON
  }
}<|MERGE_RESOLUTION|>--- conflicted
+++ resolved
@@ -174,24 +174,9 @@
                 Locale.US, "Which of the following kitchen instruments do you own?"),
             LocalizedStrings.of(Locale.US, "This is sample help text."),
             ImmutableList.of(
-<<<<<<< HEAD
-                QuestionOption.builder()
-                    .setId(1L)
-                    .setOptionText(ImmutableMap.of(Locale.US, "toaster"))
-                    .build(),
-                QuestionOption.builder()
-                    .setId(2L)
-                    .setOptionText(ImmutableMap.of(Locale.US, "pepper grinder"))
-                    .build(),
-                QuestionOption.builder()
-                    .setId(3L)
-                    .setOptionText(ImmutableMap.of(Locale.US, "garlic press"))
-                    .build()));
-=======
                 QuestionOption.create(1L, LocalizedStrings.of(Locale.US, "toaster")),
                 QuestionOption.create(2L, LocalizedStrings.of(Locale.US, "pepper grinder")),
                 QuestionOption.create(3L, LocalizedStrings.of(Locale.US, "garlic press"))));
->>>>>>> 5ab83758
     return maybeSave(definition);
   }
 
@@ -206,29 +191,10 @@
                 Locale.US, "Select your favorite ice cream flavor from the following"),
             LocalizedStrings.of(Locale.US, "This is sample help text."),
             ImmutableList.of(
-<<<<<<< HEAD
-                QuestionOption.builder()
-                    .setId(1L)
-                    .setOptionText(ImmutableMap.of(Locale.US, "chocolate"))
-                    .build(),
-                QuestionOption.builder()
-                    .setId(2L)
-                    .setOptionText(ImmutableMap.of(Locale.US, "strawberry"))
-                    .build(),
-                QuestionOption.builder()
-                    .setId(3L)
-                    .setOptionText(ImmutableMap.of(Locale.US, "vanilla"))
-                    .build(),
-                QuestionOption.builder()
-                    .setId(4L)
-                    .setOptionText(ImmutableMap.of(Locale.US, "coffee"))
-                    .build()));
-=======
                 QuestionOption.create(1L, LocalizedStrings.of(Locale.US, "chocolate")),
                 QuestionOption.create(2L, LocalizedStrings.of(Locale.US, "strawberry")),
                 QuestionOption.create(3L, LocalizedStrings.of(Locale.US, "vanilla")),
                 QuestionOption.create(4L, LocalizedStrings.of(Locale.US, "coffee"))));
->>>>>>> 5ab83758
     return maybeSave(definition);
   }
 
@@ -333,29 +299,10 @@
             LocalizedStrings.of(Locale.US, "What is your favorite season?"),
             LocalizedStrings.of(Locale.US, "This is sample help text."),
             ImmutableList.of(
-<<<<<<< HEAD
-                QuestionOption.builder()
-                    .setId(1L)
-                    .setOptionText(ImmutableMap.of(Locale.US, "winter"))
-                    .build(),
-                QuestionOption.builder()
-                    .setId(2L)
-                    .setOptionText(ImmutableMap.of(Locale.US, "spring"))
-                    .build(),
-                QuestionOption.builder()
-                    .setId(3L)
-                    .setOptionText(ImmutableMap.of(Locale.US, "summer"))
-                    .build(),
-                QuestionOption.builder()
-                    .setId(4L)
-                    .setOptionText(ImmutableMap.of(Locale.US, "fall"))
-                    .build()));
-=======
                 QuestionOption.create(1L, LocalizedStrings.of(Locale.US, "winter")),
                 QuestionOption.create(2L, LocalizedStrings.of(Locale.US, "spring")),
                 QuestionOption.create(3L, LocalizedStrings.of(Locale.US, "summer")),
                 QuestionOption.create(4L, LocalizedStrings.of(Locale.US, "fall"))));
->>>>>>> 5ab83758
     return maybeSave(definition);
   }
 
