--- conflicted
+++ resolved
@@ -14,22 +14,14 @@
 public abstract class QuestionForm {
   private String questionName;
   private String questionDescription;
-<<<<<<< HEAD
   private Optional<Long> repeaterId;
-  private QuestionType questionType;
-=======
->>>>>>> 9c24e137
   private String questionText;
   private String questionHelpText;
 
   protected QuestionForm() {
     questionName = "";
     questionDescription = "";
-<<<<<<< HEAD
     repeaterId = Optional.empty();
-    questionType = QuestionType.TEXT;
-=======
->>>>>>> 9c24e137
     questionText = "";
     questionHelpText = "";
   }
@@ -37,11 +29,7 @@
   protected QuestionForm(QuestionDefinition qd) {
     questionName = qd.getName();
     questionDescription = qd.getDescription();
-<<<<<<< HEAD
     repeaterId = qd.getRepeaterId();
-    questionType = qd.getQuestionType();
-=======
->>>>>>> 9c24e137
 
     try {
       questionText = qd.getQuestionText(Locale.US);
@@ -72,7 +60,6 @@
     this.questionDescription = checkNotNull(questionDescription);
   }
 
-<<<<<<< HEAD
   public Optional<Long> getRepeaterId() {
     return repeaterId;
   }
@@ -82,17 +69,7 @@
         repeaterId.isEmpty() ? Optional.empty() : Optional.of(Long.valueOf(repeaterId));
   }
 
-  public QuestionType getQuestionType() {
-    return questionType;
-  }
-
-  // TODO(natsid): Make this protected and only set in the subclasses.
-  public void setQuestionType(QuestionType questionType) {
-    this.questionType = checkNotNull(questionType);
-  }
-=======
   public abstract QuestionType getQuestionType();
->>>>>>> 9c24e137
 
   public String getQuestionText() {
     return questionText;
@@ -129,17 +106,4 @@
             .setQuestionHelpText(questionHelpTextMap);
     return builder;
   }
-<<<<<<< HEAD
-=======
-
-  /** This is a temporary fix until Path is properly handled. */
-  public Path getPath() {
-    String questionNameFormattedForPath =
-        questionName.replaceAll("\\s", "_").replaceAll("[^a-zA-Z_]", "");
-    if (getQuestionType().equals(QuestionType.REPEATER)) {
-      questionNameFormattedForPath += Path.ARRAY_SUFFIX;
-    }
-    return Path.create("applicant").join(questionNameFormattedForPath);
-  }
->>>>>>> 9c24e137
 }