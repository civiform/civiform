package services.export;

import com.google.common.collect.ImmutableList;
<<<<<<< HEAD
import com.google.common.collect.ImmutableMap;
=======
import com.google.common.hash.Hashing;
>>>>>>> 4aa6ea79
import java.io.IOException;
import java.io.Writer;
import java.nio.charset.StandardCharsets;
import java.util.List;
import models.Application;
import org.apache.commons.csv.CSVFormat;
import org.apache.commons.csv.CSVPrinter;
import services.Path;
import services.applicant.AnswerData;
import services.applicant.ReadOnlyApplicantProgramService;
import services.program.Column;

public class CsvExporter {
  private final String EMPTY_VALUE = "";

  private boolean wroteHeaders;
  private ImmutableList<Column> columns;
  private Optional<String> secret;

  public CsvExporter(List<Column> columns) {
    this.wroteHeaders = false;
    this.columns = ImmutableList.copyOf(columns);
    this.secret = Optional.empty();
  }

  /** Provide a secret if you will need to use OPAQUE_ID type columns. */
  public CsvExporter(List<Column> columns, String secret) {
    this(columns);
    this.secret = Optional.of(secret);
  }

  private void writeHeadersOnFirstExport(CSVPrinter printer) throws IOException {
    if (!wroteHeaders) {
      for (Column column : columns) {
        printer.print(column.header());
      }
      printer.println();
      wroteHeaders = true;
    }
  }

  protected ImmutableList<Column> getColumns() {
    return columns;
  }

  /**
   * The CSV exporter will write the headers on first call to services.export(). It does not store
   * the writer between calls. Since it is intended for many applications, this function is intended
   * to be called several times.
   */
  public void export(
      Application application, ReadOnlyApplicantProgramService roApplicantService, Writer writer)
      throws IOException {
    CSVPrinter printer = new CSVPrinter(writer, CSVFormat.DEFAULT.withFirstRecordAsHeader());

    this.writeHeadersOnFirstExport(printer);

    ImmutableMap<String, AnswerData> answerMap = roApplicantService.getSummaryDataMap();
    for (Column column : getColumns()) {
      switch (column.columnType()) {
        case APPLICANT:
          String value = EMPTY_VALUE;
          String key = column.answerDataKey().orElseThrow();
          Path path = column.jsonPath().orElseThrow();
          if (answerMap.containsKey(key)) {
            ImmutableMap<Path, String> scalars = answerMap.get(key).scalarAnswersInDefaultLocale();
            if (scalars.containsKey(path)) {
              value = scalars.get(path);
            }
          }
          printer.print(value);
          break;
        case ID:
          printer.print(application.id);
          break;
        case LANGUAGE:
          printer.print(application.getApplicantData().preferredLocale().toLanguageTag());
          break;
        case SUBMIT_TIME:
          printer.print(application.getSubmitTime().toString());
          break;
        case SUBMITTER_EMAIL:
          printer.print(application.getSubmitterEmail().orElse("Applicant"));
          break;
        case OPAQUE_ID:
          if (this.secret.isEmpty()) {
            throw new RuntimeException("Secret not present, but opaque ID requested.");
          }
          printer.print(opaqueIdentifier(this.secret.get(), application.getApplicant().id));
          break;
        case APPLICANT_OPAQUE:
          if (this.secret.isEmpty()) {
            throw new RuntimeException("Secret not present, but opaque applicant data requested.");
          }
          Optional<String> applicantValue =
              application.getApplicantData().readAsString(column.jsonPath().orElseThrow());
          // We still hash the empty value.
          printer.print(opaqueIdentifier(this.secret.get(), applicantValue.orElse(EMPTY_VALUE)));
      }
    }

    printer.println();
  }
  /** Returns an opaque identifier - the ID hashed with the application secret key. */
  private static String opaqueIdentifier(String secret, Long id) {
    return Hashing.sha256()
        .newHasher()
        .putString(secret, StandardCharsets.UTF_8)
        .putLong(id)
        .hash()
        .toString();
  }

  private static String opaqueIdentifier(String secret, String value) {
    return Hashing.sha256()
        .newHasher()
        .putString(secret, StandardCharsets.UTF_8)
        .putString(value, StandardCharsets.UTF_8)
        .hash()
        .toString();
  }
}<|MERGE_RESOLUTION|>--- conflicted
+++ resolved
@@ -1,39 +1,40 @@
 package services.export;
 
 import com.google.common.collect.ImmutableList;
-<<<<<<< HEAD
 import com.google.common.collect.ImmutableMap;
-=======
 import com.google.common.hash.Hashing;
->>>>>>> 4aa6ea79
 import java.io.IOException;
 import java.io.Writer;
 import java.nio.charset.StandardCharsets;
 import java.util.List;
+import java.util.Optional;
 import models.Application;
 import org.apache.commons.csv.CSVFormat;
 import org.apache.commons.csv.CSVPrinter;
 import services.Path;
 import services.applicant.AnswerData;
+import services.applicant.ApplicantData;
 import services.applicant.ReadOnlyApplicantProgramService;
 import services.program.Column;
 
 public class CsvExporter {
   private final String EMPTY_VALUE = "";
 
+  private boolean exportOneParticularProgram;
   private boolean wroteHeaders;
   private ImmutableList<Column> columns;
   private Optional<String> secret;
 
-  public CsvExporter(List<Column> columns) {
+  public CsvExporter(List<Column> columns, boolean exportOneProgram) {
+    this.exportOneParticularProgram = exportOneProgram;
     this.wroteHeaders = false;
     this.columns = ImmutableList.copyOf(columns);
     this.secret = Optional.empty();
   }
 
   /** Provide a secret if you will need to use OPAQUE_ID type columns. */
-  public CsvExporter(List<Column> columns, String secret) {
-    this(columns);
+  public CsvExporter(List<Column> columns, boolean exportOneProgram, String secret) {
+    this(columns, exportOneProgram);
     this.secret = Optional.of(secret);
   }
 
@@ -68,13 +69,10 @@
       switch (column.columnType()) {
         case APPLICANT:
           String value = EMPTY_VALUE;
-          String key = column.answerDataKey().orElseThrow();
-          Path path = column.jsonPath().orElseThrow();
-          if (answerMap.containsKey(key)) {
-            ImmutableMap<Path, String> scalars = answerMap.get(key).scalarAnswersInDefaultLocale();
-            if (scalars.containsKey(path)) {
-              value = scalars.get(path);
-            }
+          if (exportOneParticularProgram) {
+            value = getValueFromAnswerMap(column, answerMap);
+          } else {
+            value = getValueFromApplicantData(column, application.getApplicantData());
           }
           printer.print(value);
           break;
@@ -109,6 +107,30 @@
 
     printer.println();
   }
+
+  /**
+   * Returns the answer retrieved by {@link ReadOnlyApplicantProgramService}. The value is derived
+   * from the raw value in applicant data, such as translating enum number to human readable text in
+   * default locale or mapping file key to download url.
+   */
+  private String getValueFromAnswerMap(Column column, ImmutableMap<String, AnswerData> answerMap) {
+    String key = column.answerDataKey().orElseThrow();
+    Path path = column.jsonPath().orElseThrow();
+    if (!answerMap.containsKey(key)) {
+      return EMPTY_VALUE;
+    }
+    ImmutableMap<Path, String> scalars = answerMap.get(key).scalarAnswersInDefaultLocale();
+    if (!scalars.containsKey(path)) {
+      return EMPTY_VALUE;
+    }
+    return scalars.get(path);
+  }
+
+  /** Returns the raw value in applicant data. */
+  private String getValueFromApplicantData(Column column, ApplicantData applicantData) {
+    return applicantData.readAsString(column.jsonPath().orElseThrow()).orElse(EMPTY_VALUE);
+  }
+
   /** Returns an opaque identifier - the ID hashed with the application secret key. */
   private static String opaqueIdentifier(String secret, Long id) {
     return Hashing.sha256()
