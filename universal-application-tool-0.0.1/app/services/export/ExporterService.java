--- conflicted
+++ resolved
@@ -177,6 +177,11 @@
       public ImmutableList<Column> columns() {
         return columnsBuilder.build();
       }
+
+      @Override
+      public boolean exportOneProgram() {
+        return true;
+      }
     };
   }
 
@@ -215,16 +220,6 @@
       }
     }
     return builder.toString();
-  }
-<<<<<<< HEAD
-=======
-
-  /**
-   * A useful string that uniquely identifies an answer within an applicant program and is shared
-   * across applicant programs.
-   */
-  private static String answerDataKey(AnswerData answerData) {
-    return String.format("%s-%d", answerData.blockId(), answerData.questionIndex());
   }
 
   /**
@@ -272,7 +267,11 @@
       public ImmutableList<Column> columns() {
         return columnsBuilder.build();
       }
+
+      @Override
+      public boolean exportOneProgram() {
+        return false;
+      }
     };
   }
->>>>>>> 4aa6ea79
 }