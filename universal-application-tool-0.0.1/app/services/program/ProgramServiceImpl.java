--- conflicted
+++ resolved
@@ -423,14 +423,9 @@
   @Override
   @Transactional
   public ProgramDefinition setBlockPredicate(
-<<<<<<< HEAD
-      long programId, long blockDefinitionId, PredicateDefinition predicate)
+      long programId, long blockDefinitionId, @Nullable PredicateDefinition predicate)
       throws ProgramNotFoundException, ProgramBlockDefinitionNotFoundException,
           IllegalPredicateOrderingException {
-=======
-      long programId, long blockDefinitionId, @Nullable PredicateDefinition predicate)
-      throws ProgramNotFoundException, ProgramBlockDefinitionNotFoundException {
->>>>>>> 003150b7
     ProgramDefinition programDefinition = getProgramDefinition(programId);
 
     BlockDefinition blockDefinition =
@@ -445,7 +440,12 @@
   @Transactional
   public ProgramDefinition removeBlockPredicate(long programId, long blockDefinitionId)
       throws ProgramNotFoundException, ProgramBlockDefinitionNotFoundException {
-    return setBlockPredicate(programId, blockDefinitionId, null);
+    try {
+      return setBlockPredicate(programId, blockDefinitionId, null);
+    } catch (IllegalPredicateOrderingException e) {
+      // Removing a predicate should never invalidate another.
+      throw new RuntimeException("Unexpected error: removing this predicate invalidates another");
+    }
   }
 
   @Override
