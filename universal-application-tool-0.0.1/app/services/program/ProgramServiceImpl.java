--- conflicted
+++ resolved
@@ -135,16 +135,10 @@
 
   @Override
   @Transactional
-<<<<<<< HEAD
   public ErrorAnd<ProgramDefinition, CiviFormError> addBlockToProgram(long programId)
       throws ProgramNotFoundException {
-    ProgramDefinition program = getProgramDefinition(programId);
-    String blockName = String.format("Block %d", program.blockDefinitions().size() + 1);
-=======
-  public ProgramDefinition addBlockToProgram(long programId) throws ProgramNotFoundException {
     ProgramDefinition programDefinition = getProgramDefinition(programId);
     String blockName = String.format("Block %d", getNextBlockId(programDefinition));
->>>>>>> 260251fd
 
     return addBlockToProgram(programId, blockName, "no description", ImmutableList.of());
   }
@@ -206,10 +200,8 @@
             .setDescription(blockForm.getDescription())
             .build();
 
-<<<<<<< HEAD
     return ErrorAnd.of(
-        updateProgramDefinitionWithBlockDefinition(
-            programDefinition, blockDefinitionIndex, blockDefinition));
+        updateProgramDefinitionWithBlockDefinition(programDefinition, blockDefinition));
   }
 
   private ImmutableSet<CiviFormError> validateBlockDefinition(String name, String description) {
@@ -221,9 +213,6 @@
       errors.add(CiviFormError.of("block description cannot be blank"));
     }
     return errors.build();
-=======
-    return updateProgramDefinitionWithBlockDefinition(programDefinition, blockDefinition);
->>>>>>> 260251fd
   }
 
   @Override
