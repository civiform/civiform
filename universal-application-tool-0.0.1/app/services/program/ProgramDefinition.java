--- conflicted
+++ resolved
@@ -195,9 +195,6 @@
         .collect(ImmutableList.toImmutableList());
   }
 
-<<<<<<< HEAD
-  public Stream<QuestionDefinition> streamQuestionDefinitions() {
-=======
   /**
    * Returns a list of the question definitions that may be used to define predicates on the block
    * definition with the given ID.
@@ -260,8 +257,7 @@
 
   public abstract Builder toBuilder();
 
-  private Stream<QuestionDefinition> streamQuestionDefinitions() {
->>>>>>> 7de7d04b
+  public Stream<QuestionDefinition> streamQuestionDefinitions() {
     return blockDefinitions().stream()
         .flatMap(
             b ->
