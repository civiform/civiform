package services.program.predicate;

import static com.google.common.collect.ImmutableList.toImmutableList;

import com.fasterxml.jackson.annotation.JsonCreator;
import com.fasterxml.jackson.annotation.JsonProperty;
import com.google.auto.value.AutoValue;
import com.google.common.base.Splitter;
import com.google.common.collect.ImmutableList;
import java.time.Instant;
import java.time.LocalDate;
import java.time.ZoneId;
import java.time.ZoneOffset;
import java.time.format.DateTimeFormatter;
import java.util.Optional;
import services.question.types.MultiOptionQuestionDefinition;
import services.question.types.QuestionDefinition;

/**
 * Represents the value on the right side of a JsonPath (https://github.com/json-path/JsonPath)
 * predicate expression. This value is usually a defined constant, such as a number, string, or
 * array.
 */
@AutoValue
public abstract class PredicateValue {

  public static PredicateValue of(long value) {
    return create(String.valueOf(value), OperatorRightHandType.LONG);
  }

  public static PredicateValue of(String value) {
    // Escape the string value
    return create(surroundWithQuotes(value), OperatorRightHandType.STRING);
  }

  public static PredicateValue of(LocalDate value) {
    return create(
        String.valueOf(value.atStartOfDay().toInstant(ZoneOffset.UTC).toEpochMilli()),
        OperatorRightHandType.DATE);
  }

  public static PredicateValue of(ImmutableList<String> value) {
    return create(
        value.stream()
            .map(PredicateValue::surroundWithQuotes)
            .collect(toImmutableList())
            .toString(),
        OperatorRightHandType.LIST_OF_STRINGS);
  }

  public static PredicateValue ofListOfLongs(ImmutableList<Long> value) {
    return create(
        value.stream().collect(toImmutableList()).toString(), OperatorRightHandType.LIST_OF_LONGS);
  }

  @JsonCreator
  private static PredicateValue create(
      @JsonProperty("value") String value, @JsonProperty("type") OperatorRightHandType type) {
    // Default to STRING type for values added before 2021-06-21 (this is before predicates were
    // launched publicly, so no prod predicates were affected).
    if (type == null) {
      type = OperatorRightHandType.STRING;
    }
    return new AutoValue_PredicateValue(value, type);
  }

  @JsonProperty("value")
  public abstract String value();

  @JsonProperty("type")
  public abstract OperatorRightHandType type();

  public String toDisplayString(Optional<QuestionDefinition> question) {
    // Convert to a human-readable date.
    if (type() == OperatorRightHandType.DATE) {
      return Instant.ofEpochMilli(Long.parseLong(value()))
          .atZone(ZoneId.systemDefault())
          .toLocalDate()
          .format(DateTimeFormatter.ofPattern("yyyy-MM-dd"));
    }

    // We store the multi-option IDs, rather than the human-readable option text.
<<<<<<< HEAD
    if (type() == OperatorRightHandType.LIST_OF_STRINGS
        && question.isPresent()
        && question.get().getQuestionType().isMultiOptionType()) {
=======
    if (question.isPresent() && question.get().getQuestionType().isMultiOptionType()) {
>>>>>>> 07c10ec6
      MultiOptionQuestionDefinition multiOptionQuestion =
          (MultiOptionQuestionDefinition) question.get();
      // Convert the quote-escaped string IDs to their corresponding default option text.
      // If an ID is not valid, show "<obsolete>". An obsolete ID does not affect evaluation.
      if (type() == ScalarType.LIST_OF_STRINGS) {
        return Splitter.on(", ")
            .splitToStream(value().substring(1, value().length() - 1))
            .map(id -> parseMultiOptionIdToText(multiOptionQuestion, id))
            .collect(toImmutableList())
            .toString();
      }
      return parseMultiOptionIdToText(multiOptionQuestion, value());
    }

    return value();
  }

  private static String parseMultiOptionIdToText(
      MultiOptionQuestionDefinition question, String id) {
    return question
        .getDefaultLocaleOptionForId(Long.parseLong(id.substring(1, id.length() - 1)))
        .orElse("<obsolete>");
  }

  private static String surroundWithQuotes(String s) {
    return "\"" + s + "\"";
  }
}<|MERGE_RESOLUTION|>--- conflicted
+++ resolved
@@ -80,18 +80,12 @@
     }
 
     // We store the multi-option IDs, rather than the human-readable option text.
-<<<<<<< HEAD
-    if (type() == OperatorRightHandType.LIST_OF_STRINGS
-        && question.isPresent()
-        && question.get().getQuestionType().isMultiOptionType()) {
-=======
     if (question.isPresent() && question.get().getQuestionType().isMultiOptionType()) {
->>>>>>> 07c10ec6
       MultiOptionQuestionDefinition multiOptionQuestion =
           (MultiOptionQuestionDefinition) question.get();
       // Convert the quote-escaped string IDs to their corresponding default option text.
       // If an ID is not valid, show "<obsolete>". An obsolete ID does not affect evaluation.
-      if (type() == ScalarType.LIST_OF_STRINGS) {
+      if (type() == OperatorRightHandType.LIST_OF_STRINGS) {
         return Splitter.on(", ")
             .splitToStream(value().substring(1, value().length() - 1))
             .map(id -> parseMultiOptionIdToText(multiOptionQuestion, id))
