package services.question;

enum PathType {
<<<<<<< HEAD
  NONE,
=======
  /** Indicates that the path does not exist in the QuestionService. */
  NONE,
  /** Indicates that the path pointts to a QuestionDefinition. */
>>>>>>> fb5f0116
  QUESTION,
  /** Indicates that the path pointts to a ScalarType. */
  SCALAR
}<|MERGE_RESOLUTION|>--- conflicted
+++ resolved
@@ -1,13 +1,9 @@
 package services.question;
 
 enum PathType {
-<<<<<<< HEAD
-  NONE,
-=======
   /** Indicates that the path does not exist in the QuestionService. */
   NONE,
   /** Indicates that the path pointts to a QuestionDefinition. */
->>>>>>> fb5f0116
   QUESTION,
   /** Indicates that the path pointts to a ScalarType. */
   SCALAR
