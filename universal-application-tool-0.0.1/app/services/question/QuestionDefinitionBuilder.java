--- conflicted
+++ resolved
@@ -22,13 +22,7 @@
   private QuestionType questionType = QuestionType.TEXT;
   private String validationPredicatesString = "";
 
-<<<<<<< HEAD
-  // Single select question type only.
-  private MultiOptionQuestionDefinition.MultiOptionUiType multiOptionUiType =
-      MultiOptionQuestionDefinition.MultiOptionUiType.DROPDOWN;
-=======
   // Multi-option question types only.
->>>>>>> 5b60ee70
   private ImmutableListMultimap<Locale, String> questionOptions = ImmutableListMultimap.of();
 
   public QuestionDefinitionBuilder() {}
@@ -47,14 +41,8 @@
     questionType = definition.getQuestionType();
     validationPredicatesString = definition.getValidationPredicatesAsString();
 
-<<<<<<< HEAD
-    if (definition.getQuestionType() == QuestionType.MULTI_OPTION) {
-      MultiOptionQuestionDefinition singleSelect = (MultiOptionQuestionDefinition) definition;
-      multiOptionUiType = singleSelect.getMultiOptionUiType();
-=======
     if (definition.getQuestionType().isMultiOptionType()) {
       MultiOptionQuestionDefinition singleSelect = (MultiOptionQuestionDefinition) definition;
->>>>>>> 5b60ee70
       questionOptions = singleSelect.getOptions();
     }
   }
@@ -83,12 +71,7 @@
             .setQuestionHelpText(ImmutableMap.of(Locale.US, "Sample question help text"))
             .setQuestionType(questionType);
 
-<<<<<<< HEAD
-    if (questionType == QuestionType.MULTI_OPTION) {
-      builder.getMultiOptionUiType(MultiOptionQuestionDefinition.MultiOptionUiType.DROPDOWN);
-=======
     if (questionType.isMultiOptionType()) {
->>>>>>> 5b60ee70
       builder.setQuestionOptions(ImmutableListMultimap.of(Locale.US, "Sample question option"));
     }
 
@@ -143,15 +126,6 @@
     return this;
   }
 
-<<<<<<< HEAD
-  public QuestionDefinitionBuilder getMultiOptionUiType(
-      MultiOptionQuestionDefinition.MultiOptionUiType type) {
-    this.multiOptionUiType = type;
-    return this;
-  }
-
-=======
->>>>>>> 5b60ee70
   public QuestionDefinitionBuilder setQuestionOptions(
       ImmutableListMultimap<Locale, String> options) {
     this.questionOptions = options;
@@ -209,17 +183,6 @@
             questionText,
             questionHelpText,
             numberValidationPredicates);
-      case MULTI_OPTION:
-        return new MultiOptionQuestionDefinition(
-            id,
-            version,
-            name,
-            path,
-            description,
-            questionText,
-            questionHelpText,
-            multiOptionUiType,
-            questionOptions);
       case TEXT:
         TextValidationPredicates textValidationPredicates = TextValidationPredicates.create();
         if (!validationPredicatesString.isEmpty()) {
