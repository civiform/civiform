--- conflicted
+++ resolved
@@ -209,11 +209,9 @@
             questionText,
             questionHelpText,
             numberValidationPredicates);
-<<<<<<< HEAD
       case RADIO_BUTTON:
         return new RadioButtonQuestionDefinition(
             id, version, name, path, description, questionText, questionHelpText, questionOptions);
-=======
       case REPEATER:
         RepeaterValidationPredicates repeaterValidationPredicates =
             RepeaterValidationPredicates.create();
@@ -232,7 +230,6 @@
             questionText,
             questionHelpText,
             repeaterValidationPredicates);
->>>>>>> 90eb0ba1
       case TEXT:
         TextValidationPredicates textValidationPredicates = TextValidationPredicates.create();
         if (!validationPredicatesString.isEmpty()) {
