package services.question;

import static com.google.common.base.Preconditions.checkNotNull;

import com.fasterxml.jackson.annotation.JsonProperty;
import com.fasterxml.jackson.core.JsonProcessingException;
import com.fasterxml.jackson.databind.annotation.JsonDeserialize;
import com.google.auto.value.AutoValue;
import com.google.common.collect.ImmutableList;
import com.google.common.collect.ImmutableListMultimap;
import com.google.common.collect.ImmutableMap;
import java.util.Collection;
import java.util.Locale;
import java.util.OptionalInt;
import java.util.OptionalLong;
import models.LifecycleStage;
import services.Path;

public abstract class MultiOptionQuestionDefinition extends QuestionDefinition {

  protected static final MultiOptionValidationPredicates SINGLE_SELECT_PREDICATE =
      MultiOptionValidationPredicates.create(1, 1);

  private final ImmutableListMultimap<Locale, String> options;

  protected MultiOptionQuestionDefinition(
      OptionalLong id,
      long version,
      String name,
      Path path,
      String description,
      LifecycleStage lifecycleStage,
      ImmutableMap<Locale, String> questionText,
      ImmutableMap<Locale, String> questionHelpText,
      ImmutableListMultimap<Locale, String> options,
      MultiOptionValidationPredicates validationPredicates) {
    super(
<<<<<<< HEAD
        id, version, name, path, description, questionText, questionHelpText, validationPredicates);
    this.options = assertSameNumberOfOptionsForEachLocale(checkNotNull(options));
  }

  protected MultiOptionQuestionDefinition(
      long version,
      String name,
      Path path,
      String description,
      ImmutableMap<Locale, String> questionText,
      ImmutableMap<Locale, String> questionHelpText,
      ImmutableListMultimap<Locale, String> options,
      MultiOptionValidationPredicates validationPredicates) {
    super(version, name, path, description, questionText, questionHelpText, validationPredicates);
=======
        id,
        version,
        name,
        path,
        description,
        lifecycleStage,
        questionText,
        questionHelpText,
        MultiOptionValidationPredicates.create());
>>>>>>> 329a0142
    this.options = assertSameNumberOfOptionsForEachLocale(checkNotNull(options));
  }

  protected MultiOptionQuestionDefinition(
      long version,
      String name,
      Path path,
      String description,
      LifecycleStage lifecycleStage,
      ImmutableMap<Locale, String> questionText,
      ImmutableMap<Locale, String> questionHelpText,
      ImmutableListMultimap<Locale, String> options) {
    super(
        version,
        name,
        path,
        description,
        lifecycleStage,
        questionText,
        questionHelpText,
        MultiOptionValidationPredicates.create());
    this.options = assertSameNumberOfOptionsForEachLocale(checkNotNull(options));
  }

  private ImmutableListMultimap<Locale, String> assertSameNumberOfOptionsForEachLocale(
      ImmutableListMultimap<Locale, String> options) {
    long numDistinctLists =
        options.asMap().values().stream().mapToInt(Collection::size).distinct().count();
    if (numDistinctLists <= 1) {
      return options;
    }
    throw new RuntimeException("The lists of options are not the same for all locales");
  }

  @Override
  public ImmutableMap<Path, ScalarType> getScalarMap() {
    return ImmutableMap.of(getSelectionPath(), getSelectionType());
  }

  public Path getSelectionPath() {
    return getPath().join("selection");
  }

  public abstract ScalarType getSelectionType();

  public ImmutableListMultimap<Locale, String> getOptions() {
    return this.options;
  }

  /**
   * Get the ordered list of options for this {@link Locale}, if it exists. Throws an exception if
   * localized options do not exist for this locale.
   *
   * @param locale the {@link Locale} to find
   * @return the list of options localized for the given {@link Locale}
   * @throws TranslationNotFoundException if there are no localized options for the given {@link
   *     Locale}
   */
  public ImmutableList<String> getOptionsForLocale(Locale locale)
      throws TranslationNotFoundException {
    if (this.options.containsKey(locale)) {
      return this.options.get(locale);
    } else {
      throw new TranslationNotFoundException(getPath().toString(), locale);
    }
  }

  public MultiOptionValidationPredicates getMultiOptionValidationPredicates() {
    return (MultiOptionValidationPredicates) getValidationPredicates();
  }

  @JsonDeserialize(
      builder =
          AutoValue_MultiOptionQuestionDefinition_MultiOptionValidationPredicates.Builder.class)
  @AutoValue
  public abstract static class MultiOptionValidationPredicates extends ValidationPredicates {
    public static MultiOptionValidationPredicates create() {
      return builder().build();
    }

    public static MultiOptionValidationPredicates create(
        int minChoicesRequired, int maxChoicesAllowed) {
      return builder()
          .setMinChoicesRequired(minChoicesRequired)
          .setMaxChoicesAllowed(maxChoicesAllowed)
          .build();
    }

    public static MultiOptionValidationPredicates parse(String jsonString) {
      try {
        return mapper.readValue(
            jsonString,
            AutoValue_MultiOptionQuestionDefinition_MultiOptionValidationPredicates.class);
      } catch (JsonProcessingException e) {
        throw new RuntimeException(e);
      }
    }

    @JsonProperty("minChoicesRequired")
    public abstract OptionalInt minChoicesRequired();

    @JsonProperty("maxChoicesAllowed")
    public abstract OptionalInt maxChoicesAllowed();

    public static Builder builder() {
      return new AutoValue_MultiOptionQuestionDefinition_MultiOptionValidationPredicates.Builder();
    }

    @AutoValue.Builder
    public abstract static class Builder {

      @JsonProperty("minChoicesRequired")
      public abstract Builder setMinChoicesRequired(OptionalInt minChoicesRequired);

      public abstract Builder setMinChoicesRequired(int minChoicesRequired);

      @JsonProperty("maxChoicesAllowed")
      public abstract Builder setMaxChoicesAllowed(OptionalInt maxChoicesAllowed);

      public abstract Builder setMaxChoicesAllowed(int maxChoicesAllowed);

      public abstract MultiOptionValidationPredicates build();
    }
  }
}<|MERGE_RESOLUTION|>--- conflicted
+++ resolved
@@ -35,8 +35,15 @@
       ImmutableListMultimap<Locale, String> options,
       MultiOptionValidationPredicates validationPredicates) {
     super(
-<<<<<<< HEAD
-        id, version, name, path, description, questionText, questionHelpText, validationPredicates);
+        id,
+        version,
+        name,
+        path,
+        description,
+        lifecycleStage,
+        questionText,
+        questionHelpText,
+        validationPredicates);
     this.options = assertSameNumberOfOptionsForEachLocale(checkNotNull(options));
   }
 
@@ -45,13 +52,12 @@
       String name,
       Path path,
       String description,
+      LifecycleStage lifecycleStage,
       ImmutableMap<Locale, String> questionText,
       ImmutableMap<Locale, String> questionHelpText,
       ImmutableListMultimap<Locale, String> options,
       MultiOptionValidationPredicates validationPredicates) {
-    super(version, name, path, description, questionText, questionHelpText, validationPredicates);
-=======
-        id,
+    super(
         version,
         name,
         path,
@@ -59,8 +65,7 @@
         lifecycleStage,
         questionText,
         questionHelpText,
-        MultiOptionValidationPredicates.create());
->>>>>>> 329a0142
+        validationPredicates);
     this.options = assertSameNumberOfOptionsForEachLocale(checkNotNull(options));
   }
 
