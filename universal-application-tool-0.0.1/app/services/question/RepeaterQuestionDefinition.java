--- conflicted
+++ resolved
@@ -1,13 +1,10 @@
 package services.question;
 
-import com.fasterxml.jackson.annotation.JsonProperty;
-import com.fasterxml.jackson.core.JsonProcessingException;
 import com.fasterxml.jackson.databind.annotation.JsonDeserialize;
 import com.google.auto.value.AutoValue;
 import com.google.common.collect.ImmutableMap;
 import java.util.Locale;
 import java.util.Optional;
-import java.util.OptionalInt;
 import java.util.OptionalLong;
 import models.LifecycleStage;
 import services.Path;
@@ -35,8 +32,7 @@
       String description,
       LifecycleStage lifecycleStage,
       ImmutableMap<Locale, String> questionText,
-      ImmutableMap<Locale, String> questionHelpText,
-      RepeaterValidationPredicates validationPredicates) {
+      ImmutableMap<Locale, String> questionHelpText) {
     super(
         id,
         version,
@@ -47,29 +43,7 @@
         lifecycleStage,
         questionText,
         questionHelpText,
-        validationPredicates);
-  }
-
-  public RepeaterQuestionDefinition(
-      long version,
-      String name,
-      Path path,
-      Optional<Long> repeaterId,
-      String description,
-      LifecycleStage lifecycleStage,
-      ImmutableMap<Locale, String> questionText,
-      ImmutableMap<Locale, String> questionHelpText,
-      RepeaterValidationPredicates validationPredicates) {
-    super(
-        version,
-        name,
-        path,
-        repeaterId,
-        description,
-        lifecycleStage,
-        questionText,
-        questionHelpText,
-        validationPredicates);
+        RepeaterValidationPredicates.create());
   }
 
   public RepeaterQuestionDefinition(
@@ -104,75 +78,15 @@
 
   @Override
   public ImmutableMap<Path, ScalarType> getScalarMap() {
-<<<<<<< HEAD
-    return ImmutableMap.of(getPath(), ScalarType.STRING);
-=======
-    return ImmutableMap.of(getEntityPath(), getEntityType());
-  }
-
-  public Path getEntityPath() {
-    return getPath().join(REPEATED_ENTITY_NAME_KEY);
-  }
-
-  public ScalarType getEntityType() {
-    return ScalarType.STRING;
-  }
-
-  public OptionalInt getMinLength() {
-    return getRepeaterValidationPredicates().minLength();
-  }
-
-  public OptionalInt getMaxLength() {
-    return getRepeaterValidationPredicates().maxLength();
->>>>>>> 761d2598
+    return ImmutableMap.of();
   }
 
   @JsonDeserialize(
       builder = AutoValue_RepeaterQuestionDefinition_RepeaterValidationPredicates.Builder.class)
   @AutoValue
   public abstract static class RepeaterValidationPredicates extends ValidationPredicates {
-
-    public static RepeaterValidationPredicates parse(String jsonString) {
-      try {
-        return mapper.readValue(
-            jsonString, AutoValue_RepeaterQuestionDefinition_RepeaterValidationPredicates.class);
-      } catch (JsonProcessingException e) {
-        throw new RuntimeException(e);
-      }
-    }
-
     public static RepeaterValidationPredicates create() {
-      return builder().build();
-    }
-
-    public static RepeaterValidationPredicates create(int minLength, int maxLength) {
-      return builder().setMinLength(minLength).setMaxLength(maxLength).build();
-    }
-
-    public static Builder builder() {
-      return new AutoValue_RepeaterQuestionDefinition_RepeaterValidationPredicates.Builder();
-    }
-
-    @JsonProperty("minLength")
-    public abstract OptionalInt minLength();
-
-    @JsonProperty("maxLength")
-    public abstract OptionalInt maxLength();
-
-    @AutoValue.Builder
-    public abstract static class Builder {
-
-      @JsonProperty("minLength")
-      public abstract Builder setMinLength(OptionalInt minLength);
-
-      public abstract Builder setMinLength(int minLength);
-
-      @JsonProperty("maxLength")
-      public abstract Builder setMaxLength(OptionalInt maxLength);
-
-      public abstract Builder setMaxLength(int maxLength);
-
-      public abstract RepeaterValidationPredicates build();
+      return new AutoValue_RepeaterQuestionDefinition_RepeaterValidationPredicates();
     }
   }
 }