package services.question;

import static com.google.common.base.Preconditions.checkNotNull;

import com.fasterxml.jackson.annotation.JsonCreator;
import com.fasterxml.jackson.annotation.JsonIgnore;
import com.fasterxml.jackson.annotation.JsonProperty;
import com.fasterxml.jackson.annotation.JsonSubTypes;
import com.fasterxml.jackson.annotation.JsonTypeInfo;
import com.google.common.collect.ImmutableMap;
import java.util.Locale;
import java.util.Optional;

/** Defines a single question. */
<<<<<<< HEAD
@JsonTypeInfo(
    use = JsonTypeInfo.Id.NAME,
    include = JsonTypeInfo.As.PROPERTY,
    property = "serialization_type")
@JsonSubTypes({
  @JsonSubTypes.Type(value = AddressQuestionDefinition.class, name = "address"),
  @JsonSubTypes.Type(value = NameQuestionDefinition.class, name = "name")
})
public class QuestionDefinition {
=======
public abstract class QuestionDefinition {
>>>>>>> ca616b0c
  private final long id;
  private final long version;
  private final String name;
  private final String path;
  private final String description;
  private final ImmutableMap<Locale, String> questionText;
  private final Optional<ImmutableMap<Locale, String>> questionHelpText;

  @JsonCreator
  public QuestionDefinition(
      @JsonProperty("id") long id,
      @JsonProperty("version") long version,
      @JsonProperty("name") String name,
      @JsonProperty("path") String path,
      @JsonProperty("description") String description,
      @JsonProperty("questionText") ImmutableMap<Locale, String> questionText,
      @JsonProperty("questionHelpText") Optional<ImmutableMap<Locale, String>> questionHelpText) {
    this.id = checkNotNull(id);
    this.version = checkNotNull(version);
    this.name = checkNotNull(name);
    this.path = checkNotNull(path);
    this.description = checkNotNull(description);
    this.questionText = checkNotNull(questionText);
    this.questionHelpText = checkNotNull(questionHelpText);
  }

  /** Get the unique identifier for this question. */
  public long getId() {
    return this.id;
  }

  /** Get the system version this question is pinned to. */
  public long getVersion() {
    return this.version;
  }

  /**
   * Get the name of this question.
   *
   * <p>NOTE: This field will not be localized as it is for admin use only.
   */
  public String getName() {
    return this.name;
  }

  /** Get the full path of this question, in JSON notation. */
  public String getPath() {
    return this.path;
  }

  /**
   * Get a human-readable description for the data this question collects.
   *
   * <p>NOTE: This field will not be localized as it is for admin use only.
   */
  public String getDescription() {
    return this.description;
  }

  /** Get the question text for the given locale. */
  public String getQuestionText(Locale locale) throws TranslationNotFoundException {
    if (this.questionText.containsKey(locale)) {
      return this.questionText.get(locale);
    }
    throw new TranslationNotFoundException(this.getPath(), locale);
  }

  /** Get the question tests for all locales. This is used for serialization. */
  public ImmutableMap<Locale, String> getQuestionText() {
    return questionText;
  }

  /** Get the question help text for the given locale. */
  public String getQuestionHelpText(Locale locale) throws TranslationNotFoundException {
    if (!this.questionHelpText.isPresent()) {
      return "";
    }

    if (this.questionHelpText.get().containsKey(locale)) {
      return this.questionHelpText.get().get(locale);
    }

    throw new TranslationNotFoundException(this.getPath(), locale);
  }

  /** Get the question help text for all locales. This is used for serialization. */
  public Optional<ImmutableMap<Locale, String>> getQuestionHelpText() {
    return this.questionHelpText;
  }

  /** Get the type of this question. */
  @JsonIgnore
  public QuestionType getQuestionType() {
    return QuestionType.TEXT;
  }

  /** Get a map of scalars stored by this question definition. */
  @JsonIgnore
  public ImmutableMap<String, ScalarType> getScalars() {
    return ImmutableMap.of("text", ScalarType.STRING);
  }

  /** Get a map of scalars stored by this question definition. */
  @JsonIgnore
  public ImmutableMap<String, ScalarType> getFullyQualifiedScalars() {
    ImmutableMap<String, ScalarType> scalars = this.getScalars();
    ImmutableMap.Builder<String, ScalarType> ret = new ImmutableMap.Builder<String, ScalarType>();
    scalars.entrySet().stream()
        .forEach(e -> ret.put(this.getPath() + "." + e.getKey(), e.getValue()));
    return ret.build();
  }

  @JsonIgnore
  public Optional<ScalarType> getScalarType(String key) {
    return Optional.ofNullable(this.getScalars().get(key));
  }
}<|MERGE_RESOLUTION|>--- conflicted
+++ resolved
@@ -12,19 +12,16 @@
 import java.util.Optional;
 
 /** Defines a single question. */
-<<<<<<< HEAD
 @JsonTypeInfo(
     use = JsonTypeInfo.Id.NAME,
     include = JsonTypeInfo.As.PROPERTY,
     property = "serialization_type")
 @JsonSubTypes({
   @JsonSubTypes.Type(value = AddressQuestionDefinition.class, name = "address"),
-  @JsonSubTypes.Type(value = NameQuestionDefinition.class, name = "name")
+  @JsonSubTypes.Type(value = NameQuestionDefinition.class, name = "name"),
+  @JsonSubTypes.Type(value = TextQuestionDefinition.class, name = "text")
 })
-public class QuestionDefinition {
-=======
 public abstract class QuestionDefinition {
->>>>>>> ca616b0c
   private final long id;
   private final long version;
   private final String name;
