package services.question.types;

import com.google.common.collect.ImmutableList;
import java.util.Locale;
import java.util.Optional;
import java.util.OptionalLong;
import services.LocalizedStrings;
import services.question.QuestionOption;
import services.question.exceptions.UnsupportedQuestionTypeException;
import services.question.types.AddressQuestionDefinition.AddressValidationPredicates;
import services.question.types.MultiOptionQuestionDefinition.MultiOptionValidationPredicates;
import services.question.types.NameQuestionDefinition.NameValidationPredicates;
import services.question.types.QuestionDefinition.ValidationPredicates;
import services.question.types.TextQuestionDefinition.TextValidationPredicates;

public class QuestionDefinitionBuilder {

  private OptionalLong id = OptionalLong.empty();
  private String name;
  private Optional<Long> enumeratorId = Optional.empty();
  private String description;
  private LocalizedStrings questionText;
  private LocalizedStrings questionHelpText = LocalizedStrings.empty();
  private QuestionType questionType = QuestionType.TEXT;
  private String validationPredicatesString = "";
  private LocalizedStrings entityType;

  // Multi-option question types only.
  private ImmutableList<QuestionOption> questionOptions = ImmutableList.of();

  public QuestionDefinitionBuilder() {}

  public QuestionDefinitionBuilder(QuestionDefinition definition) {
    if (definition.isPersisted()) {
      long definitionId = definition.getId();
      this.id = OptionalLong.of(definitionId);
    }
    name = definition.getName();
    enumeratorId = definition.getEnumeratorId();
    description = definition.getDescription();
    questionText = definition.getQuestionText();
    questionHelpText = definition.getQuestionHelpText();
    questionType = definition.getQuestionType();
    validationPredicatesString = definition.getValidationPredicatesAsString();

    if (definition.getQuestionType().equals(QuestionType.ENUMERATOR)) {
<<<<<<< HEAD
      EnumeratorQuestionDefinition enumerator = (EnumeratorQuestionDefinition) definition;
      entityType = enumerator.getEntityType();
=======
      EnumeratorQuestionDefinition enumeratorQuestionDefinition =
          (EnumeratorQuestionDefinition) definition;
      entityType = enumeratorQuestionDefinition.getEntityType();
>>>>>>> 28582635
    }

    if (definition.getQuestionType().isMultiOptionType()) {
      MultiOptionQuestionDefinition multiOption = (MultiOptionQuestionDefinition) definition;
      questionOptions = multiOption.getOptions();
    }
  }

  public static QuestionDefinitionBuilder sample() {
    return sample(QuestionType.TEXT);
  }

  public static QuestionDefinitionBuilder sample(QuestionType questionType) {
    QuestionDefinitionBuilder builder =
        new QuestionDefinitionBuilder()
            .setName("")
            .setDescription("")
            .setQuestionText(LocalizedStrings.of(Locale.US, "Sample question text"))
            .setQuestionHelpText(LocalizedStrings.of(Locale.US, "Sample question help text"))
            .setQuestionType(questionType);

    if (questionType.isMultiOptionType()) {
      builder.setQuestionOptions(
          ImmutableList.of(
              QuestionOption.create(1L, LocalizedStrings.of(Locale.US, "Sample question option"))));
    }

    return builder;
  }

  public QuestionDefinitionBuilder clearId() {
    this.id = OptionalLong.empty();
    return this;
  }

  public QuestionDefinitionBuilder setId(Void v) {
    this.id = OptionalLong.empty();
    return this;
  }

  public QuestionDefinitionBuilder setId(long id) {
    this.id = OptionalLong.of(id);
    return this;
  }

  public QuestionDefinitionBuilder setName(String name) {
    this.name = name;
    return this;
  }

  public QuestionDefinitionBuilder setEnumeratorId(Optional<Long> enumeratorId) {
    this.enumeratorId = enumeratorId;
    return this;
  }

  public QuestionDefinitionBuilder setEntityType(LocalizedStrings entityType) {
    this.entityType = entityType;
    return this;
  }

  public QuestionDefinitionBuilder setDescription(String description) {
    this.description = description;
    return this;
  }

  public QuestionDefinitionBuilder setQuestionText(LocalizedStrings questionText) {
    this.questionText = questionText;
    return this;
  }

  public QuestionDefinitionBuilder updateQuestionText(Locale locale, String text) {
    questionText = questionText.updateTranslation(locale, text);
    return this;
  }

  public QuestionDefinitionBuilder setQuestionHelpText(LocalizedStrings questionHelpText) {
    this.questionHelpText = questionHelpText;
    return this;
  }

  public QuestionDefinitionBuilder updateQuestionHelpText(Locale locale, String helpText) {
    questionHelpText = questionHelpText.updateTranslation(locale, helpText);
    return this;
  }

  public QuestionDefinitionBuilder setQuestionType(QuestionType questionType) {
    this.questionType = questionType;
    return this;
  }

  public QuestionDefinitionBuilder setValidationPredicatesString(
      String validationPredicatesString) {
    this.validationPredicatesString = validationPredicatesString;
    return this;
  }

  public QuestionDefinitionBuilder setValidationPredicates(
      ValidationPredicates validationPredicates) {
    this.validationPredicatesString = validationPredicates.serializeAsString();
    return this;
  }

  public QuestionDefinitionBuilder setQuestionOptions(ImmutableList<QuestionOption> options) {
    this.questionOptions = options;
    return this;
  }

  public QuestionDefinition build() throws UnsupportedQuestionTypeException {
    switch (this.questionType) {
      case ADDRESS:
        AddressValidationPredicates addressValidationPredicates =
            AddressValidationPredicates.create();
        if (!validationPredicatesString.isEmpty()) {
          addressValidationPredicates =
              AddressValidationPredicates.parse(validationPredicatesString);
        }
        return new AddressQuestionDefinition(
            id,
            name,
            enumeratorId,
            description,
            questionText,
            questionHelpText,
            addressValidationPredicates);
      case CHECKBOX:
        MultiOptionValidationPredicates multiOptionValidationPredicates =
            MultiOptionValidationPredicates.create();
        if (!validationPredicatesString.isEmpty()) {
          multiOptionValidationPredicates =
              MultiOptionValidationPredicates.parse(validationPredicatesString);
        }
        return new CheckboxQuestionDefinition(
            id,
            name,
            enumeratorId,
            description,
            questionText,
            questionHelpText,
            questionOptions,
            multiOptionValidationPredicates);

      case DATE:
        return new DateQuestionDefinition(
            id, name, enumeratorId, description, questionText, questionHelpText);

      case DROPDOWN:
        return new DropdownQuestionDefinition(
            id, name, enumeratorId, description, questionText, questionHelpText, questionOptions);
      case FILEUPLOAD:
        return new FileUploadQuestionDefinition(
            id, name, enumeratorId, description, questionText, questionHelpText);
      case NAME:
        NameValidationPredicates nameValidationPredicates = NameValidationPredicates.create();
        if (!validationPredicatesString.isEmpty()) {
          nameValidationPredicates = NameValidationPredicates.parse(validationPredicatesString);
        }
        return new NameQuestionDefinition(
            id,
            name,
            enumeratorId,
            description,
            questionText,
            questionHelpText,
            nameValidationPredicates);
      case NUMBER:
        NumberQuestionDefinition.NumberValidationPredicates numberValidationPredicates =
            NumberQuestionDefinition.NumberValidationPredicates.create();
        if (!validationPredicatesString.isEmpty()) {
          numberValidationPredicates =
              NumberQuestionDefinition.NumberValidationPredicates.parse(validationPredicatesString);
        }
        return new NumberQuestionDefinition(
            id,
            name,
            enumeratorId,
            description,
            questionText,
            questionHelpText,
            numberValidationPredicates);
      case RADIO_BUTTON:
        return new RadioButtonQuestionDefinition(
            id, name, enumeratorId, description, questionText, questionHelpText, questionOptions);
      case ENUMERATOR:
        // This shouldn't happen, but protects us in case there are enumerator questions in the prod
        // database that don't have entity type specified.
        if (entityType == null || entityType.isEmpty()) {
          entityType =
              LocalizedStrings.withDefaultValue(EnumeratorQuestionDefinition.DEFAULT_ENTITY_TYPE);
        }
        return new EnumeratorQuestionDefinition(
            id, name, enumeratorId, description, questionText, questionHelpText, entityType);
      case TEXT:
        TextValidationPredicates textValidationPredicates = TextValidationPredicates.create();
        if (!validationPredicatesString.isEmpty()) {
          textValidationPredicates = TextValidationPredicates.parse(validationPredicatesString);
        }
        return new TextQuestionDefinition(
            id,
            name,
            enumeratorId,
            description,
            questionText,
            questionHelpText,
            textValidationPredicates);
      default:
        throw new UnsupportedQuestionTypeException(this.questionType);
    }
  }
}<|MERGE_RESOLUTION|>--- conflicted
+++ resolved
@@ -44,14 +44,9 @@
     validationPredicatesString = definition.getValidationPredicatesAsString();
 
     if (definition.getQuestionType().equals(QuestionType.ENUMERATOR)) {
-<<<<<<< HEAD
-      EnumeratorQuestionDefinition enumerator = (EnumeratorQuestionDefinition) definition;
-      entityType = enumerator.getEntityType();
-=======
       EnumeratorQuestionDefinition enumeratorQuestionDefinition =
           (EnumeratorQuestionDefinition) definition;
       entityType = enumeratorQuestionDefinition.getEntityType();
->>>>>>> 28582635
     }
 
     if (definition.getQuestionType().isMultiOptionType()) {
