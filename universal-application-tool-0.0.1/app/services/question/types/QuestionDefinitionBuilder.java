package services.question.types;

import com.google.common.collect.ImmutableList;
import java.util.Locale;
import java.util.Optional;
import java.util.OptionalLong;
import services.LocalizedStrings;
import services.question.QuestionOption;
import services.question.exceptions.UnsupportedQuestionTypeException;
import services.question.types.AddressQuestionDefinition.AddressValidationPredicates;
import services.question.types.MultiOptionQuestionDefinition.MultiOptionValidationPredicates;
import services.question.types.NameQuestionDefinition.NameValidationPredicates;
import services.question.types.QuestionDefinition.ValidationPredicates;
import services.question.types.TextQuestionDefinition.TextValidationPredicates;

public class QuestionDefinitionBuilder {

  private OptionalLong id = OptionalLong.empty();
  private String name;
  private Optional<Long> enumeratorId = Optional.empty();
  private String description;
  private LocalizedStrings questionText;
  private LocalizedStrings questionHelpText = LocalizedStrings.empty();
  private QuestionType questionType = QuestionType.TEXT;
  private String validationPredicatesString = "";
  private LocalizedStrings entityType;

  // Multi-option question types only.
  private ImmutableList<QuestionOption> questionOptions = ImmutableList.of();

  public QuestionDefinitionBuilder() {}

  public QuestionDefinitionBuilder(QuestionDefinition definition) {
    if (definition.isPersisted()) {
      long definitionId = definition.getId();
      this.id = OptionalLong.of(definitionId);
    }
    name = definition.getName();
    enumeratorId = definition.getEnumeratorId();
    description = definition.getDescription();
    questionText = definition.getQuestionText();
    questionHelpText = definition.getQuestionHelpText();
    questionType = definition.getQuestionType();
    validationPredicatesString = definition.getValidationPredicatesAsString();

    if (definition.getQuestionType().isMultiOptionType()) {
      MultiOptionQuestionDefinition multiOption = (MultiOptionQuestionDefinition) definition;
      questionOptions = multiOption.getOptions();
    }
  }

  public static QuestionDefinitionBuilder sample() {
    return sample(QuestionType.TEXT);
  }

  public static QuestionDefinitionBuilder sample(QuestionType questionType) {
    QuestionDefinitionBuilder builder =
        new QuestionDefinitionBuilder()
            .setName("")
            .setDescription("")
            .setQuestionText(LocalizedStrings.of(Locale.US, "Sample question text"))
            .setQuestionHelpText(LocalizedStrings.of(Locale.US, "Sample question help text"))
            .setQuestionType(questionType);

    if (questionType.isMultiOptionType()) {
      builder.setQuestionOptions(
          ImmutableList.of(
<<<<<<< HEAD
              QuestionOption.builder()
                  .setId(1L)
                  .setOptionText(ImmutableMap.of(Locale.US, "Sample question option"))
                  .build()));
=======
              QuestionOption.create(1L, LocalizedStrings.of(Locale.US, "Sample question option"))));
>>>>>>> 5ab83758
    }

    return builder;
  }

  public QuestionDefinitionBuilder clearId() {
    this.id = OptionalLong.empty();
    return this;
  }

  public QuestionDefinitionBuilder setId(Void v) {
    this.id = OptionalLong.empty();
    return this;
  }

  public QuestionDefinitionBuilder setId(long id) {
    this.id = OptionalLong.of(id);
    return this;
  }

  public QuestionDefinitionBuilder setName(String name) {
    this.name = name;
    return this;
  }

  public QuestionDefinitionBuilder setEnumeratorId(Optional<Long> enumeratorId) {
    this.enumeratorId = enumeratorId;
    return this;
  }

  public QuestionDefinitionBuilder setEntityType(LocalizedStrings entityType) {
    this.entityType = entityType;
    return this;
  }

  public QuestionDefinitionBuilder setDescription(String description) {
    this.description = description;
    return this;
  }

  public QuestionDefinitionBuilder setQuestionText(LocalizedStrings questionText) {
    this.questionText = questionText;
    return this;
  }

  public QuestionDefinitionBuilder updateQuestionText(Locale locale, String text) {
    questionText = questionText.updateTranslation(locale, text);
    return this;
  }

  public QuestionDefinitionBuilder setQuestionHelpText(LocalizedStrings questionHelpText) {
    this.questionHelpText = questionHelpText;
    return this;
  }

  public QuestionDefinitionBuilder updateQuestionHelpText(Locale locale, String helpText) {
    questionHelpText = questionHelpText.updateTranslation(locale, helpText);
    return this;
  }

  public QuestionDefinitionBuilder setQuestionType(QuestionType questionType) {
    this.questionType = questionType;
    return this;
  }

  public QuestionDefinitionBuilder setValidationPredicatesString(
      String validationPredicatesString) {
    this.validationPredicatesString = validationPredicatesString;
    return this;
  }

  public QuestionDefinitionBuilder setValidationPredicates(
      ValidationPredicates validationPredicates) {
    this.validationPredicatesString = validationPredicates.serializeAsString();
    return this;
  }

  public QuestionDefinitionBuilder setQuestionOptions(ImmutableList<QuestionOption> options) {
    this.questionOptions = options;
    return this;
  }

  public QuestionDefinition build() throws UnsupportedQuestionTypeException {
    switch (this.questionType) {
      case ADDRESS:
        AddressValidationPredicates addressValidationPredicates =
            AddressValidationPredicates.create();
        if (!validationPredicatesString.isEmpty()) {
          addressValidationPredicates =
              AddressValidationPredicates.parse(validationPredicatesString);
        }
        return new AddressQuestionDefinition(
            id,
            name,
            enumeratorId,
            description,
            questionText,
            questionHelpText,
            addressValidationPredicates);
      case CHECKBOX:
        MultiOptionValidationPredicates multiOptionValidationPredicates =
            MultiOptionValidationPredicates.create();
        if (!validationPredicatesString.isEmpty()) {
          multiOptionValidationPredicates =
              MultiOptionValidationPredicates.parse(validationPredicatesString);
        }
        return new CheckboxQuestionDefinition(
            id,
            name,
            enumeratorId,
            description,
            questionText,
            questionHelpText,
            questionOptions,
            multiOptionValidationPredicates);
      case DROPDOWN:
        return new DropdownQuestionDefinition(
            id, name, enumeratorId, description, questionText, questionHelpText, questionOptions);
      case FILEUPLOAD:
        return new FileUploadQuestionDefinition(
            id, name, enumeratorId, description, questionText, questionHelpText);
      case NAME:
        NameValidationPredicates nameValidationPredicates = NameValidationPredicates.create();
        if (!validationPredicatesString.isEmpty()) {
          nameValidationPredicates = NameValidationPredicates.parse(validationPredicatesString);
        }
        return new NameQuestionDefinition(
            id,
            name,
            enumeratorId,
            description,
            questionText,
            questionHelpText,
            nameValidationPredicates);
      case NUMBER:
        NumberQuestionDefinition.NumberValidationPredicates numberValidationPredicates =
            NumberQuestionDefinition.NumberValidationPredicates.create();
        if (!validationPredicatesString.isEmpty()) {
          numberValidationPredicates =
              NumberQuestionDefinition.NumberValidationPredicates.parse(validationPredicatesString);
        }
        return new NumberQuestionDefinition(
            id,
            name,
            enumeratorId,
            description,
            questionText,
            questionHelpText,
            numberValidationPredicates);
      case RADIO_BUTTON:
        return new RadioButtonQuestionDefinition(
            id, name, enumeratorId, description, questionText, questionHelpText, questionOptions);
      case ENUMERATOR:
        if (entityType == null || entityType.isEmpty()) {
          entityType =
              LocalizedStrings.withDefaultValue(EnumeratorQuestionDefinition.DEFAULT_ENTITY_TYPE);
        }
        return new EnumeratorQuestionDefinition(
            id, name, enumeratorId, description, questionText, questionHelpText, entityType);
      case TEXT:
        TextValidationPredicates textValidationPredicates = TextValidationPredicates.create();
        if (!validationPredicatesString.isEmpty()) {
          textValidationPredicates = TextValidationPredicates.parse(validationPredicatesString);
        }
        return new TextQuestionDefinition(
            id,
            name,
            enumeratorId,
            description,
            questionText,
            questionHelpText,
            textValidationPredicates);
      default:
        throw new UnsupportedQuestionTypeException(this.questionType);
    }
  }
}<|MERGE_RESOLUTION|>--- conflicted
+++ resolved
@@ -65,14 +65,7 @@
     if (questionType.isMultiOptionType()) {
       builder.setQuestionOptions(
           ImmutableList.of(
-<<<<<<< HEAD
-              QuestionOption.builder()
-                  .setId(1L)
-                  .setOptionText(ImmutableMap.of(Locale.US, "Sample question option"))
-                  .build()));
-=======
               QuestionOption.create(1L, LocalizedStrings.of(Locale.US, "Sample question option"))));
->>>>>>> 5ab83758
     }
 
     return builder;
