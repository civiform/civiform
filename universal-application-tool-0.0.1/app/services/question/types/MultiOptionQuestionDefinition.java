--- conflicted
+++ resolved
@@ -81,7 +81,9 @@
   }
 
   private ImmutableSet<Locale> getSupportedOptionLocales(ImmutableList<QuestionOption> options) {
-<<<<<<< HEAD
+    if (options.isEmpty()) {
+      return ImmutableSet.of();
+    }
     ImmutableSet<ImmutableSet<Locale>> supportedLocales =
         options.stream()
             .map(option -> option.optionText().translations().keySet())
@@ -91,28 +93,10 @@
         supportedLocales.stream().reduce((a, b) -> a.size() < b.size() ? a : b);
 
     if (smallestSet.isEmpty()) {
-      throw new RuntimeException("Must have at least one option in MultiOptionQuestionDefinition");
+      throw new RuntimeException("Could not determine supported option locales for question");
     }
 
     return smallestSet.get();
-=======
-    if (options.isEmpty()) {
-      return ImmutableSet.of();
-    }
-
-    QuestionOption firstOption = Iterables.getFirst(options, null);
-    ImmutableSet<Locale> locales = firstOption.optionText().locales();
-
-    options.forEach(
-        option -> {
-          if (!option.optionText().locales().equals(locales)) {
-            throw new RuntimeException(
-                "All options for a MultiOptionQuestionDefinition must have the same locales");
-          }
-        });
-
-    return locales;
->>>>>>> ce7d4553
   }
 
   public ImmutableList<QuestionOption> getOptions() {
