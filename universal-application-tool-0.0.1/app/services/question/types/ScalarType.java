--- conflicted
+++ resolved
@@ -8,11 +8,8 @@
  */
 public enum ScalarType {
   DATE,
-<<<<<<< HEAD
   EMPTY,
-=======
   LIST_OF_STRINGS,
->>>>>>> 45631099
   LONG,
   STRING;
 }