--- conflicted
+++ resolved
@@ -111,15 +111,6 @@
     }
   }
 
-<<<<<<< HEAD
-  public void putList(Path path, ImmutableList<String> value) {
-    if (value.isEmpty()) {
-      putNull(path);
-    } else {
-      put(path, value);
-    }
-  }
-
   /**
    * Puts the names of the repeated entities at the path. Each element in the JSON array at the path
    * is a JSON object that has at minimum a property {@link
@@ -143,8 +134,6 @@
     }
   }
 
-=======
->>>>>>> ddf4aab7
   private void putNull(Path path) {
     put(path, null);
   }
