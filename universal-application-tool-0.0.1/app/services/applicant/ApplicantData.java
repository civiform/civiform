--- conflicted
+++ resolved
@@ -23,13 +23,8 @@
 public class ApplicantData {
   private static final String EMPTY_APPLICANT_DATA_JSON = "{ \"applicant\": {}, \"metadata\": {} }";
   private static final Locale DEFAULT_LOCALE = Locale.US;
-<<<<<<< HEAD
-  private static final Joiner COMMA_JOINER = Joiner.on(',');
-  private static final Splitter COMMA_SPLITTER = Splitter.on(',');
-=======
   private static final TypeRef<ImmutableList<String>> IMMUTABLE_LIST_STRING_TYPE =
       new TypeRef<>() {};
->>>>>>> f3bf061a
 
   private Locale preferredLocale;
   private final DocumentContext jsonData;
@@ -119,11 +114,7 @@
     if (value.isEmpty()) {
       putNull(path);
     } else {
-<<<<<<< HEAD
-      put(path, COMMA_JOINER.join(value));
-=======
       put(path, value);
->>>>>>> f3bf061a
     }
   }
 
@@ -179,19 +170,11 @@
    * does not exist or a value other than an {@link ImmutableList} of strings is found.
    */
   public Optional<ImmutableList<String>> readList(Path path) {
-<<<<<<< HEAD
-    Optional<String> listAsString = readString(path);
-    if (listAsString.isEmpty()) {
-      return Optional.empty();
-    }
-    return Optional.of(ImmutableList.copyOf(COMMA_SPLITTER.splitToList(listAsString.get())));
-=======
     try {
       return this.read(path, IMMUTABLE_LIST_STRING_TYPE);
     } catch (JsonPathTypeMismatchException e) {
       return Optional.empty();
     }
->>>>>>> f3bf061a
   }
 
   /**
