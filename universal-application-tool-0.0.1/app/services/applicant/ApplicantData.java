--- conflicted
+++ resolved
@@ -28,12 +28,10 @@
   private static final Configuration CONFIGURATION =
       Configuration.defaultConfiguration().addOptions(Option.SUPPRESS_EXCEPTIONS);
   private static final String EMPTY_APPLICANT_DATA_JSON = "{ \"applicant\": {}, \"metadata\": {} }";
-<<<<<<< HEAD
+
   private static final Locale DEFAULT_LOCALE = Locale.ENGLISH;
   private static final Logger LOG = LoggerFactory.getLogger(ApplicantData.class);
-=======
   private static final Locale DEFAULT_LOCALE = Locale.US;
->>>>>>> ce321449
 
   private Locale preferredLocale;
   private DocumentContext jsonData;
