package services.applicant;

import static com.google.common.base.Preconditions.checkNotNull;

import com.google.common.base.Splitter;
import com.google.common.collect.ImmutableList;
import com.jayway.jsonpath.DocumentContext;
import com.jayway.jsonpath.JsonPath;
import com.jayway.jsonpath.PathNotFoundException;
import com.jayway.jsonpath.spi.mapper.MappingException;
import java.time.Instant;
import java.util.HashMap;
import java.util.List;
import java.util.Locale;
import java.util.Map;
import java.util.Objects;
import java.util.Optional;
import javax.annotation.Nullable;
import services.Path;
import services.WellKnownPaths;

public class ApplicantData {
  private static final String EMPTY_APPLICANT_DATA_JSON = "{ \"applicant\": {}, \"metadata\": {} }";
<<<<<<< HEAD
  private static final Logger LOG = LoggerFactory.getLogger(ApplicantData.class);
=======

>>>>>>> ea93577d
  private static final Locale DEFAULT_LOCALE = Locale.US;

  private Locale preferredLocale;
  private DocumentContext jsonData;

  public ApplicantData() {
    this(EMPTY_APPLICANT_DATA_JSON);
  }

  public ApplicantData(String jsonData) {
    this(DEFAULT_LOCALE, jsonData);
  }

  public ApplicantData(Locale preferredLocale, String jsonData) {
    this.preferredLocale = preferredLocale;
    this.jsonData = JsonPath.parse(checkNotNull(jsonData));
  }

  public Locale preferredLocale() {
    return this.preferredLocale;
  }

  public void setPreferredLocale(Locale locale) {
    this.preferredLocale = locale;
  }

  public boolean hasPath(Path path) {
    try {
      this.jsonData.read(path.path());
    } catch (PathNotFoundException e) {
      return false;
    }
    return true;
  }

  /**
   * Returns true if there is any value at the given {@link Path}; false otherwise.
   *
   * @param path the {@link Path} to check
   * @return true if there is a non-null value at the given path; false otherwise
   */
  public boolean hasValueAtPath(Path path) {
    try {
      return read(path, Object.class).isPresent();
    } catch (JsonPathTypeMismatchException e) {
      return false;
    }
  }

  public void putString(Path path, String value) {
    if (value.isEmpty()) {
      putNull(path);
    } else {
      put(path, value);
    }
  }

  public void putLong(Path path, long value) {
    put(path, value);
  }

  public void putLong(Path path, String value) {
    if (value.isEmpty()) {
      putNull(path);
    } else {
      put(path, Long.parseLong(value));
    }
  }

  private void putNull(Path path) {
    put(path, null);
  }

  /**
   * Puts the given value at the given path in the underlying JSON data. Builds up the necessary
   * structure along the way, i.e., creates parent objects where necessary.
   *
   * @param path the {@link Path} with the fully specified path, e.g., "applicant.favorites.color"
   *     or the equivalent "$.applicant.favorite.colors".
   * @param value the value to place; values of type Map will create the equivalent JSON structure
   */
  private void put(Path path, Object value) {
    path.parentPaths()
        .forEach(
            segmentPath -> {
              if (!hasPath(segmentPath)) {
                this.jsonData.put(
                    segmentPath.parentPath().path(), segmentPath.keyName(), new HashMap<>());
              }
            });

    this.jsonData.put(path.parentPath().path(), path.keyName(), value);
  }

  /**
   * Attempt to read a string at the given path. Returns {@code Optional#empty} if the path does not
   * exist or a value other than String is found.
   */
  public Optional<String> readString(Path path) {
    try {
      return this.read(path, String.class);
    } catch (JsonPathTypeMismatchException e) {
      return Optional.empty();
    }
  }

  /**
   * Attempt to read a integer at the given path. Returns {@code Optional#empty} if the path does
   * not exist or a value other than Integer is found.
   */
  public Optional<Long> readLong(Path path) {
    try {
      return this.read(path, Long.class);
    } catch (JsonPathTypeMismatchException e) {
      return Optional.empty();
    }
  }

  /**
   * Returns the value at the given path, if it exists; otherwise returns {@link Optional#empty}.
   *
   * @param path the {@link Path} for the desired scalar
   * @param type the expected type of the scalar
   * @param <T> the expected type of the scalar
   * @return optionally returns the value at the path if it exists, or empty if not
   * @throws JsonPathTypeMismatchException if the scalar at that path is not the expected type
   */
  private <T> Optional<T> read(Path path, Class<T> type) throws JsonPathTypeMismatchException {
    try {
      return Optional.ofNullable(this.jsonData.read(path.path(), type));
    } catch (PathNotFoundException e) {
      return Optional.empty();
    } catch (MappingException e) {
      throw new JsonPathTypeMismatchException(path.path(), type, e);
    }
  }

  public Instant getCreatedTime() {
    return Instant.parse(this.jsonData.read("$.metadata.created_time"));
  }

  public void setCreatedTime(Instant i) {
    this.jsonData.put("$.metadata", "created_time", i.toString());
  }

  public String asJsonString() {
    return this.jsonData.jsonString();
  }

  @Override
  public boolean equals(@Nullable Object object) {
    if (object instanceof ApplicantData) {
      ApplicantData that = (ApplicantData) object;
      // Need to compare the JSON strings rather than the DocumentContexts themselves since
      // DocumentContext does not override equals.
      return this.jsonData.jsonString().equals(that.jsonData.jsonString());
    }
    return false;
  }

  @Override
  public int hashCode() {
    return Objects.hash(jsonData.jsonString());
  }

  /**
   * Copies all keys from {@code other}, recursively. All lists are merged. No values will be
   * overwritten.
   *
   * @return A list of {@code Path}s whose values could not be copied due to conflicts.
   */
  public ImmutableList<Path> mergeFrom(ApplicantData other) {
    Map<?, ?> rootAsMap = other.jsonData.read("$", Map.class);
    return mergeFrom(Path.empty(), rootAsMap);
  }

  private ImmutableList<Path> mergeFrom(Path rootKey, Map<?, ?> other) {
    ImmutableList.Builder<Path> pathsRemoved = new ImmutableList.Builder<>();
    for (Map.Entry<?, ?> entry : other.entrySet()) {
      String key = entry.getKey().toString();
      Path path = rootKey.toBuilder().append(key).build();
      if (hasPath(path)) {
        if (entry.getValue() instanceof Map) {
          // Recurse into maps.
          pathsRemoved.addAll(mergeFrom(path, (Map) entry.getValue()));
        } else if (entry.getValue() instanceof List) {
          // Add items from lists.
          // TODO(github.com/seattle-uat/civiform/issues/405): improve merge for repeated fields.
          for (Object item : (List) entry.getValue()) {
            this.jsonData.add(path.path(), item);
          }
        } else {
          try {
            if (!this.read(path, Object.class).equals(entry.getValue())) {
              pathsRemoved.add(path);
            }
          } catch (JsonPathTypeMismatchException e) {
            // If we can't confirm they're equal, consider it removed.
            pathsRemoved.add(path);
          }
        }
      } else {
        // currently empty, can add.
        this.put(path, entry.getValue());
      }
    }
    return pathsRemoved.build();
  }

  public void setUserName(String displayName) {
    String firstName;
    String lastName = null;
    String middleName = null;
    List<String> listSplit = Splitter.on(' ').splitToList(displayName);
    switch (listSplit.size()) {
      case 2:
        firstName = listSplit.get(0);
        lastName = listSplit.get(1);
        break;
      case 3:
        firstName = listSplit.get(0);
        middleName = listSplit.get(1);
        lastName = listSplit.get(2);
        break;
      case 1:
        // fallthrough
      default:
        // Too many names - put them all in first name.
        firstName = displayName;
    }
    setUserName(firstName, middleName, lastName);
  }

  private void setUserName(
      String firstName, @Nullable String middleName, @Nullable String lastName) {
    if (!hasPath(WellKnownPaths.APPLICANT_FIRST_NAME)) {
      putString(WellKnownPaths.APPLICANT_FIRST_NAME, firstName);
    }
    if (middleName != null && !hasPath(WellKnownPaths.APPLICANT_MIDDLE_NAME)) {
      putString(WellKnownPaths.APPLICANT_MIDDLE_NAME, middleName);
    }
    if (lastName != null && !hasPath(WellKnownPaths.APPLICANT_LAST_NAME)) {
      putString(WellKnownPaths.APPLICANT_LAST_NAME, lastName);
    }
  }
}<|MERGE_RESOLUTION|>--- conflicted
+++ resolved
@@ -21,11 +21,6 @@
 
 public class ApplicantData {
   private static final String EMPTY_APPLICANT_DATA_JSON = "{ \"applicant\": {}, \"metadata\": {} }";
-<<<<<<< HEAD
-  private static final Logger LOG = LoggerFactory.getLogger(ApplicantData.class);
-=======
-
->>>>>>> ea93577d
   private static final Locale DEFAULT_LOCALE = Locale.US;
 
   private Locale preferredLocale;
