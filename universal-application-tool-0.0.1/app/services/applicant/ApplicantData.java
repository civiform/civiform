package services.applicant;

import static com.google.common.base.Preconditions.checkNotNull;

import com.google.common.base.Splitter;
import com.google.common.collect.ImmutableList;
import com.jayway.jsonpath.DocumentContext;
import com.jayway.jsonpath.JsonPath;
import com.jayway.jsonpath.PathNotFoundException;
import com.jayway.jsonpath.spi.mapper.MappingException;
import java.time.Instant;
import java.util.HashMap;
import java.util.List;
import java.util.Locale;
import java.util.Map;
import java.util.Objects;
import java.util.Optional;
import javax.annotation.Nullable;
import services.Path;
import services.WellKnownPaths;

public class ApplicantData {
  private static final String EMPTY_APPLICANT_DATA_JSON = "{ \"applicant\": {}, \"metadata\": {} }";
  private static final Locale DEFAULT_LOCALE = Locale.US;

  private Locale preferredLocale;
  private DocumentContext jsonData;

  public ApplicantData() {
    this(EMPTY_APPLICANT_DATA_JSON);
  }

  public ApplicantData(String jsonData) {
    this(DEFAULT_LOCALE, jsonData);
  }

  public ApplicantData(Locale preferredLocale, String jsonData) {
    this.preferredLocale = preferredLocale;
    this.jsonData = JsonPath.parse(checkNotNull(jsonData));
  }

  public Locale preferredLocale() {
    return this.preferredLocale;
  }

  public void setPreferredLocale(Locale locale) {
    this.preferredLocale = locale;
  }

<<<<<<< HEAD
  public boolean hasValueAtPath(Path path) {
    return this.jsonData.read(path.path()) != null;
  }

=======
  /**
   * Checks whether the given path exists in the JSON data. Returns true if the path is present;
   * false otherwise. Semantically, this checks whether the applicant has answered this question
   * before.
   *
   * @param path the {@link Path} to check
   * @return true if path is present for this applicant; false otherwise
   */
  public boolean hasPath(Path path) {
    try {
      this.jsonData.read(path.path());
    } catch (PathNotFoundException e) {
      return false;
    }
    return true;
  }

  /**
   * Returns true if there is a non-null value at the given {@link Path}; false otherwise. Will
   * return false if there is a null value at the path.
   *
   * @param path the {@link Path} to check
   * @return true if there is a non-null value at the given path; false otherwise
   */
  public boolean hasValueAtPath(Path path) {
    try {
      return read(path, Object.class).isPresent();
    } catch (JsonPathTypeMismatchException e) {
      return false;
    }
  }

  /**
   * Write the given string at the given {@link Path}. If the string is empty, it will write a null
   * value instead.
   */
>>>>>>> 509a1d7b
  public void putString(Path path, String value) {
    if (value.isEmpty()) {
      putNull(path);
    } else {
      put(path, value);
    }
  }

  public void putLong(Path path, long value) {
    put(path, value);
  }

  /**
   * Parses and writes a long value, given as a string. If the string is empty, a null value is
   * written.
   */
  public void putLong(Path path, String value) {
    if (value.isEmpty()) {
      putNull(path);
    } else {
      put(path, Long.parseLong(value));
    }
  }

  private void putNull(Path path) {
    put(path, null);
  }

  /**
   * Puts the given value at the given path in the underlying JSON data. Builds up the necessary
   * structure along the way, i.e., creates parent objects where necessary.
   *
   * @param path the {@link Path} with the fully specified path, e.g., "applicant.favorites.color"
   *     or the equivalent "$.applicant.favorite.colors".
   * @param value the value to place; values of type Map will create the equivalent JSON structure
   */
  private void put(Path path, Object value) {
    path.parentPaths()
        .forEach(
            segmentPath -> {
<<<<<<< HEAD
              if (!hasValueAtPath(segmentPath)) {
=======
              if (!hasPath(segmentPath)) {
>>>>>>> 509a1d7b
                this.jsonData.put(
                    segmentPath.parentPath().path(), segmentPath.keyName(), new HashMap<>());
              }
            });

    this.jsonData.put(path.parentPath().path(), path.keyName(), value);
  }

  /**
   * Attempt to read a string at the given path. Returns {@code Optional#empty} if the path does not
   * exist or a value other than String is found.
   */
  public Optional<String> readString(Path path) {
    try {
      return this.read(path, String.class);
    } catch (JsonPathTypeMismatchException e) {
      return Optional.empty();
    }
  }

  /**
   * Attempt to read a integer at the given path. Returns {@code Optional#empty} if the path does
   * not exist or a value other than Integer is found.
   */
  public Optional<Long> readLong(Path path) {
    try {
      return this.read(path, Long.class);
    } catch (JsonPathTypeMismatchException e) {
      return Optional.empty();
    }
  }

  /**
   * Returns the value at the given path, if it exists; otherwise returns {@link Optional#empty}.
   *
   * @param path the {@link Path} for the desired scalar
   * @param type the expected type of the scalar
   * @param <T> the expected type of the scalar
   * @return optionally returns the value at the path if it exists, or empty if not
   * @throws JsonPathTypeMismatchException if the scalar at that path is not the expected type
   */
  private <T> Optional<T> read(Path path, Class<T> type) throws JsonPathTypeMismatchException {
    try {
      return Optional.ofNullable(this.jsonData.read(path.path(), type));
    } catch (PathNotFoundException e) {
      return Optional.empty();
    } catch (MappingException e) {
      throw new JsonPathTypeMismatchException(path.path(), type, e);
    }
  }

  public Instant getCreatedTime() {
    return Instant.parse(this.jsonData.read("$.metadata.created_time"));
  }

  public void setCreatedTime(Instant i) {
    this.jsonData.put("$.metadata", "created_time", i.toString());
  }

  public String asJsonString() {
    return this.jsonData.jsonString();
  }

  @Override
  public boolean equals(@Nullable Object object) {
    if (object instanceof ApplicantData) {
      ApplicantData that = (ApplicantData) object;
      // Need to compare the JSON strings rather than the DocumentContexts themselves since
      // DocumentContext does not override equals.
      return this.jsonData.jsonString().equals(that.jsonData.jsonString());
    }
    return false;
  }

  @Override
  public int hashCode() {
    return Objects.hash(jsonData.jsonString());
  }

  /**
   * Copies all keys from {@code other}, recursively. All lists are merged. No values will be
   * overwritten.
   *
   * @return A list of {@code Path}s whose values could not be copied due to conflicts.
   */
  public ImmutableList<Path> mergeFrom(ApplicantData other) {
    Map<?, ?> rootAsMap = other.jsonData.read("$", Map.class);
    return mergeFrom(Path.empty(), rootAsMap);
  }

  private ImmutableList<Path> mergeFrom(Path rootKey, Map<?, ?> other) {
    ImmutableList.Builder<Path> pathsRemoved = new ImmutableList.Builder<>();
    for (Map.Entry<?, ?> entry : other.entrySet()) {
      String key = entry.getKey().toString();
      Path path = rootKey.toBuilder().append(key).build();
      if (hasValueAtPath(path)) {
        if (entry.getValue() instanceof Map) {
          // Recurse into maps.
          pathsRemoved.addAll(mergeFrom(path, (Map) entry.getValue()));
        } else if (entry.getValue() instanceof List) {
          // Add items from lists.
          // TODO(github.com/seattle-uat/civiform/issues/405): improve merge for repeated fields.
          for (Object item : (List) entry.getValue()) {
            this.jsonData.add(path.path(), item);
          }
        } else {
          try {
            if (!this.read(path, Object.class).equals(entry.getValue())) {
              pathsRemoved.add(path);
            }
          } catch (JsonPathTypeMismatchException e) {
            // If we can't confirm they're equal, consider it removed.
            pathsRemoved.add(path);
          }
        }
      } else {
        // currently empty, can add.
        this.put(path, entry.getValue());
      }
    }
    return pathsRemoved.build();
  }

  public void setUserName(String displayName) {
    String firstName;
    String lastName = null;
    String middleName = null;
    List<String> listSplit = Splitter.on(' ').splitToList(displayName);
    switch (listSplit.size()) {
      case 2:
        firstName = listSplit.get(0);
        lastName = listSplit.get(1);
        break;
      case 3:
        firstName = listSplit.get(0);
        middleName = listSplit.get(1);
        lastName = listSplit.get(2);
        break;
      case 1:
        // fallthrough
      default:
        // Too many names - put them all in first name.
        firstName = displayName;
    }
    setUserName(firstName, middleName, lastName);
  }

  private void setUserName(
      String firstName, @Nullable String middleName, @Nullable String lastName) {
    if (!hasPath(WellKnownPaths.APPLICANT_FIRST_NAME)) {
      putString(WellKnownPaths.APPLICANT_FIRST_NAME, firstName);
    }
    if (middleName != null && !hasPath(WellKnownPaths.APPLICANT_MIDDLE_NAME)) {
      putString(WellKnownPaths.APPLICANT_MIDDLE_NAME, middleName);
    }
    if (lastName != null && !hasPath(WellKnownPaths.APPLICANT_LAST_NAME)) {
      putString(WellKnownPaths.APPLICANT_LAST_NAME, lastName);
    }
  }
}<|MERGE_RESOLUTION|>--- conflicted
+++ resolved
@@ -47,12 +47,6 @@
     this.preferredLocale = locale;
   }
 
-<<<<<<< HEAD
-  public boolean hasValueAtPath(Path path) {
-    return this.jsonData.read(path.path()) != null;
-  }
-
-=======
   /**
    * Checks whether the given path exists in the JSON data. Returns true if the path is present;
    * false otherwise. Semantically, this checks whether the applicant has answered this question
@@ -89,7 +83,6 @@
    * Write the given string at the given {@link Path}. If the string is empty, it will write a null
    * value instead.
    */
->>>>>>> 509a1d7b
   public void putString(Path path, String value) {
     if (value.isEmpty()) {
       putNull(path);
@@ -130,11 +123,7 @@
     path.parentPaths()
         .forEach(
             segmentPath -> {
-<<<<<<< HEAD
-              if (!hasValueAtPath(segmentPath)) {
-=======
               if (!hasPath(segmentPath)) {
->>>>>>> 509a1d7b
                 this.jsonData.put(
                     segmentPath.parentPath().path(), segmentPath.keyName(), new HashMap<>());
               }
@@ -230,7 +219,7 @@
     for (Map.Entry<?, ?> entry : other.entrySet()) {
       String key = entry.getKey().toString();
       Path path = rootKey.toBuilder().append(key).build();
-      if (hasValueAtPath(path)) {
+      if (hasPath(path)) {
         if (entry.getValue() instanceof Map) {
           // Recurse into maps.
           pathsRemoved.addAll(mergeFrom(path, (Map) entry.getValue()));
