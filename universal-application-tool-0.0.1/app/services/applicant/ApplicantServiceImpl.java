--- conflicted
+++ resolved
@@ -24,10 +24,7 @@
 import services.Path;
 import services.WellKnownPaths;
 import services.applicant.question.Scalar;
-import services.program.PathNotInBlockException;
-import services.program.ProgramBlockDefinitionNotFoundException;
-import services.program.ProgramDefinition;
-import services.program.ProgramService;
+import services.program.*;
 import services.question.exceptions.UnsupportedScalarTypeException;
 import services.question.types.ScalarType;
 
@@ -145,16 +142,9 @@
 
               UpdateMetadata updateMetadata = UpdateMetadata.create(programId, clock.millis());
               try {
-<<<<<<< HEAD
                 stageUpdates(
                     applicant.getApplicantData(), blockBeforeUpdate, updateMetadata, updates);
               } catch (UnsupportedScalarTypeException | PathNotInBlockException e) {
-=======
-                stageUpdates(applicant, programDefinition, blockId, updates);
-              } catch (ProgramBlockDefinitionNotFoundException
-                  | UnsupportedScalarTypeException
-                  | PathNotInBlockException e) {
->>>>>>> b7925499
                 return CompletableFuture.completedFuture(ErrorAnd.error(ImmutableSet.of(e)));
               }
 
@@ -195,28 +185,11 @@
     return applicantRepository.programsForApplicant(applicantId);
   }
 
-<<<<<<< HEAD
   /**
    * In-place update of {@link ApplicantData}. Adds program id and timestamp metadata with updates.
    *
    * @throws PathNotInBlockException if there are updates for questions that aren't in the block.
    */
-=======
-  /** In-place update of {@link Applicant}'s data. */
-  private void stageUpdates(
-      Applicant applicant,
-      ProgramDefinition programDefinition,
-      String blockId,
-      ImmutableSet<Update> updates)
-      throws ProgramBlockDefinitionNotFoundException, UnsupportedScalarTypeException,
-          PathNotInBlockException {
-
-    BlockDefinition blockDefinition = programDefinition.getBlockDefinition(blockId);
-    stageUpdates(applicant.getApplicantData(), blockDefinition, programDefinition.id(), updates);
-  }
-
-  /** In-place update of {@link ApplicantData}. */
->>>>>>> b7925499
   private void stageUpdates(
       ApplicantData applicantData,
       Block block,
