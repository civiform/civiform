package services.applicant;

import static com.google.common.base.Preconditions.checkNotNull;

import com.google.common.collect.ImmutableMap;
import com.google.common.collect.ImmutableSet;
import java.util.Optional;
import java.util.concurrent.CompletableFuture;
import java.util.concurrent.CompletionStage;
import javax.inject.Inject;
import models.Applicant;
import play.libs.concurrent.HttpExecutionContext;
import repository.ApplicantRepository;
import services.ErrorAnd;
import services.Path;
import services.program.BlockDefinition;
import services.program.PathNotInBlockException;
import services.program.ProgramBlockNotFoundException;
import services.program.ProgramDefinition;
import services.program.ProgramNotFoundException;
import services.program.ProgramService;
import services.question.ScalarType;
import services.question.UnsupportedScalarTypeException;

public class ApplicantServiceImpl implements ApplicantService {

  private final ApplicantRepository applicantRepository;
  private final ProgramService programService;
  private final HttpExecutionContext httpExecutionContext;

  @Inject
  public ApplicantServiceImpl(
      ApplicantRepository applicantRepository,
      ProgramService programService,
      HttpExecutionContext httpExecutionContext) {
    this.applicantRepository = checkNotNull(applicantRepository);
    this.programService = checkNotNull(programService);
    this.httpExecutionContext = checkNotNull(httpExecutionContext);
  }

  @Override
  public CompletionStage<ErrorAnd<ReadOnlyApplicantProgramService, Exception>>
      stageAndUpdateIfValid(
          long applicantId, long programId, long blockId, ImmutableSet<Update> updates) {
    CompletableFuture<Optional<Applicant>> applicantCompletableFuture =
        applicantRepository.lookupApplicant(applicantId).toCompletableFuture();

    CompletableFuture<ProgramDefinition> programDefinitionCompletableFuture =
        programService.getProgramDefinitionAsync(programId).toCompletableFuture();

    return CompletableFuture.allOf(applicantCompletableFuture, programDefinitionCompletableFuture)
        .thenComposeAsync(
            (v) -> {
<<<<<<< HEAD
              Applicant applicant = applicantCompletableFuture.join().get();
              ProgramDefinition programDefinition = programDefinitionCompletableFuture.join();
=======
              Optional<Applicant> applicantMaybe = applicantCompletableFuture.join();
              if (applicantMaybe.isEmpty()) {
                return CompletableFuture.completedFuture(
                    ErrorAnd.error(ImmutableSet.of(new ApplicantNotFoundException(applicantId))));
              }
              Applicant applicant = applicantMaybe.get();

              Optional<ProgramDefinition> programDefinitionMaybe =
                  programDefinitionCompletableFuture.join();
              if (programDefinitionMaybe.isEmpty()) {
                return CompletableFuture.completedFuture(
                    ErrorAnd.error(ImmutableSet.of(new ProgramNotFoundException(programId))));
              }
              ProgramDefinition programDefinition = programDefinitionMaybe.get();
>>>>>>> 517ee0cd

              try {
                stageUpdates(applicant, programDefinition, blockId, updates);
              } catch (ProgramBlockNotFoundException
                  | UnsupportedScalarTypeException
                  | PathNotInBlockException e) {
                return CompletableFuture.completedFuture(ErrorAnd.error(ImmutableSet.of(e)));
              }

              ReadOnlyApplicantProgramService roApplicantProgramService =
                  new ReadOnlyApplicantProgramServiceImpl(
                      applicant.getApplicantData(), programDefinition);

              Optional<Block> blockMaybe = roApplicantProgramService.getBlock(blockId);
              if (!blockMaybe.get().hasErrors()) {
                return applicantRepository
                    .updateApplicant(applicant)
                    .thenApplyAsync(
                        (finishedSaving) -> ErrorAnd.of(roApplicantProgramService),
                        httpExecutionContext.current());
              }

              return CompletableFuture.completedFuture(ErrorAnd.of(roApplicantProgramService));
            },
            httpExecutionContext.current());
  }

  @Override
  public CompletionStage<ErrorAnd<ReadOnlyApplicantProgramService, Exception>>
      stageAndUpdateIfValid(
          long applicantId, long programId, long blockId, ImmutableMap<String, String> updateMap) {
    ImmutableSet<Update> updates =
        updateMap.entrySet().stream()
            .map(entry -> Update.create(Path.create(entry.getKey()), entry.getValue()))
            .collect(ImmutableSet.toImmutableSet());

    return stageAndUpdateIfValid(applicantId, programId, blockId, updates);
  }

  @Override
  public CompletionStage<Applicant> createApplicant(long userId) {
    Applicant applicant = new Applicant();
    return applicantRepository.insertApplicant(applicant).thenApply((unused) -> applicant);
  }

  @Override
  public CompletionStage<ReadOnlyApplicantProgramService> getReadOnlyApplicantProgramService(
      long applicantId, long programId) {
    CompletableFuture<Optional<Applicant>> applicantCompletableFuture =
        applicantRepository.lookupApplicant(applicantId).toCompletableFuture();
    CompletableFuture<ProgramDefinition> programDefinitionCompletableFuture =
        programService.getProgramDefinitionAsync(programId).toCompletableFuture();

    return CompletableFuture.allOf(applicantCompletableFuture, programDefinitionCompletableFuture)
        .thenApplyAsync(
            (v) -> {
              Applicant applicant = applicantCompletableFuture.join().get();
              ProgramDefinition programDefinition = programDefinitionCompletableFuture.join();

              return new ReadOnlyApplicantProgramServiceImpl(
                  applicant.getApplicantData(), programDefinition);
            },
            httpExecutionContext.current());
  }

  /** In-place update of {@link Applicant}'s data. */
  private void stageUpdates(
      Applicant applicant,
      ProgramDefinition programDefinition,
      long blockId,
      ImmutableSet<Update> updates)
      throws ProgramBlockNotFoundException, UnsupportedScalarTypeException,
          PathNotInBlockException {

    BlockDefinition blockDefinition =
        programDefinition
            .getBlockDefinition(blockId)
            .orElseThrow(() -> new ProgramBlockNotFoundException(programDefinition.id(), blockId));
    stageUpdates(applicant.getApplicantData(), blockDefinition, updates);
  }

  /** In-place update of {@link ApplicantData}. */
  private void stageUpdates(
      ApplicantData applicantData, BlockDefinition blockDefinition, ImmutableSet<Update> updates)
      throws UnsupportedScalarTypeException, PathNotInBlockException {
    for (Update update : updates) {
      ScalarType type =
          blockDefinition
              .getScalarType(update.path())
              .orElseThrow(() -> new PathNotInBlockException(blockDefinition, update.path()));
      switch (type) {
        case STRING:
          applicantData.putString(update.path(), update.value());
          break;
        case INT:
          applicantData.putInteger(update.path(), Integer.valueOf(update.value()));
          break;
        default:
          throw new UnsupportedScalarTypeException(type);
      }
    }
  }
}<|MERGE_RESOLUTION|>--- conflicted
+++ resolved
@@ -17,7 +17,6 @@
 import services.program.PathNotInBlockException;
 import services.program.ProgramBlockNotFoundException;
 import services.program.ProgramDefinition;
-import services.program.ProgramNotFoundException;
 import services.program.ProgramService;
 import services.question.ScalarType;
 import services.question.UnsupportedScalarTypeException;
@@ -51,10 +50,6 @@
     return CompletableFuture.allOf(applicantCompletableFuture, programDefinitionCompletableFuture)
         .thenComposeAsync(
             (v) -> {
-<<<<<<< HEAD
-              Applicant applicant = applicantCompletableFuture.join().get();
-              ProgramDefinition programDefinition = programDefinitionCompletableFuture.join();
-=======
               Optional<Applicant> applicantMaybe = applicantCompletableFuture.join();
               if (applicantMaybe.isEmpty()) {
                 return CompletableFuture.completedFuture(
@@ -62,14 +57,7 @@
               }
               Applicant applicant = applicantMaybe.get();
 
-              Optional<ProgramDefinition> programDefinitionMaybe =
-                  programDefinitionCompletableFuture.join();
-              if (programDefinitionMaybe.isEmpty()) {
-                return CompletableFuture.completedFuture(
-                    ErrorAnd.error(ImmutableSet.of(new ProgramNotFoundException(programId))));
-              }
-              ProgramDefinition programDefinition = programDefinitionMaybe.get();
->>>>>>> 517ee0cd
+              ProgramDefinition programDefinition = programDefinitionCompletableFuture.join();
 
               try {
                 stageUpdates(applicant, programDefinition, blockId, updates);
