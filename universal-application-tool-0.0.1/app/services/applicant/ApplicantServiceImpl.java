package services.applicant;

import static com.google.common.base.Preconditions.checkNotNull;

import com.google.common.collect.ImmutableMap;
import com.google.common.collect.ImmutableSet;
<<<<<<< HEAD
import java.time.Clock;
=======
import java.util.NoSuchElementException;
>>>>>>> ea93577d
import java.util.Optional;
import java.util.concurrent.CompletableFuture;
import java.util.concurrent.CompletionStage;
import javax.inject.Inject;
import models.Applicant;
import models.Application;
import org.slf4j.Logger;
import org.slf4j.LoggerFactory;
import play.libs.concurrent.HttpExecutionContext;
import repository.ApplicantRepository;
import services.ErrorAnd;
import services.Path;
import services.WellKnownPaths;
import services.program.BlockDefinition;
import services.program.PathNotInBlockException;
import services.program.ProgramBlockNotFoundException;
import services.program.ProgramDefinition;
import services.program.ProgramService;
import services.question.QuestionDefinition;
import services.question.ScalarType;
import services.question.UnsupportedScalarTypeException;

public class ApplicantServiceImpl implements ApplicantService {

  private final ApplicantRepository applicantRepository;
  private final ProgramService programService;
  private final Clock clock;
  private final HttpExecutionContext httpExecutionContext;
<<<<<<< HEAD
  private static final ImmutableSet<String> RESERVED_SCALAR_KEYS =
      ImmutableSet.of(
          QuestionDefinition.METADATA_UPDATE_TIME_KEY,
          QuestionDefinition.METADATA_UPDATE_PROGRAM_ID_KEY);
=======
  private final Logger log = LoggerFactory.getLogger(ApplicantService.class);
>>>>>>> ea93577d

  @Inject
  public ApplicantServiceImpl(
      ApplicantRepository applicantRepository,
      ProgramService programService,
      Clock clock,
      HttpExecutionContext httpExecutionContext) {
    this.applicantRepository = checkNotNull(applicantRepository);
    this.programService = checkNotNull(programService);
    this.clock = checkNotNull(clock);
    this.httpExecutionContext = checkNotNull(httpExecutionContext);
  }

  @Override
  public CompletionStage<Applicant> createApplicant(long userId) {
    Applicant applicant = new Applicant();
    return applicantRepository.insertApplicant(applicant).thenApply((unused) -> applicant);
  }

  @Override
  public CompletionStage<ReadOnlyApplicantProgramService> getReadOnlyApplicantProgramService(
      long applicantId, long programId) {
    CompletableFuture<Optional<Applicant>> applicantCompletableFuture =
        applicantRepository.lookupApplicant(applicantId).toCompletableFuture();
    CompletableFuture<ProgramDefinition> programDefinitionCompletableFuture =
        programService.getProgramDefinitionAsync(programId).toCompletableFuture();

    return CompletableFuture.allOf(applicantCompletableFuture, programDefinitionCompletableFuture)
        .thenApplyAsync(
            (v) -> {
              Applicant applicant = applicantCompletableFuture.join().get();
              ProgramDefinition programDefinition = programDefinitionCompletableFuture.join();

              return new ReadOnlyApplicantProgramServiceImpl(
                  applicant.getApplicantData(), programDefinition);
            },
            httpExecutionContext.current());
  }

  @Override
  public CompletionStage<ErrorAnd<ReadOnlyApplicantProgramService, Exception>>
      stageAndUpdateIfValid(
          long applicantId, long programId, long blockId, ImmutableMap<String, String> updateMap) {
    ImmutableSet<Update> updates =
        updateMap.entrySet().stream()
            .map(entry -> Update.create(Path.create(entry.getKey()), entry.getValue()))
            .collect(ImmutableSet.toImmutableSet());

    boolean updatePathsContainReservedKeys =
        updates.stream().anyMatch(u -> RESERVED_SCALAR_KEYS.contains(u.path().keyName()));
    if (updatePathsContainReservedKeys) {
      return CompletableFuture.completedFuture(
          ErrorAnd.error(
              ImmutableSet.of(new IllegalArgumentException("Path contained reserved scalar key"))));
    }

    return stageAndUpdateIfValid(applicantId, programId, blockId, updates);
  }

  protected CompletionStage<ErrorAnd<ReadOnlyApplicantProgramService, Exception>>
      stageAndUpdateIfValid(
          long applicantId, long programId, long blockId, ImmutableSet<Update> updates) {
    CompletableFuture<Optional<Applicant>> applicantCompletableFuture =
        applicantRepository.lookupApplicant(applicantId).toCompletableFuture();

    CompletableFuture<ProgramDefinition> programDefinitionCompletableFuture =
        programService.getProgramDefinitionAsync(programId).toCompletableFuture();

    return CompletableFuture.allOf(applicantCompletableFuture, programDefinitionCompletableFuture)
        .thenComposeAsync(
            (v) -> {
              Optional<Applicant> applicantMaybe = applicantCompletableFuture.join();
              if (applicantMaybe.isEmpty()) {
                return CompletableFuture.completedFuture(
                    ErrorAnd.error(ImmutableSet.of(new ApplicantNotFoundException(applicantId))));
              }
              Applicant applicant = applicantMaybe.get();

              ProgramDefinition programDefinition = programDefinitionCompletableFuture.join();

              try {
                stageUpdates(applicant, programDefinition, blockId, updates);
              } catch (ProgramBlockNotFoundException
                  | UnsupportedScalarTypeException
                  | PathNotInBlockException e) {
                return CompletableFuture.completedFuture(ErrorAnd.error(ImmutableSet.of(e)));
              }

              ReadOnlyApplicantProgramService roApplicantProgramService =
                  new ReadOnlyApplicantProgramServiceImpl(
                      applicant.getApplicantData(), programDefinition);

              Optional<Block> blockMaybe = roApplicantProgramService.getBlock(blockId);
              if (!blockMaybe.get().hasErrors()) {
                return applicantRepository
                    .updateApplicant(applicant)
                    .thenApplyAsync(
                        (finishedSaving) -> ErrorAnd.of(roApplicantProgramService),
                        httpExecutionContext.current());
              }

              return CompletableFuture.completedFuture(ErrorAnd.of(roApplicantProgramService));
            },
            httpExecutionContext.current());
  }

<<<<<<< HEAD
=======
  @Override
  public CompletionStage<ErrorAnd<ReadOnlyApplicantProgramService, Exception>>
      stageAndUpdateIfValid(
          long applicantId, long programId, long blockId, ImmutableMap<String, String> updateMap) {
    ImmutableSet<Update> updates =
        updateMap.entrySet().stream()
            .map(entry -> Update.create(Path.create(entry.getKey()), entry.getValue()))
            .collect(ImmutableSet.toImmutableSet());

    return stageAndUpdateIfValid(applicantId, programId, blockId, updates);
  }

  @Override
  public CompletionStage<Applicant> createApplicant(long userId) {
    Applicant applicant = new Applicant();
    return applicantRepository.insertApplicant(applicant).thenApply((unused) -> applicant);
  }

  @Override
  public CompletionStage<ReadOnlyApplicantProgramService> getReadOnlyApplicantProgramService(
      long applicantId, long programId) {
    CompletableFuture<Optional<Applicant>> applicantCompletableFuture =
        applicantRepository.lookupApplicant(applicantId).toCompletableFuture();
    CompletableFuture<ProgramDefinition> programDefinitionCompletableFuture =
        programService.getProgramDefinitionAsync(programId).toCompletableFuture();

    return CompletableFuture.allOf(applicantCompletableFuture, programDefinitionCompletableFuture)
        .thenApplyAsync(
            (v) -> {
              Applicant applicant = applicantCompletableFuture.join().get();
              ProgramDefinition programDefinition = programDefinitionCompletableFuture.join();

              return new ReadOnlyApplicantProgramServiceImpl(
                  applicant.getApplicantData(), programDefinition);
            },
            httpExecutionContext.current());
  }

  @Override
  public String applicantName(Application application) {
    try {
      String firstName =
          application.getApplicantData().readString(WellKnownPaths.APPLICANT_FIRST_NAME).get();
      String lastName =
          application.getApplicantData().readString(WellKnownPaths.APPLICANT_LAST_NAME).get();
      return String.format("%s, %s", lastName, firstName);
    } catch (NoSuchElementException e) {
      log.error("Application {} does not include an applicant name.");
      return "<Anonymous Applicant>";
    }
  }

>>>>>>> ea93577d
  /** In-place update of {@link Applicant}'s data. */
  private void stageUpdates(
      Applicant applicant,
      ProgramDefinition programDefinition,
      long blockId,
      ImmutableSet<Update> updates)
      throws ProgramBlockNotFoundException, UnsupportedScalarTypeException,
          PathNotInBlockException {

    BlockDefinition blockDefinition =
        programDefinition
            .getBlockDefinition(blockId)
            .orElseThrow(() -> new ProgramBlockNotFoundException(programDefinition.id(), blockId));
    stageUpdates(applicant.getApplicantData(), blockDefinition, programDefinition.id(), updates);
  }

  /** In-place update of {@link ApplicantData}. */
  private void stageUpdates(
      ApplicantData applicantData,
      BlockDefinition blockDefinition,
      long programId,
      ImmutableSet<Update> updates)
      throws UnsupportedScalarTypeException, PathNotInBlockException {
    ImmutableSet.Builder<Path> questionPaths = ImmutableSet.builder();
    for (Update update : updates) {
      ScalarType type =
          blockDefinition
              .getScalarType(update.path())
              .orElseThrow(() -> new PathNotInBlockException(blockDefinition, update.path()));
      questionPaths.add(update.path().parentPath());
      switch (type) {
        case STRING:
          applicantData.putString(update.path(), update.value());
          break;
        case LONG:
          applicantData.putLong(update.path(), update.value());
          break;
        default:
          throw new UnsupportedScalarTypeException(type);
      }
    }

    questionPaths.build().forEach(path -> writeMetadataForPath(path, applicantData, programId));
  }

  private void writeMetadataForPath(Path path, ApplicantData data, long programId) {
    data.putLong(
        path.toBuilder().append(QuestionDefinition.METADATA_UPDATE_PROGRAM_ID_KEY).build(),
        programId);
    data.putLong(
        path.toBuilder().append(QuestionDefinition.METADATA_UPDATE_TIME_KEY).build(),
        clock.millis());
  }
}<|MERGE_RESOLUTION|>--- conflicted
+++ resolved
@@ -4,11 +4,8 @@
 
 import com.google.common.collect.ImmutableMap;
 import com.google.common.collect.ImmutableSet;
-<<<<<<< HEAD
 import java.time.Clock;
-=======
 import java.util.NoSuchElementException;
->>>>>>> ea93577d
 import java.util.Optional;
 import java.util.concurrent.CompletableFuture;
 import java.util.concurrent.CompletionStage;
@@ -37,14 +34,11 @@
   private final ProgramService programService;
   private final Clock clock;
   private final HttpExecutionContext httpExecutionContext;
-<<<<<<< HEAD
   private static final ImmutableSet<String> RESERVED_SCALAR_KEYS =
       ImmutableSet.of(
           QuestionDefinition.METADATA_UPDATE_TIME_KEY,
           QuestionDefinition.METADATA_UPDATE_PROGRAM_ID_KEY);
-=======
   private final Logger log = LoggerFactory.getLogger(ApplicantService.class);
->>>>>>> ea93577d
 
   @Inject
   public ApplicantServiceImpl(
@@ -147,46 +141,6 @@
               }
 
               return CompletableFuture.completedFuture(ErrorAnd.of(roApplicantProgramService));
-            },
-            httpExecutionContext.current());
-  }
-
-<<<<<<< HEAD
-=======
-  @Override
-  public CompletionStage<ErrorAnd<ReadOnlyApplicantProgramService, Exception>>
-      stageAndUpdateIfValid(
-          long applicantId, long programId, long blockId, ImmutableMap<String, String> updateMap) {
-    ImmutableSet<Update> updates =
-        updateMap.entrySet().stream()
-            .map(entry -> Update.create(Path.create(entry.getKey()), entry.getValue()))
-            .collect(ImmutableSet.toImmutableSet());
-
-    return stageAndUpdateIfValid(applicantId, programId, blockId, updates);
-  }
-
-  @Override
-  public CompletionStage<Applicant> createApplicant(long userId) {
-    Applicant applicant = new Applicant();
-    return applicantRepository.insertApplicant(applicant).thenApply((unused) -> applicant);
-  }
-
-  @Override
-  public CompletionStage<ReadOnlyApplicantProgramService> getReadOnlyApplicantProgramService(
-      long applicantId, long programId) {
-    CompletableFuture<Optional<Applicant>> applicantCompletableFuture =
-        applicantRepository.lookupApplicant(applicantId).toCompletableFuture();
-    CompletableFuture<ProgramDefinition> programDefinitionCompletableFuture =
-        programService.getProgramDefinitionAsync(programId).toCompletableFuture();
-
-    return CompletableFuture.allOf(applicantCompletableFuture, programDefinitionCompletableFuture)
-        .thenApplyAsync(
-            (v) -> {
-              Applicant applicant = applicantCompletableFuture.join().get();
-              ProgramDefinition programDefinition = programDefinitionCompletableFuture.join();
-
-              return new ReadOnlyApplicantProgramServiceImpl(
-                  applicant.getApplicantData(), programDefinition);
             },
             httpExecutionContext.current());
   }
@@ -205,7 +159,6 @@
     }
   }
 
->>>>>>> ea93577d
   /** In-place update of {@link Applicant}'s data. */
   private void stageUpdates(
       Applicant applicant,
