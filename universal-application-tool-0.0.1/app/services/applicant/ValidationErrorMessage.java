package services.applicant;

import com.google.auto.value.AutoValue;

@AutoValue
public abstract class ValidationErrorMessage {

  // TODO: move this to language specific files so we can support multiple locales.
<<<<<<< HEAD
  public static String TEXT_TOO_SHORT = "Must contain at least %d characters.";
  public static String TEXT_TOO_LONG = "Must contain at most %d characters.";
  public static String NUMBER_TOO_SMALL = "Must be at least %d.";
  public static String NUMBER_TOO_BIG = "Must be at most %d.";
=======
  public static String TEXT_TOO_SHORT = "This answer must be at least %d characters long.";
  public static String TEXT_TOO_LONG = "This answer must be at most %d characters long.";
  public static String NUMBER_TOO_SMALL = "This answer must be at least %d.";
  public static String NUMBER_TOO_BIG = "This answer cannot be larger than %d.";
  public static String TOO_FEW_SELECTIONS = "Please select at least %d.";
  public static String TOO_MANY_SELECTIONS = "Please select fewer than %d.";
>>>>>>> 18debbf4

  public abstract String message();

  // TODO: Ability to get message for a given locale. Probably requires taking in a map from locale
  //  to message.
  public static ValidationErrorMessage create(String message) {
    return new AutoValue_ValidationErrorMessage(message);
  }

  public static ValidationErrorMessage textTooShortError(int minLength) {
    return create(String.format(TEXT_TOO_SHORT, minLength));
  }

  public static ValidationErrorMessage textTooLongError(int maxLength) {
    return create(String.format(TEXT_TOO_LONG, maxLength));
  }

  public static ValidationErrorMessage numberTooSmallError(long min) {
    return create(String.format(NUMBER_TOO_SMALL, min));
  }

  public static ValidationErrorMessage numberTooLargeError(long max) {
    return create(String.format(NUMBER_TOO_BIG, max));
  }

  public static ValidationErrorMessage tooFewSelectionsError(int min) {
    return create(String.format(TOO_FEW_SELECTIONS, min));
  }

  public static ValidationErrorMessage tooManySelectionsError(int max) {
    return create(String.format(TOO_MANY_SELECTIONS, max));
  }
}<|MERGE_RESOLUTION|>--- conflicted
+++ resolved
@@ -6,19 +6,12 @@
 public abstract class ValidationErrorMessage {
 
   // TODO: move this to language specific files so we can support multiple locales.
-<<<<<<< HEAD
   public static String TEXT_TOO_SHORT = "Must contain at least %d characters.";
   public static String TEXT_TOO_LONG = "Must contain at most %d characters.";
   public static String NUMBER_TOO_SMALL = "Must be at least %d.";
   public static String NUMBER_TOO_BIG = "Must be at most %d.";
-=======
-  public static String TEXT_TOO_SHORT = "This answer must be at least %d characters long.";
-  public static String TEXT_TOO_LONG = "This answer must be at most %d characters long.";
-  public static String NUMBER_TOO_SMALL = "This answer must be at least %d.";
-  public static String NUMBER_TOO_BIG = "This answer cannot be larger than %d.";
   public static String TOO_FEW_SELECTIONS = "Please select at least %d.";
   public static String TOO_MANY_SELECTIONS = "Please select fewer than %d.";
->>>>>>> 18debbf4
 
   public abstract String message();
 
