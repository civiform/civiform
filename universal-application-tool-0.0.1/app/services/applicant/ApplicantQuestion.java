--- conflicted
+++ resolved
@@ -82,13 +82,8 @@
     return new AddressQuestion();
   }
 
-<<<<<<< HEAD
-  public MultiOptionQuestion getMultiOptionQuestion() {
-    return new MultiOptionQuestion();
-=======
   public SingleSelectQuestion getSingleSelectQuestion() {
     return new SingleSelectQuestion();
->>>>>>> 64e9d40a
   }
 
   public TextQuestion getTextQuestion() {
@@ -104,10 +99,6 @@
   }
 
   public PresentsErrors errorsPresenter() {
-    if (getType().isMultiOptionType()) {
-      return getMultiOptionQuestion();
-    }
-
     switch (getType()) {
       case ADDRESS:
         return getAddressQuestion();
@@ -599,21 +590,11 @@
     }
   }
 
-<<<<<<< HEAD
-  public class MultiOptionQuestion implements PresentsErrors {
+  public class MultiSelectQuestion implements PresentsErrors {
 
     private Optional<ImmutableList<String>> selectedOptionsValue;
 
-    public MultiOptionQuestion() {
-=======
-  // TODO(https://github.com/seattle-uat/civiform/issues/396): Implement a question that allows for
-  // multiple answer selections (i.e. the value is a list)
-  public class SingleSelectQuestion implements PresentsErrors {
-
-    private Optional<String> selectedOptionValue;
-
-    public SingleSelectQuestion() {
->>>>>>> 64e9d40a
+    public MultiSelectQuestion() {
       assertQuestionType();
     }
 
@@ -623,7 +604,6 @@
     }
 
     public ImmutableSet<ValidationErrorMessage> getQuestionErrors() {
-<<<<<<< HEAD
       if (!hasValue()) {
         return ImmutableSet.of();
       }
@@ -648,10 +628,6 @@
         }
       }
       return errors.build();
-=======
-      // TODO(https://github.com/seattle-uat/civiform/issues/416): Implement validation
-      return ImmutableSet.of();
->>>>>>> 64e9d40a
     }
 
     @Override
@@ -661,7 +637,6 @@
     }
 
     public boolean hasValue() {
-<<<<<<< HEAD
       return getSelectedOptionsValue().isPresent();
     }
 
@@ -673,19 +648,6 @@
       selectedOptionsValue = applicantData.readList(getSelectionPath());
 
       return selectedOptionsValue;
-=======
-      return getSelectedOptionValue().isPresent();
-    }
-
-    public Optional<String> getSelectedOptionValue() {
-      if (selectedOptionValue != null) {
-        return selectedOptionValue;
-      }
-
-      selectedOptionValue = applicantData.readString(getSelectionPath());
-
-      return selectedOptionValue;
->>>>>>> 64e9d40a
     }
 
     public void assertQuestionType() {
@@ -715,6 +677,71 @@
     }
   }
 
+  public class SingleSelectQuestion implements PresentsErrors {
+
+    private Optional<String> selectedOptionValue;
+
+    public SingleSelectQuestion() {
+      assertQuestionType();
+    }
+
+    @Override
+    public boolean hasQuestionErrors() {
+      return !getQuestionErrors().isEmpty();
+    }
+
+    public ImmutableSet<ValidationErrorMessage> getQuestionErrors() {
+      // Only one selection is possible.
+      return ImmutableSet.of();
+    }
+
+    @Override
+    public boolean hasTypeSpecificErrors() {
+      // There are no inherent requirements in a multi-option question.
+      return false;
+    }
+
+    public boolean hasValue() {
+      return getSelectedOptionValue().isPresent();
+    }
+
+    public Optional<String> getSelectedOptionValue() {
+      if (selectedOptionValue != null) {
+        return selectedOptionValue;
+      }
+
+      selectedOptionValue = applicantData.readString(getSelectionPath());
+
+      return selectedOptionValue;
+    }
+
+    public void assertQuestionType() {
+      if (!getType().isMultiOptionType()) {
+        throw new RuntimeException(
+            String.format(
+                "Question is not a multi-option question: %s (type: %s)",
+                questionDefinition.getPath(), questionDefinition.getQuestionType()));
+      }
+    }
+
+    public MultiOptionQuestionDefinition getQuestionDefinition() {
+      assertQuestionType();
+      return (MultiOptionQuestionDefinition) questionDefinition;
+    }
+
+    public Path getSelectionPath() {
+      return getQuestionDefinition().getSelectionPath();
+    }
+
+    public ImmutableList<String> getOptions() {
+      try {
+        return getQuestionDefinition().getOptionsForLocale(applicantData.preferredLocale());
+      } catch (TranslationNotFoundException e) {
+        throw new RuntimeException(e);
+      }
+    }
+  }
+
   @Override
   public boolean equals(@Nullable Object object) {
     if (object instanceof ApplicantQuestion) {
