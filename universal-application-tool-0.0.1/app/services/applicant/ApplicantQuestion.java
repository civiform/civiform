package services.applicant;

import static com.google.common.base.Preconditions.checkNotNull;

import com.google.common.collect.ImmutableList;
import com.google.common.collect.ImmutableSet;
import java.util.Objects;
import java.util.Optional;
import java.util.regex.Matcher;
import java.util.regex.Pattern;
import javax.annotation.Nullable;
import services.Path;
import services.question.AddressQuestionDefinition;
import services.question.MultiOptionQuestionDefinition;
import services.question.NameQuestionDefinition;
import services.question.NumberQuestionDefinition;
import services.question.QuestionDefinition;
import services.question.QuestionType;
import services.question.TextQuestionDefinition;
import services.question.TranslationNotFoundException;

/**
 * Represents a question in the context of a specific applicant. Contains non-static inner classes
 * that represent the question as a specific question type (e.g. {@link NameQuestion}). These inner
 * classes provide access to the applicant's answer for the question. They can also implement
 * server-side validation logic.
 */
public class ApplicantQuestion {

  private final QuestionDefinition questionDefinition;
  private final ApplicantData applicantData;

  public ApplicantQuestion(QuestionDefinition questionDefinition, ApplicantData applicantData) {
    this.questionDefinition = checkNotNull(questionDefinition);
    this.applicantData = checkNotNull(applicantData);
  }

  public QuestionType getType() {
    return questionDefinition.getQuestionType();
  }

  public String getQuestionText() {
    try {
      return questionDefinition.getQuestionText(applicantData.preferredLocale());
    } catch (TranslationNotFoundException e) {
      throw new RuntimeException(e);
    }
  }

  public String getQuestionHelpText() {
    try {
      return questionDefinition.getQuestionHelpText(applicantData.preferredLocale());
    } catch (TranslationNotFoundException e) {
      throw new RuntimeException(e);
    }
  }

  public Path getPath() {
    return questionDefinition.getPath();
  }

  public boolean hasQuestionErrors() {
    return errorsPresenter().hasQuestionErrors();
  }

  public boolean hasErrors() {
    if (hasQuestionErrors()) {
      return true;
    }
    return errorsPresenter().hasTypeSpecificErrors();
  }

  public Optional<Long> getUpdatedInProgramMetadata() {
    return applicantData.readLong(questionDefinition.getProgramIdPath());
  }

  public Optional<Long> getLastUpdatedTimeMetadata() {
    return applicantData.readLong(questionDefinition.getLastUpdatedTimePath());
  }

  public AddressQuestion getAddressQuestion() {
    return new AddressQuestion();
  }

<<<<<<< HEAD
  public MultiOptionQuestion getMultiOptionQuestion() {
    return new MultiOptionQuestion();
=======
  public SingleSelectQuestion getSingleSelectQuestion() {
    return new SingleSelectQuestion();
>>>>>>> ca15f194
  }

  public TextQuestion getTextQuestion() {
    return new TextQuestion();
  }

  public NameQuestion getNameQuestion() {
    return new NameQuestion();
  }

  public NumberQuestion getNumberQuestion() {
    return new NumberQuestion();
  }

  public PresentsErrors errorsPresenter() {
    if (getType().isMultiOptionType()) {
      return getMultiOptionQuestion();
    }

    switch (getType()) {
      case ADDRESS:
        return getAddressQuestion();
      case DROPDOWN:
        return getSingleSelectQuestion();
      case NAME:
        return getNameQuestion();
      case NUMBER:
        return getNumberQuestion();
      case TEXT:
        return getTextQuestion();
      default:
        throw new RuntimeException("Unrecognized question type: " + getType());
    }
  }

  public interface PresentsErrors {
    /** Returns true if values do not meet conditions defined by admins. */
    boolean hasQuestionErrors();
    /**
     * Returns true if there is any type specific errors. The validation does not consider
     * admin-defined conditions.
     */
    boolean hasTypeSpecificErrors();
  }

  public class AddressQuestion implements PresentsErrors {

    private Optional<String> streetValue;
    private Optional<String> cityValue;
    private Optional<String> stateValue;
    private Optional<String> zipValue;

    public AddressQuestion() {
      assertQuestionType();
    }

    @Override
    public boolean hasQuestionErrors() {
      return !getQuestionErrors().isEmpty();
    }

    public ImmutableSet<ValidationErrorMessage> getQuestionErrors() {
      // TODO: Implement admin-defined validation.
      return ImmutableSet.of();
    }

    @Override
    public boolean hasTypeSpecificErrors() {
      return !getAllTypeSpecificErrors().isEmpty();
    }

    public ImmutableSet<ValidationErrorMessage> getAllTypeSpecificErrors() {
      return ImmutableSet.<ValidationErrorMessage>builder()
          .addAll(getAddressErrors())
          .addAll(getStreetErrors())
          .addAll(getCityErrors())
          .addAll(getStateErrors())
          .addAll(getZipErrors())
          .build();
    }

    public ImmutableSet<ValidationErrorMessage> getAddressErrors() {
      // TODO: Implement address validation.
      return ImmutableSet.of();
    }

    public ImmutableSet<ValidationErrorMessage> getStreetErrors() {
      if (streetAnswered() && getStreetValue().isEmpty()) {
        return ImmutableSet.of(ValidationErrorMessage.create("Street is required."));
      }

      return ImmutableSet.of();
    }

    public ImmutableSet<ValidationErrorMessage> getCityErrors() {
      if (cityAnswered() && getCityValue().isEmpty()) {
        return ImmutableSet.of(ValidationErrorMessage.create("City is required."));
      }

      return ImmutableSet.of();
    }

    public ImmutableSet<ValidationErrorMessage> getStateErrors() {
      // TODO: Validate state further.
      if (stateAnswered() && getStateValue().isEmpty()) {
        return ImmutableSet.of(ValidationErrorMessage.create("State is required."));
      }

      return ImmutableSet.of();
    }

    public ImmutableSet<ValidationErrorMessage> getZipErrors() {
      if (zipAnswered()) {
        Optional<String> zipValue = getZipValue();
        if (zipValue.isEmpty()) {
          return ImmutableSet.of(ValidationErrorMessage.create("Zip code is required."));
        }

        Pattern pattern = Pattern.compile("^[0-9]{5}(?:-[0-9]{4})?$");
        Matcher matcher = pattern.matcher(zipValue.get());
        if (!matcher.matches()) {
          return ImmutableSet.of(ValidationErrorMessage.create("Invalid zip code."));
        }
      }

      return ImmutableSet.of();
    }

    public boolean hasStreetValue() {
      return getStreetValue().isPresent();
    }

    public boolean hasCityValue() {
      return getCityValue().isPresent();
    }

    public boolean hasStateValue() {
      return getStateValue().isPresent();
    }

    public boolean hasZipValue() {
      return getZipValue().isPresent();
    }

    public Optional<String> getStreetValue() {
      if (streetValue != null) {
        return streetValue;
      }

      streetValue = applicantData.readString(getStreetPath());
      return streetValue;
    }

    public Optional<String> getCityValue() {
      if (cityValue != null) {
        return cityValue;
      }

      cityValue = applicantData.readString(getCityPath());
      return cityValue;
    }

    public Optional<String> getStateValue() {
      if (stateValue != null) {
        return stateValue;
      }

      stateValue = applicantData.readString(getStatePath());
      return stateValue;
    }

    public Optional<String> getZipValue() {
      if (zipValue != null) {
        return zipValue;
      }

      zipValue = applicantData.readString(getZipPath());
      return zipValue;
    }

    public void assertQuestionType() {
      if (!getType().equals(QuestionType.ADDRESS)) {
        throw new RuntimeException(
            String.format(
                "Question is not an ADDRESS question: %s (type: %s)",
                questionDefinition.getPath(), questionDefinition.getQuestionType()));
      }
    }

    public AddressQuestionDefinition getQuestionDefinition() {
      assertQuestionType();
      return (AddressQuestionDefinition) questionDefinition;
    }

    public Path getStreetPath() {
      return getQuestionDefinition().getStreetPath();
    }

    public Path getCityPath() {
      return getQuestionDefinition().getCityPath();
    }

    public Path getStatePath() {
      return getQuestionDefinition().getStatePath();
    }

    public Path getZipPath() {
      return getQuestionDefinition().getZipPath();
    }

    private boolean streetAnswered() {
      return applicantData.hasPath(getStreetPath());
    }

    private boolean cityAnswered() {
      return applicantData.hasPath(getCityPath());
    }

    private boolean stateAnswered() {
      return applicantData.hasPath(getStatePath());
    }

    private boolean zipAnswered() {
      return applicantData.hasPath(getZipPath());
    }
  }

  public class TextQuestion implements PresentsErrors {

    private Optional<String> textValue;

    public TextQuestion() {
      assertQuestionType();
    }

    @Override
    public boolean hasQuestionErrors() {
      return !getQuestionErrors().isEmpty();
    }

    public ImmutableSet<ValidationErrorMessage> getQuestionErrors() {
      // TODO(https://github.com/seattle-uat/civiform/issues/634): Fix bug related to hasValue.
      if (!hasValue()) {
        return ImmutableSet.of();
      }

      TextQuestionDefinition definition = getQuestionDefinition();
      int textLength = getTextValue().map(s -> s.length()).orElse(0);
      ImmutableSet.Builder<ValidationErrorMessage> errors =
          ImmutableSet.<ValidationErrorMessage>builder();

      if (definition.getMinLength().isPresent()) {
        int minLength = definition.getMinLength().getAsInt();
        if (textLength < minLength) {
          errors.add(ValidationErrorMessage.textTooShortError(minLength));
        }
      }

      if (definition.getMaxLength().isPresent()) {
        int maxLength = definition.getMaxLength().getAsInt();
        if (textLength > maxLength) {
          errors.add(ValidationErrorMessage.textTooLongError(maxLength));
        }
      }

      return errors.build();
    }

    @Override
    public boolean hasTypeSpecificErrors() {
      // There are no inherent requirements in a text question.
      return false;
    }

    public boolean hasValue() {
      return getTextValue().isPresent();
    }

    public Optional<String> getTextValue() {
      if (textValue != null) {
        return textValue;
      }

      textValue = applicantData.readString(getTextPath());

      return textValue;
    }

    public void assertQuestionType() {
      if (!getType().equals(QuestionType.TEXT)) {
        throw new RuntimeException(
            String.format(
                "Question is not a TEXT question: %s (type: %s)",
                questionDefinition.getPath(), questionDefinition.getQuestionType()));
      }
    }

    public TextQuestionDefinition getQuestionDefinition() {
      assertQuestionType();
      return (TextQuestionDefinition) questionDefinition;
    }

    public Path getTextPath() {
      return getQuestionDefinition().getTextPath();
    }
  }

  public class NameQuestion implements PresentsErrors {

    private Optional<String> firstNameValue;
    private Optional<String> middleNameValue;
    private Optional<String> lastNameValue;

    public NameQuestion() {
      assertQuestionType();
    }

    @Override
    public boolean hasQuestionErrors() {
      return !getQuestionErrors().isEmpty();
    }

    public ImmutableSet<ValidationErrorMessage> getQuestionErrors() {
      // TODO: Implement admin-defined validation.
      return ImmutableSet.of();
    }

    @Override
    public boolean hasTypeSpecificErrors() {
      return !getAllTypeSpecificErrors().isEmpty();
    }

    public ImmutableSet<ValidationErrorMessage> getAllTypeSpecificErrors() {
      return ImmutableSet.<ValidationErrorMessage>builder()
          .addAll(getFirstNameErrors())
          .addAll(getLastNameErrors())
          .build();
    }

    public ImmutableSet<ValidationErrorMessage> getFirstNameErrors() {
      if (firstNameAnswered() && getFirstNameValue().isEmpty()) {
        return ImmutableSet.of(ValidationErrorMessage.create("First name is required."));
      }

      return ImmutableSet.of();
    }

    public ImmutableSet<ValidationErrorMessage> getLastNameErrors() {
      if (lastNameAnswered() && getLastNameValue().isEmpty()) {
        return ImmutableSet.of(ValidationErrorMessage.create("Last name is required."));
      }

      return ImmutableSet.of();
    }

    public boolean hasFirstNameValue() {
      return getFirstNameValue().isPresent();
    }

    public boolean hasMiddleNameValue() {
      return getMiddleNameValue().isPresent();
    }

    public boolean hasLastNameValue() {
      return getLastNameValue().isPresent();
    }

    public Optional<String> getFirstNameValue() {
      if (firstNameValue != null) {
        return firstNameValue;
      }

      firstNameValue = applicantData.readString(getFirstNamePath());

      return firstNameValue;
    }

    public Optional<String> getMiddleNameValue() {
      if (middleNameValue != null) {
        return middleNameValue;
      }

      middleNameValue = applicantData.readString(getMiddleNamePath());

      return middleNameValue;
    }

    public Optional<String> getLastNameValue() {
      if (lastNameValue != null) {
        return lastNameValue;
      }

      lastNameValue = applicantData.readString(getLastNamePath());

      return lastNameValue;
    }

    public void assertQuestionType() {
      if (!getType().equals(QuestionType.NAME)) {
        throw new RuntimeException(
            String.format(
                "Question is not a NAME question: %s (type: %s)",
                questionDefinition.getPath(), questionDefinition.getQuestionType()));
      }
    }

    public NameQuestionDefinition getQuestionDefinition() {
      assertQuestionType();
      return (NameQuestionDefinition) questionDefinition;
    }

    public Path getMiddleNamePath() {
      return getQuestionDefinition().getMiddleNamePath();
    }

    public Path getFirstNamePath() {
      return getQuestionDefinition().getFirstNamePath();
    }

    public Path getLastNamePath() {
      return getQuestionDefinition().getLastNamePath();
    }

    private boolean firstNameAnswered() {
      return applicantData.hasPath(getFirstNamePath());
    }

    private boolean lastNameAnswered() {
      return applicantData.hasPath(getLastNamePath());
    }
  }

  public class NumberQuestion implements PresentsErrors {

    private Optional<Long> numberValue;

    public NumberQuestion() {
      assertQuestionType();
    }

    @Override
    public boolean hasQuestionErrors() {
      return !getQuestionErrors().isEmpty();
    }

    public ImmutableSet<ValidationErrorMessage> getQuestionErrors() {
      if (!hasValue()) {
        return ImmutableSet.of();
      }

      NumberQuestionDefinition definition = getQuestionDefinition();
      long answer = getNumberValue().get();
      ImmutableSet.Builder<ValidationErrorMessage> errors =
          ImmutableSet.<ValidationErrorMessage>builder();

      if (definition.getMin().isPresent()) {
        long min = definition.getMin().getAsLong();
        if (answer < min) {
          errors.add(ValidationErrorMessage.numberTooSmallError(min));
        }
      }

      if (definition.getMax().isPresent()) {
        long max = definition.getMax().getAsLong();
        if (answer > max) {
          errors.add(ValidationErrorMessage.numberTooLargeError(max));
        }
      }

      return errors.build();
    }

    @Override
    public boolean hasTypeSpecificErrors() {
      // There are no inherent requirements in a number question.
      return false;
    }

    public boolean hasValue() {
      return getNumberValue().isPresent();
    }

    public Optional<Long> getNumberValue() {
      if (numberValue != null) {
        return numberValue;
      }

      numberValue = applicantData.readLong(getNumberPath());

      return numberValue;
    }

    public void assertQuestionType() {
      if (!getType().equals(QuestionType.NUMBER)) {
        throw new RuntimeException(
            String.format(
                "Question is not a NUMBER question: %s (type: %s)",
                questionDefinition.getPath(), questionDefinition.getQuestionType()));
      }
    }

    public NumberQuestionDefinition getQuestionDefinition() {
      assertQuestionType();
      return (NumberQuestionDefinition) questionDefinition;
    }

    public Path getNumberPath() {
      return getQuestionDefinition().getNumberPath();
    }
  }

<<<<<<< HEAD
  public class MultiOptionQuestion implements PresentsErrors {

    private Optional<ImmutableList<String>> selectedOptionsValue;

    public MultiOptionQuestion() {
=======
  // TODO(https://github.com/seattle-uat/civiform/issues/396): Implement a question that allows for
  // multiple answer selections (i.e. the value is a list)
  public class SingleSelectQuestion implements PresentsErrors {

    private Optional<String> selectedOptionValue;

    public SingleSelectQuestion() {
>>>>>>> ca15f194
      assertQuestionType();
    }

    @Override
    public boolean hasQuestionErrors() {
      return !getQuestionErrors().isEmpty();
    }

    public ImmutableSet<ValidationErrorMessage> getQuestionErrors() {
      // TODO(https://github.com/seattle-uat/civiform/issues/416): Implement validation
      return ImmutableSet.of();
    }

    @Override
    public boolean hasTypeSpecificErrors() {
      // There are no inherent requirements in a multi-option question.
      return false;
    }

    public boolean hasValue() {
<<<<<<< HEAD
      return getSelectedOptionsValue().isPresent();
    }

    public Optional<ImmutableList<String>> getSelectedOptionsValue() {
      if (selectedOptionsValue != null) {
        return selectedOptionsValue;
      }

      selectedOptionsValue = applicantData.readList(getSelectionPath());

      return selectedOptionsValue;
=======
      return getSelectedOptionValue().isPresent();
    }

    public Optional<String> getSelectedOptionValue() {
      if (selectedOptionValue != null) {
        return selectedOptionValue;
      }

      selectedOptionValue = applicantData.readString(getSelectionPath());

      return selectedOptionValue;
>>>>>>> ca15f194
    }

    public void assertQuestionType() {
      if (!getType().isMultiOptionType()) {
        throw new RuntimeException(
            String.format(
                "Question is not a multi-option question: %s (type: %s)",
                questionDefinition.getPath(), questionDefinition.getQuestionType()));
      }
    }

    public MultiOptionQuestionDefinition getQuestionDefinition() {
      assertQuestionType();
      return (MultiOptionQuestionDefinition) questionDefinition;
    }

    public Path getSelectionPath() {
      return getQuestionDefinition().getSelectionPath();
    }

    public ImmutableList<String> getOptions() {
      try {
        return getQuestionDefinition().getOptionsForLocale(applicantData.preferredLocale());
      } catch (TranslationNotFoundException e) {
        throw new RuntimeException(e);
      }
    }
  }

  @Override
  public boolean equals(@Nullable Object object) {
    if (object instanceof ApplicantQuestion) {
      ApplicantQuestion that = (ApplicantQuestion) object;
      return this.questionDefinition.equals(that.questionDefinition)
          && this.applicantData.equals(that.applicantData);
    }
    return false;
  }

  @Override
  public int hashCode() {
    return Objects.hash(questionDefinition, applicantData);
  }
}<|MERGE_RESOLUTION|>--- conflicted
+++ resolved
@@ -82,13 +82,8 @@
     return new AddressQuestion();
   }
 
-<<<<<<< HEAD
-  public MultiOptionQuestion getMultiOptionQuestion() {
-    return new MultiOptionQuestion();
-=======
   public SingleSelectQuestion getSingleSelectQuestion() {
     return new SingleSelectQuestion();
->>>>>>> ca15f194
   }
 
   public TextQuestion getTextQuestion() {
@@ -600,13 +595,6 @@
     }
   }
 
-<<<<<<< HEAD
-  public class MultiOptionQuestion implements PresentsErrors {
-
-    private Optional<ImmutableList<String>> selectedOptionsValue;
-
-    public MultiOptionQuestion() {
-=======
   // TODO(https://github.com/seattle-uat/civiform/issues/396): Implement a question that allows for
   // multiple answer selections (i.e. the value is a list)
   public class SingleSelectQuestion implements PresentsErrors {
@@ -614,7 +602,6 @@
     private Optional<String> selectedOptionValue;
 
     public SingleSelectQuestion() {
->>>>>>> ca15f194
       assertQuestionType();
     }
 
@@ -635,19 +622,6 @@
     }
 
     public boolean hasValue() {
-<<<<<<< HEAD
-      return getSelectedOptionsValue().isPresent();
-    }
-
-    public Optional<ImmutableList<String>> getSelectedOptionsValue() {
-      if (selectedOptionsValue != null) {
-        return selectedOptionsValue;
-      }
-
-      selectedOptionsValue = applicantData.readList(getSelectionPath());
-
-      return selectedOptionsValue;
-=======
       return getSelectedOptionValue().isPresent();
     }
 
@@ -659,7 +633,6 @@
       selectedOptionValue = applicantData.readString(getSelectionPath());
 
       return selectedOptionValue;
->>>>>>> ca15f194
     }
 
     public void assertQuestionType() {
