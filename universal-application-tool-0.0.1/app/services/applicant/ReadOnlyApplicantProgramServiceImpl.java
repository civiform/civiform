package services.applicant;

import static com.google.common.base.Preconditions.checkNotNull;

import com.google.common.collect.ImmutableList;
import com.google.common.collect.ImmutableMap;
import java.util.Locale;
import java.util.Optional;
import java.util.function.Predicate;
import java.util.stream.Collectors;
import services.LocalizedStrings;
import services.Path;
import services.applicant.question.ApplicantQuestion;
import services.applicant.question.Scalar;
import services.program.BlockDefinition;
import services.program.ProgramDefinition;
import services.question.LocalizedQuestionOption;
import services.question.types.EnumeratorQuestionDefinition;

public class ReadOnlyApplicantProgramServiceImpl implements ReadOnlyApplicantProgramService {

  private final ApplicantData applicantData;
  private final ProgramDefinition programDefinition;
  private ImmutableList<Block> allBlockList;
  private ImmutableList<Block> currentBlockList;

  protected ReadOnlyApplicantProgramServiceImpl(
      ApplicantData applicantData, ProgramDefinition programDefinition) {
    this.applicantData = new ApplicantData(checkNotNull(applicantData).asJsonString());
    this.applicantData.setPreferredLocale(applicantData.preferredLocale());
    this.applicantData.lock();
    this.programDefinition = checkNotNull(programDefinition);
  }

  @Override
  public String getProgramTitle() {
    return programDefinition.localizedName().getOrDefault(applicantData.preferredLocale());
  }

  @Override
  public ImmutableList<Block> getAllBlocks() {
    if (allBlockList == null) {
      allBlockList = getBlocks(block -> true);
    }
    return allBlockList;
  }

  @Override
  public ImmutableList<Block> getInProgressBlocks() {
    if (currentBlockList == null) {
      currentBlockList =
          getBlocks(
              block ->
                  !block.isCompleteWithoutErrors()
                      || block.wasCompletedInProgram(programDefinition.id()));
    }
    return currentBlockList;
  }

  @Override
  public Optional<Block> getBlock(String blockId) {
    return getAllBlocks().stream().filter((block) -> block.getId().equals(blockId)).findFirst();
  }

  @Override
  public Optional<Block> getInProgressBlockAfter(String blockId) {
    ImmutableList<Block> blocks = getInProgressBlocks();
    for (int i = 0; i < blocks.size() - 1; i++) {
      if (blocks.get(i).getId().equals(blockId)) {
        return Optional.of(blocks.get(i + 1));
      }
    }
    return Optional.empty();
  }

  @Override
<<<<<<< HEAD
  public int getCompletionPercent(String blockId) {
    ImmutableList<Block> blocks = getAllBlocks();

    double blockCount = blocks.size();
    // If there aren't any blocks then I guess we're done.
    if (blockCount == 0) {
      return 100;
    }

    double blockIndex = -1;
    for (int i = 0; i < blocks.size() && blockIndex == -1; i++) {
      if (blocks.get(i).getId().equals(blockId)) {
        blockIndex = i;
      }
    }

    // If the block doesn't exist then return 0.
    if (blockIndex == -1) {
      return 0;
    }
=======
  public Optional<Block> getBlockAfter(Block block) {
    return getBlockAfter(block.getId());
  }

  @Override
  public int getBlockIndex(String blockId) {
    ImmutableList<Block> allBlocks = getAllBlocks();
>>>>>>> 7d77b0da

    for (int i = 0; i < allBlocks.size(); i++) {
      if (allBlocks.get(i).getId().equals(blockId)) return i;
    }

    return -1;
  }

  @Override
  public Optional<Block> getFirstIncompleteBlock() {
    return getInProgressBlocks().stream()
        .filter(block -> !block.isCompleteWithoutErrors())
        .findFirst();
  }

  @Override
  public boolean preferredLanguageSupported() {
    return programDefinition.getSupportedLocales().contains(applicantData.preferredLocale());
  }

  /**
   * Gets {@link Block}s for this program and applicant. If {@code onlyIncludeInProgressBlocks} is
   * true, then only the current blocks will be included in the list. A block is "in progress" if it
   * has yet to be filled out by the applicant, or if it was filled out in the context of this
   * program.
   */
  private ImmutableList<Block> getBlocks(Predicate<Block> includeBlockIfTrue) {
    String emptyBlockIdSuffix = "";
    return getBlocks(
        programDefinition.getNonRepeatedBlockDefinitions(),
        emptyBlockIdSuffix,
<<<<<<< HEAD
        ApplicantData.APPLICANT_PATH,
        ImmutableList.of(),
        includeBlockIfTrue);
=======
        Optional.empty(),
        onlyIncludeInProgressBlocks);
>>>>>>> 7d77b0da
  }

  /**
   * Recursive helper method for {@link ReadOnlyApplicantProgramServiceImpl#getBlocks(Predicate)}.
   */
  private ImmutableList<Block> getBlocks(
      ImmutableList<BlockDefinition> blockDefinitions,
      String blockIdSuffix,
<<<<<<< HEAD
      Path contextualizedPath,
      ImmutableList<RepeatedEntity> repeatedEntities,
      Predicate<Block> includeBlockIfTrue) {
=======
      Optional<RepeatedEntity> maybeRepeatedEntity,
      boolean onlyIncludeInProgressBlocks) {
>>>>>>> 7d77b0da
    ImmutableList.Builder<Block> blockListBuilder = ImmutableList.builder();

    for (BlockDefinition blockDefinition : blockDefinitions) {
      // Create and maybe include the block for this block definition.
      Block block =
          new Block(
              blockDefinition.id() + blockIdSuffix,
              blockDefinition,
              applicantData,
<<<<<<< HEAD
              contextualizedPath,
              repeatedEntities);
      if (includeBlockIfTrue.test(block)) {
=======
              maybeRepeatedEntity);
      boolean includeAllBlocks = !onlyIncludeInProgressBlocks;
      if (includeAllBlocks
          || !block.isCompleteWithoutErrors()
          || block.wasCompletedInProgram(programDefinition.id())) {
>>>>>>> 7d77b0da
        blockListBuilder.add(block);
      }

      // For an enumeration block definition, build blocks for its repeated questions
      if (blockDefinition.isEnumerator()) {

        // Get all the repeated entities enumerated by this enumerator question.
        EnumeratorQuestionDefinition enumeratorQuestionDefinition =
            blockDefinition.getEnumerationQuestionDefinition();
        ImmutableList<RepeatedEntity> repeatedEntities =
            maybeRepeatedEntity.isPresent()
                ? maybeRepeatedEntity
                    .get()
                    .createNestedRepeatedEntities(enumeratorQuestionDefinition, applicantData)
                : RepeatedEntity.createRepeatedEntities(
                    enumeratorQuestionDefinition, applicantData);

        // For each repeated entity, recursively build blocks for all of the repeated blocks of this
        // enumerator block.
        ImmutableList<BlockDefinition> repeatedBlockDefinitions =
            programDefinition.getBlockDefinitionsForEnumerator(blockDefinition.id());
        for (int i = 0; i < repeatedEntities.size(); i++) {
          String nextBlockIdSuffix = String.format("%s-%d", blockIdSuffix, i);
          blockListBuilder.addAll(
              getBlocks(
                  repeatedBlockDefinitions,
                  nextBlockIdSuffix,
<<<<<<< HEAD
                  contextualizedPathForEntity,
                  updatedRepeatedEntities,
                  includeBlockIfTrue));
=======
                  Optional.of(repeatedEntities.get(i)),
                  onlyIncludeInProgressBlocks));
>>>>>>> 7d77b0da
        }
      }
    }

    return blockListBuilder.build();
  }

  @Override
  public ImmutableList<AnswerData> getSummaryData() {
    // TODO: We need to be able to use this on the admin side with admin-specific l10n.
    ImmutableList.Builder<AnswerData> builder = new ImmutableList.Builder<>();
    ImmutableList<Block> blocks = getAllBlocks();
    for (Block block : blocks) {
      ImmutableList<ApplicantQuestion> questions = block.getQuestions();
      for (int questionIndex = 0; questionIndex < questions.size(); questionIndex++) {
        ApplicantQuestion question = questions.get(questionIndex);
        String questionText = question.getQuestionText();
        String answerText = question.errorsPresenter().getAnswerString();
        Optional<Long> timestamp = question.getLastUpdatedTimeMetadata();
        Optional<Long> updatedProgram = question.getUpdatedInProgramMetadata();
        boolean isPreviousResponse =
            updatedProgram.isPresent() && updatedProgram.get() != programDefinition.id();
        AnswerData data =
            AnswerData.builder()
                .setProgramId(programDefinition.id())
                .setBlockId(block.getId())
                .setQuestionDefinition(question.getQuestionDefinition())
                .setQuestionIndex(questionIndex)
                .setQuestionText(questionText)
                .setAnswerText(answerText)
                .setTimestamp(timestamp.orElse(AnswerData.TIMESTAMP_NOT_SET))
                .setIsPreviousResponse(isPreviousResponse)
                .setScalarAnswersInDefaultLocale(
                    getScalarAnswers(question, LocalizedStrings.DEFAULT_LOCALE))
                .build();
        builder.add(data);
      }
    }
    return builder.build();
  }

  /**
   * Returns the {@link Path}s and their corresponding scalar answers to a {@link
   * ApplicantQuestion}. Answers do not include metadata.
   */
  private ImmutableMap<Path, String> getScalarAnswers(ApplicantQuestion question, Locale locale) {
    switch (question.getType()) {
      case DROPDOWN:
      case RADIO_BUTTON:
        return ImmutableMap.of(
            question.getContextualizedPath().join(Scalar.SELECTION),
            question
                .createSingleSelectQuestion()
                .getSelectedOptionValue(locale)
                .map(LocalizedQuestionOption::optionText)
                .orElse(""));
      case CHECKBOX:
        return ImmutableMap.of(
            question.getContextualizedPath().join(Scalar.SELECTION),
            question
                .createMultiSelectQuestion()
                .getSelectedOptionsValue(locale)
                .map(
                    selectedOptions ->
                        selectedOptions.stream()
                            .map(LocalizedQuestionOption::optionText)
                            .collect(Collectors.joining(", ")))
                .orElse(""));
      case ENUMERATOR:
        return ImmutableMap.of(
            question.getContextualizedPath(),
            question.createEnumeratorQuestion().getAnswerString());
      default:
        return question.getContextualizedScalars().keySet().stream()
            .filter(path -> !Scalar.getMetadataScalarKeys().contains(path.keyName()))
            .collect(
                ImmutableMap.toImmutableMap(
                    path -> path, path -> applicantData.readAsString(path).orElse("")));
    }
  }
}<|MERGE_RESOLUTION|>--- conflicted
+++ resolved
@@ -74,36 +74,8 @@
   }
 
   @Override
-<<<<<<< HEAD
-  public int getCompletionPercent(String blockId) {
-    ImmutableList<Block> blocks = getAllBlocks();
-
-    double blockCount = blocks.size();
-    // If there aren't any blocks then I guess we're done.
-    if (blockCount == 0) {
-      return 100;
-    }
-
-    double blockIndex = -1;
-    for (int i = 0; i < blocks.size() && blockIndex == -1; i++) {
-      if (blocks.get(i).getId().equals(blockId)) {
-        blockIndex = i;
-      }
-    }
-
-    // If the block doesn't exist then return 0.
-    if (blockIndex == -1) {
-      return 0;
-    }
-=======
-  public Optional<Block> getBlockAfter(Block block) {
-    return getBlockAfter(block.getId());
-  }
-
-  @Override
   public int getBlockIndex(String blockId) {
     ImmutableList<Block> allBlocks = getAllBlocks();
->>>>>>> 7d77b0da
 
     for (int i = 0; i < allBlocks.size(); i++) {
       if (allBlocks.get(i).getId().equals(blockId)) return i;
@@ -135,14 +107,8 @@
     return getBlocks(
         programDefinition.getNonRepeatedBlockDefinitions(),
         emptyBlockIdSuffix,
-<<<<<<< HEAD
-        ApplicantData.APPLICANT_PATH,
-        ImmutableList.of(),
+        Optional.empty(),
         includeBlockIfTrue);
-=======
-        Optional.empty(),
-        onlyIncludeInProgressBlocks);
->>>>>>> 7d77b0da
   }
 
   /**
@@ -151,14 +117,8 @@
   private ImmutableList<Block> getBlocks(
       ImmutableList<BlockDefinition> blockDefinitions,
       String blockIdSuffix,
-<<<<<<< HEAD
-      Path contextualizedPath,
-      ImmutableList<RepeatedEntity> repeatedEntities,
+      Optional<RepeatedEntity> maybeRepeatedEntity,
       Predicate<Block> includeBlockIfTrue) {
-=======
-      Optional<RepeatedEntity> maybeRepeatedEntity,
-      boolean onlyIncludeInProgressBlocks) {
->>>>>>> 7d77b0da
     ImmutableList.Builder<Block> blockListBuilder = ImmutableList.builder();
 
     for (BlockDefinition blockDefinition : blockDefinitions) {
@@ -168,17 +128,8 @@
               blockDefinition.id() + blockIdSuffix,
               blockDefinition,
               applicantData,
-<<<<<<< HEAD
-              contextualizedPath,
-              repeatedEntities);
+              maybeRepeatedEntity);
       if (includeBlockIfTrue.test(block)) {
-=======
-              maybeRepeatedEntity);
-      boolean includeAllBlocks = !onlyIncludeInProgressBlocks;
-      if (includeAllBlocks
-          || !block.isCompleteWithoutErrors()
-          || block.wasCompletedInProgram(programDefinition.id())) {
->>>>>>> 7d77b0da
         blockListBuilder.add(block);
       }
 
@@ -206,14 +157,8 @@
               getBlocks(
                   repeatedBlockDefinitions,
                   nextBlockIdSuffix,
-<<<<<<< HEAD
-                  contextualizedPathForEntity,
-                  updatedRepeatedEntities,
+                  Optional.of(repeatedEntities.get(i)),
                   includeBlockIfTrue));
-=======
-                  Optional.of(repeatedEntities.get(i)),
-                  onlyIncludeInProgressBlocks));
->>>>>>> 7d77b0da
         }
       }
     }
