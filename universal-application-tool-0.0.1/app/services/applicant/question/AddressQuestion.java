package services.applicant.question;

import com.google.common.collect.ImmutableSet;
import java.util.Optional;
import java.util.regex.Matcher;
import java.util.regex.Pattern;
import services.Path;
import services.applicant.ValidationErrorMessage;
import services.question.types.AddressQuestionDefinition;
import services.question.types.QuestionType;

public class AddressQuestion implements PresentsErrors {
  private static final String PO_BOX_REGEX =
      "(?i)(.*(P(OST|.)?\\s*((O(FF(ICE)?)?)?.?\\s*(B(IN|OX|.?)))+)).*";

  private final ApplicantQuestion applicantQuestion;
  private Optional<String> streetValue;
  private Optional<String> cityValue;
  private Optional<String> stateValue;
  private Optional<String> zipValue;

  public AddressQuestion(ApplicantQuestion applicantQuestion) {
    this.applicantQuestion = applicantQuestion;
    assertQuestionType();
  }

  @Override
  public boolean hasQuestionErrors() {
    return !getQuestionErrors().isEmpty();
  }

  public ImmutableSet<ValidationErrorMessage> getQuestionErrors() {
    if (!streetAnswered() && !cityAnswered() && !stateAnswered() && !zipAnswered()) {
      return ImmutableSet.of();
    }

    AddressQuestionDefinition definition = getQuestionDefinition();
    ImmutableSet.Builder<ValidationErrorMessage> errors = ImmutableSet.builder();

    if (definition.getDisallowPoBox()) {
      Pattern poBoxPattern = Pattern.compile(PO_BOX_REGEX);
      Matcher poBoxMatcher = poBoxPattern.matcher(getStreetValue().get());

      if (poBoxMatcher.matches()) {
        return ImmutableSet.of(
            ValidationErrorMessage.create(
                "Please enter a valid address. We do not accept PO Boxes."));
      }
    }

    return errors.build();
  }

  @Override
  public boolean hasTypeSpecificErrors() {
    return !getAllTypeSpecificErrors().isEmpty();
  }

  public ImmutableSet<ValidationErrorMessage> getAllTypeSpecificErrors() {
    return ImmutableSet.<ValidationErrorMessage>builder()
        .addAll(getAddressErrors())
        .addAll(getStreetErrors())
        .addAll(getCityErrors())
        .addAll(getStateErrors())
        .addAll(getZipErrors())
        .build();
  }

  public ImmutableSet<ValidationErrorMessage> getAddressErrors() {
    // TODO: Implement address validation.
    return ImmutableSet.of();
  }

  public ImmutableSet<ValidationErrorMessage> getStreetErrors() {
    if (streetAnswered() && getStreetValue().isEmpty()) {
      return ImmutableSet.of(
          ValidationErrorMessage.create("Please enter valid street name and number."));
    }

    return ImmutableSet.of();
  }

  public ImmutableSet<ValidationErrorMessage> getCityErrors() {
    if (cityAnswered() && getCityValue().isEmpty()) {
      return ImmutableSet.of(ValidationErrorMessage.create("Please enter city."));
    }

    return ImmutableSet.of();
  }

  public ImmutableSet<ValidationErrorMessage> getStateErrors() {
    // TODO: Validate state further.
    if (stateAnswered() && getStateValue().isEmpty()) {
      return ImmutableSet.of(ValidationErrorMessage.create("Please enter state."));
    }

    return ImmutableSet.of();
  }

  public ImmutableSet<ValidationErrorMessage> getZipErrors() {
    if (zipAnswered()) {
      Optional<String> zipValue = getZipValue();
      if (zipValue.isEmpty()) {
        return ImmutableSet.of(ValidationErrorMessage.create("Please enter valid ZIP code."));
      }

      Pattern pattern = Pattern.compile("^[0-9]{5}(?:-[0-9]{4})?$");
      Matcher matcher = pattern.matcher(zipValue.get());
      if (!matcher.matches()) {
<<<<<<< HEAD
        return ImmutableSet.of(ValidationErrorMessage.create("Please enter valid ZIP code."));
=======
        return ImmutableSet.of(
            ValidationErrorMessage.create("Please enter valid 5-digit ZIP code."));
>>>>>>> 18debbf4
      }
    }

    return ImmutableSet.of();
  }

  public Optional<String> getStreetValue() {
    if (streetValue != null) {
      return streetValue;
    }

    streetValue = applicantQuestion.getApplicantData().readString(getStreetPath());
    return streetValue;
  }

  public Optional<String> getCityValue() {
    if (cityValue != null) {
      return cityValue;
    }

    cityValue = applicantQuestion.getApplicantData().readString(getCityPath());
    return cityValue;
  }

  public Optional<String> getStateValue() {
    if (stateValue != null) {
      return stateValue;
    }

    stateValue = applicantQuestion.getApplicantData().readString(getStatePath());
    return stateValue;
  }

  public Optional<String> getZipValue() {
    if (zipValue != null) {
      return zipValue;
    }

    zipValue = applicantQuestion.getApplicantData().readString(getZipPath());
    return zipValue;
  }

  public void assertQuestionType() {
    if (!applicantQuestion.getType().equals(QuestionType.ADDRESS)) {
      throw new RuntimeException(
          String.format(
              "Question is not an ADDRESS question: %s (type: %s)",
              applicantQuestion.getQuestionDefinition().getPath(),
              applicantQuestion.getQuestionDefinition().getQuestionType()));
    }
  }

  public AddressQuestionDefinition getQuestionDefinition() {
    assertQuestionType();
    return (AddressQuestionDefinition) applicantQuestion.getQuestionDefinition();
  }

  public Path getStreetPath() {
    return getQuestionDefinition().getStreetPath();
  }

  public Path getCityPath() {
    return getQuestionDefinition().getCityPath();
  }

  public Path getStatePath() {
    return getQuestionDefinition().getStatePath();
  }

  public Path getZipPath() {
    return getQuestionDefinition().getZipPath();
  }

  private boolean streetAnswered() {
    return applicantQuestion.getApplicantData().hasPath(getStreetPath());
  }

  private boolean cityAnswered() {
    return applicantQuestion.getApplicantData().hasPath(getCityPath());
  }

  private boolean stateAnswered() {
    return applicantQuestion.getApplicantData().hasPath(getStatePath());
  }

  private boolean zipAnswered() {
    return applicantQuestion.getApplicantData().hasPath(getZipPath());
  }
}<|MERGE_RESOLUTION|>--- conflicted
+++ resolved
@@ -107,12 +107,8 @@
       Pattern pattern = Pattern.compile("^[0-9]{5}(?:-[0-9]{4})?$");
       Matcher matcher = pattern.matcher(zipValue.get());
       if (!matcher.matches()) {
-<<<<<<< HEAD
-        return ImmutableSet.of(ValidationErrorMessage.create("Please enter valid ZIP code."));
-=======
         return ImmutableSet.of(
             ValidationErrorMessage.create("Please enter valid 5-digit ZIP code."));
->>>>>>> 18debbf4
       }
     }
 
