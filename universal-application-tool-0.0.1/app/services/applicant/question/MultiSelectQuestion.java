package services.applicant.question;

import static com.google.common.collect.ImmutableList.toImmutableList;

import com.google.common.collect.ImmutableList;
import com.google.common.collect.ImmutableSet;
import java.util.Optional;
import services.Path;
import services.applicant.ValidationErrorMessage;
import services.question.LocalizedQuestionOption;
import services.question.exceptions.TranslationNotFoundException;
import services.question.types.MultiOptionQuestionDefinition;

public class MultiSelectQuestion implements PresentsErrors {

  private final ApplicantQuestion applicantQuestion;
  private Optional<ImmutableList<LocalizedQuestionOption>> selectedOptionsValue;

  public MultiSelectQuestion(ApplicantQuestion applicantQuestion) {
    this.applicantQuestion = applicantQuestion;
    assertQuestionType();
  }

  @Override
  public boolean hasQuestionErrors() {
    return !getQuestionErrors().isEmpty();
  }

  public ImmutableSet<ValidationErrorMessage> getQuestionErrors() {
    if (!isAnswered()) {
      return ImmutableSet.of();
    }

    MultiOptionQuestionDefinition definition = getQuestionDefinition();
    int numberOfSelections = getSelectedOptionsValue().map(ImmutableList::size).orElse(0);
    ImmutableSet.Builder<ValidationErrorMessage> errors = ImmutableSet.builder();

    if (definition.getMultiOptionValidationPredicates().minChoicesRequired().isPresent()) {
      int minChoicesRequired =
          definition.getMultiOptionValidationPredicates().minChoicesRequired().getAsInt();
      if (numberOfSelections < minChoicesRequired) {
        errors.add(ValidationErrorMessage.tooFewSelectionsError(minChoicesRequired));
      }
    }

    if (definition.getMultiOptionValidationPredicates().maxChoicesAllowed().isPresent()) {
      int maxChoicesAllowed =
          definition.getMultiOptionValidationPredicates().maxChoicesAllowed().getAsInt();
      if (numberOfSelections > maxChoicesAllowed) {
        errors.add(ValidationErrorMessage.tooManySelectionsError(maxChoicesAllowed));
      }
    }
    return errors.build();
  }

  @Override
  public boolean hasTypeSpecificErrors() {
    // Return true if the selected options are not valid options.
    return getSelectedOptionsValue().isPresent()
        && !getOptions().containsAll(getSelectedOptionsValue().get());
  }

  public boolean hasValue() {
    return getSelectedOptionsValue().isPresent();
  }

<<<<<<< HEAD
  public Optional<ImmutableList<LocalizedQuestionOption>> getSelectedOptionsValue() {
=======
  @Override
  public boolean isAnswered() {
    // TODO(https://github.com/seattle-uat/civiform/issues/783): Use hydrated path.
    return applicantQuestion.getApplicantData().hasPath(getSelectionPath());
  }

  public Optional<ImmutableList<String>> getSelectedOptionsValue() {
>>>>>>> 3405f1db
    if (selectedOptionsValue != null) {
      return selectedOptionsValue;
    }

    Optional<ImmutableList<Long>> maybeOptionIds =
        applicantQuestion.getApplicantData().readList(getSelectionPath());

    if (maybeOptionIds.isEmpty()) {
      selectedOptionsValue = Optional.empty();
      return selectedOptionsValue;
    }

    ImmutableList<Long> optionIds = maybeOptionIds.get();

    selectedOptionsValue =
        Optional.of(
            getOptions().stream()
                .filter(option -> optionIds.contains(option.id()))
                .collect(toImmutableList()));

    return selectedOptionsValue;
  }

  public boolean optionIsSelected(LocalizedQuestionOption option) {
    return getSelectedOptionsValue().isPresent()
        && getSelectedOptionsValue().get().contains(option);
  }

  public void assertQuestionType() {
    if (!applicantQuestion.getType().isMultiOptionType()) {
      throw new RuntimeException(
          String.format(
              "Question is not a multi-option question: %s (type: %s)",
              applicantQuestion.getQuestionDefinition().getPath(),
              applicantQuestion.getQuestionDefinition().getQuestionType()));
    }
  }

  public MultiOptionQuestionDefinition getQuestionDefinition() {
    assertQuestionType();
    return (MultiOptionQuestionDefinition) applicantQuestion.getQuestionDefinition();
  }

  /**
   * For multi-select questions, we must append {@code []} to the field name so that the Play
   * framework allows multiple form keys with the same value. For more information, see
   * https://www.playframework.com/documentation/2.8.x/JavaFormHelpers#Handling-repeated-values
   */
  public String getSelectionPathAsArray() {
    return getSelectionPath().toString() + Path.ARRAY_SUFFIX;
  }

  public Path getSelectionPath() {
    return getQuestionDefinition().getSelectionPath();
  }

  public ImmutableList<LocalizedQuestionOption> getOptions() {
    try {
      return getQuestionDefinition()
          .getOptionsForLocale(applicantQuestion.getApplicantData().preferredLocale());
    } catch (TranslationNotFoundException e) {
      throw new RuntimeException(e);
    }
  }
}<|MERGE_RESOLUTION|>--- conflicted
+++ resolved
@@ -64,17 +64,13 @@
     return getSelectedOptionsValue().isPresent();
   }
 
-<<<<<<< HEAD
-  public Optional<ImmutableList<LocalizedQuestionOption>> getSelectedOptionsValue() {
-=======
   @Override
   public boolean isAnswered() {
     // TODO(https://github.com/seattle-uat/civiform/issues/783): Use hydrated path.
     return applicantQuestion.getApplicantData().hasPath(getSelectionPath());
   }
 
-  public Optional<ImmutableList<String>> getSelectedOptionsValue() {
->>>>>>> 3405f1db
+  public Optional<ImmutableList<LocalizedQuestionOption>> getSelectedOptionsValue() {
     if (selectedOptionsValue != null) {
       return selectedOptionsValue;
     }
