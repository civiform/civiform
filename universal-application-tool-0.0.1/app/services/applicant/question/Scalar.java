--- conflicted
+++ resolved
@@ -18,26 +18,10 @@
  * <p>EXISTING SCALARS SHOULD NOT BE MODIFIED. The Scalar enum should be treated as append-only.
  */
 public enum Scalar {
-<<<<<<< HEAD
-  CITY("city"),
-  DATE("date"),
-  EMAIL("email"),
-  EMPTY("empty"),
-  FILE_KEY("file key"),
-  FIRST_NAME("first name"),
-  LAST_NAME("last name"),
-  LINE2("address line 2"),
-  MIDDLE_NAME("middle name"),
-  NUMBER("number"),
-  SELECTION("selection"),
-  STATE("state"),
-  STREET("street"),
-  TEXT("text"),
-  ZIP("ZIP code"),
-=======
   CITY("city", ScalarType.STRING),
   DATE("date", ScalarType.DATE),
   EMAIL("email", ScalarType.STRING),
+  EMPTY("empty", ScalarType.EMPTY),
   FILE_KEY("file key", ScalarType.STRING),
   FIRST_NAME("first name", ScalarType.STRING),
   LAST_NAME("last name", ScalarType.STRING),
@@ -49,7 +33,6 @@
   STREET("street", ScalarType.STRING),
   TEXT("text", ScalarType.STRING),
   ZIP("ZIP code", ScalarType.STRING),
->>>>>>> 45631099
 
   // Special scalars for Enumerator updates
   DELETE_ENTITY("delete entity", ScalarType.STRING), // This is used for deleting enumerator entries
