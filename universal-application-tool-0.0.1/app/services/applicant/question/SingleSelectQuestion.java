--- conflicted
+++ resolved
@@ -38,15 +38,11 @@
         && !getOptions().contains(getSelectedOptionValue().get());
   }
 
-<<<<<<< HEAD
   public boolean hasValue() {
     return getSelectedOptionValue().isPresent();
   }
 
   public Optional<LocalizedQuestionOption> getSelectedOptionValue() {
-=======
-  public Optional<String> getSelectedOptionValue() {
->>>>>>> 3405f1db
     if (selectedOptionValue != null) {
       return selectedOptionValue;
     }
