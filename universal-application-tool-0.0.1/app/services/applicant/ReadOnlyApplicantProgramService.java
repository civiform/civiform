package services.applicant;

import com.google.common.collect.ImmutableList;
import java.util.Optional;

/** Provides synchronous, read-only behavior relevant to an applicant for a specific program. */
public interface ReadOnlyApplicantProgramService {

  /** Get the program's current Blocks for the applicant. */
  ImmutableList<Block> getCurrentBlockList();

  /** Get the block with the given block ID */
  Optional<Block> getBlock(String blockId);

  /** Get the block that comes after the block with the given ID if there is one. */
  Optional<Block> getBlockAfter(String blockId);

  /** Get the block that comes after the given block if there is one. */
  Optional<Block> getBlockAfter(Block block);

  /** Get the program block with the lowest index that has missing answer data if there is one. */
  Optional<Block> getFirstIncompleteBlock();

<<<<<<< HEAD
  ImmutableList<SummaryData> getSummaryData();
=======
  /**
   * Returns true if this program fully supports this applicant's preferred language, and false
   * otherwise.
   */
  boolean preferredLanguageSupported();
>>>>>>> d655ce45
}<|MERGE_RESOLUTION|>--- conflicted
+++ resolved
@@ -21,13 +21,10 @@
   /** Get the program block with the lowest index that has missing answer data if there is one. */
   Optional<Block> getFirstIncompleteBlock();
 
-<<<<<<< HEAD
   ImmutableList<SummaryData> getSummaryData();
-=======
   /**
    * Returns true if this program fully supports this applicant's preferred language, and false
    * otherwise.
    */
   boolean preferredLanguageSupported();
->>>>>>> d655ce45
 }