--- conflicted
+++ resolved
@@ -15,11 +15,7 @@
   }
 
   button {
-<<<<<<< HEAD
-    @apply bg-blue-500 border border-transparent text-white font-bold py-2 px-4 rounded;
-=======
-    @apply bg-blue-600 text-white font-bold py-2 px-4 rounded;
->>>>>>> 04c25f0c
+    @apply bg-blue-600 border border-transparent text-white font-bold py-2 px-4 rounded;
   }
 
   button:hover {
