/** 
 * We're trying to keep the JS pretty mimimal for CiviForm, so we're only using it 
 * where it's necessary to improve the user experience.
 *
 * Appropriate uses include:
 *  - Visual transitions that aren't possible with just CSS.
 *  - Rare instances in which we need to update a page without refreshing.
 *  - TBD
 */

function attachDropdown(elementId: string) {
  const dropdownId = elementId + "-dropdown";
  const element = document.getElementById(elementId);
  const dropdown = document.getElementById(dropdownId);
  if (dropdown && element) {
    // Attach onclick event to element to toggle dropdown visibility.
    element.addEventListener("click", () => toggleElementVisibility(dropdownId));

    // Attach onblur event to page to hide dropdown if it wasn't the clicked element.
    document.addEventListener("click", (e) => maybeHideElement(e, dropdownId, elementId));
  }
}

function toggleElementVisibility(id: string) {
  const element = document.getElementById(id);
  if (element) {
    element.classList.toggle("hidden");
  }
}

function maybeHideElement(e: Event, id: string, parentId: string) {
  if (e.target instanceof Element) {
    const parent = document.getElementById(parentId);
    if (parent && !parent.contains(e.target)) {
      const elementToHide = document.getElementById(id);
      if (elementToHide) {
        elementToHide.classList.add("hidden");
      }
    }
  }
}

<<<<<<< HEAD
=======
/** Show the warning message if it hasn't been dismissed by the user. */
function maybeShowWarning() {
  if (!localStorage.getItem("hideWarning")) {
    const warningDiv = document.getElementById("warning-message");
    if (warningDiv) {
      warningDiv.classList.remove("hidden");
    }
    const warningDismissButton = document.getElementById("warning-message-dismiss");
    if (warningDismissButton) {
      warningDismissButton.addEventListener("click", dismissWarning);
    }
  }
}

/** Hide warning message and throw an indicator in local storage to not show. */
function dismissWarning() {
  const warningDiv = document.getElementById("warning-message");
  if (warningDiv) {
    warningDiv.classList.add("hidden");
  }
  localStorage.setItem("hideWarning", "true");
}

/** In the admin question form - add a new option input for each new question answer option. */
function addNewQuestionAnswerOptionForm(event: Event) {
  // Copy the answer template and remove ID and hidden properties.
  const newField = document.getElementById("multi-option-question-answer-template").cloneNode(true) as HTMLElement;
  newField.classList.remove("hidden");
  newField.removeAttribute("id");

  // Register the click event handler for the remove button.
  newField.lastElementChild.addEventListener("click", removeQuestionOption);

  // Find the add option button and insert the new option input field before it.
  const button = document.getElementById("add-new-option");
  document.getElementById("question-settings").insertBefore(newField, button);
}

/** In the admin question form - remove an answer option input for multi-option questions. */
function removeQuestionOption(event: Event) {
  // Get the parent div, which contains the input field and remove button, and remove it.
  const optionDiv = (event.target as Element).parentNode;
  optionDiv.parentNode.removeChild(optionDiv);
}

>>>>>>> ed1ce5ea
function init() {
  attachDropdown("create-question-button");
  maybeShowToast();

  /* REMOVE BEFORE FLIGHT - Demo only. */
  maybeShowWarning();

  // Configure the button on the admin question form to add more answer options
  const questionOptionButton = document.getElementById("add-new-option");
  if (questionOptionButton) {
    questionOptionButton.addEventListener("click", addNewQuestionAnswerOptionForm);
  }
}
init();
<|MERGE_RESOLUTION|>--- conflicted
+++ resolved
@@ -1,104 +1,101 @@
-/** 
- * We're trying to keep the JS pretty mimimal for CiviForm, so we're only using it 
- * where it's necessary to improve the user experience.
- *
- * Appropriate uses include:
- *  - Visual transitions that aren't possible with just CSS.
- *  - Rare instances in which we need to update a page without refreshing.
- *  - TBD
- */
-
-function attachDropdown(elementId: string) {
-  const dropdownId = elementId + "-dropdown";
-  const element = document.getElementById(elementId);
-  const dropdown = document.getElementById(dropdownId);
-  if (dropdown && element) {
-    // Attach onclick event to element to toggle dropdown visibility.
-    element.addEventListener("click", () => toggleElementVisibility(dropdownId));
-
-    // Attach onblur event to page to hide dropdown if it wasn't the clicked element.
-    document.addEventListener("click", (e) => maybeHideElement(e, dropdownId, elementId));
-  }
-}
-
-function toggleElementVisibility(id: string) {
-  const element = document.getElementById(id);
-  if (element) {
-    element.classList.toggle("hidden");
-  }
-}
-
-function maybeHideElement(e: Event, id: string, parentId: string) {
-  if (e.target instanceof Element) {
-    const parent = document.getElementById(parentId);
-    if (parent && !parent.contains(e.target)) {
-      const elementToHide = document.getElementById(id);
-      if (elementToHide) {
-        elementToHide.classList.add("hidden");
-      }
-    }
-  }
-}
-
-<<<<<<< HEAD
-=======
-/** Show the warning message if it hasn't been dismissed by the user. */
-function maybeShowWarning() {
-  if (!localStorage.getItem("hideWarning")) {
-    const warningDiv = document.getElementById("warning-message");
-    if (warningDiv) {
-      warningDiv.classList.remove("hidden");
-    }
-    const warningDismissButton = document.getElementById("warning-message-dismiss");
-    if (warningDismissButton) {
-      warningDismissButton.addEventListener("click", dismissWarning);
-    }
-  }
-}
-
-/** Hide warning message and throw an indicator in local storage to not show. */
-function dismissWarning() {
-  const warningDiv = document.getElementById("warning-message");
-  if (warningDiv) {
-    warningDiv.classList.add("hidden");
-  }
-  localStorage.setItem("hideWarning", "true");
-}
-
-/** In the admin question form - add a new option input for each new question answer option. */
-function addNewQuestionAnswerOptionForm(event: Event) {
-  // Copy the answer template and remove ID and hidden properties.
-  const newField = document.getElementById("multi-option-question-answer-template").cloneNode(true) as HTMLElement;
-  newField.classList.remove("hidden");
-  newField.removeAttribute("id");
-
-  // Register the click event handler for the remove button.
-  newField.lastElementChild.addEventListener("click", removeQuestionOption);
-
-  // Find the add option button and insert the new option input field before it.
-  const button = document.getElementById("add-new-option");
-  document.getElementById("question-settings").insertBefore(newField, button);
-}
-
-/** In the admin question form - remove an answer option input for multi-option questions. */
-function removeQuestionOption(event: Event) {
-  // Get the parent div, which contains the input field and remove button, and remove it.
-  const optionDiv = (event.target as Element).parentNode;
-  optionDiv.parentNode.removeChild(optionDiv);
-}
-
->>>>>>> ed1ce5ea
-function init() {
-  attachDropdown("create-question-button");
-  maybeShowToast();
-
-  /* REMOVE BEFORE FLIGHT - Demo only. */
-  maybeShowWarning();
-
-  // Configure the button on the admin question form to add more answer options
-  const questionOptionButton = document.getElementById("add-new-option");
-  if (questionOptionButton) {
-    questionOptionButton.addEventListener("click", addNewQuestionAnswerOptionForm);
-  }
-}
-init();
+/** 
+ * We're trying to keep the JS pretty mimimal for CiviForm, so we're only using it 
+ * where it's necessary to improve the user experience.
+ *
+ * Appropriate uses include:
+ *  - Visual transitions that aren't possible with just CSS.
+ *  - Rare instances in which we need to update a page without refreshing.
+ *  - TBD
+ */
+
+function attachDropdown(elementId: string) {
+  const dropdownId = elementId + "-dropdown";
+  const element = document.getElementById(elementId);
+  const dropdown = document.getElementById(dropdownId);
+  if (dropdown && element) {
+    // Attach onclick event to element to toggle dropdown visibility.
+    element.addEventListener("click", () => toggleElementVisibility(dropdownId));
+
+    // Attach onblur event to page to hide dropdown if it wasn't the clicked element.
+    document.addEventListener("click", (e) => maybeHideElement(e, dropdownId, elementId));
+  }
+}
+
+function toggleElementVisibility(id: string) {
+  const element = document.getElementById(id);
+  if (element) {
+    element.classList.toggle("hidden");
+  }
+}
+
+function maybeHideElement(e: Event, id: string, parentId: string) {
+  if (e.target instanceof Element) {
+    const parent = document.getElementById(parentId);
+    if (parent && !parent.contains(e.target)) {
+      const elementToHide = document.getElementById(id);
+      if (elementToHide) {
+        elementToHide.classList.add("hidden");
+      }
+    }
+  }
+}
+
+/** Show the warning message if it hasn't been dismissed by the user. */
+function maybeShowWarning() {
+  if (!localStorage.getItem("hideWarning")) {
+    const warningDiv = document.getElementById("warning-message");
+    if (warningDiv) {
+      warningDiv.classList.remove("hidden");
+    }
+    const warningDismissButton = document.getElementById("warning-message-dismiss");
+    if (warningDismissButton) {
+      warningDismissButton.addEventListener("click", dismissWarning);
+    }
+  }
+}
+
+/** Hide warning message and throw an indicator in local storage to not show. */
+function dismissWarning() {
+  const warningDiv = document.getElementById("warning-message");
+  if (warningDiv) {
+    warningDiv.classList.add("hidden");
+  }
+  localStorage.setItem("hideWarning", "true");
+}
+
+/** In the admin question form - add a new option input for each new question answer option. */
+function addNewQuestionAnswerOptionForm(event: Event) {
+  // Copy the answer template and remove ID and hidden properties.
+  const newField = document.getElementById("multi-option-question-answer-template").cloneNode(true) as HTMLElement;
+  newField.classList.remove("hidden");
+  newField.removeAttribute("id");
+
+  // Register the click event handler for the remove button.
+  newField.lastElementChild.addEventListener("click", removeQuestionOption);
+
+  // Find the add option button and insert the new option input field before it.
+  const button = document.getElementById("add-new-option");
+  document.getElementById("question-settings").insertBefore(newField, button);
+}
+
+/** In the admin question form - remove an answer option input for multi-option questions. */
+function removeQuestionOption(event: Event) {
+  // Get the parent div, which contains the input field and remove button, and remove it.
+  const optionDiv = (event.target as Element).parentNode;
+  optionDiv.parentNode.removeChild(optionDiv);
+}
+
+function init() {
+  attachDropdown("create-question-button");
+  maybeShowToast();
+
+  /* REMOVE BEFORE FLIGHT - Demo only. */
+  maybeShowWarning();
+
+  // Configure the button on the admin question form to add more answer options
+  const questionOptionButton = document.getElementById("add-new-option");
+  if (questionOptionButton) {
+    questionOptionButton.addEventListener("click", addNewQuestionAnswerOptionForm);
+  }
+}
+init();