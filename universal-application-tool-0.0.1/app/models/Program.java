package models;

import com.fasterxml.jackson.core.JsonProcessingException;
import com.fasterxml.jackson.core.type.TypeReference;
import com.fasterxml.jackson.databind.ObjectMapper;
import com.fasterxml.jackson.datatype.guava.GuavaModule;
import com.fasterxml.jackson.datatype.jdk8.Jdk8Module;
import com.google.common.collect.ImmutableList;
import io.ebean.annotation.DbJson;
import javax.persistence.Entity;
<<<<<<< HEAD
=======
import javax.persistence.PostLoad;
>>>>>>> c4b0cce1
import javax.persistence.PrePersist;
import javax.persistence.Table;
import play.data.validation.Constraints;
import services.program.BlockDefinition;
import services.program.ProgramDefinition;

/** The ebeans mapped class for the program object. */
@Entity
@Table(name = "programs")
<<<<<<< HEAD
/** The ebeans mapped class for the program object. */
public class Program extends BaseModel {

  @Constraints.Required public String name;

  @Constraints.Required @DbJsonB public BlockContainer blocks;
=======
public class Program extends BaseModel {

  private static ObjectMapper mapper =
      new ObjectMapper().registerModule(new GuavaModule()).registerModule(new Jdk8Module());

  private ProgramDefinition programDefinition;

  private @Constraints.Required String name;

  private @Constraints.Required String description;

  private @Constraints.Required @DbJson String blockDefinitions;

  public ProgramDefinition getProgramDefinition() {
    return this.programDefinition;
  }

  public Program(ProgramDefinition definition) {
    this.programDefinition = definition;
  }

  /** Populates column values from {@link programDefinition} */
  @PrePersist
  public void serializeBlockDefinitions() throws JsonProcessingException {
    this.id = this.programDefinition.id();
    this.name = this.programDefinition.name();
    this.description = this.programDefinition.description();
    this.blockDefinitions = mapper.writeValueAsString(this.programDefinition.blockDefinitions());
  }

  /** Populates {@link programDefinition} from column values. */
  @PostLoad
  public void loadProgramDefinition() throws JsonProcessingException {
    this.programDefinition =
        ProgramDefinition.builder()
            .setId(this.id)
            .setName(this.name)
            .setDescription(this.description)
            .setBlockDefinitions(
                mapper.readValue(
                    this.blockDefinitions, new TypeReference<ImmutableList<BlockDefinition>>() {}))
            .build();
  }
>>>>>>> c4b0cce1
}<|MERGE_RESOLUTION|>--- conflicted
+++ resolved
@@ -8,10 +8,7 @@
 import com.google.common.collect.ImmutableList;
 import io.ebean.annotation.DbJson;
 import javax.persistence.Entity;
-<<<<<<< HEAD
-=======
 import javax.persistence.PostLoad;
->>>>>>> c4b0cce1
 import javax.persistence.PrePersist;
 import javax.persistence.Table;
 import play.data.validation.Constraints;
@@ -21,14 +18,7 @@
 /** The ebeans mapped class for the program object. */
 @Entity
 @Table(name = "programs")
-<<<<<<< HEAD
 /** The ebeans mapped class for the program object. */
-public class Program extends BaseModel {
-
-  @Constraints.Required public String name;
-
-  @Constraints.Required @DbJsonB public BlockContainer blocks;
-=======
 public class Program extends BaseModel {
 
   private static ObjectMapper mapper =
@@ -72,5 +62,4 @@
                     this.blockDefinitions, new TypeReference<ImmutableList<BlockDefinition>>() {}))
             .build();
   }
->>>>>>> c4b0cce1
 }