package models;

import com.fasterxml.jackson.core.JsonProcessingException;
<<<<<<< HEAD
import com.fasterxml.jackson.core.type.TypeReference;
import com.fasterxml.jackson.databind.ObjectMapper;
import com.fasterxml.jackson.datatype.guava.GuavaModule;
import com.fasterxml.jackson.datatype.jdk8.Jdk8Module;
=======
>>>>>>> 2dca2566
import io.ebean.annotation.DbJson;
import javax.persistence.*;
import play.data.validation.Constraints;
import services.program.ProgramDefinition;

/** The ebeans mapped class for the program object. */
@Entity
@Table(name = "programs")
/** The ebeans mapped class for the program object. */
public class Program extends BaseModel {

  private ProgramDefinition programDefinition;

  private @Constraints.Required String name;

  private @Constraints.Required String description;

  private @Constraints.Required @DbJson BlockContainer blockDefinitions;

  public ProgramDefinition getProgramDefinition() {
    return this.programDefinition;
  }

  public Program(ProgramDefinition definition) {
    this.programDefinition = definition;
    this.name = definition.name();
    this.description = definition.description();
    try {
      this.blockDefinitions = mapper.writeValueAsString(programDefinition.blockDefinitions());
    } catch (JsonProcessingException e) {
      this.blockDefinitions = "[]";
    }
  }

<<<<<<< HEAD
  public Program(String name, String description) {
    this.name = name;
    this.description = description;
    this.blockDefinitions = "[]";
  }

  /** Populates column values from {@link ProgramDefinition} */
  @PreUpdate
  public void serializeBlockDefinitions() throws JsonProcessingException {
=======
  /** Populates column values from {@link ProgramDefinition} */
  @PrePersist
  public void persistChangesToProgramDefinition() throws JsonProcessingException {
>>>>>>> 2dca2566
    this.id = this.programDefinition.id();
    this.name = this.programDefinition.name();
    this.description = this.programDefinition.description();
    this.blockDefinitions = BlockContainer.create(this.programDefinition.blockDefinitions());
  }

  /** Populates {@link ProgramDefinition} from column values. */
  @PostLoad
  @PostPersist
  @PostUpdate
  public void loadProgramDefinition() throws JsonProcessingException {
    this.programDefinition =
        ProgramDefinition.builder()
            .setId(this.id)
            .setName(this.name)
            .setDescription(this.description)
<<<<<<< HEAD
            .setBlockDefinitions(mapper.readValue(this.blockDefinitions, new TypeReference<>() {}))
=======
            .setBlockDefinitions(this.blockDefinitions.blockDefinitions())
>>>>>>> 2dca2566
            .build();
  }
}<|MERGE_RESOLUTION|>--- conflicted
+++ resolved
@@ -1,13 +1,6 @@
 package models;
 
-import com.fasterxml.jackson.core.JsonProcessingException;
-<<<<<<< HEAD
-import com.fasterxml.jackson.core.type.TypeReference;
-import com.fasterxml.jackson.databind.ObjectMapper;
-import com.fasterxml.jackson.datatype.guava.GuavaModule;
-import com.fasterxml.jackson.datatype.jdk8.Jdk8Module;
-=======
->>>>>>> 2dca2566
+import com.google.common.collect.ImmutableList;
 import io.ebean.annotation.DbJson;
 import javax.persistence.*;
 import play.data.validation.Constraints;
@@ -16,7 +9,6 @@
 /** The ebeans mapped class for the program object. */
 @Entity
 @Table(name = "programs")
-/** The ebeans mapped class for the program object. */
 public class Program extends BaseModel {
 
   private ProgramDefinition programDefinition;
@@ -35,28 +27,18 @@
     this.programDefinition = definition;
     this.name = definition.name();
     this.description = definition.description();
-    try {
-      this.blockDefinitions = mapper.writeValueAsString(programDefinition.blockDefinitions());
-    } catch (JsonProcessingException e) {
-      this.blockDefinitions = "[]";
-    }
+    this.blockDefinitions = BlockContainer.create(definition.blockDefinitions());
   }
 
-<<<<<<< HEAD
   public Program(String name, String description) {
     this.name = name;
     this.description = description;
-    this.blockDefinitions = "[]";
+    this.blockDefinitions = BlockContainer.create(ImmutableList.of());
   }
 
   /** Populates column values from {@link ProgramDefinition} */
   @PreUpdate
-  public void serializeBlockDefinitions() throws JsonProcessingException {
-=======
-  /** Populates column values from {@link ProgramDefinition} */
-  @PrePersist
-  public void persistChangesToProgramDefinition() throws JsonProcessingException {
->>>>>>> 2dca2566
+  public void persistChangesToProgramDefinition() {
     this.id = this.programDefinition.id();
     this.name = this.programDefinition.name();
     this.description = this.programDefinition.description();
@@ -67,17 +49,13 @@
   @PostLoad
   @PostPersist
   @PostUpdate
-  public void loadProgramDefinition() throws JsonProcessingException {
+  public void loadProgramDefinition() {
     this.programDefinition =
         ProgramDefinition.builder()
             .setId(this.id)
             .setName(this.name)
             .setDescription(this.description)
-<<<<<<< HEAD
-            .setBlockDefinitions(mapper.readValue(this.blockDefinitions, new TypeReference<>() {}))
-=======
             .setBlockDefinitions(this.blockDefinitions.blockDefinitions())
->>>>>>> 2dca2566
             .build();
   }
 }