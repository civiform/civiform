--- conflicted
+++ resolved
@@ -10,10 +10,7 @@
 import javax.persistence.PostLoad;
 import javax.persistence.PostPersist;
 import javax.persistence.PostUpdate;
-<<<<<<< HEAD
-=======
 import javax.persistence.PrePersist;
->>>>>>> a1f991be
 import javax.persistence.PreUpdate;
 import javax.persistence.Table;
 import play.data.validation.Constraints;
@@ -49,10 +46,7 @@
 
   /** Populates column values from {@link QuestionDefinition}. */
   @PreUpdate
-<<<<<<< HEAD
-=======
   @PrePersist
->>>>>>> a1f991be
   public void persistChangesToQuestionDefinition() {
     this.id = questionDefinition.getId();
     this.version = questionDefinition.getVersion();
