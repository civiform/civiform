package models;

import static com.google.common.base.Preconditions.checkNotNull;

import com.google.common.collect.ImmutableListMultimap;
import com.google.common.collect.ImmutableMap;
import io.ebean.annotation.DbJsonB;
import java.util.Locale;
import javax.persistence.Entity;
import javax.persistence.PostLoad;
import javax.persistence.PostPersist;
import javax.persistence.PostUpdate;
import javax.persistence.PrePersist;
import javax.persistence.PreUpdate;
import javax.persistence.Table;
import play.data.validation.Constraints;
import services.Path;
<<<<<<< HEAD
=======
import services.question.InvalidQuestionTypeException;
>>>>>>> 5b60ee70
import services.question.MultiOptionQuestionDefinition;
import services.question.QuestionDefinition;
import services.question.QuestionDefinitionBuilder;
import services.question.QuestionType;
import services.question.UnsupportedQuestionTypeException;

@Entity
@Table(name = "questions")
public class Question extends BaseModel {

  private QuestionDefinition questionDefinition;

  private @Constraints.Required long version;

  private @Constraints.Required String path;

  private @Constraints.Required String name;

  private @Constraints.Required String description;

  private @Constraints.Required @DbJsonB ImmutableMap<Locale, String> questionText;

  private @Constraints.Required @DbJsonB ImmutableMap<Locale, String> questionHelpText;

  private @Constraints.Required String questionType;

  private @Constraints.Required @DbJsonB String validationPredicates;

  @Constraints.Required private LifecycleStage lifecycleStage;

<<<<<<< HEAD
  private String multiOptionUiType;

=======
>>>>>>> 5b60ee70
  private @DbJsonB ImmutableListMultimap<Locale, String> questionOptions;

  public String getPath() {
    return path;
  }

  public Question(QuestionDefinition questionDefinition) {
    this.questionDefinition = checkNotNull(questionDefinition);
    setFieldsFromQuestionDefinition(questionDefinition);
  }

  public Question(QuestionDefinition questionDefinition, LifecycleStage lifecycleStage) {
    this(questionDefinition);
    this.lifecycleStage = lifecycleStage;
  }

  /** Populates column values from {@link QuestionDefinition}. */
  @PreUpdate
  @PrePersist
  public void persistChangesToQuestionDefinition() {
    setFieldsFromQuestionDefinition(questionDefinition);
  }

  /** Populates {@link QuestionDefinition} from column values. */
  @PostLoad
  @PostPersist
  @PostUpdate
<<<<<<< HEAD
  public void loadQuestionDefinition() throws UnsupportedQuestionTypeException {
=======
  public void loadQuestionDefinition()
      throws UnsupportedQuestionTypeException, InvalidQuestionTypeException {
>>>>>>> 5b60ee70
    QuestionDefinitionBuilder builder =
        new QuestionDefinitionBuilder()
            .setId(id)
            .setVersion(version)
            .setName(name)
            .setPath(Path.create(path))
            .setDescription(description)
            .setQuestionText(questionText)
            .setQuestionHelpText(questionHelpText)
            .setQuestionType(QuestionType.valueOf(questionType))
            .setValidationPredicatesString(validationPredicates);

<<<<<<< HEAD
    if (questionType.equals(QuestionType.MULTI_OPTION.toString())) {
      builder.getMultiOptionUiType(
          MultiOptionQuestionDefinition.MultiOptionUiType.valueOf(multiOptionUiType));
=======
    if (QuestionType.of(questionType).isMultiOptionType()) {
>>>>>>> 5b60ee70
      builder.setQuestionOptions(questionOptions);
    }

    this.questionDefinition = builder.build();
  }

  public QuestionDefinition getQuestionDefinition() {
    return checkNotNull(questionDefinition);
  }

  public LifecycleStage getLifecycleStage() {
    return this.lifecycleStage;
  }

  public void setLifecycleStage(LifecycleStage lifecycleStage) {
    this.lifecycleStage = lifecycleStage;
  }

  private void setFieldsFromQuestionDefinition(QuestionDefinition questionDefinition) {
    if (questionDefinition.isPersisted()) {
      id = questionDefinition.getId();
    }
    version = questionDefinition.getVersion();
    path = questionDefinition.getPath().path();
    name = questionDefinition.getName();
    description = questionDefinition.getDescription();
    questionText = questionDefinition.getQuestionText();
    questionHelpText = questionDefinition.getQuestionHelpText();
    questionType = questionDefinition.getQuestionType().toString();
    validationPredicates = questionDefinition.getValidationPredicatesAsString();

<<<<<<< HEAD
    if (questionDefinition.getQuestionType() == QuestionType.MULTI_OPTION) {
      MultiOptionQuestionDefinition multiOption =
          (MultiOptionQuestionDefinition) questionDefinition;
      multiOptionUiType = multiOption.getMultiOptionUiType().toString();
=======
    if (questionDefinition.getQuestionType().isMultiOptionType()) {
      MultiOptionQuestionDefinition multiOption =
          (MultiOptionQuestionDefinition) questionDefinition;
>>>>>>> 5b60ee70
      questionOptions = multiOption.getOptions();
    }
  }
}<|MERGE_RESOLUTION|>--- conflicted
+++ resolved
@@ -15,10 +15,6 @@
 import javax.persistence.Table;
 import play.data.validation.Constraints;
 import services.Path;
-<<<<<<< HEAD
-=======
-import services.question.InvalidQuestionTypeException;
->>>>>>> 5b60ee70
 import services.question.MultiOptionQuestionDefinition;
 import services.question.QuestionDefinition;
 import services.question.QuestionDefinitionBuilder;
@@ -49,11 +45,6 @@
 
   @Constraints.Required private LifecycleStage lifecycleStage;
 
-<<<<<<< HEAD
-  private String multiOptionUiType;
-
-=======
->>>>>>> 5b60ee70
   private @DbJsonB ImmutableListMultimap<Locale, String> questionOptions;
 
   public String getPath() {
@@ -81,12 +72,8 @@
   @PostLoad
   @PostPersist
   @PostUpdate
-<<<<<<< HEAD
-  public void loadQuestionDefinition() throws UnsupportedQuestionTypeException {
-=======
   public void loadQuestionDefinition()
       throws UnsupportedQuestionTypeException, InvalidQuestionTypeException {
->>>>>>> 5b60ee70
     QuestionDefinitionBuilder builder =
         new QuestionDefinitionBuilder()
             .setId(id)
@@ -99,13 +86,7 @@
             .setQuestionType(QuestionType.valueOf(questionType))
             .setValidationPredicatesString(validationPredicates);
 
-<<<<<<< HEAD
-    if (questionType.equals(QuestionType.MULTI_OPTION.toString())) {
-      builder.getMultiOptionUiType(
-          MultiOptionQuestionDefinition.MultiOptionUiType.valueOf(multiOptionUiType));
-=======
     if (QuestionType.of(questionType).isMultiOptionType()) {
->>>>>>> 5b60ee70
       builder.setQuestionOptions(questionOptions);
     }
 
@@ -137,16 +118,9 @@
     questionType = questionDefinition.getQuestionType().toString();
     validationPredicates = questionDefinition.getValidationPredicatesAsString();
 
-<<<<<<< HEAD
-    if (questionDefinition.getQuestionType() == QuestionType.MULTI_OPTION) {
-      MultiOptionQuestionDefinition multiOption =
-          (MultiOptionQuestionDefinition) questionDefinition;
-      multiOptionUiType = multiOption.getMultiOptionUiType().toString();
-=======
     if (questionDefinition.getQuestionType().isMultiOptionType()) {
       MultiOptionQuestionDefinition multiOption =
           (MultiOptionQuestionDefinition) questionDefinition;
->>>>>>> 5b60ee70
       questionOptions = multiOption.getOptions();
     }
   }
