--- conflicted
+++ resolved
@@ -1,11 +1,7 @@
 package models;
 
 import io.ebean.annotation.DbJson;
-<<<<<<< HEAD
-import java.io.IOException;
 import java.util.Locale;
-=======
->>>>>>> 7f06ecad
 import javax.persistence.Entity;
 import javax.persistence.ManyToOne;
 import javax.persistence.PrePersist;
@@ -50,13 +46,8 @@
   }
 
   @PrePersist
-<<<<<<< HEAD
-  public void synchronizeData() throws IOException {
-    this.preferredLocale = getApplicantData().preferredLocale().toLanguageTag();
-=======
   @PreUpdate
   public void synchronizeObject() {
->>>>>>> 7f06ecad
     this.object = objectAsJsonString();
   }
 
