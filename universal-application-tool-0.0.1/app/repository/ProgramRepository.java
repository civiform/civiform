package repository;

import static java.util.concurrent.CompletableFuture.supplyAsync;

import io.ebean.Ebean;
import io.ebean.EbeanServer;
import java.util.Optional;
import java.util.Set;
import java.util.concurrent.CompletionStage;
import javax.inject.Inject;
import models.Program;
import play.db.ebean.EbeanConfig;

public class ProgramRepository {

  private final EbeanServer ebeanServer;
  private final DatabaseExecutionContext executionContext;

  @Inject
  public ProgramRepository(EbeanConfig ebeanConfig, DatabaseExecutionContext executionContext) {
    this.ebeanServer = Ebean.getServer(ebeanConfig.defaultServer());
    this.executionContext = executionContext;
  }

  /** Return all programs in a set. */
  public CompletionStage<Set<Program>> listPrograms() {
    return supplyAsync(() -> ebeanServer.find(Program.class).findSet(), executionContext);
  }

<<<<<<< HEAD
  public CompletionStage<Optional<Program>> lookupProgram(String name) {
    return supplyAsync(
        () ->
            Optional.ofNullable(ebeanServer.find(Program.class).where().eq("name", name).findOne()),
=======
  public CompletionStage<Optional<Program>> lookupProgram(long id) {
    return supplyAsync(
        () -> Optional.ofNullable(ebeanServer.find(Program.class).where().eq("id", id).findOne()),
>>>>>>> c4b0cce1
        executionContext);
  }

  public CompletionStage<Void> insertProgram(Program program) {
    return supplyAsync(
        () -> {
          ebeanServer.insert(program);
          return null;
        },
        executionContext);
  }

  public void insertProgramSync(Program program) {
    ebeanServer.insert(program);
  }
}<|MERGE_RESOLUTION|>--- conflicted
+++ resolved
@@ -27,16 +27,9 @@
     return supplyAsync(() -> ebeanServer.find(Program.class).findSet(), executionContext);
   }
 
-<<<<<<< HEAD
-  public CompletionStage<Optional<Program>> lookupProgram(String name) {
-    return supplyAsync(
-        () ->
-            Optional.ofNullable(ebeanServer.find(Program.class).where().eq("name", name).findOne()),
-=======
   public CompletionStage<Optional<Program>> lookupProgram(long id) {
     return supplyAsync(
         () -> Optional.ofNullable(ebeanServer.find(Program.class).where().eq("id", id).findOne()),
->>>>>>> c4b0cce1
         executionContext);
   }
 
