--- conflicted
+++ resolved
@@ -52,15 +52,13 @@
 
   /** Return true if the account is not a fully usable account to the City of Seattle. */
   public boolean accountIsIdcsPlaceholder(CiviFormProfile profile) {
-<<<<<<< HEAD
-    String userEmailLowercase = profile.getProfileData().getEmail().toLowerCase();
-=======
     Optional<String> userEmail = Optional.ofNullable(profile.getProfileData().getEmail());
+
     if (userEmail.isEmpty()) {
       return false;
     }
+
     String userEmailLowercase = userEmail.get().toLowerCase();
->>>>>>> f512d865
 
     return IDCS_PLACEHOLDER_EMAIL_LOWERCASE.equals(userEmailLowercase)
         || IDCS_PLACEHOLDER_TEST_EMAIL_LOWERCASE.equals(userEmailLowercase);
