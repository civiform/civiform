package auth.oidc;

import auth.CiviFormProfile;
import auth.CiviFormProfileData;
import auth.ProfileFactory;
import auth.ProfileUtils;
import auth.Roles;
import com.google.common.base.Preconditions;
import com.google.common.collect.ImmutableSet;
import java.util.Optional;
import javax.inject.Provider;
import models.Account;
import models.Applicant;
import org.pac4j.core.context.WebContext;
import org.pac4j.core.context.session.SessionStore;
import org.pac4j.core.credentials.Credentials;
import org.pac4j.core.profile.UserProfile;
import org.pac4j.core.profile.definition.CommonProfileDefinition;
import org.pac4j.oidc.client.OidcClient;
import org.pac4j.oidc.config.OidcConfiguration;
import org.pac4j.oidc.profile.OidcProfile;
import org.pac4j.oidc.profile.creator.OidcProfileCreator;
import org.slf4j.Logger;
import org.slf4j.LoggerFactory;
import repository.UserRepository;

/**
 * This class ensures that the OidcProfileCreator that both the AD and IDCS clients use will
 * generate a CiviFormProfile object. This is necessary for merging those accounts with existing
 * accounts - that's not usually needed in web applications which is why we have to write this class
 * - pac4j doesn't come with it. It's abstract because AD and IDCS need slightly different
 * implementations of the two abstract methods.
 */
public abstract class OidcCiviFormProfileAdapter extends OidcProfileCreator {
  private static Logger LOG = LoggerFactory.getLogger(OidcCiviFormProfileAdapter.class);
  protected final ProfileFactory profileFactory;
  protected final Provider<UserRepository> applicantRepositoryProvider;

<<<<<<< HEAD
=======
  private static final Logger logger = LoggerFactory.getLogger(OidcCiviFormProfileAdapter.class);

>>>>>>> 582f51f4
  public OidcCiviFormProfileAdapter(
      OidcConfiguration configuration,
      OidcClient client,
      ProfileFactory profileFactory,
      Provider<UserRepository> applicantRepositoryProvider) {
    super(configuration, client);
    this.profileFactory = Preconditions.checkNotNull(profileFactory);
    this.applicantRepositoryProvider = applicantRepositoryProvider;
  }

  protected abstract String emailAttributeName();

  protected abstract ImmutableSet<Roles> roles(CiviFormProfile profile, OidcProfile oidcProfile);

  protected abstract void adaptForRole(CiviFormProfile profile, ImmutableSet<Roles> roles);

  protected String getAuthorityId(OidcProfile oidcProfile) {
    // In OIDC the user is uniquely identified by the iss(user) and sub(ject) claims.
    // We combine the two to create the unique authority id.
    // Issuer is unintuitively necessary as CiviForm has different authentication systems for Admins
    // and Applicants.
    String issuer = oidcProfile.getAttribute("iss", String.class);
    // Pac4j treats the subject as special, and you can't simply ask for the "sub" claim.
    String subject = oidcProfile.getId();
    return String.format("iss: %s sub: %s", issuer, subject);
  }
  /** Merge the two provided profiles into a new CiviFormProfileData. */
  public CiviFormProfileData mergeCiviFormProfile(
      CiviFormProfile civiformProfile, OidcProfile oidcProfile) {
    String emailAddress = oidcProfile.getAttribute(emailAttributeName(), String.class);
    String authorityId = getAuthorityId(oidcProfile);
    civiformProfile.setEmailAddress(emailAddress).join();
    civiformProfile.setAuthorityId(authorityId).join();
    civiformProfile.getProfileData().addAttribute(CommonProfileDefinition.EMAIL, emailAddress);
    // Meaning: whatever you signed in with most recently is the role you have.
    ImmutableSet<Roles> roles = roles(civiformProfile, oidcProfile);
    for (Roles role : roles) {
      civiformProfile.getProfileData().addRole(role.toString());
    }
    adaptForRole(civiformProfile, roles);
    return civiformProfile.getProfileData();
  }

  /** Create a totally new CiviForm profile from the provided OidcProfile. */
  public abstract CiviFormProfileData civiformProfileFromOidcProfile(OidcProfile oidcProfile);

  @Override
  public Optional<UserProfile> create(
      Credentials cred, WebContext context, SessionStore sessionStore) {
    LOG.info("create");
    ProfileUtils profileUtils = new ProfileUtils(sessionStore, profileFactory);
    possiblyModifyConfigBasedOnCred(cred);
    Optional<UserProfile> oidcProfile = super.create(cred, context, sessionStore);

    if (oidcProfile.isEmpty()) {
      logger.warn("Didn't get a valid profile back from OIDC.");
      return Optional.empty();
    }

    LOG.info("oidcProfile: {}", oidcProfile.get());

    if (!(oidcProfile.get() instanceof OidcProfile)) {
      logger.warn(
          "Got a profile from OIDC callback but it wasn't an OIDC profile: %s",
          oidcProfile.get().getClass().getName());
      return Optional.empty();
    }

    OidcProfile profile = (OidcProfile) oidcProfile.get();
    // Check if we already have a profile in the database for the user returned to us by OIDC.
    Optional<Applicant> existingApplicant =
        applicantRepositoryProvider
            .get()
            .lookupApplicant(profile.getAttribute(emailAttributeName(), String.class))
            .toCompletableFuture()
            .join();

    // Now we have a three-way merge situation.  We might have
    // 1) an applicant in the database (`existingApplicant`),
    // 2) a guest profile in the browser cookie (`existingProfile`)
    // 3) an OIDC account in the callback from the OIDC server (`profile`).
    // We will merge 1 and 2, if present, into `existingProfile`, then merge in `profile`.

    Optional<CiviFormProfile> existingProfile = profileUtils.currentUserProfile(context);
    if (existingApplicant.isPresent()) {
      if (existingProfile.isEmpty()) {
        // Easy merge case - we have an existing applicant, but no guest profile.
        // This will be the most common.
        existingProfile = Optional.of(profileFactory.wrap(existingApplicant.get()));
      } else {
        // Merge the two applicants and prefer the newer one.
        // For account, use the existing account and ignore the guest account.
        Applicant guestApplicant = existingProfile.get().getApplicant().join();
        Account existingAccount = existingApplicant.get().getAccount();
        Applicant mergedApplicant =
            applicantRepositoryProvider
                .get()
                .mergeApplicants(guestApplicant, existingApplicant.get(), existingAccount)
                .toCompletableFuture()
                .join();
        existingProfile = Optional.of(profileFactory.wrap(mergedApplicant));
      }
    }

    // Now merge in the information sent to us by the OIDC server.
    if (existingProfile.isEmpty()) {
      logger.debug("Found no existing profile in session cookie.");
      return Optional.of(civiformProfileFromOidcProfile(profile));
    } else {
      return Optional.of(mergeCiviFormProfile(existingProfile.get(), profile));
    }
  }

  protected abstract void possiblyModifyConfigBasedOnCred(Credentials cred);
}<|MERGE_RESOLUTION|>--- conflicted
+++ resolved
@@ -36,11 +36,8 @@
   protected final ProfileFactory profileFactory;
   protected final Provider<UserRepository> applicantRepositoryProvider;
 
-<<<<<<< HEAD
-=======
   private static final Logger logger = LoggerFactory.getLogger(OidcCiviFormProfileAdapter.class);
 
->>>>>>> 582f51f4
   public OidcCiviFormProfileAdapter(
       OidcConfiguration configuration,
       OidcClient client,
