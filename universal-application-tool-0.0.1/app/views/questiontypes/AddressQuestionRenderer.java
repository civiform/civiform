--- conflicted
+++ resolved
@@ -29,52 +29,32 @@
                 .withType("text")
                 .withCondValue(
                     addressQuestion.hasStreetValue(), addressQuestion.getStreetValue().orElse(""))
-<<<<<<< HEAD
-                .withName(addressQuestion.getStreetPath())
+                .withName(addressQuestion.getStreetPath().path())
                 .withPlaceholder("Street address"),
             renderFieldErrors(addressQuestion.getStreetErrors())),
-=======
-                .withName(addressQuestion.getStreetPath().path())
-                .withPlaceholder("Street address")),
->>>>>>> 05a419b3
         label(
             input()
                 .withType("text")
                 .withCondValue(
                     addressQuestion.hasCityValue(), addressQuestion.getCityValue().orElse(""))
-<<<<<<< HEAD
-                .withName(addressQuestion.getCityPath())
+                .withName(addressQuestion.getCityPath().path())
                 .withPlaceholder("City"),
             renderFieldErrors(addressQuestion.getCityErrors())),
-=======
-                .withName(addressQuestion.getCityPath().path())
-                .withPlaceholder("City")),
->>>>>>> 05a419b3
         label(
             input()
                 .withType("text")
                 .withCondValue(
                     addressQuestion.hasStateValue(), addressQuestion.getStateValue().orElse(""))
-<<<<<<< HEAD
-                .withName(addressQuestion.getStatePath())
+                .withName(addressQuestion.getStatePath().path())
                 .withPlaceholder("State"),
             renderFieldErrors(addressQuestion.getStateErrors())),
-=======
-                .withName(addressQuestion.getStatePath().path())
-                .withPlaceholder("State")),
->>>>>>> 05a419b3
         label(
             input()
                 .withType("text")
                 .withCondValue(
                     addressQuestion.hasZipValue(), addressQuestion.getZipValue().orElse(""))
-<<<<<<< HEAD
-                .withName(addressQuestion.getZipPath())
+                .withName(addressQuestion.getZipPath().path())
                 .withPlaceholder("Zip code"),
             renderFieldErrors(addressQuestion.getZipErrors())));
-=======
-                .withName(addressQuestion.getZipPath().path())
-                .withPlaceholder("Zip code")));
->>>>>>> 05a419b3
   }
 }