--- conflicted
+++ resolved
@@ -70,14 +70,8 @@
                         .with(
                             FieldWithLabel.input()
                                 .setFieldName(addressQuestion.getCityPath().toString())
-<<<<<<< HEAD
-                                .setLabelText(messages.at("label.city"))
-=======
                                 .setLabelText(
                                     messages.at(MessageKey.ADDRESS_LABEL_CITY.getKeyName()))
-                                .setPlaceholderText(
-                                    messages.at(MessageKey.ADDRESS_PLACEHOLDER_CITY.getKeyName()))
->>>>>>> f6ddf0dc
                                 .setFloatLabel(true)
                                 .setValue(addressQuestion.getCityValue().orElse(""))
                                 .setFieldErrors(addressQuestion.getCityErrors())
@@ -85,14 +79,8 @@
                                 .withClasses(Styles.P_1, Styles.PT_2, Styles.PL_0, Styles.W_1_2),
                             FieldWithLabel.input()
                                 .setFieldName(addressQuestion.getStatePath().toString())
-<<<<<<< HEAD
-                                .setLabelText(messages.at("label.state"))
-=======
                                 .setLabelText(
                                     messages.at(MessageKey.ADDRESS_LABEL_STATE.getKeyName()))
-                                .setPlaceholderText(
-                                    messages.at(MessageKey.ADDRESS_PLACEHOLDER_STATE.getKeyName()))
->>>>>>> f6ddf0dc
                                 .setFloatLabel(true)
                                 .setValue(addressQuestion.getStateValue().orElse(""))
                                 .setFieldErrors(addressQuestion.getStateErrors())
@@ -100,15 +88,8 @@
                                 .withClasses(Styles.P_1, Styles.PT_2, Styles.W_1_4),
                             FieldWithLabel.input()
                                 .setFieldName(addressQuestion.getZipPath().toString())
-<<<<<<< HEAD
-                                .setLabelText(messages.at("label.zipcode"))
-=======
                                 .setLabelText(
                                     messages.at(MessageKey.ADDRESS_LABEL_ZIPCODE.getKeyName()))
-                                .setPlaceholderText(
-                                    messages.at(
-                                        MessageKey.ADDRESS_PLACEHOLDER_ZIPCODE.getKeyName()))
->>>>>>> f6ddf0dc
                                 .setFloatLabel(true)
                                 .setValue(addressQuestion.getZipValue().orElse(""))
                                 .setFieldErrors(addressQuestion.getZipErrors())
