package views.questiontypes;

import static com.google.common.base.Preconditions.checkNotNull;
import static j2html.TagCreator.div;

import com.google.common.collect.ImmutableList;
import j2html.TagCreator;
import j2html.tags.ContainerTag;
import j2html.tags.Tag;
import java.util.Optional;
import play.i18n.Messages;
import services.MessageKey;
import services.Path;
import services.applicant.question.ApplicantQuestion;
import services.applicant.question.EnumeratorQuestion;
import services.applicant.question.Scalar;
import views.BaseHtmlView;
import views.components.FieldWithLabel;
import views.components.Icons;
import views.style.ReferenceClasses;
import views.style.StyleUtils;
import views.style.Styles;

public class EnumeratorQuestionRenderer extends BaseHtmlView implements ApplicantQuestionRenderer {

  private static final String ENUMERATOR_FIELDS_ID = "enumerator-fields";
  private static final String ADD_ELEMENT_BUTTON_ID = "enumerator-field-add-button";
  private static final String ENUMERATOR_FIELD_TEMPLATE_ID = "enumerator-field-template";

  public static final String ENUMERATOR_FIELD_CLASSES =
      StyleUtils.joinStyles(ReferenceClasses.ENUMERATOR_FIELD, Styles.FLEX, Styles.MB_4);

  private final ApplicantQuestion question;

  public EnumeratorQuestionRenderer(ApplicantQuestion question) {
    this.question = checkNotNull(question);
  }

  @Override
  public Tag render(ApplicantQuestionRendererParams params) {
    Messages messages = params.messages();
    EnumeratorQuestion enumeratorQuestion = question.createEnumeratorQuestion();
    String localizedEntityType = enumeratorQuestion.getEntityType();
    ImmutableList<String> entityNames = enumeratorQuestion.getEntityNames();

    ContainerTag enumeratorFields = div().withId(ENUMERATOR_FIELDS_ID);
    for (int index = 0; index < entityNames.size(); index++) {
      enumeratorFields.with(
          existingEnumeratorField(
              messages, Optional.of(entityNames.get(index)), index, localizedEntityType));
    }
    return div()
        .withClasses(Styles.MX_AUTO, Styles.W_MAX)
        .with(
            div()
                .withClasses(ReferenceClasses.APPLICANT_QUESTION_TEXT)
                .withText(question.getQuestionText()),
            div()
                .withClasses(
                    ReferenceClasses.APPLICANT_QUESTION_HELP_TEXT,
                    Styles.TEXT_BASE,
                    Styles.FONT_THIN,
                    Styles.MB_2)
                .withText(question.getQuestionHelpText()),
            enumeratorFields,
            button(
                ADD_ELEMENT_BUTTON_ID,
                messages.at(
                    MessageKey.ENUMERATOR_BUTTON_ADD_ENTITY.getKeyName(), localizedEntityType)),
            fieldErrors(messages, enumeratorQuestion.getQuestionErrors()));
  }

  /**
   * Create an enumerator field for existing entries. These come with a checkbox to delete during
   * form submission.
   */
  private Tag existingEnumeratorField(
      Messages messages, Optional<String> existingOption, int index, String localizedEntityType) {
    ContainerTag entityNameInput =
        FieldWithLabel.input()
            .setFieldName(question.getContextualizedPath().toString())
            .setValue(existingOption)
            .getContainer();
    // TODO: Add "Mark for deletion" label to this checkbox.
    Tag removeEntityBox =
        FieldWithLabel.checkbox()
            .setFieldName(Path.empty().join(Scalar.DELETE_ENTITY).asArrayElement().toString())
            .setValue(String.valueOf(index))
            .getContainer()
            .attr(
                "aria-label",
                messages.at(
                    MessageKey.ENUMERATOR_BUTTON_ARIA_LABEL_DELETE_ENTITY.getKeyName(),
                    localizedEntityType));

    return div().withClasses(ENUMERATOR_FIELD_CLASSES).with(entityNameInput, removeEntityBox);
  }

  /**
   * Create an enumerator field template for new entries. These come with a button to delete itself.
   */
  public static Tag newEnumeratorFieldTemplate(
      Path contextualizedPath, String localizedEntityType, Messages messages) {
    ContainerTag entityNameInput =
        FieldWithLabel.input()
            .setFieldName(contextualizedPath.toString())
            .setPlaceholderText(
                messages.at(
                    MessageKey.ENUMERATOR_PLACEHOLDER_ENTITY_NAME.getKeyName(),
                    localizedEntityType))
<<<<<<< HEAD
            .getContainer()
            .withClasses(Styles.FLEX, Styles.ML_2, ReferenceClasses.ENTITY_NAME_INPUT);
=======
            .getContainer();
>>>>>>> 03d2f8da
    ContainerTag icon =
        Icons.svg(Icons.TRASH_CAN_SVG_PATH, 24)
            .withClasses(Styles.FLEX_SHRINK_0, Styles.H_12, Styles.W_6);
    Tag removeEntityButton =
        TagCreator.button(icon)
            .withType("button")
            .withClasses(Styles.ML_4)
            .attr(
                "aria-label",
                messages.at(
                    MessageKey.ENUMERATOR_BUTTON_ARIA_LABEL_DELETE_ENTITY.getKeyName(),
                    localizedEntityType));
    return div()
        .withId(ENUMERATOR_FIELD_TEMPLATE_ID)
        .withClasses(StyleUtils.joinStyles(ENUMERATOR_FIELD_CLASSES, Styles.HIDDEN))
        .with(entityNameInput, removeEntityButton);
  }
}<|MERGE_RESOLUTION|>--- conflicted
+++ resolved
@@ -108,12 +108,8 @@
                 messages.at(
                     MessageKey.ENUMERATOR_PLACEHOLDER_ENTITY_NAME.getKeyName(),
                     localizedEntityType))
-<<<<<<< HEAD
-            .getContainer()
-            .withClasses(Styles.FLEX, Styles.ML_2, ReferenceClasses.ENTITY_NAME_INPUT);
-=======
+            .addReferenceClass(ReferenceClasses.ENTITY_NAME_INPUT)
             .getContainer();
->>>>>>> 03d2f8da
     ContainerTag icon =
         Icons.svg(Icons.TRASH_CAN_SVG_PATH, 24)
             .withClasses(Styles.FLEX_SHRINK_0, Styles.H_12, Styles.W_6);
