--- conflicted
+++ resolved
@@ -36,8 +36,9 @@
   }
 
   @Override
-<<<<<<< HEAD
-  public Tag render(Messages messages) {
+  public Tag render(ApplicantQuestionRendererParams params) {
+
+    Messages messages = params.messages();
     RepeaterQuestion enumeratorQuestion = question.createEnumeratorQuestion();
     ImmutableList<String> entityNames = enumeratorQuestion.getEntityNames();
 
@@ -45,14 +46,6 @@
     for (int index = 0; index < entityNames.size(); index++) {
       enumeratorFields.with(existingEnumeratorField(Optional.of(entityNames.get(index)), index));
     }
-=======
-  public Tag render(ApplicantQuestionRendererParams params) {
-    ContainerTag repeaterFields = div().withId(REPEATER_FIELDS_ID);
-    Messages messages = params.messages();
-    // TODO: add each answer as a repeaterField
-    repeaterFields.with(repeaterField(PLACEHOLDER, Optional.empty(), 0));
->>>>>>> 75ec0051
-
     return div()
         .withClasses(Styles.MX_AUTO, Styles.W_MAX)
         .with(
