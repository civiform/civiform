--- conflicted
+++ resolved
@@ -19,18 +19,14 @@
 
   public ApplicantQuestionRenderer getRenderer(ApplicantQuestion question) {
     switch (question.getType()) {
-<<<<<<< HEAD
       case ADDRESS:
-=======
+        {
+          return new AddressQuestionRenderer(question);
+        }
+
       case DROPDOWN:
         {
           return new DropdownQuestionRenderer(question);
-        }
-
-      case TEXT:
->>>>>>> ca15f194
-        {
-          return new AddressQuestionRenderer(question);
         }
 
       case CHECKBOX:
