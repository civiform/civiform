package views.questiontypes;

import com.google.common.collect.ImmutableList;
import java.util.Locale;
import services.LocalizedStrings;
import services.Path;
import services.applicant.ApplicantData;
import services.applicant.question.ApplicantQuestion;
import services.question.QuestionOption;
import services.question.exceptions.UnsupportedQuestionTypeException;
import services.question.types.QuestionDefinition;
import services.question.types.QuestionDefinitionBuilder;
import services.question.types.QuestionType;

public class ApplicantQuestionRendererFactory {

  /** This is just used in creating samples, and they don't need real contextualized paths. */
  private static final Path FAKE_CONTEXTUALIZED_PATH = Path.create("fake");

  public ApplicantQuestionRenderer getSampleRenderer(QuestionType questionType)
      throws UnsupportedQuestionTypeException {
    QuestionDefinition questionDefinition = questionDefinitionSample(questionType);
    ApplicantQuestion applicantQuestion =
        new ApplicantQuestion(questionDefinition, new ApplicantData(), FAKE_CONTEXTUALIZED_PATH);
    return getRenderer(applicantQuestion);
  }

  public ApplicantQuestionRenderer getRenderer(ApplicantQuestion question) {
    switch (question.getType()) {
      case ADDRESS:
        return new AddressQuestionRenderer(question);
      case CHECKBOX:
        return new CheckboxQuestionRenderer(question);
      case DROPDOWN:
        return new DropdownQuestionRenderer(question);
      case FILEUPLOAD:
        return new FileUploadQuestionRenderer(question);
      case NAME:
        return new NameQuestionRenderer(question);
      case NUMBER:
        return new NumberQuestionRenderer(question);
      case RADIO_BUTTON:
        return new RadioButtonQuestionRenderer(question);
      case ENUMERATOR:
        return new EnumeratorQuestionRenderer(question);
      case TEXT:
        return new TextQuestionRenderer(question);
      default:
        throw new UnsupportedOperationException(
            "Unrecognized question type: " + question.getType());
    }
  }

  private static QuestionDefinition questionDefinitionSample(QuestionType questionType)
      throws UnsupportedQuestionTypeException {
    QuestionDefinitionBuilder builder =
        new QuestionDefinitionBuilder()
            .setName("")
            .setDescription("")
            .setQuestionText(LocalizedStrings.of(Locale.US, "Sample question text"))
            .setQuestionHelpText(LocalizedStrings.of(Locale.US, "Sample question help text"))
            .setQuestionType(questionType);

    if (questionType.isMultiOptionType()) {
      builder.setQuestionOptions(
          ImmutableList.of(
<<<<<<< HEAD
              QuestionOption.builder()
                  .setId(1L)
                  .setOptionText(ImmutableMap.of(Locale.US, "Sample question option"))
                  .build()));
=======
              QuestionOption.create(1L, LocalizedStrings.of(Locale.US, "Sample question option"))));
    }

    if (questionType.equals(QuestionType.ENUMERATOR)) {
      builder.setEntityType(LocalizedStrings.withDefaultValue("Sample repeated entity type"));
>>>>>>> 5ab83758
    }

    return builder.build();
  }
}<|MERGE_RESOLUTION|>--- conflicted
+++ resolved
@@ -64,18 +64,11 @@
     if (questionType.isMultiOptionType()) {
       builder.setQuestionOptions(
           ImmutableList.of(
-<<<<<<< HEAD
-              QuestionOption.builder()
-                  .setId(1L)
-                  .setOptionText(ImmutableMap.of(Locale.US, "Sample question option"))
-                  .build()));
-=======
               QuestionOption.create(1L, LocalizedStrings.of(Locale.US, "Sample question option"))));
     }
 
     if (questionType.equals(QuestionType.ENUMERATOR)) {
       builder.setEntityType(LocalizedStrings.withDefaultValue("Sample repeated entity type"));
->>>>>>> 5ab83758
     }
 
     return builder.build();
