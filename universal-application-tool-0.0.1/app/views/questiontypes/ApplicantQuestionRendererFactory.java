package views.questiontypes;

import services.applicant.ApplicantData;
import services.applicant.ApplicantQuestion;
import services.question.QuestionDefinition;
import services.question.QuestionDefinitionBuilder;
import services.question.QuestionType;
import services.question.UnsupportedQuestionTypeException;

public class ApplicantQuestionRendererFactory {

  public ApplicantQuestionRenderer getSampleRenderer(QuestionType questionType)
      throws UnsupportedQuestionTypeException {
    QuestionDefinition questionDefinition = QuestionDefinitionBuilder.sample(questionType).build();
    ApplicantQuestion applicantQuestion =
        new ApplicantQuestion(questionDefinition, new ApplicantData());
    return getRenderer(applicantQuestion);
  }

  public ApplicantQuestionRenderer getRenderer(ApplicantQuestion question) {
    switch (question.getType()) {
      case ADDRESS:
<<<<<<< HEAD
=======
        {
          return new AddressQuestionRenderer(question);
        }

      case DROPDOWN:
>>>>>>> 761d2598
        {
          return new AddressQuestionRenderer(question);
        }

<<<<<<< HEAD
      case DROPDOWN:
        {
          return new DropdownQuestionRenderer(question);
=======
      case CHECKBOX:
        {
          return new CheckboxQuestionRenderer(question);
>>>>>>> 761d2598
        }

      case NAME:
        {
          return new NameQuestionRenderer(question);
        }

      case NUMBER:
        {
          return new NumberQuestionRenderer(question);
        }

      case TEXT:
        {
          return new TextQuestionRenderer(question);
<<<<<<< HEAD
        }

      case REPEATER:
        {
          return new RepeaterQuestionRenderer(question);
=======
>>>>>>> 761d2598
        }

      default:
        throw new UnsupportedOperationException(
            "Unrecognized question type: " + question.getType());
    }
  }
}<|MERGE_RESOLUTION|>--- conflicted
+++ resolved
@@ -20,52 +20,19 @@
   public ApplicantQuestionRenderer getRenderer(ApplicantQuestion question) {
     switch (question.getType()) {
       case ADDRESS:
-<<<<<<< HEAD
-=======
-        {
           return new AddressQuestionRenderer(question);
-        }
-
+        case CHECKBOX:
+            return new CheckboxQuestionRenderer(question);
       case DROPDOWN:
->>>>>>> 761d2598
-        {
-          return new AddressQuestionRenderer(question);
-        }
-
-<<<<<<< HEAD
-      case DROPDOWN:
-        {
           return new DropdownQuestionRenderer(question);
-=======
-      case CHECKBOX:
-        {
-          return new CheckboxQuestionRenderer(question);
->>>>>>> 761d2598
-        }
-
       case NAME:
-        {
           return new NameQuestionRenderer(question);
-        }
-
       case NUMBER:
-        {
           return new NumberQuestionRenderer(question);
-        }
-
-      case TEXT:
-        {
-          return new TextQuestionRenderer(question);
-<<<<<<< HEAD
-        }
-
       case REPEATER:
-        {
           return new RepeaterQuestionRenderer(question);
-=======
->>>>>>> 761d2598
-        }
-
+        case TEXT:
+            return new TextQuestionRenderer(question);
       default:
         throw new UnsupportedOperationException(
             "Unrecognized question type: " + question.getType());
