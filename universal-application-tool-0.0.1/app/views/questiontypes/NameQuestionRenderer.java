--- conflicted
+++ resolved
@@ -44,51 +44,25 @@
                 .with(
                     FieldWithLabel.input()
                         .setFieldName(nameQuestion.getFirstNamePath().toString())
-<<<<<<< HEAD
-                        .setLabelText(messages.at("label.firstName"))
-=======
                         .setLabelText(messages.at(MessageKey.NAME_LABEL_FIRST.getKeyName()))
-                        .setPlaceholderText(
-                            messages.at(MessageKey.NAME_PLACEHOLDER_FIRST.getKeyName()))
->>>>>>> f6ddf0dc
                         .setFloatLabel(true)
                         .setValue(nameQuestion.getFirstNameValue().orElse(""))
                         .setFieldErrors(nameQuestion.getFirstNameErrors())
                         .getContainer())
-<<<<<<< HEAD
-                .with(
-                    FieldWithLabel.input()
-                        .setFieldName(nameQuestion.getMiddleNamePath().toString())
-                        .setLabelText(messages.at("label.middleName"))
-=======
-                .with(fieldErrors(messages, nameQuestion.getFirstNameErrors()))
                 .with(
                     FieldWithLabel.input()
                         .setFieldName(nameQuestion.getMiddleNamePath().toString())
                         .setLabelText(messages.at(MessageKey.NAME_LABEL_MIDDLE.getKeyName()))
-                        .setPlaceholderText(
-                            messages.at(MessageKey.NAME_PLACEHOLDER_MIDDLE.getKeyName()))
->>>>>>> f6ddf0dc
                         .setFloatLabel(true)
                         .setValue(nameQuestion.getMiddleNameValue().orElse(""))
                         .getContainer())
                 .with(
                     FieldWithLabel.input()
                         .setFieldName(nameQuestion.getLastNamePath().toString())
-<<<<<<< HEAD
-                        .setLabelText(messages.at("label.lastName"))
+                        .setLabelText(messages.at(MessageKey.NAME_LABEL_LAST.getKeyName()))
                         .setFloatLabel(true)
                         .setValue(nameQuestion.getLastNameValue().orElse(""))
                         .setFieldErrors(nameQuestion.getLastNameErrors())
                         .getContainer()));
-=======
-                        .setLabelText(messages.at(MessageKey.NAME_LABEL_LAST.getKeyName()))
-                        .setPlaceholderText(
-                            messages.at(MessageKey.NAME_PLACEHOLDER_LAST.getKeyName()))
-                        .setFloatLabel(true)
-                        .setValue(nameQuestion.getLastNameValue().orElse(""))
-                        .getContainer())
-                .with(fieldErrors(messages, nameQuestion.getLastNameErrors())));
->>>>>>> f6ddf0dc
   }
 }