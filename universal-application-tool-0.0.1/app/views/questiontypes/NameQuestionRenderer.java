package views.questiontypes;

import static com.google.common.base.Preconditions.checkNotNull;
import static j2html.TagCreator.div;
import static j2html.TagCreator.input;
import static j2html.TagCreator.label;
import static j2html.TagCreator.text;

import j2html.tags.Tag;
import services.applicant.ApplicantQuestion;
import views.BaseHtmlView;

public class NameQuestionRenderer extends BaseHtmlView implements ApplicantQuestionRenderer {

  private final ApplicantQuestion question;

  public NameQuestionRenderer(ApplicantQuestion question) {
    this.question = checkNotNull(question);
  }

  @Override
  public Tag render() {
    ApplicantQuestion.NameQuestion nameQuestion = question.getNameQuestion();

    return div(
        text(question.getQuestionText()),
        label(
            input()
                .withType("text")
                .withCondValue(
                    nameQuestion.hasFirstNameValue(), nameQuestion.getFirstNameValue().orElse(""))
<<<<<<< HEAD
                .withName(nameQuestion.getFirstNamePath()),
            renderFieldErrors(nameQuestion.getFirstNameErrors())),
=======
                .withName(nameQuestion.getFirstNamePath().path())),
>>>>>>> 05a419b3
        label(
            input()
                .withType("text")
                .withCondValue(
                    nameQuestion.hasMiddleNameValue(), nameQuestion.getMiddleNameValue().orElse(""))
                .withName(nameQuestion.getMiddleNamePath().path())),
        label(
            input()
                .withType("text")
                .withCondValue(
                    nameQuestion.hasLastNameValue(), nameQuestion.getLastNameValue().orElse(""))
<<<<<<< HEAD
                .withName(nameQuestion.getLastNamePath()),
            renderFieldErrors(nameQuestion.getLastNameErrors())));
=======
                .withName(nameQuestion.getLastNamePath().path())));
>>>>>>> 05a419b3
  }
}<|MERGE_RESOLUTION|>--- conflicted
+++ resolved
@@ -29,12 +29,8 @@
                 .withType("text")
                 .withCondValue(
                     nameQuestion.hasFirstNameValue(), nameQuestion.getFirstNameValue().orElse(""))
-<<<<<<< HEAD
-                .withName(nameQuestion.getFirstNamePath()),
+                .withName(nameQuestion.getFirstNamePath().path()),
             renderFieldErrors(nameQuestion.getFirstNameErrors())),
-=======
-                .withName(nameQuestion.getFirstNamePath().path())),
->>>>>>> 05a419b3
         label(
             input()
                 .withType("text")
@@ -46,11 +42,7 @@
                 .withType("text")
                 .withCondValue(
                     nameQuestion.hasLastNameValue(), nameQuestion.getLastNameValue().orElse(""))
-<<<<<<< HEAD
-                .withName(nameQuestion.getLastNamePath()),
+                .withName(nameQuestion.getLastNamePath().path()),
             renderFieldErrors(nameQuestion.getLastNameErrors())));
-=======
-                .withName(nameQuestion.getLastNamePath().path())));
->>>>>>> 05a419b3
   }
 }