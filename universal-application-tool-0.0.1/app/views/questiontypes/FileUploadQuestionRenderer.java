--- conflicted
+++ resolved
@@ -68,8 +68,7 @@
         .with(input().withType("hidden").withName("X-Amz-Date").withValue(request.date()))
         .with(input().withType("hidden").withName("Policy").withValue(request.policy()))
         .with(input().withType("hidden").withName("X-Amz-Signature").withValue(request.signature()))
-<<<<<<< HEAD
-        .with(input().withType("file").withName("file"))
+        .with(input().withType("file").withName("file").attr(Attr.ACCEPT, "image/*,.pdf"))
         .with(errorDiv(params.messages()));
   }
 
@@ -78,8 +77,5 @@
     return div(fileuploadQuestion.fileRequiredMessage().getMessage(messages))
         .withClasses(
             ReferenceClasses.FILEUPLOAD_ERROR, BaseStyles.FORM_ERROR_TEXT_BASE, Styles.HIDDEN);
-=======
-        .with(input().withType("file").withName("file").attr(Attr.ACCEPT, "image/*,.pdf"));
->>>>>>> 6ed8c611
   }
 }