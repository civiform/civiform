--- conflicted
+++ resolved
@@ -5,11 +5,7 @@
   public static final String ADD_QUESTION_BUTTON = "cf-add-question-button";
   public static final String ADMIN_APPLICATION_CARD = "cf-admin-application-card";
   public static final String ADMIN_APPLICATION_BLOCK_CARD = "cf-admin-application-block-card";
-<<<<<<< HEAD
-  public static final String ADMIN_LANGUAGE_LINK = "language-link";
-=======
   public static final String ADMIN_LANGUAGE_LINK = "cf-admin-language-link";
->>>>>>> 5963cc72
   public static final String ADMIN_PROGRAM_CARD = "cf-admin-program-card";
   public static final String ADMIN_QUESTION_TABLE_ROW = "cf-admin-question-table-row";
   public static final String APPLICANT_QUESTION_HELP_TEXT = "cf-applicant-question-help-text";
