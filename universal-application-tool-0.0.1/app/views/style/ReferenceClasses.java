--- conflicted
+++ resolved
@@ -17,9 +17,12 @@
 
   public static final String ADD_QUESTION_BUTTON = "cf-add-question-button";
   public static final String REMOVE_QUESTION_BUTTON = "cf-remove-question-button";
+
   public static final String DOWNLOAD_ALL_BUTTON = "cf-download-all-button";
   public static final String DOWNLOAD_BUTTON = "cf-download-button";
   public static final String VIEW_BUTTON = "cf-view-application-button";
+
+  public static final String PROGRAM_ADMIN_REMOVE_BUTTON = "cf-program-admin-remove-button";
 
   /////////////////////////////////////////////////////////////////////////////////////////////////
   // Applicant reference classes
@@ -38,12 +41,6 @@
 
   public static final String TOAST_MESSAGE = "cf-toast-data";
   public static final String ENUMERATOR_FIELD = "cf-enumerator-field";
-<<<<<<< HEAD
-=======
-  public static final String FLOATED_LABEL = "cf-floated";
-  public static final String PROGRAM_ADMIN_REMOVE_BUTTON = "cf-program-admin-remove-button";
-  public static final String QUESTION_CONFIG = "cf-question-config";
->>>>>>> 3c55052e
   public static final String RADIO_DEFAULT = "cf-radio-default";
   public static final String RADIO_INPUT = "cf-radio-input";
   public static final String RADIO_OPTION = "cf-radio-option";
