package views.style;

/** Non-styled classes that point to different components. */
public final class ReferenceClasses {
  /////////////////////////////////////////////////////////////////////////////////////////////////
  // Admin reference classes
  /////////////////////////////////////////////////////////////////////////////////////////////////

  public static final String ADMIN_APPLICATION_BLOCK_CARD = "cf-admin-application-block-card";
  public static final String ADMIN_APPLICATION_CARD = "cf-admin-application-card";
  public static final String ADMIN_LANGUAGE_LINK = "cf-admin-language-link";
  public static final String ADMIN_PROGRAM_CARD = "cf-admin-program-card";
  public static final String ADMIN_QUESTION_TABLE_ROW = "cf-admin-question-table-row";
  public static final String ADMIN_TI_GROUP_ROW = "cf-ti-row";
  public static final String ADMIN_VERSION_CARD = "cf-admin-version-card";
  public static final String QUESTION_CONFIG = "cf-question-config";
  public static final String EDIT_PREDICATE_BUTTON = "cf-edit-predicate";
  public static final String PREDICATE_DISPLAY = "cf-display-predicate";
  public static final String PREDICATE_ACTION = "cf-predicate-action";
  public static final String PREDICATE_SCALAR_SELECT = "cf-scalar-select";
  public static final String PREDICATE_OPERATOR_SELECT = "cf-operator-select";
  public static final String PREDICATE_OPTIONS = "cf-predicate-options";
  public static final String PREDICATE_VALUE_INPUT = "cf-predicate-value-input";
  public static final String PREDICATE_VALUE_COMMA_HELP_TEXT = "cf-predicate-value-comma-help-text";

  public static final String QUESTION_BANK_ELEMENT = "cf-question-bank-element";

  public static final String ADD_QUESTION_BUTTON = "cf-add-question-button";
  public static final String REMOVE_QUESTION_BUTTON = "cf-remove-question-button";

  public static final String DOWNLOAD_ALL_BUTTON = "cf-download-all-button";
  public static final String DOWNLOAD_BUTTON = "cf-download-button";
  public static final String VIEW_BUTTON = "cf-view-application-button";

  public static final String PROGRAM_ADMIN_REMOVE_BUTTON = "cf-program-admin-remove-button";
  public static final String PROGRAM_QUESTION = "cf-program-question";

  /////////////////////////////////////////////////////////////////////////////////////////////////
  // Applicant reference classes
  /////////////////////////////////////////////////////////////////////////////////////////////////

  public static final String APPLICANT_QUESTION_HELP_TEXT = "cf-applicant-question-help-text";
  public static final String APPLICANT_QUESTION_TEXT = "cf-applicant-question-text";
  public static final String APPLICANT_SUMMARY_ROW = "cf-applicant-summary-row";
  public static final String APPLICATION_CARD = "cf-application-card";
  public static final String APPLICATION_CARD_DESCRIPTION = "cf-application-card-description";

  public static final String APPLY_BUTTON = "cf-apply-button";
  public static final String CONTINUE_BUTTON = "cf-continue-button";
  public static final String SUBMIT_BUTTON = "cf-submit-button";

  /////////////////////////////////////////////////////////////////////////////////////////////////
  // Question reference classes
  /////////////////////////////////////////////////////////////////////////////////////////////////

  public static final String REQUIRED_QUESTION = "cf-question-required";

  public static final String ADDRESS_QUESTION = "cf-question-address";
  public static final String ADDRESS_CITY = "cf-address-city";
  public static final String ADDRESS_STREET_1 = "cf-address-street-1";
  public static final String ADDRESS_STREET_2 = "cf-address-street-2";
  public static final String ADDRESS_STATE = "cf-address-state";
  public static final String ADDRESS_ZIP = "cf-address-zip";

  public static final String MULTI_OPTION_QUESTION_OPTION = "cf-multi-option-question-option";
  public static final String MULTI_OPTION_INPUT = "cf-multi-option-input";

  public static final String CHECKBOX_QUESTION = "cf-question-checkbox";
  public static final String CURRENCY_QUESTION = "cf-question-currency";
<<<<<<< HEAD
=======
  public static final String CURRENCY_VALUE = "cf-currency-value";
>>>>>>> 53d235a6
  public static final String DATE_QUESTION = "cf-question-date";
  public static final String EMAIL_QUESTION = "cf-question-email";

  public static final String ENUMERATOR_QUESTION = "cf-question-enumerator";
  public static final String ENUMERATOR_ERROR = "cf-enumerator-error";

  public static final String FILEUPLOAD_QUESTION = "cf-question-fileupload";
  public static final String FILEUPLOAD_ERROR = "cf-fileupload-error";

  public static final String NAME_QUESTION = "cf-question-name";
  public static final String NAME_FIRST = "cf-name-first";
  public static final String NAME_MIDDLE = "cf-name-middle";
  public static final String NAME_LAST = "cf-name-last";

  /////////////////////////////////////////////////////////////////////////////////////////////////
  // Common reference classes
  /////////////////////////////////////////////////////////////////////////////////////////////////

  public static final String ACCORDION = "cf-accordion";
  public static final String ACCORDION_BUTTON = "cf-accordion-button";
  public static final String ACCORDION_CONTENT = "cf-accordion-content";
  public static final String ACCORDION_HEADER = "cf-accordion-header";

  public static final String QUESTION_TYPE = "cf-question-type";
  public static final String TOAST_MESSAGE = "cf-toast-data";
  public static final String ENTITY_NAME_INPUT = "cf-entity-name-input";
  public static final String ENUMERATOR_FIELD = "cf-enumerator-field";
  public static final String ENUMERATOR_EXISTING_DELETE_BUTTON = "cf-enumerator-delete-button";
  public static final String RADIO_DEFAULT = "cf-radio-default";
  public static final String RADIO_INPUT = "cf-radio-input";
  public static final String RADIO_OPTION = "cf-radio-option";
  public static final String MODAL = "cf-modal";
}<|MERGE_RESOLUTION|>--- conflicted
+++ resolved
@@ -67,10 +67,7 @@
 
   public static final String CHECKBOX_QUESTION = "cf-question-checkbox";
   public static final String CURRENCY_QUESTION = "cf-question-currency";
-<<<<<<< HEAD
-=======
   public static final String CURRENCY_VALUE = "cf-currency-value";
->>>>>>> 53d235a6
   public static final String DATE_QUESTION = "cf-question-date";
   public static final String EMAIL_QUESTION = "cf-question-email";
 
