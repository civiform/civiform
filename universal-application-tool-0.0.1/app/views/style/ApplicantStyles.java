package views.style;

public final class ApplicantStyles {
  public static final String BODY_BG_COLOR = BaseStyles.BG_CIVIFORM_WHITE;
  public static final String BODY =
      StyleUtils.joinStyles(BODY_BG_COLOR, Styles.H_FULL, Styles.W_FULL);

  public static final String MAIN_PROGRAM_APPLICATION =
      StyleUtils.joinStyles(
          Styles.W_5_6,
          StyleUtils.responsiveSmall(Styles.W_2_3),
          Styles.MX_AUTO,
          Styles.MY_8,
          StyleUtils.responsiveSmall(Styles.MY_12));

  public static final String PROGRAM_INDEX_TOP_CONTENT =
      StyleUtils.joinStyles(
          BaseStyles.BG_SEATTLE_BLUE,
          Styles.TEXT_WHITE,
          Styles.TEXT_CENTER,
          Styles.W_FULL,
          Styles.P_6,
          StyleUtils.responsiveSmall(Styles.P_10));

  public static final String CIVIFORM_LOGO = StyleUtils.joinStyles(Styles.TEXT_2XL);
  public static final String LINK_LOGOUT =
      StyleUtils.joinStyles(
          Styles.TEXT_BASE,
          Styles.FONT_BOLD,
          Styles.OPACITY_75,
          StyleUtils.hover(Styles.OPACITY_100));

  public static final String H1_PROGRAM_APPLICATION =
      StyleUtils.joinStyles(
          Styles.TEXT_3XL, Styles.TEXT_BLACK, Styles.FONT_BOLD, Styles.MT_8, Styles.MB_4);
  public static final String H2_PROGRAM_TITLE =
      StyleUtils.joinStyles(BaseStyles.TEXT_SEATTLE_BLUE, Styles.TEXT_LG, Styles.FONT_BOLD);

  public static final String PROGRAM_CARDS_CONTAINER =
      StyleUtils.joinStyles(Styles.FLEX, Styles.FLEX_WRAP, Styles.GAP_4);
  public static final String PROGRAM_CARD =
      StyleUtils.joinStyles(
          Styles.RELATIVE,
          Styles.INLINE_BLOCK,
          Styles.W_FULL,
          StyleUtils.responsiveSmall(Styles.W_72),
          Styles.H_72,
          Styles.BG_WHITE,
          Styles.ROUNDED_XL,
          Styles.SHADOW_MD,
          Styles.BORDER,
          Styles.BORDER_GRAY_200);

  public static final String QUESTION_TEXT =
      StyleUtils.joinStyles(Styles.TEXT_BLACK, Styles.TEXT_XL, Styles.FONT_BOLD, Styles.MB_2);
  public static final String QUESTION_HELP_TEXT =
      StyleUtils.joinStyles(Styles.TEXT_BLACK, Styles.TEXT_XL);

  /**
   * Base styles for buttons in the applicant UI. This is missing a specified text size, so that
   * should be added by other button style constants that use this as a base.
   */
  private static final String BUTTON_BASE =
      StyleUtils.joinStyles(Styles.BLOCK, Styles.PY_2, Styles.TEXT_CENTER, Styles.ROUNDED_FULL);

  /** Base styles for buttons with a solid background color. */
  private static final String BUTTON_BASE_SOLID =
      StyleUtils.joinStyles(
<<<<<<< HEAD
          BaseStyles.BG_SEATTLE_BLUE,
          Styles.BLOCK,
          Styles.W_MIN,
          Styles.PX_8,
          Styles.PY_2,
          Styles.TEXT_CENTER,
          Styles.TEXT_WHITE,
          StyleUtils.disabled(Styles.BG_GRAY_200, Styles.TEXT_GRAY_400),
          Styles.FONT_SEMIBOLD,
          Styles.UPPERCASE,
          Styles.ROUNDED_FULL);
=======
          BUTTON_BASE, BaseStyles.BG_SEATTLE_BLUE, Styles.TEXT_WHITE, Styles.ROUNDED_FULL);

  /** Base styles for semibold, upper case buttons with a solid background. */
  private static final String BUTTON_BASE_SOLID_UPPERCASE =
      StyleUtils.joinStyles(
          BUTTON_BASE_SOLID, Styles.UPPERCASE, Styles.FONT_SEMIBOLD, Styles.W_MIN, Styles.PX_8);

  /** Base styles for buttons with a transparent background and an outline. */
  private static final String BUTTON_BASE_OUTLINE =
      StyleUtils.joinStyles(
          BUTTON_BASE,
          Styles.BG_TRANSPARENT,
          BaseStyles.TEXT_SEATTLE_BLUE,
          Styles.BORDER,
          BaseStyles.BORDER_SEATTLE_BLUE);
>>>>>>> 5fc5183d

  public static final String BUTTON_PROGRAM_APPLY =
      StyleUtils.joinStyles(BUTTON_BASE_SOLID_UPPERCASE, Styles.TEXT_SM, Styles.MX_AUTO);
  public static final String BUTTON_BLOCK_NEXT =
      StyleUtils.joinStyles(
          BUTTON_BASE_SOLID_UPPERCASE, Styles.TEXT_BASE, Styles.MR_0, Styles.ML_AUTO);
  public static final String BUTTON_SUBMIT_APPLICATION =
      StyleUtils.joinStyles(BUTTON_BASE_SOLID_UPPERCASE, Styles.TEXT_BASE, Styles.MX_AUTO);
  public static final String BUTTON_ENUMERATOR_ADD_ENTITY =
      StyleUtils.joinStyles(
          BUTTON_BASE_SOLID, Styles.TEXT_BASE, Styles.NORMAL_CASE, Styles.FONT_NORMAL, Styles.PX_4);
  public static final String BUTTON_ENUMERATOR_REMOVE_ENTITY =
      StyleUtils.joinStyles(
          BUTTON_BASE_OUTLINE,
          Styles.TEXT_BASE,
          Styles.NORMAL_CASE,
          Styles.FONT_NORMAL,
          Styles.JUSTIFY_SELF_END,
          Styles.SELF_CENTER,
          StyleUtils.hover(Styles.BG_BLUE_100));
}<|MERGE_RESOLUTION|>--- conflicted
+++ resolved
@@ -66,20 +66,8 @@
   /** Base styles for buttons with a solid background color. */
   private static final String BUTTON_BASE_SOLID =
       StyleUtils.joinStyles(
-<<<<<<< HEAD
-          BaseStyles.BG_SEATTLE_BLUE,
-          Styles.BLOCK,
-          Styles.W_MIN,
-          Styles.PX_8,
-          Styles.PY_2,
-          Styles.TEXT_CENTER,
-          Styles.TEXT_WHITE,
-          StyleUtils.disabled(Styles.BG_GRAY_200, Styles.TEXT_GRAY_400),
-          Styles.FONT_SEMIBOLD,
-          Styles.UPPERCASE,
-          Styles.ROUNDED_FULL);
-=======
-          BUTTON_BASE, BaseStyles.BG_SEATTLE_BLUE, Styles.TEXT_WHITE, Styles.ROUNDED_FULL);
+          BUTTON_BASE, BaseStyles.BG_SEATTLE_BLUE, Styles.TEXT_WHITE, Styles.ROUNDED_FULL
+          StyleUtils.disabled(Styles.BG_GRAY_200, Styles.TEXT_GRAY_400));
 
   /** Base styles for semibold, upper case buttons with a solid background. */
   private static final String BUTTON_BASE_SOLID_UPPERCASE =
@@ -94,7 +82,6 @@
           BaseStyles.TEXT_SEATTLE_BLUE,
           Styles.BORDER,
           BaseStyles.BORDER_SEATTLE_BLUE);
->>>>>>> 5fc5183d
 
   public static final String BUTTON_PROGRAM_APPLY =
       StyleUtils.joinStyles(BUTTON_BASE_SOLID_UPPERCASE, Styles.TEXT_SM, Styles.MX_AUTO);
