--- conflicted
+++ resolved
@@ -75,7 +75,12 @@
 
   @Override
   public ContainerTag getContainer() {
-<<<<<<< HEAD
+    Tag placeholder = option(placeholderText).withValue("").attr(Attr.HIDDEN);
+    if (this.fieldValue.isEmpty()) {
+      placeholder.attr(Attr.SELECTED);
+    }
+    ((ContainerTag) fieldTag).with(placeholder);
+
     this.options.forEach(
         (text, value) -> {
           Tag optionTag = option(text).withValue(value);
@@ -84,20 +89,7 @@
           }
           ((ContainerTag) fieldTag).with(optionTag);
         });
-=======
-    Tag placeholder = option(placeholderText).withValue("").attr(Attr.HIDDEN);
-    if (this.fieldValue.isEmpty()) {
-      placeholder.attr(Attr.SELECTED);
-    }
-    ((ContainerTag) fieldTag).with(placeholder);
-    for (SimpleEntry<String, String> option : this.options) {
-      Tag optionTag = option(option.getKey()).withValue(option.getValue());
-      if (option.getValue().equals(this.fieldValue)) {
-        optionTag.attr(Attr.SELECTED);
-      }
-      ((ContainerTag) fieldTag).with(optionTag);
-    }
->>>>>>> 37468b48
+
     return super.getContainer();
   }
 }