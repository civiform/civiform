--- conflicted
+++ resolved
@@ -24,11 +24,7 @@
 
 public class FieldWithLabel {
   private static final ImmutableSet<String> STRING_TYPES =
-<<<<<<< HEAD
-      ImmutableSet.of("text", "checkbox", "date", "email", "tel");
-=======
-      ImmutableSet.of("text", "checkbox", "radio", "date", "email");
->>>>>>> 11304781
+      ImmutableSet.of("text", "checkbox", "radio", "date", "email", "tel");
 
   protected Tag fieldTag;
   protected String fieldName = "";
