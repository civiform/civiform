package views.components;

import static j2html.TagCreator.div;
import static j2html.TagCreator.each;
import static j2html.TagCreator.label;
import static j2html.TagCreator.textarea;

import com.google.common.base.Strings;
import com.google.common.collect.ImmutableSet;
import j2html.TagCreator;
import j2html.attributes.Attr;
import j2html.tags.ContainerTag;
import j2html.tags.Tag;
import java.util.Optional;
import java.util.OptionalInt;
import java.util.OptionalLong;
import play.i18n.Messages;
import services.applicant.ValidationErrorMessage;
import views.style.BaseStyles;
import views.style.StyleUtils;
import views.style.Styles;

public class FieldWithLabel {
<<<<<<< HEAD
=======
  private static final String[] CORE_FIELD_CLASSES = {
    BaseStyles.FIELD_BORDER_COLOR,
    Styles.BG_GRAY_50,
    Styles.BLOCK,
    Styles.BORDER,
    Styles.P_2,
    Styles.W_FULL
  };

  private static final String[] CORE_CHECKBOX_FIELD_CLASSES = {
    Styles.H_4, Styles.W_4, Styles.MR_3, Styles.MB_2
  };

  private static final String[] CORE_CHECKBOX_LABEL_CLASSES = {
    Styles.TEXT_GRAY_600, Styles.ALIGN_TEXT_TOP, Styles.FONT_BOLD, Styles.TEXT_XS, Styles.UPPERCASE
  };

  private static final String[] CORE_LABEL_CLASSES = {
    BaseStyles.LABEL_BACKGROUND_COLOR,
    BaseStyles.LABEL_TEXT_COLOR,
    Styles.BLOCK,
    Styles.FONT_BOLD,
    Styles.TEXT_XS,
    Styles._MX_1,
    Styles.MB_2,
    Styles.UPPERCASE
  };

  private static final String[] FLOATED_FIELD_CLASSES = {
    Styles.OUTLINE_NONE,
    Styles.PX_3,
    Styles.PT_6,
    Styles.PB_2,
    Styles.M_AUTO,
    Styles.BORDER,
    BaseStyles.FIELD_BORDER_COLOR,
    Styles.ROUNDED_LG,
    Styles.W_FULL,
    Styles.TEXT_LG,
    Styles.PLACEHOLDER_GRAY_400,
    StyleUtils.focus(Styles.BORDER_BLUE_500)
  };

  private static final String[] FLOATED_LABEL_CLASSES = {
    Styles.ABSOLUTE,
    Styles.POINTER_EVENTS_NONE,
    Styles.TEXT_GRAY_600,
    Styles.TOP_1,
    Styles.LEFT_3,
    Styles.TEXT_XS,
    Styles.PX_1,
    Styles.PY_2
  };

  private static final ImmutableSet<String> STRING_TYPES =
      ImmutableSet.of("text", "checkbox", "date", "email");

>>>>>>> 3c55052e
  protected Tag fieldTag;
  protected String fieldName = "";
  protected String fieldType = "text";
  protected String fieldValue = "";

  /** For use with fields of type `number`. */
  protected OptionalLong fieldValueNumber = OptionalLong.empty();

  protected String formId = "";
  protected String id = "";
  protected String labelText = "";
  protected String placeholderText = "";
  protected Messages messages;
  protected ImmutableSet<ValidationErrorMessage> fieldErrors = ImmutableSet.of();
  protected boolean checked = false;
  protected boolean disabled = false;

  public FieldWithLabel(Tag fieldTag) {
    this.fieldTag = fieldTag;
  }

  public static FieldWithLabel checkbox() {
    Tag fieldTag = TagCreator.input();
    return new FieldWithLabel(fieldTag).setFieldType("checkbox");
  }

  public static FieldWithLabel input() {
    Tag fieldTag = TagCreator.input();
    return new FieldWithLabel(fieldTag).setFieldType("text");
  }

  public static FieldWithLabel number() {
    Tag fieldTag = TagCreator.input();
    return new FieldWithLabel(fieldTag).setFieldType("number");
  }

  public static FieldWithLabel date() {
    Tag fieldTag = TagCreator.input();
    return new FieldWithLabel(fieldTag).setFieldType("date");
  }

  public static FieldWithLabel textArea() {
    Tag fieldTag = textarea();
    return new FieldWithLabel(fieldTag).setFieldType("text");
  }

  public static FieldWithLabel email() {
    Tag fieldTag = TagCreator.input();
    return new FieldWithLabel(fieldTag).setFieldType("email");
  }

  public FieldWithLabel setChecked(boolean checked) {
    this.checked = checked;
    return this;
  }

  public FieldWithLabel setFieldName(String fieldName) {
    this.fieldName = fieldName;
    return this;
  }

  public FieldWithLabel setFieldType(String fieldType) {
    this.fieldTag.withType(fieldType);
    this.fieldType = fieldType;
    return this;
  }

  public FieldWithLabel setFormId(String formId) {
    this.formId = formId;
    return this;
  }

  public FieldWithLabel setId(String inputId) {
    this.id = inputId;
    return this;
  }

  public FieldWithLabel setLabelText(String labelText) {
    this.labelText = labelText;
    return this;
  }

  public FieldWithLabel setPlaceholderText(String placeholder) {
    this.placeholderText = placeholder;
    return this;
  }

  public FieldWithLabel setValue(String value) {
    if (!STRING_TYPES.contains(this.fieldType)) {
      throw new RuntimeException(
          String.format(
              "setting a String value is not available on fields of type `%s`", this.fieldType));
    }

    this.fieldValue = value;
    return this;
  }

  public FieldWithLabel setValue(Optional<String> value) {
    if (!STRING_TYPES.contains(this.fieldType)) {
      throw new RuntimeException(
          "setting a String value is not available on fields of type 'number'");
    }
    value.ifPresent(s -> this.fieldValue = s);
    return this;
  }

  public FieldWithLabel setValue(OptionalInt value) {
    if (!this.fieldType.equals("number")) {
      throw new RuntimeException(
          "setting an Optional<Integer> value is only available on fields of type `number`");
    }

    this.fieldValueNumber =
        value.isPresent() ? OptionalLong.of(value.getAsInt()) : OptionalLong.empty();
    return this;
  }

  public FieldWithLabel setValue(OptionalLong value) {
    if (!this.fieldType.equals("number")) {
      throw new RuntimeException(
          "setting an OptionalLong value is only available on fields of type `number`");
    }

    this.fieldValueNumber = value;
    return this;
  }

  public FieldWithLabel setDisabled(boolean disabled) {
    this.disabled = disabled;
    return this;
  }

  public FieldWithLabel setFieldErrors(
      Messages messages, ImmutableSet<ValidationErrorMessage> errors) {
    this.messages = messages;
    this.fieldErrors = errors;
    return this;
  }

  public ContainerTag getContainer() {
    if (fieldTag.getTagName().equals("textarea")) {
      // Have to recreate the field here in case the value is modified.
      ContainerTag textAreaTag = textarea().withType("text").withText(this.fieldValue);
      fieldTag = textAreaTag;
    } else if (this.fieldType.equals("number")) {
      // For number types, only set the value if it's present since there is no empty string
      // equivalent for numbers.
      if (this.fieldValueNumber.isPresent()) {
        fieldTag.withValue(String.valueOf(this.fieldValueNumber.getAsLong()));
      }
    } else {
      fieldTag.withValue(this.fieldValue);
    }

    // Need to assign an ID in order to properly associate the label with this input field.
    if (Strings.isNullOrEmpty(this.id)) this.id = this.fieldName;

    fieldTag
        .withClasses(
            StyleUtils.joinStyles(
                BaseStyles.INPUT,
                fieldErrors.isEmpty() ? "" : BaseStyles.FORM_FIELD_ERROR_BORDER_COLOR))
        .withCondId(!Strings.isNullOrEmpty(this.id), this.id)
        .withName(this.fieldName)
        .condAttr(this.disabled, "disabled", "true")
        .withCondPlaceholder(!Strings.isNullOrEmpty(this.placeholderText), this.placeholderText)
        .condAttr(!Strings.isNullOrEmpty(this.formId), "form", formId);

    if (this.fieldType.equals("checkbox")) {
      return getCheckboxContainer();
    }

    ContainerTag labelTag =
        label()
            .condAttr(shouldSetLabelForAttr(), Attr.FOR, this.id)
            .withClasses(labelText.isEmpty() ? "" : BaseStyles.INPUT_LABEL)
            .withText(labelText);

    return div(labelTag, fieldTag, buildFieldErrorsTag())
        .withClasses(BaseStyles.FORM_FIELD_MARGIN_BOTTOM);
  }

  /** Swaps the order of the label and field, adds different styles, and possibly adds "checked" attribute. */
  private ContainerTag getCheckboxContainer() {
    if (this.checked) {
      fieldTag.attr("checked");
    }

    return label()
        .withClasses(
            BaseStyles.CHECKBOX_LABEL,
            BaseStyles.FORM_FIELD_MARGIN_BOTTOM,
            labelText.isEmpty() ? Styles.W_MIN : "")
        .condAttr(shouldSetLabelForAttr(), Attr.FOR, this.id)
        .with(fieldTag.withClasses(BaseStyles.CHECKBOX))
        .withText(this.labelText);
  }

  private Tag buildFieldErrorsTag() {
    return div(each(fieldErrors, error -> div(error.getMessage(messages))))
        .withClasses(
            fieldErrors.isEmpty()
                ? ""
                : StyleUtils.joinStyles(BaseStyles.FORM_ERROR_TEXT, Styles.P_1));
  }

  private boolean shouldSetLabelForAttr() {
    return !this.id.isEmpty() && !this.labelText.isEmpty();
  }
}<|MERGE_RESOLUTION|>--- conflicted
+++ resolved
@@ -21,66 +21,9 @@
 import views.style.Styles;
 
 public class FieldWithLabel {
-<<<<<<< HEAD
-=======
-  private static final String[] CORE_FIELD_CLASSES = {
-    BaseStyles.FIELD_BORDER_COLOR,
-    Styles.BG_GRAY_50,
-    Styles.BLOCK,
-    Styles.BORDER,
-    Styles.P_2,
-    Styles.W_FULL
-  };
-
-  private static final String[] CORE_CHECKBOX_FIELD_CLASSES = {
-    Styles.H_4, Styles.W_4, Styles.MR_3, Styles.MB_2
-  };
-
-  private static final String[] CORE_CHECKBOX_LABEL_CLASSES = {
-    Styles.TEXT_GRAY_600, Styles.ALIGN_TEXT_TOP, Styles.FONT_BOLD, Styles.TEXT_XS, Styles.UPPERCASE
-  };
-
-  private static final String[] CORE_LABEL_CLASSES = {
-    BaseStyles.LABEL_BACKGROUND_COLOR,
-    BaseStyles.LABEL_TEXT_COLOR,
-    Styles.BLOCK,
-    Styles.FONT_BOLD,
-    Styles.TEXT_XS,
-    Styles._MX_1,
-    Styles.MB_2,
-    Styles.UPPERCASE
-  };
-
-  private static final String[] FLOATED_FIELD_CLASSES = {
-    Styles.OUTLINE_NONE,
-    Styles.PX_3,
-    Styles.PT_6,
-    Styles.PB_2,
-    Styles.M_AUTO,
-    Styles.BORDER,
-    BaseStyles.FIELD_BORDER_COLOR,
-    Styles.ROUNDED_LG,
-    Styles.W_FULL,
-    Styles.TEXT_LG,
-    Styles.PLACEHOLDER_GRAY_400,
-    StyleUtils.focus(Styles.BORDER_BLUE_500)
-  };
-
-  private static final String[] FLOATED_LABEL_CLASSES = {
-    Styles.ABSOLUTE,
-    Styles.POINTER_EVENTS_NONE,
-    Styles.TEXT_GRAY_600,
-    Styles.TOP_1,
-    Styles.LEFT_3,
-    Styles.TEXT_XS,
-    Styles.PX_1,
-    Styles.PY_2
-  };
-
   private static final ImmutableSet<String> STRING_TYPES =
       ImmutableSet.of("text", "checkbox", "date", "email");
 
->>>>>>> 3c55052e
   protected Tag fieldTag;
   protected String fieldName = "";
   protected String fieldType = "text";
@@ -264,7 +207,10 @@
         .withClasses(BaseStyles.FORM_FIELD_MARGIN_BOTTOM);
   }
 
-  /** Swaps the order of the label and field, adds different styles, and possibly adds "checked" attribute. */
+  /**
+   * Swaps the order of the label and field, adds different styles, and possibly adds "checked"
+   * attribute.
+   */
   private ContainerTag getCheckboxContainer() {
     if (this.checked) {
       fieldTag.attr("checked");
