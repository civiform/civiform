package views.components;

import static j2html.TagCreator.div;
import static j2html.TagCreator.label;
import static j2html.TagCreator.textarea;

import com.google.common.base.Strings;
import j2html.TagCreator;
import j2html.attributes.Attr;
import j2html.tags.ContainerTag;
import j2html.tags.Tag;
import views.BaseStyles;
import views.Styles;

public class FieldWithLabel {
  private static final String[] CORE_FIELD_CLASSES = {
    BaseStyles.FIELD_BACKGROUND_COLOR,
    BaseStyles.FIELD_BORDER_COLOR,
    Styles.BLOCK,
    Styles.BORDER,
    Styles.P_2,
    Styles.W_FULL
  };

  private static final String[] CORE_LABEL_CLASSES = {
    BaseStyles.LABEL_BACKGROUND_COLOR,
    BaseStyles.LABEL_TEXT_COLOR,
    Styles.BLOCK,
    Styles.FONT_BOLD,
    Styles.TEXT_XS,
    Styles._MX_1,
    Styles.MB_2,
    Styles.UPPERCASE
  };

  protected Tag fieldTag;
  protected String fieldName = "";
  protected String fieldValue = "";
  protected String formId = "";
<<<<<<< HEAD
=======
  protected String labelText = "";
  protected String placeholderText = "";
>>>>>>> ded98ad9
  protected String id = "";
  protected String labelText = "";
  protected String placeholderText = "";

  public FieldWithLabel(Tag fieldTag) {
    this.fieldTag = fieldTag.withClasses(FieldWithLabel.CORE_FIELD_CLASSES);
  }

  public static FieldWithLabel input() {
    Tag fieldTag = TagCreator.input().withType("text");
    return new FieldWithLabel(fieldTag);
  }

  public static FieldWithLabel textArea() {
    Tag fieldTag = textarea().withType("text");
    return new FieldWithLabel(fieldTag);
  }

  public FieldWithLabel setFieldName(String fieldName) {
    this.fieldName = fieldName;
    return this;
  }

  public FieldWithLabel setFormId(String formId) {
    this.formId = formId;
    return this;
  }

  public FieldWithLabel setId(String inputId) {
    this.id = inputId;
    return this;
  }

  public FieldWithLabel setFormId(String formId) {
    this.formId = formId;
    return this;
  }

  public FieldWithLabel setLabelText(String labelText) {
    this.labelText = labelText;
    return this;
  }

  public FieldWithLabel setPlaceholderText(String placeholder) {
    this.placeholderText = placeholder;
    return this;
  }

  public FieldWithLabel setValue(String value) {
    this.fieldValue = value;
    return this;
  }

  public ContainerTag getContainer() {
    if (fieldTag.getTagName().equals("textarea")) {
      // Have to recreate the field here in case the value is modified.
      ContainerTag textAreaTag =
          textarea()
              .withType("text")
              .withClasses(FieldWithLabel.CORE_FIELD_CLASSES)
              .withText(this.fieldValue);
      fieldTag = textAreaTag;
    } else {
      fieldTag.withValue(this.fieldValue);
    }
<<<<<<< HEAD

    fieldTag
        .withCondId(!Strings.isNullOrEmpty(this.id), this.id)
        .withName(this.fieldName)
        .withCondPlaceholder(!Strings.isNullOrEmpty(this.placeholderText), this.placeholderText);
=======
    fieldTag.withId(this.id).withName(id).withPlaceholder(this.placeholderText);
>>>>>>> ded98ad9

    if (formId.length() > 0) {
      fieldTag.attr("form", formId);
    }

    ContainerTag labelTag =
        label()
            .condAttr(!Strings.isNullOrEmpty(this.formId), Attr.FOR, this.formId)
            .withClasses(FieldWithLabel.CORE_LABEL_CLASSES)
            .withText(this.labelText);
    return div(labelTag, fieldTag).withClasses(Styles.MX_4, Styles.MB_6);
  }
}<|MERGE_RESOLUTION|>--- conflicted
+++ resolved
@@ -37,11 +37,6 @@
   protected String fieldName = "";
   protected String fieldValue = "";
   protected String formId = "";
-<<<<<<< HEAD
-=======
-  protected String labelText = "";
-  protected String placeholderText = "";
->>>>>>> ded98ad9
   protected String id = "";
   protected String labelText = "";
   protected String placeholderText = "";
@@ -107,15 +102,11 @@
     } else {
       fieldTag.withValue(this.fieldValue);
     }
-<<<<<<< HEAD
 
     fieldTag
         .withCondId(!Strings.isNullOrEmpty(this.id), this.id)
         .withName(this.fieldName)
         .withCondPlaceholder(!Strings.isNullOrEmpty(this.placeholderText), this.placeholderText);
-=======
-    fieldTag.withId(this.id).withName(id).withPlaceholder(this.placeholderText);
->>>>>>> ded98ad9
 
     if (formId.length() > 0) {
       fieldTag.attr("form", formId);
