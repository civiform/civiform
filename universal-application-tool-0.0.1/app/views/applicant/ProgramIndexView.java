package views.applicant;

import static com.google.common.base.Preconditions.checkNotNull;
import static j2html.TagCreator.a;
import static j2html.TagCreator.div;
import static j2html.TagCreator.each;
import static j2html.TagCreator.h1;
import static j2html.TagCreator.h2;
import static j2html.attributes.Attr.HREF;

import com.google.common.collect.ImmutableList;
import controllers.applicant.routes;
import j2html.tags.ContainerTag;
import j2html.tags.DomContent;
import java.util.Locale;
import java.util.Optional;
import javax.inject.Inject;
import play.i18n.Messages;
import play.mvc.Http;
import play.twirl.api.Content;
import services.MessageKey;
import services.program.ProgramDefinition;
import views.BaseHtmlView;
import views.HtmlBundle;
import views.components.LinkElement;
import views.components.TextFormatter;
import views.components.ToastMessage;
import views.style.ApplicantStyles;
import views.style.BaseStyles;
import views.style.ReferenceClasses;
import views.style.StyleUtils;
import views.style.Styles;

/** Returns a list of programs that an applicant can browse, with buttons for applying. */
public class ProgramIndexView extends BaseHtmlView {

  private final ApplicantLayout layout;

  @Inject
  public ProgramIndexView(ApplicantLayout layout) {
    this.layout = checkNotNull(layout);
  }

  /**
   * For each program in the list, render the program information along with an "Apply" button that
   * redirects the user to that program's application.
   *
   * @param messages the localized {@link Messages} for the current applicant
   * @param applicantId the ID of the current applicant
   * @param programs an {@link ImmutableList} of {@link ProgramDefinition}s with the most recent
   *     published versions
   * @return HTML content for rendering the list of available programs
   */
  public Content render(
      Messages messages,
      Http.Request request,
      long applicantId,
      String userName,
      ImmutableList<ProgramDefinition> programs,
      Optional<String> banner) {
    HtmlBundle bundle = layout.getBundle();
    if (banner.isPresent()) {
      bundle.addToastMessages(ToastMessage.alert(banner.get()));
    }
    bundle.addMainContent(
        topContent(
            messages.at(MessageKey.CONTENT_GET_BENEFITS.getKeyName()),
            messages.at(MessageKey.CONTENT_CIVIFORM_DESCRIPTION_1.getKeyName()),
            messages.at(MessageKey.CONTENT_CIVIFORM_DESCRIPTION_2.getKeyName())),
        mainContent(messages, programs, applicantId, messages.lang().toLocale()));

    return layout.renderWithNav(request, userName, messages, bundle);
  }

  private ContainerTag topContent(String titleText, String infoTextLine1, String infoTextLine2) {
    // "Get benefits"
    ContainerTag programIndexH1 =
        h1().withText(titleText)
            .withClasses(
                Styles.TEXT_4XL,
                StyleUtils.responsiveSmall(Styles.TEXT_5XL),
                Styles.FONT_SEMIBOLD,
                Styles.MB_2,
                StyleUtils.responsiveSmall(Styles.MB_6));
    ContainerTag infoLine1Div =
        div()
            .withText(infoTextLine1)
            .withClasses(Styles.TEXT_SM, StyleUtils.responsiveSmall(Styles.TEXT_BASE));
    ContainerTag infoLine2Div =
        div()
            .withText(infoTextLine2)
            .withClasses(Styles.TEXT_SM, StyleUtils.responsiveSmall(Styles.TEXT_BASE));

    return div()
        .withId("top-content")
        .withClasses(ApplicantStyles.PROGRAM_INDEX_TOP_CONTENT)
        .with(programIndexH1, infoLine1Div, infoLine2Div);
  }

  private ContainerTag mainContent(
      Messages messages,
      ImmutableList<ProgramDefinition> programs,
      long applicantId,
      Locale preferredLocale) {
    return div()
        .withId("main-content")
        .withClasses(Styles.MX_6, Styles.MY_4, StyleUtils.responsiveSmall(Styles.M_10))
        .with(
            h2().withText(messages.at(MessageKey.TITLE_PROGRAMS.getKeyName()))
                .withClasses(Styles.BLOCK, Styles.MB_4, Styles.TEXT_LG, Styles.FONT_SEMIBOLD))
        .with(
            div()
                .withClasses(ApplicantStyles.PROGRAM_CARDS_CONTAINER)
                .with(
                    each(
                        programs,
                        program -> programCard(messages, program, applicantId, preferredLocale))));
  }

  private ContainerTag programCard(
      Messages messages, ProgramDefinition program, Long applicantId, Locale preferredLocale) {
    String baseId = ReferenceClasses.APPLICATION_CARD + "-" + program.id();

    ContainerTag title =
        div()
            .withId(baseId + "-title")
            .withClasses(Styles.TEXT_LG, Styles.FONT_SEMIBOLD)
            .withText(program.localizedName().getOrDefault(preferredLocale));
    ImmutableList<DomContent> descriptionContent =
        TextFormatter.createLinksAndEscapeText(
            program.localizedDescription().getOrDefault(preferredLocale));
    ContainerTag description =
        div()
            .withId(baseId + "-description")
            .withClasses(
                ReferenceClasses.APPLICATION_CARD_DESCRIPTION,
                Styles.TEXT_XS,
                Styles.MY_2,
                Styles.LINE_CLAMP_5)
            .with(descriptionContent);

<<<<<<< HEAD
    String infoUrl = controllers.applicant.routes.ApplicantProgramsController.view(applicantId, program.id()).url();
    
=======
    String linkString = program.externalLink();
    if (linkString.isEmpty()) {
      linkString = routes.RedirectController.programByName(program.slug()).url();
    }

>>>>>>> dceba573
    ContainerTag externalLink =
        new LinkElement()
            .setId(baseId + "-external-link")
            .setStyles(Styles.TEXT_XS, Styles.UNDERLINE)
            .setText(messages.at(MessageKey.LINK_PROGRAM_DETAILS.getKeyName()))
            .setHref(linkString)
            .asAnchorText();

    ContainerTag programData =
        div()
            .withId(baseId + "-data")
            .withClasses(Styles.W_FULL, Styles.PX_4, Styles.OVERFLOW_AUTO)
            .with(title, description, externalLink);

    String applyUrl = controllers.applicant.routes.ApplicantProgramReviewController.preview(applicantId, program.id()).url();

    ContainerTag applyButton =
        a().attr(HREF, applyUrl)
            .withText(messages.at(MessageKey.BUTTON_APPLY.getKeyName()))
            .withId(baseId + "-apply")
            .withClasses(ReferenceClasses.APPLY_BUTTON, ApplicantStyles.BUTTON_PROGRAM_APPLY);

    ContainerTag applyDiv =
        div(applyButton)
            .withClasses(
                Styles.W_FULL, Styles.MB_6, Styles.FLEX_GROW, Styles.FLEX, Styles.ITEMS_END);
    return div()
        .withId(baseId)
        .withClasses(ReferenceClasses.APPLICATION_CARD, ApplicantStyles.PROGRAM_CARD)
        .with(
            // The visual bar at the top of each program card.
            div()
                .withClasses(
                    Styles.BLOCK,
                    Styles.FLEX_SHRINK_0,
                    BaseStyles.BG_SEATTLE_BLUE,
                    Styles.ROUNDED_T_XL,
                    Styles.H_3))
        .with(programData)
        .with(applyDiv);
  }
}<|MERGE_RESOLUTION|>--- conflicted
+++ resolved
@@ -139,32 +139,34 @@
                 Styles.LINE_CLAMP_5)
             .with(descriptionContent);
 
-<<<<<<< HEAD
-    String infoUrl = controllers.applicant.routes.ApplicantProgramsController.view(applicantId, program.id()).url();
+    ContainerTag programData = div()
+        .withId(baseId + "-data")
+        .withClasses(Styles.W_FULL, Styles.PX_4, Styles.OVERFLOW_AUTO)
+        .with(title, description);
+
+    // Add info link.
+    String infoUrl = controllers.applicant.routes.ApplicantProgramsController.view(applicantId, program.id()).url();    
+    ContainerTag infoLink = new LinkElement()
+        .setId(baseId + "-external-link")
+        .setStyles(Styles.TEXT_XS, Styles.UNDERLINE)
+        .setText("Program info")
+        .setHref(linkUrl)
+        .asAnchorText();
+    programData.with(infoLink);
     
-=======
-    String linkString = program.externalLink();
-    if (linkString.isEmpty()) {
-      linkString = routes.RedirectController.programByName(program.slug()).url();
+    // Add external link if it is set.
+    if (!program.externalLink().isEmpty()) {
+        ContainerTag externalLink =
+            new LinkElement()
+                .setId(baseId + "-external-link")
+                .setStyles(Styles.TEXT_XS, Styles.UNDERLINE)
+                .setText(messages.at(MessageKey.LINK_PROGRAM_DETAILS.getKeyName()))
+                .setHref(program.externalLink())
+                .asAnchorText();
+        programData.with(externalLink);
     }
-
->>>>>>> dceba573
-    ContainerTag externalLink =
-        new LinkElement()
-            .setId(baseId + "-external-link")
-            .setStyles(Styles.TEXT_XS, Styles.UNDERLINE)
-            .setText(messages.at(MessageKey.LINK_PROGRAM_DETAILS.getKeyName()))
-            .setHref(linkString)
-            .asAnchorText();
-
-    ContainerTag programData =
-        div()
-            .withId(baseId + "-data")
-            .withClasses(Styles.W_FULL, Styles.PX_4, Styles.OVERFLOW_AUTO)
-            .with(title, description, externalLink);
-
+  
     String applyUrl = controllers.applicant.routes.ApplicantProgramReviewController.preview(applicantId, program.id()).url();
-
     ContainerTag applyButton =
         a().attr(HREF, applyUrl)
             .withText(messages.at(MessageKey.BUTTON_APPLY.getKeyName()))
