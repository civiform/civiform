--- conflicted
+++ resolved
@@ -60,7 +60,6 @@
     return layout.render(body);
   }
 
-<<<<<<< HEAD
     String nextButtonText = params.messages().at("button.nextBlock");
 
     return layout.render(
@@ -72,26 +71,6 @@
             .with(makeCsrfTokenInputTag(params.request()))
             .with(each(params.block().getQuestions(), this::renderQuestion))
             .with(submitButton(nextButtonText)));
-=======
-  /**
-   * If the applicant's preferred language is not supported for this program, render a toast
-   * warning. Allow them to dismiss the warning, and once it is dismissed it does not reappear for
-   * the same program.
-   */
-  private ContainerTag renderLocaleNotSupportedToast(
-      long applicantId, long programId, Messages messages) {
-    // Note: we include applicantId and programId in the ID, so that the applicant sees the warning
-    // for each program that is not properly localized. Otherwise, once dismissed, this toast would
-    // never appear for other programs. Additionally, including the applicantId ensures that this
-    // warning still appears across applicants, so that (for example) a Trusted Intermediary
-    // handling multiple applicants will see the toast displayed.
-    return ToastMessage.warning(messages.at("toast.localeNotSupported"))
-        .setId(String.format("locale-not-supported-%d-%d", applicantId, programId))
-        .setDismissible(true)
-        .setIgnorable(true)
-        .setDuration(0)
-        .getContainerTag();
->>>>>>> d655ce45
   }
 
   private Tag renderQuestion(ApplicantQuestion question) {
