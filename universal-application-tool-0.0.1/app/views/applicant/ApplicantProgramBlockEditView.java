package views.applicant;

import static com.google.common.base.Preconditions.checkNotNull;
import static j2html.TagCreator.body;
import static j2html.TagCreator.each;
import static j2html.TagCreator.form;
import static j2html.TagCreator.h1;
import static j2html.TagCreator.p;
import static j2html.attributes.Attr.ENCTYPE;

import com.google.auto.value.AutoValue;
import com.google.inject.Inject;
import controllers.applicant.routes;
import j2html.tags.ContainerTag;
import j2html.tags.Tag;
import play.i18n.Messages;
import play.mvc.Http;
import play.mvc.Http.HttpVerbs;
import play.twirl.api.Content;
<<<<<<< HEAD
import repository.AmazonS3Client;
import repository.SignedS3UploadRequest;
=======
import services.MessageKey;
>>>>>>> f6ddf0dc
import services.applicant.Block;
import services.applicant.question.ApplicantQuestion;
import views.BaseHtmlView;
import views.components.ToastMessage;
import views.questiontypes.ApplicantQuestionRendererFactory;
import views.questiontypes.ApplicantQuestionRendererParams;
import views.questiontypes.EnumeratorQuestionRenderer;

public final class ApplicantProgramBlockEditView extends BaseHtmlView {

  private final ApplicantLayout layout;
  private final ApplicantQuestionRendererFactory applicantQuestionRendererFactory;

  @Inject
  public ApplicantProgramBlockEditView(
      ApplicantLayout layout, ApplicantQuestionRendererFactory applicantQuestionRendererFactory) {
    this.layout = checkNotNull(layout);
    this.applicantQuestionRendererFactory = checkNotNull(applicantQuestionRendererFactory);
  }

  public Content render(Params params) {
    ContainerTag body =
        body()
            .with(h1(params.block().getName()))
            .with(p(params.block().getDescription()))
<<<<<<< HEAD
            .with(renderBlockWithSubmitForm(params));
=======
            .with(
                form()
                    .withAction(formAction)
                    .withMethod(HttpVerbs.POST)
                    .with(makeCsrfTokenInputTag(params.request()))
                    .with(
                        each(
                            params.block().getQuestions(),
                            question -> renderQuestion(question, rendererParams)))
                    .with(
                        submitButton(
                            params.messages().at(MessageKey.BUTTON_NEXT_BLOCK.getKeyName()))));
>>>>>>> f6ddf0dc

    if (!params.preferredLanguageSupported()) {
      body.with(
          renderLocaleNotSupportedToast(
              params.applicantId(), params.programId(), params.messages()));
    }

    // Add the hidden enumerator field template
    if (params.block().isEnumerator()) {
      body.with(
          EnumeratorQuestionRenderer.newEnumeratorFieldTemplate(
              params.block().getEnumeratorQuestion().getContextualizedPath(),
              params
                  .block()
                  .getEnumeratorQuestion()
                  .createEnumeratorQuestion()
                  .getPlaceholder(params.messages().lang().toLocale()),
              params.messages()));
    }

    return layout.render(params.messages(), body);
  }

  /**
   * If the applicant's preferred language is not supported for this program, render a toast
   * warning. Allow them to dismiss the warning, and once it is dismissed it does not reappear for
   * the same program.
   */
  private ContainerTag renderLocaleNotSupportedToast(
      long applicantId, long programId, Messages messages) {
    // Note: we include applicantId and programId in the ID, so that the applicant sees the warning
    // for each program that is not properly localized. Otherwise, once dismissed, this toast would
    // never appear for other programs. Additionally, including the applicantId ensures that this
    // warning still appears across applicants, so that (for example) a Trusted Intermediary
    // handling multiple applicants will see the toast displayed.
    return ToastMessage.warning(messages.at(MessageKey.TOAST_LOCALE_NOT_SUPPORTED.getKeyName()))
        .setId(String.format("locale-not-supported-%d-%d", applicantId, programId))
        .setDismissible(true)
        .setIgnorable(true)
        .setDuration(0)
        .getContainerTag();
  }

  private Tag renderBlockWithSubmitForm(Params params) {
    if (params.block().isFileUpload()) {
      return renderFileUploadBlockSubmitForm(params);
    }
    String formAction =
        routes.ApplicantProgramBlocksController.update(
                params.applicantId(), params.programId(), params.block().getId(), params.inReview())
            .url();
    ApplicantQuestionRendererParams rendererParams =
        ApplicantQuestionRendererParams.builder().setMessages(params.messages()).build();
    return form()
        .withAction(formAction)
        .withMethod(HttpVerbs.POST)
        .with(makeCsrfTokenInputTag(params.request()))
        .with(
            each(
                params.block().getQuestions(),
                question -> renderQuestion(question, rendererParams)))
        .with(submitButton(params.messages().at("button.nextBlock")));
  }

  private Tag renderFileUploadBlockSubmitForm(Params params) {
    String key =
        String.format(
            "applicant-%d/program-%d/block-%s",
            params.applicantId(), params.programId(), params.block().getId());
    String onSuccessRedirectUrl =
        params.baseUrl()
            + routes.ApplicantProgramBlocksController.updateFile(
                    params.applicantId(),
                    params.programId(),
                    params.block().getId(),
                    params.inReview())
                .url();
    SignedS3UploadRequest signedRequest =
        params.amazonS3Client().getSignedUploadRequest(key, onSuccessRedirectUrl);
    ApplicantQuestionRendererParams rendererParams =
        ApplicantQuestionRendererParams.builder()
            .setMessages(params.messages())
            .setSignedFileUploadRequest(signedRequest)
            .build();
    return form()
        .attr(ENCTYPE, "multipart/form-data")
        .withAction(signedRequest.actionLink())
        .withMethod(HttpVerbs.POST)
        .with(
            each(
                params.block().getQuestions(),
                question -> renderQuestion(question, rendererParams)))
        .with(submitButton(params.messages().at("button.nextBlock")));
  }

  private Tag renderQuestion(ApplicantQuestion question, ApplicantQuestionRendererParams params) {
    return applicantQuestionRendererFactory.getRenderer(question).render(params);
  }

  @AutoValue
  public abstract static class Params {
    public static Builder builder() {
      return new AutoValue_ApplicantProgramBlockEditView_Params.Builder();
    }

    abstract boolean inReview();

    abstract Http.Request request();

    abstract Messages messages();

    abstract long applicantId();

    abstract long programId();

    abstract Block block();

    abstract boolean preferredLanguageSupported();

    abstract AmazonS3Client amazonS3Client();

    abstract String baseUrl();

    @AutoValue.Builder
    public abstract static class Builder {
      public abstract Builder setRequest(Http.Request request);

      public abstract Builder setInReview(boolean inReview);

      public abstract Builder setMessages(Messages messages);

      public abstract Builder setApplicantId(long applicantId);

      public abstract Builder setProgramId(long programId);

      public abstract Builder setBlock(Block block);

      public abstract Builder setPreferredLanguageSupported(boolean preferredLanguageSupported);

      public abstract Builder setAmazonS3Client(AmazonS3Client amazonS3Client);

      public abstract Builder setBaseUrl(String baseUrl);

      public abstract Params build();
    }
  }
}<|MERGE_RESOLUTION|>--- conflicted
+++ resolved
@@ -17,12 +17,9 @@
 import play.mvc.Http;
 import play.mvc.Http.HttpVerbs;
 import play.twirl.api.Content;
-<<<<<<< HEAD
 import repository.AmazonS3Client;
 import repository.SignedS3UploadRequest;
-=======
 import services.MessageKey;
->>>>>>> f6ddf0dc
 import services.applicant.Block;
 import services.applicant.question.ApplicantQuestion;
 import views.BaseHtmlView;
@@ -48,22 +45,7 @@
         body()
             .with(h1(params.block().getName()))
             .with(p(params.block().getDescription()))
-<<<<<<< HEAD
             .with(renderBlockWithSubmitForm(params));
-=======
-            .with(
-                form()
-                    .withAction(formAction)
-                    .withMethod(HttpVerbs.POST)
-                    .with(makeCsrfTokenInputTag(params.request()))
-                    .with(
-                        each(
-                            params.block().getQuestions(),
-                            question -> renderQuestion(question, rendererParams)))
-                    .with(
-                        submitButton(
-                            params.messages().at(MessageKey.BUTTON_NEXT_BLOCK.getKeyName()))));
->>>>>>> f6ddf0dc
 
     if (!params.preferredLanguageSupported()) {
       body.with(
@@ -156,7 +138,7 @@
             each(
                 params.block().getQuestions(),
                 question -> renderQuestion(question, rendererParams)))
-        .with(submitButton(params.messages().at("button.nextBlock")));
+        .with(submitButton(params.messages().at(MessageKey.BUTTON_NEXT_BLOCK.getKeyName())));
   }
 
   private Tag renderQuestion(ApplicantQuestion question, ApplicantQuestionRendererParams params) {
