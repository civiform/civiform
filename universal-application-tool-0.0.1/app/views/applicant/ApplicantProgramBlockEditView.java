package views.applicant;

import static com.google.common.base.Preconditions.checkNotNull;
import static j2html.TagCreator.each;
import static j2html.TagCreator.form;
import static j2html.TagCreator.h1;
import static j2html.attributes.Attr.ENCTYPE;

import com.google.auto.value.AutoValue;
import com.google.inject.Inject;
import controllers.applicant.routes;
import j2html.tags.ContainerTag;
import j2html.tags.Tag;
import play.i18n.Messages;
import play.mvc.Http;
import play.mvc.Http.HttpVerbs;
import play.twirl.api.Content;
import services.MessageKey;
import services.applicant.Block;
import services.applicant.question.ApplicantQuestion;
import services.aws.SignedS3UploadRequest;
import services.aws.SimpleStorage;
import views.BaseHtmlView;
import views.HtmlBundle;
import views.components.ToastMessage;
import views.questiontypes.ApplicantQuestionRendererFactory;
import views.questiontypes.ApplicantQuestionRendererParams;
import views.questiontypes.EnumeratorQuestionRenderer;

public final class ApplicantProgramBlockEditView extends BaseHtmlView {

  private final ApplicantLayout layout;
  private final ApplicantQuestionRendererFactory applicantQuestionRendererFactory;

  @Inject
  public ApplicantProgramBlockEditView(
      ApplicantLayout layout, ApplicantQuestionRendererFactory applicantQuestionRendererFactory) {
    this.layout = checkNotNull(layout);
    this.applicantQuestionRendererFactory = checkNotNull(applicantQuestionRendererFactory);
  }

  public Content render(Params params) {
<<<<<<< HEAD
    ContainerTag headerTag = layout.renderHeader(getPercentComplete(params.blockIndex(), params.totalBlockCount()));

    ContainerTag body =
        body().with(h1(params.block().getName())).with(renderBlockWithSubmitForm(params));
=======
    HtmlBundle bundle =
        layout
            .getBundle()
            .setTitle("CiviForm")
            .addMainContent(
                layout.renderHeader(params.percentComplete()),
                h1(params.block().getName()),
                renderBlockWithSubmitForm(params));
>>>>>>> cb290152

    if (!params.preferredLanguageSupported()) {
      bundle.addMainContent(
          renderLocaleNotSupportedToast(
              params.applicantId(), params.programId(), params.messages()));
    }

    // Add the hidden enumerator field template
    if (params.block().isEnumerator()) {
      bundle.addMainContent(
          EnumeratorQuestionRenderer.newEnumeratorFieldTemplate(
              params.block().getEnumeratorQuestion().getContextualizedPath(),
              params.block().getEnumeratorQuestion().createEnumeratorQuestion().getEntityType(),
              params.messages()));
    }

    return layout.renderWithNav(params.request(), params.messages(), bundle);
  }

  private double getPercentComplete(int blockIndex, int totalBlockCount) {
    if (totalBlockCount == 0) return 100;

    // Block doesn't exist.
    if (blockIndex == -1) return 0;

    // TODO: See if I need to cast to doubles.

    // Add one to blockIndex for 1-based indexing.
    // Add one to totalBlockCount so that even when the applicant is on the last block (but hasn't yet submitted it),
    // they're still "in progress". Save 100% for the application review page.
    return (int) (((blockIndex + 1) / (totalBlockCount + 1)) * 100.0);
  }

  /**
   * If the applicant's preferred language is not supported for this program, render a toast
   * warning. Allow them to dismiss the warning, and once it is dismissed it does not reappear for
   * the same program.
   */
  private ContainerTag renderLocaleNotSupportedToast(
      long applicantId, long programId, Messages messages) {
    // Note: we include applicantId and programId in the ID, so that the applicant sees the warning
    // for each program that is not properly localized. Otherwise, once dismissed, this toast would
    // never appear for other programs. Additionally, including the applicantId ensures that this
    // warning still appears across applicants, so that (for example) a Trusted Intermediary
    // handling multiple applicants will see the toast displayed.
    return ToastMessage.warning(messages.at(MessageKey.TOAST_LOCALE_NOT_SUPPORTED.getKeyName()))
        .setId(String.format("locale-not-supported-%d-%d", applicantId, programId))
        .setDismissible(true)
        .setIgnorable(true)
        .setDuration(0)
        .getContainerTag();
  }

  private Tag renderBlockWithSubmitForm(Params params) {
    if (params.block().isFileUpload()) {
      return renderFileUploadBlockSubmitForm(params);
    }
    String formAction =
        routes.ApplicantProgramBlocksController.update(
                params.applicantId(), params.programId(), params.block().getId(), params.inReview())
            .url();
    ApplicantQuestionRendererParams rendererParams =
        ApplicantQuestionRendererParams.builder().setMessages(params.messages()).build();
    return form()
        .withAction(formAction)
        .withMethod(HttpVerbs.POST)
        .with(makeCsrfTokenInputTag(params.request()))
        .with(
            each(
                params.block().getQuestions(),
                question -> renderQuestion(question, rendererParams)))
        .with(submitButton(params.messages().at(MessageKey.BUTTON_NEXT_BLOCK.getKeyName())));
  }

  private Tag renderFileUploadBlockSubmitForm(Params params) {
    String key =
        String.format(
            "applicant-%d/program-%d/block-%s",
            params.applicantId(), params.programId(), params.block().getId());
    String onSuccessRedirectUrl =
        params.baseUrl()
            + routes.ApplicantProgramBlocksController.updateFile(
                    params.applicantId(),
                    params.programId(),
                    params.block().getId(),
                    params.inReview())
                .url();
    SignedS3UploadRequest signedRequest =
        params.amazonS3Client().getSignedUploadRequest(key, onSuccessRedirectUrl);
    ApplicantQuestionRendererParams rendererParams =
        ApplicantQuestionRendererParams.builder()
            .setMessages(params.messages())
            .setSignedFileUploadRequest(signedRequest)
            .build();
    return form()
        .attr(ENCTYPE, "multipart/form-data")
        .withAction(signedRequest.actionLink())
        .withMethod(HttpVerbs.POST)
        .with(
            each(
                params.block().getQuestions(),
                question -> renderQuestion(question, rendererParams)))
        .with(submitButton(params.messages().at(MessageKey.BUTTON_NEXT_BLOCK.getKeyName())));
  }

  private Tag renderQuestion(ApplicantQuestion question, ApplicantQuestionRendererParams params) {
    return applicantQuestionRendererFactory.getRenderer(question).render(params);
  }

  @AutoValue
  public abstract static class Params {
    public static Builder builder() {
      return new AutoValue_ApplicantProgramBlockEditView_Params.Builder();
    }

    abstract boolean inReview();
    abstract Http.Request request();
    abstract Messages messages();
    abstract int blockIndex();
    abstract int totalBlockCount();
    abstract int percentComplete();
    abstract long applicantId();
    abstract long programId();
    abstract Block block();
    abstract boolean preferredLanguageSupported();
    abstract SimpleStorage amazonS3Client();
    abstract String baseUrl();

    @AutoValue.Builder
    public abstract static class Builder {
      public abstract Builder setRequest(Http.Request request);
      public abstract Builder setInReview(boolean inReview);
      public abstract Builder setMessages(Messages messages);
      public abstract Builder setBlockIndex(int blockIndex);
      public abstract Builder setTotalBlockCount(int blockIndex);
      public abstract Builder setPercentComplete(int percentComplete);
      public abstract Builder setApplicantId(long applicantId);
      public abstract Builder setProgramId(long programId);
      public abstract Builder setBlock(Block block);
      public abstract Builder setPreferredLanguageSupported(boolean preferredLanguageSupported);
      public abstract Builder setAmazonS3Client(SimpleStorage amazonS3Client);
      public abstract Builder setBaseUrl(String baseUrl);
      public abstract Params build();
    }
  }
}<|MERGE_RESOLUTION|>--- conflicted
+++ resolved
@@ -40,21 +40,15 @@
   }
 
   public Content render(Params params) {
-<<<<<<< HEAD
-    ContainerTag headerTag = layout.renderHeader(getPercentComplete(params.blockIndex(), params.totalBlockCount()));
-
-    ContainerTag body =
-        body().with(h1(params.block().getName())).with(renderBlockWithSubmitForm(params));
-=======
     HtmlBundle bundle =
         layout
             .getBundle()
             .setTitle("CiviForm")
             .addMainContent(
-                layout.renderHeader(params.percentComplete()),
+                layout.renderHeader(
+                    getPercentComplete(params.blockIndex(), params.totalBlockCount())),
                 h1(params.block().getName()),
                 renderBlockWithSubmitForm(params));
->>>>>>> cb290152
 
     if (!params.preferredLanguageSupported()) {
       bundle.addMainContent(
@@ -74,7 +68,7 @@
     return layout.renderWithNav(params.request(), params.messages(), bundle);
   }
 
-  private double getPercentComplete(int blockIndex, int totalBlockCount) {
+  private int getPercentComplete(int blockIndex, int totalBlockCount) {
     if (totalBlockCount == 0) return 100;
 
     // Block doesn't exist.
@@ -83,7 +77,8 @@
     // TODO: See if I need to cast to doubles.
 
     // Add one to blockIndex for 1-based indexing.
-    // Add one to totalBlockCount so that even when the applicant is on the last block (but hasn't yet submitted it),
+    // Add one to totalBlockCount so that even when the applicant is on the last block (but hasn't
+    // yet submitted it),
     // they're still "in progress". Save 100% for the application review page.
     return (int) (((blockIndex + 1) / (totalBlockCount + 1)) * 100.0);
   }
@@ -171,32 +166,55 @@
     }
 
     abstract boolean inReview();
+
     abstract Http.Request request();
+
     abstract Messages messages();
+
     abstract int blockIndex();
+
     abstract int totalBlockCount();
+
     abstract int percentComplete();
+
     abstract long applicantId();
+
     abstract long programId();
+
     abstract Block block();
+
     abstract boolean preferredLanguageSupported();
+
     abstract SimpleStorage amazonS3Client();
+
     abstract String baseUrl();
 
     @AutoValue.Builder
     public abstract static class Builder {
       public abstract Builder setRequest(Http.Request request);
+
       public abstract Builder setInReview(boolean inReview);
+
       public abstract Builder setMessages(Messages messages);
+
       public abstract Builder setBlockIndex(int blockIndex);
+
       public abstract Builder setTotalBlockCount(int blockIndex);
+
       public abstract Builder setPercentComplete(int percentComplete);
+
       public abstract Builder setApplicantId(long applicantId);
+
       public abstract Builder setProgramId(long programId);
+
       public abstract Builder setBlock(Block block);
+
       public abstract Builder setPreferredLanguageSupported(boolean preferredLanguageSupported);
+
       public abstract Builder setAmazonS3Client(SimpleStorage amazonS3Client);
+
       public abstract Builder setBaseUrl(String baseUrl);
+
       public abstract Params build();
     }
   }
