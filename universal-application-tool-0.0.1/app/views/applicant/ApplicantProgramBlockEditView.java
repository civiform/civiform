--- conflicted
+++ resolved
@@ -120,14 +120,7 @@
             each(
                 params.block().getQuestions(),
                 question -> renderQuestion(question, rendererParams)))
-<<<<<<< HEAD
-        .with(
-            submitButton(params.messages().at(MessageKey.BUTTON_NEXT_BLOCK.getKeyName()))
-                .withClasses(ApplicantStyles.BUTTON_BLOCK_NEXT)
-                .withId("cf-block-submit"));
-=======
         .with(renderBottomNavButtons(params));
->>>>>>> aa0872c3
   }
 
   private Tag renderFileUploadBlockSubmitForm(Params params) {
@@ -187,7 +180,7 @@
 
   private Tag renderNextButton(Params params) {
     return submitButton(params.messages().at(MessageKey.BUTTON_NEXT_BLOCK.getKeyName()))
-        .withClasses(ApplicantStyles.BUTTON_BLOCK_NEXT);
+        .withClasses(ApplicantStyles.BUTTON_BLOCK_NEXT).withId("cf-block-submit");
   }
 
   @AutoValue
