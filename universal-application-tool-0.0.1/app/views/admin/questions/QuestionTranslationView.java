--- conflicted
+++ resolved
@@ -11,12 +11,9 @@
 import play.i18n.Langs;
 import play.mvc.Http;
 import play.twirl.api.Content;
-<<<<<<< HEAD
+import services.LocalizedStrings;
 import services.question.QuestionOption;
 import services.question.types.MultiOptionQuestionDefinition;
-=======
-import services.LocalizedStrings;
->>>>>>> 603663e9
 import services.question.types.QuestionDefinition;
 import views.HtmlBundle;
 import views.admin.AdminLayout;
@@ -45,42 +42,19 @@
   }
 
   private Content render(
-<<<<<<< HEAD
-      Http.Request request,
-      Locale locale,
-      QuestionDefinition question,
-      Optional<String> existingQuestionText,
-      Optional<String> existingQuestionHelpText,
-      Optional<String> errors) {
-
-=======
       Http.Request request, Locale locale, QuestionDefinition question, Optional<String> errors) {
->>>>>>> 603663e9
     String formAction =
         controllers.admin.routes.AdminQuestionTranslationsController.update(
                 question.getId(), locale.toLanguageTag())
             .url();
-<<<<<<< HEAD
 
     // Add form fields for questions.
     ImmutableList.Builder<FieldWithLabel> inputFields = ImmutableList.builder();
     inputFields.addAll(
-        questionTextFields(
-            question.getQuestionText().getDefault(),
-            question.getQuestionHelpText().getDefault(),
-            existingQuestionText,
-            existingQuestionHelpText));
+        questionTextFields(locale, question.getQuestionText(), question.getQuestionHelpText()));
     inputFields.addAll(getQuestionTypeSpecificFields(question, locale));
 
     ContainerTag form = renderTranslationForm(request, locale, formAction, inputFields.build());
-=======
-    ContainerTag form =
-        renderTranslationForm(
-            request,
-            locale,
-            formAction,
-            formFields(locale, question.getQuestionText(), question.getQuestionHelpText()));
->>>>>>> 603663e9
 
     String title = "Manage Question Translations";
 
@@ -102,7 +76,6 @@
         .url();
   }
 
-<<<<<<< HEAD
   private ImmutableList<FieldWithLabel> getQuestionTypeSpecificFields(
       QuestionDefinition question, Locale toUpdate) {
     switch (question.getQuestionType()) {
@@ -123,17 +96,9 @@
   }
 
   private ImmutableList<FieldWithLabel> questionTextFields(
-      String defaultText,
-      String defaultHelpText,
-      Optional<String> questionText,
-      Optional<String> questionHelpText) {
-    return ImmutableList.of(
-=======
-  private ImmutableList<FieldWithLabel> formFields(
       Locale locale, LocalizedStrings questionText, LocalizedStrings helpText) {
     ImmutableList.Builder<FieldWithLabel> fields = ImmutableList.builder();
     fields.add(
->>>>>>> 603663e9
         FieldWithLabel.input()
             .setId("localize-question-text")
             .setFieldName("questionText")
