--- conflicted
+++ resolved
@@ -75,20 +75,7 @@
             existingQuestionHelpText));
     inputFields.addAll(getQuestionTypeSpecificFields(question, locale));
 
-    ContainerTag form =
-<<<<<<< HEAD
-        renderTranslationForm(request, locale, formAction, inputFields.build(), errors);
-=======
-        renderTranslationForm(
-            request,
-            locale,
-            formAction,
-            formFields(
-                question.getQuestionText().getDefault(),
-                question.getQuestionHelpText().getDefault(),
-                existingQuestionText,
-                existingQuestionHelpText));
->>>>>>> cb290152
+    ContainerTag form = renderTranslationForm(request, locale, formAction, inputFields.build());
 
     String title = "Manage Question Translations";
 
