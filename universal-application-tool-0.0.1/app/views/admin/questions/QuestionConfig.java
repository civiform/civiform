package views.admin.questions;

import static com.google.common.collect.ImmutableList.toImmutableList;
import static j2html.TagCreator.button;
import static j2html.TagCreator.div;
import static j2html.TagCreator.label;

import com.google.common.base.Strings;
import com.google.common.collect.ImmutableList;
import forms.AddressQuestionForm;
import forms.EnumeratorQuestionForm;
import forms.MultiOptionQuestionForm;
import forms.NumberQuestionForm;
import forms.QuestionForm;
import forms.TextQuestionForm;
import j2html.tags.ContainerTag;
import j2html.tags.Tag;
import java.util.AbstractMap.SimpleEntry;
import java.util.Optional;
import views.components.FieldWithLabel;
import views.components.SelectWithLabel;
import views.style.ReferenceClasses;
import views.style.StyleUtils;
import views.style.Styles;

public class QuestionConfig {
  private String id = "";
  private String headerText = "Question Settings";
  private ContainerTag content = div();

  private static final String HEADER_CLASSES =
      StyleUtils.joinStyles(
          Styles.BG_TRANSPARENT,
          Styles.TEXT_GRAY_600,
          Styles.BLOCK,
          Styles.FONT_BOLD,
          Styles.TEXT_SM,
          Styles._MT_1,
          Styles.PB_0,
          Styles.MB_0,
          Styles.MX_2,
          Styles.UPPERCASE);

  private static final String INNER_DIV_CLASSES =
      StyleUtils.joinStyles(
          Styles.BORDER, Styles.BG_GRAY_100,
          Styles.PT_4, Styles.M_4);

  private static final String OUTER_DIV_CLASSES =
      StyleUtils.joinStyles(Styles.W_FULL, Styles.PT_0, Styles._MT_4);

  public QuestionConfig setId(String id) {
    this.id = id;
    return this;
  }

  public QuestionConfig setHeaderText(String headerText) {
    this.headerText = headerText;
    return this;
  }

  public static ContainerTag buildQuestionConfig(QuestionForm questionForm) {
    QuestionConfig config = new QuestionConfig();
    switch (questionForm.getQuestionType()) {
      case ADDRESS:
        return config
            .setId("address-question-config")
            .addAddressQuestionConfig((AddressQuestionForm) questionForm)
            .getContainer();
      case CHECKBOX:
        MultiOptionQuestionForm form = (MultiOptionQuestionForm) questionForm;
        return config
            .setId("multi-select-question-config")
            .addMultiOptionQuestionFields(form)
            .addMultiSelectQuestionValidation(form)
            .getContainer();
      case ENUMERATOR:
        return config
            .setId("enumerator-question-config")
            .addEnumeratorQuestionConfig((EnumeratorQuestionForm) questionForm)
            .getContainer();
      case NUMBER:
        return config
            .setId("number-question-config")
            .addNumberQuestionConfig((NumberQuestionForm) questionForm)
            .getContainer();
      case TEXT:
        return config
            .setId("text-question-config")
            .addTextQuestionConfig((TextQuestionForm) questionForm)
            .getContainer();
      case DROPDOWN: // fallthrough to RADIO_BUTTON
      case RADIO_BUTTON:
        return config
            .setId("single-select-question-config")
            .addMultiOptionQuestionFields((MultiOptionQuestionForm) questionForm)
            .getContainer();
      case FILEUPLOAD: // fallthrough intended
      case NAME: // fallthrough intended - no options
<<<<<<< HEAD
      case ENUMERATOR: // fallthrough intended
      case DATE: // fallthrough intended
=======
>>>>>>> 03d2f8da
      default:
        return div();
    }
  }

  private QuestionConfig addAddressQuestionConfig(AddressQuestionForm addressQuestionForm) {
    content.with(
        new SelectWithLabel()
            .setId("address-question-default-state-select")
            .setFieldName("defaultState")
            .setLabelText("Default State")
            .setOptions(stateOptions())
            .setValue("-")
            .getContainer(),
        FieldWithLabel.checkbox()
            .setId("address-question-disallow-po-box-checkbox")
            .setFieldName("disallowPoBox")
            .setLabelText("Disallow post office boxes")
            .setValue("true")
            .setChecked(addressQuestionForm.getDisallowPoBox())
            .getContainer());
    return this;
  }

  private QuestionConfig addTextQuestionConfig(TextQuestionForm textQuestionForm) {
    content.with(
        FieldWithLabel.number()
            .setId("text-question-min-length-input")
            .setFieldName("minLength")
            .setLabelText("Min length")
            .setValue(textQuestionForm.getMinLength())
            .getContainer(),
        FieldWithLabel.number()
            .setId("text-question-max-length-input")
            .setFieldName("maxLength")
            .setLabelText("Maximum length")
            .setValue(textQuestionForm.getMaxLength())
            .getContainer());
    return this;
  }

  private QuestionConfig addEnumeratorQuestionConfig(
      EnumeratorQuestionForm enumeratorQuestionForm) {
    content.with(
        FieldWithLabel.input()
            .setId("enumerator-question-entity-type-input")
            .setFieldName("entityType")
            .setLabelText("Repeated entity type")
            .setPlaceholderText("What are we enumerating?")
            .setValue(enumeratorQuestionForm.getEntityType())
            .getContainer());
    return this;
  }

  /**
   * Creates an individual text field where an admin can enter a single multi-option question
   * answer, along with a button to remove the option.
   */
  public static ContainerTag multiOptionQuestionField(Optional<String> existingOption) {
    ContainerTag optionInput =
        FieldWithLabel.input()
            .setFieldName("options[]")
            .setLabelText("Question option")
            .setValue(existingOption)
            .getContainer()
            .withClasses(Styles.FLEX, Styles.ML_2);
    Tag removeOptionButton =
        button("Remove")
            .withType("button")
            .withClasses(Styles.FLEX, Styles.ML_4, "multi-option-question-field-remove-button");

    return div()
        .withClasses(Styles.FLEX, Styles.FLEX_ROW, Styles.MB_4)
        .with(optionInput, removeOptionButton);
  }

  private QuestionConfig addMultiOptionQuestionFields(
      MultiOptionQuestionForm multiOptionQuestionForm) {
    ImmutableList<ContainerTag> existingOptions =
        multiOptionQuestionForm.getOptions().stream()
            .map(option -> multiOptionQuestionField(Optional.of(option)))
            .collect(toImmutableList());

    content
        .with(existingOptions)
        .with(
            button("Add answer option")
                .withType("button")
                .withId("add-new-option")
                .withClasses(Styles.M_2));
    return this;
  }

  /**
   * Creates two number input fields, where an admin can specify the min and max number of choices
   * allowed for multi-select questions.
   */
  private QuestionConfig addMultiSelectQuestionValidation(MultiOptionQuestionForm multiOptionForm) {
    content.with(
        FieldWithLabel.number()
            .setId("multi-select-min-choices-input")
            .setFieldName("minChoicesRequired")
            .setLabelText("Minimum number of choices required")
            .setValue(multiOptionForm.getMinChoicesRequired())
            .getContainer(),
        FieldWithLabel.number()
            .setId("multi-select-max-choices-input")
            .setFieldName("maxChoicesAllowed")
            .setLabelText("Maximum number of choices allowed")
            .setValue(multiOptionForm.getMaxChoicesAllowed())
            .getContainer());
    return this;
  }

  private QuestionConfig addNumberQuestionConfig(NumberQuestionForm numberQuestionForm) {
    content.with(
        FieldWithLabel.number()
            .setId("number-question-min-value-input")
            .setFieldName("min")
            .setLabelText("Minimum value")
            .setValue(numberQuestionForm.getMin())
            .getContainer(),
        FieldWithLabel.number()
            .setId("number-question-max-value-input")
            .setFieldName("max")
            .setLabelText("Maximum value")
            .setValue(numberQuestionForm.getMax())
            .getContainer());
    return this;
  }

  public ContainerTag getContainer() {
    return div()
        .withCondId(!Strings.isNullOrEmpty(this.id), this.id)
        .withClasses(ReferenceClasses.QUESTION_CONFIG)
        .with(headerLabel(this.headerText))
        .with(
            div()
                .withClasses(OUTER_DIV_CLASSES)
                .with(content.withId("question-settings").withClasses(INNER_DIV_CLASSES)));
  }

  private static ContainerTag headerLabel(String text) {
    return label().withClasses(HEADER_CLASSES).withText(text);
  }

  /**
   * I don't feel like hard-coding a list of states here, so this will do until we can think up a
   * better approach.
   */
  private static ImmutableList<SimpleEntry<String, String>> stateOptions() {
    return ImmutableList.of(
        new SimpleEntry<>("-- Leave blank --", "-"), new SimpleEntry<>("Washington", "WA"));
  }
}<|MERGE_RESOLUTION|>--- conflicted
+++ resolved
@@ -97,11 +97,7 @@
             .getContainer();
       case FILEUPLOAD: // fallthrough intended
       case NAME: // fallthrough intended - no options
-<<<<<<< HEAD
-      case ENUMERATOR: // fallthrough intended
       case DATE: // fallthrough intended
-=======
->>>>>>> 03d2f8da
       default:
         return div();
     }
