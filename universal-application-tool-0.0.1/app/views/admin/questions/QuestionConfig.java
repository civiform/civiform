package views.admin.questions;

import static com.google.common.collect.ImmutableList.toImmutableList;
import static j2html.TagCreator.button;
import static j2html.TagCreator.div;
import static j2html.TagCreator.label;

import com.google.common.base.Strings;
import com.google.common.collect.ImmutableList;
import com.google.common.collect.ImmutableMap;
import forms.AddressQuestionForm;
import forms.EnumeratorQuestionForm;
import forms.MultiOptionQuestionForm;
import forms.NumberQuestionForm;
import forms.QuestionForm;
import forms.TextQuestionForm;
import j2html.tags.ContainerTag;
import j2html.tags.Tag;
import java.util.Optional;
import views.components.FieldWithLabel;
import views.components.SelectWithLabel;
import views.style.ReferenceClasses;
import views.style.StyleUtils;
import views.style.Styles;

public class QuestionConfig {
  private String id = "";
  private String headerText = "Question settings";
  private ContainerTag content = div();

  private static final String HEADER_CLASSES =
      StyleUtils.joinStyles(
          Styles.BG_TRANSPARENT,
          Styles.TEXT_GRAY_600,
          Styles.BLOCK,
          Styles.TEXT_BASE,
          Styles._MT_1,
          Styles.PB_0,
          Styles.MB_0,
          Styles.MX_2);

  private static final String INNER_DIV_CLASSES =
      StyleUtils.joinStyles(
          Styles.BORDER, Styles.BG_GRAY_100,
          Styles.P_4, Styles.M_4);

  private static final String OUTER_DIV_CLASSES =
      StyleUtils.joinStyles(Styles.W_FULL, Styles.PT_0, Styles._MT_4);

  public QuestionConfig setId(String id) {
    this.id = id;
    return this;
  }

  public QuestionConfig setHeaderText(String headerText) {
    this.headerText = headerText;
    return this;
  }

  public static ContainerTag buildQuestionConfig(QuestionForm questionForm) {
    QuestionConfig config = new QuestionConfig();
    switch (questionForm.getQuestionType()) {
      case ADDRESS:
        return config
            .setId("address-question-config")
            .addAddressQuestionConfig((AddressQuestionForm) questionForm)
            .getContainer();
      case CHECKBOX:
        MultiOptionQuestionForm form = (MultiOptionQuestionForm) questionForm;
        return config
            .setId("multi-select-question-config")
            .addMultiOptionQuestionFields(form)
            .addMultiSelectQuestionValidation(form)
            .getContainer();
      case ENUMERATOR:
        return config
            .setId("enumerator-question-config")
            .addEnumeratorQuestionConfig((EnumeratorQuestionForm) questionForm)
            .getContainer();
      case NUMBER:
        return config
            .setId("number-question-config")
            .addNumberQuestionConfig((NumberQuestionForm) questionForm)
            .getContainer();
      case TEXT:
        return config
            .setId("text-question-config")
            .addTextQuestionConfig((TextQuestionForm) questionForm)
            .getContainer();
      case DROPDOWN: // fallthrough to RADIO_BUTTON
      case RADIO_BUTTON:
        return config
            .setId("single-select-question-config")
            .addMultiOptionQuestionFields((MultiOptionQuestionForm) questionForm)
            .getContainer();
      case FILEUPLOAD: // fallthrough intended
      case NAME: // fallthrough intended - no options
      case DATE: // fallthrough intended
<<<<<<< HEAD
      case PHONENUMBER: // fallthrough intended - no options
=======
      case EMAIL: // fallthrough intended
>>>>>>> 11304781
      default:
        return div();
    }
  }

  private QuestionConfig addAddressQuestionConfig(AddressQuestionForm addressQuestionForm) {
    content.with(
        new SelectWithLabel()
            .setId("address-question-default-state-select")
            .setFieldName("defaultState")
            .setLabelText("Default state")
            .setOptions(stateOptions())
            .setValue("-")
            .getContainer(),
        FieldWithLabel.checkbox()
            .setId("address-question-disallow-po-box-checkbox")
            .setFieldName("disallowPoBox")
            .setLabelText("Disallow post office boxes")
            .setValue("true")
            .setChecked(addressQuestionForm.getDisallowPoBox())
            .getContainer());
    return this;
  }

  private QuestionConfig addTextQuestionConfig(TextQuestionForm textQuestionForm) {
    content.with(
        FieldWithLabel.number()
            .setId("text-question-min-length-input")
            .setFieldName("minLength")
            .setLabelText("Min length")
            .setValue(textQuestionForm.getMinLength())
            .getContainer(),
        FieldWithLabel.number()
            .setId("text-question-max-length-input")
            .setFieldName("maxLength")
            .setLabelText("Maximum length")
            .setValue(textQuestionForm.getMaxLength())
            .getContainer());
    return this;
  }

  private QuestionConfig addEnumeratorQuestionConfig(
      EnumeratorQuestionForm enumeratorQuestionForm) {
    content.with(
        FieldWithLabel.input()
            .setId("enumerator-question-entity-type-input")
            .setFieldName("entityType")
            .setLabelText("Repeated entity type")
            .setPlaceholderText("What are we enumerating?")
            .setValue(enumeratorQuestionForm.getEntityType())
            .getContainer());
    return this;
  }

  /**
   * Creates an individual text field where an admin can enter a single multi-option question
   * answer, along with a button to remove the option.
   */
  public static ContainerTag multiOptionQuestionField(Optional<String> existingOption) {
    ContainerTag optionInput =
        FieldWithLabel.input()
            .setFieldName("options[]")
            .setLabelText("Question option")
            .setValue(existingOption)
            .getContainer()
            .withClasses(Styles.FLEX, Styles.ML_2);
    Tag removeOptionButton =
        button("Remove")
            .withType("button")
            .withClasses(Styles.FLEX, Styles.ML_4, "multi-option-question-field-remove-button");

    return div()
        .withClasses(Styles.FLEX, Styles.FLEX_ROW, Styles.MB_4)
        .with(optionInput, removeOptionButton);
  }

  private QuestionConfig addMultiOptionQuestionFields(
      MultiOptionQuestionForm multiOptionQuestionForm) {
    ImmutableList<ContainerTag> existingOptions =
        multiOptionQuestionForm.getOptions().stream()
            .map(option -> multiOptionQuestionField(Optional.of(option)))
            .collect(toImmutableList());

    content
        .with(existingOptions)
        .with(
            button("Add answer option")
                .withType("button")
                .withId("add-new-option")
                .withClasses(Styles.M_2));
    return this;
  }

  /**
   * Creates two number input fields, where an admin can specify the min and max number of choices
   * allowed for multi-select questions.
   */
  private QuestionConfig addMultiSelectQuestionValidation(MultiOptionQuestionForm multiOptionForm) {
    content.with(
        FieldWithLabel.number()
            .setId("multi-select-min-choices-input")
            .setFieldName("minChoicesRequired")
            .setLabelText("Minimum number of choices required")
            .setValue(multiOptionForm.getMinChoicesRequired())
            .getContainer(),
        FieldWithLabel.number()
            .setId("multi-select-max-choices-input")
            .setFieldName("maxChoicesAllowed")
            .setLabelText("Maximum number of choices allowed")
            .setValue(multiOptionForm.getMaxChoicesAllowed())
            .getContainer());
    return this;
  }

  private QuestionConfig addNumberQuestionConfig(NumberQuestionForm numberQuestionForm) {
    content.with(
        FieldWithLabel.number()
            .setId("number-question-min-value-input")
            .setFieldName("min")
            .setLabelText("Minimum value")
            .setValue(numberQuestionForm.getMin())
            .getContainer(),
        FieldWithLabel.number()
            .setId("number-question-max-value-input")
            .setFieldName("max")
            .setLabelText("Maximum value")
            .setValue(numberQuestionForm.getMax())
            .getContainer());
    return this;
  }

  public ContainerTag getContainer() {
    return div()
        .withCondId(!Strings.isNullOrEmpty(this.id), this.id)
        .withClasses(ReferenceClasses.QUESTION_CONFIG)
        .with(headerLabel(this.headerText))
        .with(
            div()
                .withClasses(OUTER_DIV_CLASSES)
                .with(content.withId("question-settings").withClasses(INNER_DIV_CLASSES)));
  }

  private static ContainerTag headerLabel(String text) {
    return label().withClasses(HEADER_CLASSES).withText(text);
  }

  /**
   * I don't feel like hard-coding a list of states here, so this will do until we can think up a
   * better approach.
   */
  private static ImmutableMap<String, String> stateOptions() {
    return ImmutableMap.of("-- Leave blank --", "-", "Washington", "WA");
  }
}<|MERGE_RESOLUTION|>--- conflicted
+++ resolved
@@ -96,11 +96,8 @@
       case FILEUPLOAD: // fallthrough intended
       case NAME: // fallthrough intended - no options
       case DATE: // fallthrough intended
-<<<<<<< HEAD
       case PHONENUMBER: // fallthrough intended - no options
-=======
       case EMAIL: // fallthrough intended
->>>>>>> 11304781
       default:
         return div();
     }
