--- conflicted
+++ resolved
@@ -7,11 +7,8 @@
 
 import com.google.common.base.Strings;
 import com.google.common.collect.ImmutableList;
-<<<<<<< HEAD
 import forms.AddressQuestionForm;
-=======
 import forms.MultiOptionQuestionForm;
->>>>>>> 945bd68f
 import forms.QuestionForm;
 import forms.TextQuestionForm;
 import j2html.tags.ContainerTag;
@@ -76,20 +73,16 @@
             .addTextQuestionConfig((TextQuestionForm) questionForm)
             .getContainer();
       case ADDRESS:
-<<<<<<< HEAD
         return config
             .setId("address-question-config")
             .addAddressQuestionConfig((AddressQuestionForm) questionForm)
-=======
-        return config.setId("address-question-config").addAddressQuestionConfig().getContainer();
+                .getContainer();
       case CHECKBOX:
         // TODO(https://github.com/seattle-uat/civiform/issues/416): Add validation options for
         // multi-select questions.
         return config
             .setId("multi-select-question-config")
             .addMultiOptionQuestionConfig((MultiOptionQuestionForm) questionForm)
->>>>>>> 945bd68f
-            .getContainer();
       case DROPDOWN:
       case RADIO_BUTTON:
         return config
