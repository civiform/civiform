--- conflicted
+++ resolved
@@ -85,13 +85,9 @@
 
     ContainerTag formContent =
         buildQuestionContainer(title)
-<<<<<<< HEAD
-            .with(buildNewQuestionForm(questionForm).with(makeCsrfTokenInputTag(request)));
-=======
             .with(
                 buildNewQuestionForm(questionForm, repeaterQuestionDefinitions)
                     .with(makeCsrfTokenInputTag(request)));
->>>>>>> 507c9aea
 
     if (message.isPresent()) {
       formContent.with(ToastMessage.error(message.get()).setDismissible(false).getContainerTag());
@@ -104,7 +100,6 @@
   public Content renderEditQuestionForm(Request request, QuestionDefinition questionDefinition)
       throws InvalidQuestionTypeException {
     QuestionForm questionForm = getQuestionFormFromQuestionDefinition(questionDefinition);
-<<<<<<< HEAD
 
     String title = String.format("Edit %s question", questionType.toString().toLowerCase());
 
@@ -114,10 +109,6 @@
                 buildEditQuestionForm(questionDefinition.getId(), questionForm)
                     .with(makeCsrfTokenInputTag(request)));
     return renderWithPreview(formContent, questionType);
-=======
-    return renderEditQuestionForm(
-        request, questionDefinition.getId(), questionForm, questionDefinition, Optional.empty());
->>>>>>> 507c9aea
   }
 
   /** Render a Edit Question form with errors. */
@@ -143,19 +134,10 @@
 
     ContainerTag formContent =
         buildQuestionContainer(title)
-<<<<<<< HEAD
             .with(buildEditQuestionForm(id, questionForm).with(makeCsrfTokenInputTag(request)));
 
     if (message.length() > 0) {
       formContent.with(ToastMessage.error(message).setDismissible(false).getContainerTag());
-=======
-            .with(
-                buildEditQuestionForm(id, questionForm, questionDefinition)
-                    .with(makeCsrfTokenInputTag(request)));
-
-    if (message.isPresent()) {
-      formContent.with(ToastMessage.error(message.get()).setDismissible(false).getContainerTag());
->>>>>>> 507c9aea
     }
 
     return renderWithPreview(formContent, questionType);
@@ -170,7 +152,6 @@
 
     SelectWithLabel repeaterOption = repeaterOptionFromQuestionDefinition(questionDefinition);
     ContainerTag formContent =
-<<<<<<< HEAD
         buildQuestionContainer(title).with(buildViewOnlyQuestionForm(questionForm));
 
     return renderWithPreview(formContent, questionType);
@@ -180,11 +161,6 @@
     ContainerTag previewContent = QuestionPreview.renderQuestionPreview(type);
     previewContent.with(layout.viewUtils.makeLocalJsTag("preview"));
     return layout.renderFull(main(formContent, previewContent));
-=======
-        buildQuestionContainer(title).with(buildViewOnlyQuestionForm(questionForm, repeaterOption));
-
-    return renderWithPreview(formContent, questionType);
->>>>>>> 507c9aea
   }
 
   private Content renderWithPreview(ContainerTag formContent, QuestionType type) {
@@ -228,17 +204,8 @@
         .withClasses(Styles.HIDDEN, Styles.FLEX, Styles.FLEX_ROW, Styles.MB_4);
   }
 
-<<<<<<< HEAD
   private ContainerTag buildNewQuestionForm(QuestionForm questionForm) {
     ContainerTag formTag = buildSubmittableQuestionForm(questionForm);
-=======
-  private ContainerTag buildNewQuestionForm(
-      QuestionForm questionForm,
-      ImmutableList<RepeaterQuestionDefinition> repeaterQuestionDefinitions) {
-    SelectWithLabel repeaterOptions =
-        repeaterOptionsFromRepeaterQuestions(questionForm, repeaterQuestionDefinitions);
-    ContainerTag formTag = buildSubmittableQuestionForm(questionForm, repeaterOptions);
->>>>>>> 507c9aea
     formTag
         .withAction(
             controllers.admin.routes.QuestionController.create(
