package views.admin.questions;

import static j2html.TagCreator.a;
import static j2html.TagCreator.span;
import static j2html.TagCreator.td;

import j2html.tags.Tag;
import java.util.Locale;
import services.question.QuestionDefinition;
import services.question.TranslationNotFoundException;

enum QuestionTableCell {
  ACTIONS("Actions"),
  DESCRIPTION("Description"),
  ID("Id"),
  NAME("Name"),
  PATH("Path"),
  QUESTION_HELP_TEXT("Question Help Text"),
  QUESTION_TEXT("Question Text"),
  QUESTION_TYPE("Question Type"),
  VERSION("Version");

  private final String headerText;

  QuestionTableCell(String headerText) {
    this.headerText = headerText;
  }

  public String getHeaderText() {
    return headerText;
  }

  public Tag getCellValue(QuestionDefinition definition) {
    switch (this) {
      case PATH:
        return td(definition.getPath().path());
      case ID:
        return td("" + definition.getId());
      case VERSION:
        return td("" + definition.getVersion());
      case NAME:
        return td(definition.getName());
      case DESCRIPTION:
        return td(definition.getDescription());
      case QUESTION_TEXT:
        try {
          return td(definition.getQuestionText(Locale.ENGLISH));
        } catch (TranslationNotFoundException e) {
          return td("");
        }
      case QUESTION_HELP_TEXT:
        try {
          return td(definition.getQuestionHelpText(Locale.ENGLISH));
        } catch (TranslationNotFoundException e) {
          return td("");
        }
      case QUESTION_TYPE:
        return td(definition.getQuestionType().toString());
      case ACTIONS:
        return td().with(span("view"))
            .with(span(" | "))
            .with(
                a("edit")
                    .withHref(
<<<<<<< HEAD
                        controllers.admin.routes.QuestionController.edit(definition.getId())
=======
                        controllers.admin.routes.QuestionController.edit(
                                definition.getPath().path())
>>>>>>> cad3f888
                            .url()));
      default:
        return td("");
    }
  }
}<|MERGE_RESOLUTION|>--- conflicted
+++ resolved
@@ -62,12 +62,7 @@
             .with(
                 a("edit")
                     .withHref(
-<<<<<<< HEAD
                         controllers.admin.routes.QuestionController.edit(definition.getId())
-=======
-                        controllers.admin.routes.QuestionController.edit(
-                                definition.getPath().path())
->>>>>>> cad3f888
                             .url()));
       default:
         return td("");
