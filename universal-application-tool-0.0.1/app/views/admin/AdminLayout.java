package views.admin;

<<<<<<< HEAD
=======
import static j2html.TagCreator.a;
import static j2html.TagCreator.body;
import static j2html.TagCreator.div;
import static j2html.TagCreator.main;
import static j2html.TagCreator.nav;
import static j2html.TagCreator.span;

import controllers.admin.routes;
import j2html.tags.ContainerTag;
import j2html.tags.DomContent;
import j2html.tags.Tag;
>>>>>>> 61d75839
import javax.inject.Inject;
import play.twirl.api.Content;
import views.BaseHtmlLayout;
import views.HtmlBundle;
import views.ViewUtils;
import views.style.AdminStyles;
import views.style.StyleUtils;
import views.style.Styles;

public class AdminLayout extends BaseHtmlLayout {

  @Inject
  public AdminLayout(ViewUtils viewUtils) {
    super(viewUtils);
  }

<<<<<<< HEAD
  private final String BODY_STYLES =
      StyleUtils.joinStyles(
          BaseStyles.BODY_GRADIENT_STYLE,
          Styles.BOX_BORDER,
          Styles.H_SCREEN,
          Styles.W_SCREEN,
          Styles.OVERFLOW_HIDDEN,
          Styles.FLEX);
  private final String CENTERED_STYLES =
      StyleUtils.joinStyles(Styles.PX_2, Styles.MAX_W_SCREEN_XL, Styles.MX_AUTO);
  private final String FULL_STYLES = StyleUtils.joinStyles(Styles.FLEX, Styles.FLEX_ROW);
  private final String MAIN_STYLES =
      StyleUtils.joinStyles(
          Styles.BG_WHITE,
          Styles.BORDER,
          Styles.BORDER_GRAY_200,
          Styles.MT_12,
          Styles.OVERFLOW_Y_AUTO,
          Styles.SHADOW_LG,
          Styles.W_SCREEN);

  protected Content render(HtmlBundle bundle, boolean isCentered) {
    bundle.addMainStyles(MAIN_STYLES, isCentered ? CENTERED_STYLES : FULL_STYLES);
    bundle.addBodyStyles(BODY_STYLES);
    return htmlContent(bundle);
=======
  private ContainerTag renderNavBar() {
    String questionLink = controllers.admin.routes.AdminQuestionController.index().url();
    String programLink = controllers.admin.routes.AdminProgramController.index().url();
    String versionLink = routes.AdminVersionController.index().url();
    String intermediaryLink = routes.TrustedIntermediaryManagementController.index().url();
    String logoutLink = org.pac4j.play.routes.LogoutController.logout().url();

    ContainerTag headerIcon =
        div(span("C"), span("F").withClasses(Styles.FONT_THIN))
            .withClasses(AdminStyles.ADMIN_NAV_BAR);
    ContainerTag headerTitle =
        div()
            .withClasses(
                Styles.FONT_NORMAL, Styles.INLINE, Styles.PL_10, Styles.PY_0, Styles.TEXT_XL)
            .with(span("Civi"), span("Form").withClasses(Styles.FONT_THIN));

    ContainerTag adminHeader =
        nav()
            .with(headerIcon, headerTitle)
            .with(headerLink("Questions", questionLink))
            .with(headerLink("Programs", programLink))
            .with(headerLink("Versions", versionLink))
            .with(headerLink("Intermediaries", intermediaryLink))
            .with(headerLink("Logout", logoutLink, Styles.FLOAT_RIGHT))
            .withClasses(AdminStyles.NAV_STYLES);
    return adminHeader;
  }

  public Content renderCentered(ContainerTag mainContent, String... mainStyles) {
    String mainCenteredStyles =
        StyleUtils.joinStyles(
            Styles.PX_2, Styles.MAX_W_SCREEN_XL, Styles.MX_AUTO, StyleUtils.joinStyles(mainStyles));
    return renderMain(mainContent, mainCenteredStyles);
  }

  public Content renderFull(ContainerTag mainDomContents, String... mainStyles) {
    String mainFullStyles =
        StyleUtils.joinStyles(Styles.FLEX, Styles.FLEX_ROW, StyleUtils.joinStyles(mainStyles));
    return renderMain(mainDomContents, mainFullStyles);
  }

  private Content renderMain(ContainerTag mainContent, String... mainStyles) {
    mainContent.withClasses(
        Styles.BG_WHITE,
        Styles.BORDER,
        Styles.BORDER_GRAY_200,
        Styles.MT_12,
        Styles.OVERFLOW_Y_AUTO,
        Styles.SHADOW_LG,
        Styles.W_SCREEN,
        StyleUtils.joinStyles(mainStyles));

    return htmlContent(
        headContent(),
        body()
            .with(renderNavBar())
            .with(mainContent)
            .with(viewUtils.makeLocalJsTag("main"))
            .withClasses(
                AdminStyles.BODY_GRADIENT_STYLE,
                Styles.BOX_BORDER,
                Styles.H_SCREEN,
                Styles.W_SCREEN,
                Styles.OVERFLOW_HIDDEN,
                Styles.FLEX));
>>>>>>> 61d75839
  }

  public Content renderCentered(HtmlBundle bundle) {
    return render(bundle, true);
  }

  public Content renderFull(HtmlBundle bundle) {
    return render(bundle, false);
  }
}<|MERGE_RESOLUTION|>--- conflicted
+++ resolved
@@ -1,19 +1,5 @@
 package views.admin;
 
-<<<<<<< HEAD
-=======
-import static j2html.TagCreator.a;
-import static j2html.TagCreator.body;
-import static j2html.TagCreator.div;
-import static j2html.TagCreator.main;
-import static j2html.TagCreator.nav;
-import static j2html.TagCreator.span;
-
-import controllers.admin.routes;
-import j2html.tags.ContainerTag;
-import j2html.tags.DomContent;
-import j2html.tags.Tag;
->>>>>>> 61d75839
 import javax.inject.Inject;
 import play.twirl.api.Content;
 import views.BaseHtmlLayout;
@@ -30,7 +16,6 @@
     super(viewUtils);
   }
 
-<<<<<<< HEAD
   private final String BODY_STYLES =
       StyleUtils.joinStyles(
           BaseStyles.BODY_GRADIENT_STYLE,
@@ -56,73 +41,6 @@
     bundle.addMainStyles(MAIN_STYLES, isCentered ? CENTERED_STYLES : FULL_STYLES);
     bundle.addBodyStyles(BODY_STYLES);
     return htmlContent(bundle);
-=======
-  private ContainerTag renderNavBar() {
-    String questionLink = controllers.admin.routes.AdminQuestionController.index().url();
-    String programLink = controllers.admin.routes.AdminProgramController.index().url();
-    String versionLink = routes.AdminVersionController.index().url();
-    String intermediaryLink = routes.TrustedIntermediaryManagementController.index().url();
-    String logoutLink = org.pac4j.play.routes.LogoutController.logout().url();
-
-    ContainerTag headerIcon =
-        div(span("C"), span("F").withClasses(Styles.FONT_THIN))
-            .withClasses(AdminStyles.ADMIN_NAV_BAR);
-    ContainerTag headerTitle =
-        div()
-            .withClasses(
-                Styles.FONT_NORMAL, Styles.INLINE, Styles.PL_10, Styles.PY_0, Styles.TEXT_XL)
-            .with(span("Civi"), span("Form").withClasses(Styles.FONT_THIN));
-
-    ContainerTag adminHeader =
-        nav()
-            .with(headerIcon, headerTitle)
-            .with(headerLink("Questions", questionLink))
-            .with(headerLink("Programs", programLink))
-            .with(headerLink("Versions", versionLink))
-            .with(headerLink("Intermediaries", intermediaryLink))
-            .with(headerLink("Logout", logoutLink, Styles.FLOAT_RIGHT))
-            .withClasses(AdminStyles.NAV_STYLES);
-    return adminHeader;
-  }
-
-  public Content renderCentered(ContainerTag mainContent, String... mainStyles) {
-    String mainCenteredStyles =
-        StyleUtils.joinStyles(
-            Styles.PX_2, Styles.MAX_W_SCREEN_XL, Styles.MX_AUTO, StyleUtils.joinStyles(mainStyles));
-    return renderMain(mainContent, mainCenteredStyles);
-  }
-
-  public Content renderFull(ContainerTag mainDomContents, String... mainStyles) {
-    String mainFullStyles =
-        StyleUtils.joinStyles(Styles.FLEX, Styles.FLEX_ROW, StyleUtils.joinStyles(mainStyles));
-    return renderMain(mainDomContents, mainFullStyles);
-  }
-
-  private Content renderMain(ContainerTag mainContent, String... mainStyles) {
-    mainContent.withClasses(
-        Styles.BG_WHITE,
-        Styles.BORDER,
-        Styles.BORDER_GRAY_200,
-        Styles.MT_12,
-        Styles.OVERFLOW_Y_AUTO,
-        Styles.SHADOW_LG,
-        Styles.W_SCREEN,
-        StyleUtils.joinStyles(mainStyles));
-
-    return htmlContent(
-        headContent(),
-        body()
-            .with(renderNavBar())
-            .with(mainContent)
-            .with(viewUtils.makeLocalJsTag("main"))
-            .withClasses(
-                AdminStyles.BODY_GRADIENT_STYLE,
-                Styles.BOX_BORDER,
-                Styles.H_SCREEN,
-                Styles.W_SCREEN,
-                Styles.OVERFLOW_HIDDEN,
-                Styles.FLEX));
->>>>>>> 61d75839
   }
 
   public Content renderCentered(HtmlBundle bundle) {
