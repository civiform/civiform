--- conflicted
+++ resolved
@@ -360,12 +360,8 @@
       ImmutableList<QuestionDefinition> questions) {
     return div()
         .withClasses(Styles.M_4)
-<<<<<<< HEAD
-        .with(div("Block Condition").withClasses(Styles.TEXT_LG, Styles.FONT_BOLD, Styles.PY_2))
-=======
         .with(
             div("Visibility Condition").withClasses(Styles.TEXT_LG, Styles.FONT_BOLD, Styles.PY_2))
->>>>>>> 310d131d
         .with(
             div(predicate.toDisplayString(blockName, questions))
                 .withClasses(Styles.TEXT_LG, Styles.MAX_W_PROSE));
