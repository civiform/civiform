--- conflicted
+++ resolved
@@ -79,7 +79,7 @@
     String title = "Block edit view";
 
     String blockUpdateAction =
-        controllers.admin.routes.AdminProgramBlocksController.update(program.id(), blockId).url();
+        controllers.admin.routes.AdminProgramBlocksController.update(programDefinition.id(), blockId).url();
     Modal blockDescriptionEditModal = blockDescriptionModal(csrfTag, blockForm, blockUpdateAction);
 
     HtmlBundle htmlBundle =
@@ -101,16 +101,11 @@
                             blockForm,
                             blockQuestions,
                             blockDefinition.isEnumerator(),
-<<<<<<< HEAD
-                            csrfTag))
-                    .with(
-                        questionBankPanel(questions, programDefinition, blockDefinition, csrfTag)));
-=======
                             csrfTag,
                             blockDescriptionEditModal.getButton()))
-                    .with(questionBankPanel(questions, program, blockDefinition, csrfTag)))
+                    .with(
+                        questionBankPanel(questions, programDefinition, blockDefinition, csrfTag)))
             .addModals(blockDescriptionEditModal);
->>>>>>> f1298731
 
     if (message.length() > 0) {
       htmlBundle.addToastMessages(ToastMessage.error(message).setDismissible(false));
