package views.admin.programs;

<<<<<<< HEAD
=======
import static com.google.common.base.Preconditions.checkNotNull;
import static j2html.TagCreator.body;
>>>>>>> 61d75839
import static j2html.TagCreator.div;
import static j2html.TagCreator.each;
import static j2html.TagCreator.h1;
import static j2html.TagCreator.p;

import com.google.common.collect.ArrayListMultimap;
import com.google.common.collect.ImmutableList;
import com.google.common.collect.ListMultimap;
import com.google.inject.Inject;
import j2html.tags.Tag;
import java.time.Instant;
import java.time.LocalDate;
import java.time.ZoneId;
import java.util.Collection;
import play.twirl.api.Content;
import services.applicant.AnswerData;
import services.applicant.Block;
import services.applicant.question.ApplicantQuestion;
import services.program.ProgramNotFoundException;
import services.question.types.QuestionDefinition;
import views.HtmlBundle;
import views.admin.AdminLayout;
import views.admin.AdminView;
import views.components.LinkElement;
import views.style.ReferenceClasses;
import views.style.Styles;

public final class ProgramApplicationView extends AdminView {
  private final AdminLayout layout;

  @Inject
  public ProgramApplicationView(AdminLayout layout) {
    this.layout = checkNotNull(layout);
  }

  public Content render(
      long programId,
      long applicationId,
      String applicantName,
      ImmutableList<Block> blocks,
      ImmutableList<AnswerData> answers) {
    ListMultimap<Block, AnswerData> blockToAnswers = ArrayListMultimap.create();
    for (AnswerData answer : answers) {
      Block answerBlock =
          blocks.stream()
              .filter(block -> block.getId().equals(answer.blockId()))
              .findFirst()
              .orElseThrow();
      blockToAnswers.put(answerBlock, answer);
    }

    Tag contentDiv =
        div()
            .withClasses(Styles.PX_20)
            .with(
                h1(applicantName).withClasses(Styles.MY_4),
                each(blocks, block -> renderApplicationBlock(block, blockToAnswers.get(block))),
                renderDownloadButton(programId, applicationId));

<<<<<<< HEAD
    HtmlBundle htmlBundle =
        getHtmlBundle().setTitle("Program Application View").addMainContent(contentDiv);
    return layout.renderCentered(htmlBundle);
=======
    return layout.render(layout.headContent(), body(contentDiv));
>>>>>>> 61d75839
  }

  private Tag renderDownloadButton(long programId, long applicationId) {
    String link =
        controllers.admin.routes.AdminApplicationController.download(programId, applicationId)
            .url();
    return new LinkElement()
        .setId("download-button")
        .setHref(link)
        .setText("Download (PDF)")
        .asButton();
  }

  private Tag renderApplicationBlock(Block block, Collection<AnswerData> answers) {
    Tag topContent =
        div()
            .withClasses(Styles.FLEX)
            .with(
                div(
                    div(block.getName())
                        .withClasses(
                            Styles.TEXT_BLACK, Styles.FONT_BOLD, Styles.TEXT_XL, Styles.MB_2)))
            .with(p().withClasses(Styles.FLEX_GROW))
            .with(p(block.getDescription()).withClasses(Styles.TEXT_GRAY_700, Styles.ITALIC));

    Tag mainContent =
        div().withClasses(Styles.W_FULL).with(each(answers, answer -> renderAnswer(answer)));

    Tag innerDiv =
        div(topContent, mainContent)
            .withClasses(
                Styles.BORDER, Styles.BORDER_GRAY_300, Styles.BG_WHITE, Styles.ROUNDED, Styles.P_4);

    return div(innerDiv)
        .withClasses(
            ReferenceClasses.ADMIN_APPLICATION_BLOCK_CARD,
            Styles.W_FULL,
            Styles.SHADOW_LG,
            Styles.MB_4);
  }

  private Tag renderAnswer(AnswerData answerData) {
    LocalDate date =
        Instant.ofEpochMilli(answerData.timestamp()).atZone(ZoneId.systemDefault()).toLocalDate();
    String questionIdentifier =
        String.format("Question ID: %d", answerData.questionDefinition().getId());
    return div()
        .withClasses(Styles.FLEX)
        .with(
            div()
                .withClasses(Styles.MB_8)
                .with(
                    div(questionIdentifier)
                        .withClasses(
                            Styles.TEXT_GRAY_400, Styles.TEXT_XL, Styles.MB_2, "line-clamp-3"))
                .with(
                    div(answerData.questionDefinition().getName())
                        .withClasses(Styles.TEXT_GRAY_400, Styles.TEXT_BASE, "line-clamp-3")))
        .with(p().withClasses(Styles.W_8))
        .with(
            div(answerData.answerText())
                .withClasses(Styles.TEXT_GRAY_700, Styles.TEXT_BASE, "line-clamp-3"))
        .with(p().withClasses(Styles.FLEX_GROW))
        .with(
            div("Answered on " + date)
                .withClasses(
                    Styles.FLEX_AUTO, Styles.TEXT_RIGHT, Styles.FONT_LIGHT, Styles.TEXT_XS));
  }
}<|MERGE_RESOLUTION|>--- conflicted
+++ resolved
@@ -1,10 +1,5 @@
 package views.admin.programs;
 
-<<<<<<< HEAD
-=======
-import static com.google.common.base.Preconditions.checkNotNull;
-import static j2html.TagCreator.body;
->>>>>>> 61d75839
 import static j2html.TagCreator.div;
 import static j2html.TagCreator.each;
 import static j2html.TagCreator.h1;
@@ -64,13 +59,9 @@
                 each(blocks, block -> renderApplicationBlock(block, blockToAnswers.get(block))),
                 renderDownloadButton(programId, applicationId));
 
-<<<<<<< HEAD
     HtmlBundle htmlBundle =
         getHtmlBundle().setTitle("Program Application View").addMainContent(contentDiv);
     return layout.renderCentered(htmlBundle);
-=======
-    return layout.render(layout.headContent(), body(contentDiv));
->>>>>>> 61d75839
   }
 
   private Tag renderDownloadButton(long programId, long applicationId) {
