package views.admin.programs;

import static com.google.common.base.Preconditions.checkNotNull;
import static j2html.TagCreator.div;
import static j2html.TagCreator.each;
import static j2html.TagCreator.form;
import static j2html.TagCreator.h1;

import com.google.common.collect.ImmutableList;
import com.google.common.collect.ImmutableMap;
import j2html.tags.ContainerTag;
import j2html.tags.Tag;
import java.util.AbstractMap.SimpleEntry;
import javax.inject.Inject;
import play.mvc.Http;
import play.twirl.api.Content;
import services.applicant.question.Scalar;
import services.program.BlockDefinition;
import services.program.ProgramDefinition;
<<<<<<< HEAD
import services.program.predicate.Operator;
import services.program.predicate.PredicateAction;
=======
import services.question.exceptions.InvalidQuestionTypeException;
import services.question.exceptions.UnsupportedQuestionTypeException;
import services.question.types.MultiOptionQuestionDefinition;
>>>>>>> ba01c497
import services.question.types.QuestionDefinition;
import services.question.types.ScalarType;
import views.BaseHtmlView;
import views.HtmlBundle;
import views.admin.AdminLayout;
import views.components.FieldWithLabel;
import views.components.Icons;
import views.components.Modal;
import views.components.SelectWithLabel;
import views.style.AdminStyles;
import views.style.Styles;

public class ProgramBlockPredicatesEditView extends BaseHtmlView {
  private final AdminLayout layout;

  @Inject
  public ProgramBlockPredicatesEditView(AdminLayout layout) {
    this.layout = checkNotNull(layout);
  }

  public Content render(
      Http.Request request,
      ProgramDefinition programDefinition,
      BlockDefinition blockDefinition,
      ImmutableList<QuestionDefinition> potentialPredicateQuestions) {
    String title = String.format("Add a condition to show or hide %s", blockDefinition.name());

    Tag csrfTag = makeCsrfTokenInputTag(request);
    ImmutableList<Modal> modals =
        predicateFormModals(blockDefinition.name(), potentialPredicateQuestions, csrfTag);

    ContainerTag content =
        div()
            .withClasses(Styles.MX_6, Styles.MY_10)
            .with(h1().withText(title).withClasses(Styles.MY_4, Styles.FONT_BOLD, Styles.TEXT_XL))
            .with(renderPredicateModalTriggerButtons(modals));

    HtmlBundle htmlBundle =
        layout
            .getBundle()
            .setTitle(title)
            .addMainContent(
                form().with(csrfTag), layout.renderProgramInfo(programDefinition), content);

    for (Modal modal : modals) {
      htmlBundle = htmlBundle.addModals(modal);
    }

    return layout.renderCentered(htmlBundle);
  }

  private ImmutableList<Modal> predicateFormModals(
      String blockName, ImmutableList<QuestionDefinition> questionDefinitions, Tag csrfTag) {
    ImmutableList.Builder<Modal> builder = ImmutableList.builder();
    for (QuestionDefinition qd : questionDefinitions) {
      builder.add(predicateFormModal(blockName, qd, csrfTag));
    }
    return builder.build();
  }

  private Modal predicateFormModal(
      String blockName, QuestionDefinition questionDefinition, Tag csrfTag) {
    Tag triggerButtonContent =
        div()
            .withClasses(Styles.FLEX, Styles.FLEX_ROW, Styles.GAP_4)
            .with(
                Icons.questionTypeSvg(questionDefinition.getQuestionType(), 24)
                    .withClasses(Styles.FLEX_SHRINK_0, Styles.H_12, Styles.W_6))
            .with(
                div()
                    .withClasses()
                    .with(
                        div(questionDefinition.getName()),
                        div(questionDefinition.getDescription())
                            .withClasses(Styles.MT_1, Styles.TEXT_SM)));

    ContainerTag modalContent =
        div()
            .withClasses(Styles.M_4)
            .with(renderPredicateForm(blockName, questionDefinition, csrfTag));

    return Modal.builder(
            String.format("predicate-modal-%s", questionDefinition.getId()), modalContent)
        .setModalTitle(String.format("Add a condition to show or hide %s", blockName))
        .setTriggerButtonContent(triggerButtonContent)
        .setTriggerButtonStyles(AdminStyles.BUTTON_QUESTION_PREDICATE)
        .build();
  }

  private Tag renderPredicateForm(
      String blockName, QuestionDefinition questionDefinition, Tag csrfTag) {

    ImmutableMap<Scalar, ScalarType> scalars;
    try {
      scalars = Scalar.getScalars(questionDefinition.getQuestionType());
    } catch (InvalidQuestionTypeException | UnsupportedQuestionTypeException e) {
      // This should never happen since we filter out Enumerator questions before this point.
      return div()
          .withText("Sorry, you cannot create a show/hide predicate with this question type.");
    }

    ImmutableList.Builder<SimpleEntry<String, String>> scalarOptionsBuilder =
        ImmutableList.builder();
    scalars.forEach(
        (scalar, type) -> {
          scalarOptionsBuilder.add(new SimpleEntry<>(scalar.toDisplayString(), scalar.name()));
        });

    ContainerTag valueField;
    if (questionDefinition.getQuestionType().isMultiOptionType()) {
      // If it's a multi-option question, we need to provide a discrete list of possible values to
      // choose from instead of a freeform text field. Not only is it a better UX, but we store the
      // ID of the options rather than the display strings since the option display strings are
      // localized.
      ImmutableList<SimpleEntry<String, String>> valueOptions =
          ((MultiOptionQuestionDefinition) questionDefinition)
              .getOptions().stream()
                  .map(
                      option ->
                          new SimpleEntry<>(
                              option.optionText().getDefault(), String.valueOf(option.id())))
                  .collect(ImmutableList.toImmutableList());

      valueField =
          new SelectWithLabel().setLabelText("Value").setOptions(valueOptions).getContainer();
    } else {
      valueField = FieldWithLabel.input().setLabelText("Value").getContainer();
    }

    // TODO(#322): Create POST action endpoint for this form.

    ImmutableList.Builder<SimpleEntry<String, String>> actionOptionsBuilder =
        ImmutableList.builder();
    for (PredicateAction action : PredicateAction.values()) {
      actionOptionsBuilder.add(new SimpleEntry<>(action.toDisplayString(), action.name()));
    }

    ImmutableList.Builder<SimpleEntry<String, String>> operatorOptionsBuilder =
        ImmutableList.builder();
    for (Operator operator : Operator.values()) {
      operatorOptionsBuilder.add(new SimpleEntry<>(operator.toDisplayString(), operator.name()));
    }

    return form(csrfTag)
        .withClasses(Styles.FLEX, Styles.FLEX_COL, Styles.GAP_4)
        .with(
            new SelectWithLabel()
                .setLabelText(String.format("%s should be", blockName))
                .setOptions(actionOptionsBuilder.build())
                .getContainer())
        .with(renderQuestionDefinitionBox(questionDefinition))
        .with(
            div()
                .withClasses(Styles.FLEX, Styles.FLEX_ROW, Styles.GAP_1)
                .with(
                    new SelectWithLabel()
                        .setLabelText("Scalar")
                        .setOptions(scalarOptionsBuilder.build())
                        .getContainer())
                .with(
                    new SelectWithLabel()
                        .setLabelText("Operator")
                        // TODO(#322): Display the right operators for the given scalar type
                        //  (requires javascript).
                        .setOptions(operatorOptionsBuilder.build())
                        .getContainer())
                .with(valueField));
  }

  private ContainerTag renderPredicateModalTriggerButtons(ImmutableList<Modal> modals) {
    return div()
        .withClasses(Styles.FLEX, Styles.FLEX_COL, Styles.GAP_2)
        .with(each(modals, modal -> modal.getButton()));
  }

  private ContainerTag renderQuestionDefinitionBox(QuestionDefinition questionDefinition) {
    return div()
        .withClasses(
            Styles.FLEX,
            Styles.FLEX_ROW,
            Styles.GAP_4,
            Styles.PX_4,
            Styles.PY_2,
            Styles.BORDER,
            Styles.BORDER_GRAY_200)
        .with(
            Icons.questionTypeSvg(questionDefinition.getQuestionType(), 24)
                .withClasses(Styles.FLEX_SHRINK_0, Styles.H_12, Styles.W_6))
        .with(
            div()
                .withClasses()
                .with(
                    div(questionDefinition.getName()),
                    div(questionDefinition.getDescription())
                        .withClasses(Styles.MT_1, Styles.TEXT_SM)));
  }
}<|MERGE_RESOLUTION|>--- conflicted
+++ resolved
@@ -17,14 +17,11 @@
 import services.applicant.question.Scalar;
 import services.program.BlockDefinition;
 import services.program.ProgramDefinition;
-<<<<<<< HEAD
 import services.program.predicate.Operator;
 import services.program.predicate.PredicateAction;
-=======
 import services.question.exceptions.InvalidQuestionTypeException;
 import services.question.exceptions.UnsupportedQuestionTypeException;
 import services.question.types.MultiOptionQuestionDefinition;
->>>>>>> ba01c497
 import services.question.types.QuestionDefinition;
 import services.question.types.ScalarType;
 import views.BaseHtmlView;
@@ -114,8 +111,21 @@
         .build();
   }
 
+  // TODO(#322): Create POST action endpoint for this form.
   private Tag renderPredicateForm(
       String blockName, QuestionDefinition questionDefinition, Tag csrfTag) {
+
+    ImmutableList.Builder<SimpleEntry<String, String>> actionOptionsBuilder =
+            ImmutableList.builder();
+    for (PredicateAction action : PredicateAction.values()) {
+      actionOptionsBuilder.add(new SimpleEntry<>(action.toDisplayString(), action.name()));
+    }
+
+    ImmutableList.Builder<SimpleEntry<String, String>> operatorOptionsBuilder =
+            ImmutableList.builder();
+    for (Operator operator : Operator.values()) {
+      operatorOptionsBuilder.add(new SimpleEntry<>(operator.toDisplayString(), operator.name()));
+    }
 
     ImmutableMap<Scalar, ScalarType> scalars;
     try {
@@ -125,7 +135,6 @@
       return div()
           .withText("Sorry, you cannot create a show/hide predicate with this question type.");
     }
-
     ImmutableList.Builder<SimpleEntry<String, String>> scalarOptionsBuilder =
         ImmutableList.builder();
     scalars.forEach(
@@ -152,20 +161,6 @@
           new SelectWithLabel().setLabelText("Value").setOptions(valueOptions).getContainer();
     } else {
       valueField = FieldWithLabel.input().setLabelText("Value").getContainer();
-    }
-
-    // TODO(#322): Create POST action endpoint for this form.
-
-    ImmutableList.Builder<SimpleEntry<String, String>> actionOptionsBuilder =
-        ImmutableList.builder();
-    for (PredicateAction action : PredicateAction.values()) {
-      actionOptionsBuilder.add(new SimpleEntry<>(action.toDisplayString(), action.name()));
-    }
-
-    ImmutableList.Builder<SimpleEntry<String, String>> operatorOptionsBuilder =
-        ImmutableList.builder();
-    for (Operator operator : Operator.values()) {
-      operatorOptionsBuilder.add(new SimpleEntry<>(operator.toDisplayString(), operator.name()));
     }
 
     return form(csrfTag)
