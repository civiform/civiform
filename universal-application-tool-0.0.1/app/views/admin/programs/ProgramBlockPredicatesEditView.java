--- conflicted
+++ resolved
@@ -1,6 +1,7 @@
 package views.admin.programs;
 
 import static com.google.common.base.Preconditions.checkNotNull;
+import static com.google.common.collect.ImmutableMap.toImmutableMap;
 import static j2html.TagCreator.div;
 import static j2html.TagCreator.each;
 import static j2html.TagCreator.form;
@@ -120,12 +121,8 @@
           .withText("Sorry, you cannot create a show/hide predicate with this question type.");
     }
 
-    ImmutableList.Builder<SimpleEntry<String, String>> scalarOptionsBuilder =
-        ImmutableList.builder();
-    scalars.forEach(
-        (scalar, type) -> {
-          scalarOptionsBuilder.add(new SimpleEntry<>(scalar.toDisplayString(), scalar.name()));
-        });
+    ImmutableMap<String, String> scalarOptions =
+        scalars.keySet().stream().collect(toImmutableMap(Scalar::toDisplayString, Scalar::name));
 
     ContainerTag valueField;
     if (questionDefinition.getQuestionType().isMultiOptionType()) {
@@ -133,14 +130,13 @@
       // choose from instead of a freeform text field. Not only is it a better UX, but we store the
       // ID of the options rather than the display strings since the option display strings are
       // localized.
-      ImmutableList<SimpleEntry<String, String>> valueOptions =
+      ImmutableMap<String, String> valueOptions =
           ((MultiOptionQuestionDefinition) questionDefinition)
               .getOptions().stream()
-                  .map(
-                      option ->
-                          new SimpleEntry<>(
-                              option.optionText().getDefault(), String.valueOf(option.id())))
-                  .collect(ImmutableList.toImmutableList());
+                  .collect(
+                      toImmutableMap(
+                          option -> option.optionText().getDefault(),
+                          option -> String.valueOf(option.id())));
 
       valueField =
           new SelectWithLabel().setLabelText("Value").setOptions(valueOptions).getContainer();
@@ -163,12 +159,7 @@
                 .with(
                     new SelectWithLabel()
                         .setLabelText("Scalar")
-<<<<<<< HEAD
-                        // TODO(#322): Display the right scalars for the given question type.
-                        .setOptions(ImmutableMap.of("street", "street", "city", "city"))
-=======
-                        .setOptions(scalarOptionsBuilder.build())
->>>>>>> ba01c497
+                        .setOptions(scalarOptions)
                         .getContainer())
                 .with(
                     new SelectWithLabel()
