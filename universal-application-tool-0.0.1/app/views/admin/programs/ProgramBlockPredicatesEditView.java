package views.admin.programs;

import static com.google.common.base.Preconditions.checkNotNull;
import static com.google.common.collect.ImmutableMap.toImmutableMap;
import static j2html.TagCreator.div;
import static j2html.TagCreator.each;
import static j2html.TagCreator.form;
import static j2html.TagCreator.h1;

import com.google.common.collect.ImmutableList;
import com.google.common.collect.ImmutableMap;
import j2html.tags.ContainerTag;
import j2html.tags.Tag;
import javax.inject.Inject;
import play.mvc.Http;
import play.twirl.api.Content;
import services.applicant.question.Scalar;
import services.program.BlockDefinition;
import services.program.ProgramDefinition;
import services.program.predicate.Operator;
import services.program.predicate.PredicateAction;
import services.question.exceptions.InvalidQuestionTypeException;
import services.question.exceptions.UnsupportedQuestionTypeException;
import services.question.types.MultiOptionQuestionDefinition;
import services.question.types.QuestionDefinition;
import services.question.types.ScalarType;
import views.BaseHtmlView;
import views.HtmlBundle;
import views.admin.AdminLayout;
import views.components.FieldWithLabel;
import views.components.Icons;
import views.components.Modal;
import views.components.SelectWithLabel;
import views.style.AdminStyles;
import views.style.Styles;

public class ProgramBlockPredicatesEditView extends BaseHtmlView {
  private final AdminLayout layout;

  @Inject
  public ProgramBlockPredicatesEditView(AdminLayout layout) {
    this.layout = checkNotNull(layout);
  }

  public Content render(
      Http.Request request,
      ProgramDefinition programDefinition,
      BlockDefinition blockDefinition,
      ImmutableList<QuestionDefinition> potentialPredicateQuestions) {
    String title = String.format("Add a condition to show or hide %s", blockDefinition.name());

    Tag csrfTag = makeCsrfTokenInputTag(request);
    ImmutableList<Modal> modals =
        predicateFormModals(blockDefinition.name(), potentialPredicateQuestions, csrfTag);

    ContainerTag content =
        div()
            .withClasses(Styles.MX_6, Styles.MY_10)
            .with(h1().withText(title).withClasses(Styles.MY_4, Styles.FONT_BOLD, Styles.TEXT_XL))
            .with(renderPredicateModalTriggerButtons(modals));

    HtmlBundle htmlBundle =
        layout
            .getBundle()
            .setTitle(title)
            .addMainContent(
                form().with(csrfTag), layout.renderProgramInfo(programDefinition), content);

    for (Modal modal : modals) {
      htmlBundle = htmlBundle.addModals(modal);
    }

    return layout.renderCentered(htmlBundle);
  }

  private ImmutableList<Modal> predicateFormModals(
      String blockName, ImmutableList<QuestionDefinition> questionDefinitions, Tag csrfTag) {
    ImmutableList.Builder<Modal> builder = ImmutableList.builder();
    for (QuestionDefinition qd : questionDefinitions) {
      builder.add(predicateFormModal(blockName, qd, csrfTag));
    }
    return builder.build();
  }

  private Modal predicateFormModal(
      String blockName, QuestionDefinition questionDefinition, Tag csrfTag) {
    Tag triggerButtonContent =
        div()
            .withClasses(Styles.FLEX, Styles.FLEX_ROW, Styles.GAP_4)
            .with(
                Icons.questionTypeSvg(questionDefinition.getQuestionType(), 24)
                    .withClasses(Styles.FLEX_SHRINK_0, Styles.H_12, Styles.W_6))
            .with(
                div()
                    .withClasses()
                    .with(
                        div(questionDefinition.getName()),
                        div(questionDefinition.getDescription())
                            .withClasses(Styles.MT_1, Styles.TEXT_SM)));

    ContainerTag modalContent =
        div()
            .withClasses(Styles.M_4)
            .with(renderPredicateForm(blockName, questionDefinition, csrfTag));

    return Modal.builder(
            String.format("predicate-modal-%s", questionDefinition.getId()), modalContent)
        .setModalTitle(String.format("Add a condition to show or hide %s", blockName))
        .setTriggerButtonContent(triggerButtonContent)
        .setTriggerButtonStyles(AdminStyles.BUTTON_QUESTION_PREDICATE)
        .build();
  }

  // TODO(#322): Create POST action endpoint for this form.
  private Tag renderPredicateForm(
      String blockName, QuestionDefinition questionDefinition, Tag csrfTag) {

    ImmutableList.Builder<SimpleEntry<String, String>> actionOptionsBuilder =
        ImmutableList.builder();
    for (PredicateAction action : PredicateAction.values()) {
      actionOptionsBuilder.add(new SimpleEntry<>(action.toDisplayString(), action.name()));
    }

    ImmutableList.Builder<SimpleEntry<String, String>> operatorOptionsBuilder =
        ImmutableList.builder();
    for (Operator operator : Operator.values()) {
      operatorOptionsBuilder.add(new SimpleEntry<>(operator.toDisplayString(), operator.name()));
    }

    ImmutableMap<Scalar, ScalarType> scalars;
    try {
      scalars = Scalar.getScalars(questionDefinition.getQuestionType());
    } catch (InvalidQuestionTypeException | UnsupportedQuestionTypeException e) {
      // This should never happen since we filter out Enumerator questions before this point.
      return div()
          .withText("Sorry, you cannot create a show/hide predicate with this question type.");
    }
<<<<<<< HEAD
    ImmutableList.Builder<SimpleEntry<String, String>> scalarOptionsBuilder =
        ImmutableList.builder();
    scalars.forEach(
        (scalar, type) -> {
          scalarOptionsBuilder.add(new SimpleEntry<>(scalar.toDisplayString(), scalar.name()));
        });
=======

    ImmutableMap<String, String> scalarOptions =
        scalars.keySet().stream().collect(toImmutableMap(Scalar::toDisplayString, Scalar::name));
>>>>>>> 7a4e1be3

    ContainerTag valueField;
    if (questionDefinition.getQuestionType().isMultiOptionType()) {
      // If it's a multi-option question, we need to provide a discrete list of possible values to
      // choose from instead of a freeform text field. Not only is it a better UX, but we store the
      // ID of the options rather than the display strings since the option display strings are
      // localized.
      ImmutableMap<String, String> valueOptions =
          ((MultiOptionQuestionDefinition) questionDefinition)
              .getOptions().stream()
                  .collect(
                      toImmutableMap(
                          option -> option.optionText().getDefault(),
                          option -> String.valueOf(option.id())));

      valueField =
          new SelectWithLabel().setLabelText("Value").setOptions(valueOptions).getContainer();
    } else {
      valueField = FieldWithLabel.input().setLabelText("Value").getContainer();
    }

    return form(csrfTag)
        .withClasses(Styles.FLEX, Styles.FLEX_COL, Styles.GAP_4)
        .with(
            new SelectWithLabel()
                .setLabelText(String.format("%s should be", blockName))
<<<<<<< HEAD
                .setOptions(actionOptionsBuilder.build())
=======
                .setOptions(ImmutableMap.of("hidden if", "hide", "shown if", "show"))
>>>>>>> 7a4e1be3
                .getContainer())
        .with(renderQuestionDefinitionBox(questionDefinition))
        .with(
            div()
                .withClasses(Styles.FLEX, Styles.FLEX_ROW, Styles.GAP_1)
                .with(
                    new SelectWithLabel()
                        .setLabelText("Scalar")
                        .setOptions(scalarOptions)
                        .getContainer())
                .with(
                    new SelectWithLabel()
                        .setLabelText("Operator")
                        // TODO(#322): Display the right operators for the given scalar type
                        //  (requires javascript).
<<<<<<< HEAD
                        .setOptions(operatorOptionsBuilder.build())
=======
                        .setOptions(
                            ImmutableMap.of(
                                "is equal to", "equalTo", "is greater than", "greaterThan"))
>>>>>>> 7a4e1be3
                        .getContainer())
                .with(valueField));
  }

  private ContainerTag renderPredicateModalTriggerButtons(ImmutableList<Modal> modals) {
    return div()
        .withClasses(Styles.FLEX, Styles.FLEX_COL, Styles.GAP_2)
        .with(each(modals, modal -> modal.getButton()));
  }

  private ContainerTag renderQuestionDefinitionBox(QuestionDefinition questionDefinition) {
    return div()
        .withClasses(
            Styles.FLEX,
            Styles.FLEX_ROW,
            Styles.GAP_4,
            Styles.PX_4,
            Styles.PY_2,
            Styles.BORDER,
            Styles.BORDER_GRAY_200)
        .with(
            Icons.questionTypeSvg(questionDefinition.getQuestionType(), 24)
                .withClasses(Styles.FLEX_SHRINK_0, Styles.H_12, Styles.W_6))
        .with(
            div()
                .withClasses()
                .with(
                    div(questionDefinition.getName()),
                    div(questionDefinition.getDescription())
                        .withClasses(Styles.MT_1, Styles.TEXT_SM)));
  }
}<|MERGE_RESOLUTION|>--- conflicted
+++ resolved
@@ -11,6 +11,7 @@
 import com.google.common.collect.ImmutableMap;
 import j2html.tags.ContainerTag;
 import j2html.tags.Tag;
+import java.util.Arrays;
 import javax.inject.Inject;
 import play.mvc.Http;
 import play.twirl.api.Content;
@@ -115,17 +116,13 @@
   private Tag renderPredicateForm(
       String blockName, QuestionDefinition questionDefinition, Tag csrfTag) {
 
-    ImmutableList.Builder<SimpleEntry<String, String>> actionOptionsBuilder =
-        ImmutableList.builder();
-    for (PredicateAction action : PredicateAction.values()) {
-      actionOptionsBuilder.add(new SimpleEntry<>(action.toDisplayString(), action.name()));
-    }
-
-    ImmutableList.Builder<SimpleEntry<String, String>> operatorOptionsBuilder =
-        ImmutableList.builder();
-    for (Operator operator : Operator.values()) {
-      operatorOptionsBuilder.add(new SimpleEntry<>(operator.toDisplayString(), operator.name()));
-    }
+    ImmutableMap<String, String> actionOptions =
+        Arrays.stream(PredicateAction.values())
+            .collect(toImmutableMap(PredicateAction::toDisplayString, PredicateAction::name));
+
+    ImmutableMap<String, String> operatorOptions =
+        Arrays.stream(Operator.values())
+            .collect(toImmutableMap(Operator::toDisplayString, Operator::name));
 
     ImmutableMap<Scalar, ScalarType> scalars;
     try {
@@ -135,18 +132,8 @@
       return div()
           .withText("Sorry, you cannot create a show/hide predicate with this question type.");
     }
-<<<<<<< HEAD
-    ImmutableList.Builder<SimpleEntry<String, String>> scalarOptionsBuilder =
-        ImmutableList.builder();
-    scalars.forEach(
-        (scalar, type) -> {
-          scalarOptionsBuilder.add(new SimpleEntry<>(scalar.toDisplayString(), scalar.name()));
-        });
-=======
-
     ImmutableMap<String, String> scalarOptions =
         scalars.keySet().stream().collect(toImmutableMap(Scalar::toDisplayString, Scalar::name));
->>>>>>> 7a4e1be3
 
     ContainerTag valueField;
     if (questionDefinition.getQuestionType().isMultiOptionType()) {
@@ -173,11 +160,7 @@
         .with(
             new SelectWithLabel()
                 .setLabelText(String.format("%s should be", blockName))
-<<<<<<< HEAD
-                .setOptions(actionOptionsBuilder.build())
-=======
-                .setOptions(ImmutableMap.of("hidden if", "hide", "shown if", "show"))
->>>>>>> 7a4e1be3
+                .setOptions(actionOptions)
                 .getContainer())
         .with(renderQuestionDefinitionBox(questionDefinition))
         .with(
@@ -193,13 +176,7 @@
                         .setLabelText("Operator")
                         // TODO(#322): Display the right operators for the given scalar type
                         //  (requires javascript).
-<<<<<<< HEAD
-                        .setOptions(operatorOptionsBuilder.build())
-=======
-                        .setOptions(
-                            ImmutableMap.of(
-                                "is equal to", "equalTo", "is greater than", "greaterThan"))
->>>>>>> 7a4e1be3
+                        .setOptions(operatorOptions)
                         .getContainer())
                 .with(valueField));
   }
