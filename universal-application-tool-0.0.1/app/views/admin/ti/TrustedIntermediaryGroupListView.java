package views.admin.ti;

import static j2html.TagCreator.body;
import static j2html.TagCreator.div;
import static j2html.TagCreator.each;
import static j2html.TagCreator.form;
import static j2html.TagCreator.table;
import static j2html.TagCreator.tbody;
import static j2html.TagCreator.td;
import static j2html.TagCreator.th;
import static j2html.TagCreator.thead;
import static j2html.TagCreator.tr;

import com.google.inject.Inject;
import controllers.admin.routes;
import j2html.tags.ContainerTag;
import j2html.tags.Tag;
import java.util.List;
import models.TrustedIntermediaryGroup;
import org.slf4j.LoggerFactory;
import play.mvc.Http;
import play.twirl.api.Content;
import views.BaseHtmlView;
import views.admin.AdminLayout;
import views.components.FieldWithLabel;
import views.components.LinkElement;
import views.components.ToastMessage;
import views.style.BaseStyles;
import views.style.ReferenceClasses;
import views.style.StyleUtils;
import views.style.Styles;

public class TrustedIntermediaryGroupListView extends BaseHtmlView {
  private final AdminLayout layout;

  @Inject
  public TrustedIntermediaryGroupListView(AdminLayout layout) {
    this.layout = layout;
  }

  public Content render(List<TrustedIntermediaryGroup> tis, Http.Request request) {
    ContainerTag body =
        body(
<<<<<<< HEAD
            renderHeader("Create New Trusted Intermediary").withClass(Styles.MT_8),
            renderAddNewButton(request),
            renderHeader("Existing Trusted Intermediaries"),
            renderTiGroupCards(tis));
=======
            renderHeader("Trusted Intermediary Groups"),
            renderTiGroupCards(tis, request),
            renderHeader("Create New Group").withClass(Styles.MT_8),
            renderAddNewButton(request));
>>>>>>> 75ec0051
    if (request.flash().get("error").isPresent()) {
      LoggerFactory.getLogger(TrustedIntermediaryGroupListView.class)
          .info(request.flash().get("error").get());
      String error = request.flash().get("error").get();
      body.with(
          ToastMessage.error(error)
              .setId("warning-message-ti-form-fill")
              .setIgnorable(false)
              .setDuration(0)
              .getContainerTag());
    }
    return layout.render(body);
  }

  private Tag renderTiGroupCards(List<TrustedIntermediaryGroup> tis, Http.Request request) {
    return div(
        table()
            .withClasses(Styles.BORDER, Styles.BORDER_GRAY_300, Styles.SHADOW_MD, Styles.W_FULL)
            .with(renderGroupTableHeader())
            .with(tbody(each(tis, ti -> renderGroupRow(ti, request)))));
  }

  private Tag renderAddNewButton(Http.Request request) {
    ContainerTag formTag =
        form()
            .withMethod("POST")
            .withAction(routes.TrustedIntermediaryManagementController.create().url());
    FieldWithLabel nameField =
        FieldWithLabel.input()
            .setId("group-name-input")
            .setFieldName("name")
            .setLabelText("Name")
            .setValue(request.flash().get("providedName").orElse(""))
            .setPlaceholderText("The name of this Trusted Intermediary Group.");
    FieldWithLabel descriptionField =
        FieldWithLabel.input()
            .setId("group-description-input")
            .setFieldName("description")
            .setLabelText("Description")
            .setValue(request.flash().get("providedDescription").orElse(""))
            .setPlaceholderText("The description of this group.");
    return div()
        .with(
            formTag.with(
                nameField.getContainer(),
                descriptionField.getContainer(),
                makeCsrfTokenInputTag(request),
                submitButton("Create").withClasses(Styles.ML_2, Styles.MB_6)))
        .withClasses(
            Styles.BORDER, Styles.BORDER_GRAY_300, Styles.SHADOW_MD, Styles.W_1_2, Styles.MT_6);
  }

  private Tag renderGroupRow(TrustedIntermediaryGroup ti, Http.Request request) {
    return tr().withClasses(
            ReferenceClasses.ADMIN_TI_GROUP_ROW,
            Styles.BORDER_B,
            Styles.BORDER_GRAY_300,
            StyleUtils.even(Styles.BG_GRAY_100))
        .with(renderInfoCell(ti))
        .with(renderMemberCountCell(ti))
        .with(renderActionsCell(ti, request));
  }

  private Tag renderInfoCell(TrustedIntermediaryGroup tiGroup) {
    return td().with(div(tiGroup.getName()).withClasses(Styles.FONT_SEMIBOLD))
        .with(div(tiGroup.getDescription()).withClasses(Styles.TEXT_XS))
        .withClasses(BaseStyles.TABLE_CELL_STYLES, Styles.PR_12);
  }

  private Tag renderMemberCountCell(TrustedIntermediaryGroup tiGroup) {
    return td().with(
            div("Trusted Intermediaries: " + tiGroup.getTrustedIntermediaries().size())
                .withClasses(Styles.FONT_SEMIBOLD))
        .with(
            div("Managed Accounts: " + tiGroup.getManagedAccounts().size())
                .withClasses(Styles.TEXT_SM))
        .withClasses(BaseStyles.TABLE_CELL_STYLES, Styles.PR_12);
  }

  private Tag renderActionsCell(TrustedIntermediaryGroup tiGroup, Http.Request request) {
    return td().with(renderEditButton(tiGroup), renderDeleteButton(tiGroup, request));
  }

  private Tag renderDeleteButton(TrustedIntermediaryGroup tiGroup, Http.Request request) {
    return new LinkElement()
        .setText("Delete")
        .setId("delete-" + tiGroup.id + "-button")
        .setHref(routes.TrustedIntermediaryManagementController.delete(tiGroup.id).url())
        .asHiddenForm(request);
  }

  private Tag renderEditButton(TrustedIntermediaryGroup tiGroup) {
    return new LinkElement()
        .setText("Edit")
        .setId("edit-" + tiGroup.id + "-button")
        .setHref(routes.TrustedIntermediaryManagementController.edit(tiGroup.id).url())
        .asButton();
  }

  private Tag renderGroupTableHeader() {
    return thead(
        tr().withClasses(Styles.BORDER_B, Styles.BG_GRAY_200, Styles.TEXT_LEFT)
            .with(th("Info").withClasses(BaseStyles.TABLE_CELL_STYLES, Styles.W_1_2))
            .with(th("Size").withClasses(BaseStyles.TABLE_CELL_STYLES, Styles.W_1_4))
            .with(
                th("Actions")
                    .withClasses(
                        BaseStyles.TABLE_CELL_STYLES,
                        Styles.TEXT_RIGHT,
                        Styles.PR_8,
                        Styles.W_1_6)));
  }
}<|MERGE_RESOLUTION|>--- conflicted
+++ resolved
@@ -41,17 +41,10 @@
   public Content render(List<TrustedIntermediaryGroup> tis, Http.Request request) {
     ContainerTag body =
         body(
-<<<<<<< HEAD
             renderHeader("Create New Trusted Intermediary").withClass(Styles.MT_8),
             renderAddNewButton(request),
             renderHeader("Existing Trusted Intermediaries"),
             renderTiGroupCards(tis));
-=======
-            renderHeader("Trusted Intermediary Groups"),
-            renderTiGroupCards(tis, request),
-            renderHeader("Create New Group").withClass(Styles.MT_8),
-            renderAddNewButton(request));
->>>>>>> 75ec0051
     if (request.flash().get("error").isPresent()) {
       LoggerFactory.getLogger(TrustedIntermediaryGroupListView.class)
           .info(request.flash().get("error").get());
