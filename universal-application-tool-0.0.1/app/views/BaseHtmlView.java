--- conflicted
+++ resolved
@@ -1,27 +1,10 @@
 package views;
 
-<<<<<<< HEAD
 import static j2html.TagCreator.h1;
 import static j2html.TagCreator.input;
 import static j2html.TagCreator.label;
-=======
-import static j2html.TagCreator.br;
-import static j2html.TagCreator.div;
-import static j2html.TagCreator.each;
-import static j2html.TagCreator.h1;
-import static j2html.TagCreator.input;
-import static j2html.TagCreator.label;
-import static j2html.TagCreator.option;
-import static j2html.TagCreator.select;
-import static j2html.TagCreator.span;
->>>>>>> e6d9b3be
 import static j2html.TagCreator.text;
 
-<<<<<<< HEAD
-=======
-import com.google.common.collect.ImmutableList;
-import com.google.common.collect.ImmutableSet;
->>>>>>> e6d9b3be
 import j2html.TagCreator;
 import j2html.tags.Tag;
 import play.mvc.Http;
@@ -39,53 +22,9 @@
   public Tag renderHeader(String headerText) {
     return h1(headerText);
   }
-
-<<<<<<< HEAD
-=======
+  
   protected ContainerTag fieldErrors(ImmutableSet<ValidationErrorMessage> errors) {
     return div(each(errors, error -> span(error.message())));
-  }
-
-  protected ImmutableList<DomContent> textInputWithLabel(
-      String labelValue, String inputId, Optional<String> value) {
-    Tag labelTag = label(labelValue).attr(Attr.FOR, inputId);
-    Tag inputTag = input().withType("text").withId(inputId).withName(inputId);
-    if (value.isPresent()) {
-      inputTag.withValue(value.get());
-    }
-
-    return ImmutableList.of(labelTag, br(), inputTag, br(), br());
-  }
-
-  public ImmutableList<DomContent> textInputWithLabel(
-      String labelValue, String inputId, String value) {
-    Optional<String> optionalValue = Optional.ofNullable(value).filter(s -> !s.trim().isEmpty());
-
-    return textInputWithLabel(labelValue, inputId, optionalValue);
-  }
-
-  public ImmutableList<DomContent> textAreaWithLabel(
-      String labelValue, String inputId, Optional<String> value) {
-    Tag labelTag = label(labelValue).attr(Attr.FOR, inputId);
-    Tag textAreaTag = textarea(value.orElse("")).withType("text").withId(inputId).withName(inputId);
-
-    return ImmutableList.of(labelTag, br(), textAreaTag, br(), br());
-  }
-
-  public ImmutableList<DomContent> textAreaWithLabel(
-      String labelValue, String inputId, String value) {
-    Optional<String> optionalValue = Optional.ofNullable(value).filter(s -> !s.trim().isEmpty());
-
-    return textAreaWithLabel(labelValue, inputId, optionalValue);
-  }
-
->>>>>>> e6d9b3be
-  protected Tag checkboxInputWithLabel(
-      String labelText, String inputId, String inputName, String inputValue) {
-    return label()
-        .with(
-            input().withType("checkbox").withName(inputName).withValue(inputValue).withId(inputId),
-            text(labelText));
   }
 
   protected Tag button(String textContents) {
