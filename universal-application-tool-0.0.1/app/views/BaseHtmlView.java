package views;

import static j2html.TagCreator.div;
import static j2html.TagCreator.each;
import static j2html.TagCreator.h1;
import static j2html.TagCreator.input;
import static j2html.TagCreator.label;
import static j2html.TagCreator.span;
import static j2html.TagCreator.text;

import com.google.common.collect.ImmutableSet;
import j2html.TagCreator;
import j2html.tags.ContainerTag;
import j2html.tags.Tag;
import java.time.Instant;
import java.time.LocalDateTime;
import java.time.ZoneId;
import java.time.format.DateTimeFormatter;
import play.i18n.Messages;
import play.mvc.Http;
import services.applicant.ValidationErrorMessage;
import views.html.helper.CSRF;
import views.style.BaseStyles;
import views.style.StyleUtils;
import views.style.Styles;

/**
 * Base class for all HTML views. Provides stateless convenience methods for generating HTML.
 *
 * <p>All derived view classes should inject the layout class(es) in whose context they'll be
 * rendered.
 */
public abstract class BaseHtmlView {

  public static Tag renderHeader(String headerText, String... additionalClasses) {
    return h1(headerText).withClasses(Styles.M_2, StyleUtils.joinStyles(additionalClasses));
  }

<<<<<<< HEAD
  protected static ContainerTag fieldErrors(ImmutableSet<ValidationErrorMessage> errors) {
    return div(each(errors, error -> span(error.message())))
        .withClasses(BaseStyles.FORM_ERROR_TEXT);
=======
  protected static ContainerTag fieldErrors(
      Messages messages, ImmutableSet<ValidationErrorMessage> errors) {
    return div(each(errors, error -> span(error.getMessage(messages))));
>>>>>>> f6ddf0dc
  }

  protected static Tag checkboxInputWithLabel(
      String labelText, String inputId, String inputName, String inputValue) {
    return label()
        .with(
            input().withType("checkbox").withName(inputName).withValue(inputValue).withId(inputId),
            text(labelText));
  }

  protected static Tag button(String textContents) {
    return TagCreator.button(text(textContents)).withType("button");
  }

  protected static Tag button(String id, String textContents) {
    return button(textContents).withId(id);
  }

  protected static Tag submitButton(String textContents) {
    return TagCreator.button(text(textContents)).withType("submit");
  }

  protected static Tag submitButton(String id, String textContents) {
    return submitButton(textContents).withId(id);
  }

  protected static Tag redirectButton(String id, String text, String redirectUrl) {
    return button(id, text).attr("onclick", String.format("window.location = '%s';", redirectUrl));
  }

  /**
   * Generates a hidden HTML input tag containing a signed CSRF token. The token and tag must be
   * present in all UAT forms.
   */
  protected static Tag makeCsrfTokenInputTag(Http.Request request) {
    return input().isHidden().withValue(getCsrfToken(request)).withName("csrfToken");
  }

  private static String getCsrfToken(Http.Request request) {
    return CSRF.getToken(request.asScala()).value();
  }

  protected String renderDateTime(Instant time) {
    LocalDateTime datetime = LocalDateTime.ofInstant(time, ZoneId.of("America/Los_Angeles"));
    return datetime.format(DateTimeFormatter.ofPattern("yyyy/MM/dd 'at' h:mm a"));
  }
}<|MERGE_RESOLUTION|>--- conflicted
+++ resolved
@@ -36,15 +36,10 @@
     return h1(headerText).withClasses(Styles.M_2, StyleUtils.joinStyles(additionalClasses));
   }
 
-<<<<<<< HEAD
-  protected static ContainerTag fieldErrors(ImmutableSet<ValidationErrorMessage> errors) {
-    return div(each(errors, error -> span(error.message())))
-        .withClasses(BaseStyles.FORM_ERROR_TEXT);
-=======
   protected static ContainerTag fieldErrors(
       Messages messages, ImmutableSet<ValidationErrorMessage> errors) {
-    return div(each(errors, error -> span(error.getMessage(messages))));
->>>>>>> f6ddf0dc
+    return div(each(errors, error -> span(error.getMessage(messages))))
+        .withClasses(BaseStyles.FORM_ERROR_TEXT);
   }
 
   protected static Tag checkboxInputWithLabel(
