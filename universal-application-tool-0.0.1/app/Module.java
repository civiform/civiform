--- conflicted
+++ resolved
@@ -1,11 +1,8 @@
 import com.google.inject.AbstractModule;
 import java.time.Clock;
-<<<<<<< HEAD
 import services.program.ProgramService;
 import services.program.ProgramServiceImpl;
-=======
 import repository.AmazonS3Client;
->>>>>>> 2c7f6531
 
 /**
  * This class is a Guice module that tells Guice how to bind several different types. This Guice
@@ -21,10 +18,7 @@
   public void configure() {
     // Use the system clock as the default implementation of Clock
     bind(Clock.class).toInstance(Clock.systemDefaultZone());
-<<<<<<< HEAD
     bind(ProgramService.class).to(ProgramServiceImpl.class);
-=======
     bind(AmazonS3Client.class).asEagerSingleton();
->>>>>>> 2c7f6531
   }
 }