package controllers.dev;

import static com.google.common.base.Preconditions.checkNotNull;

import com.google.common.collect.ImmutableList;
import com.google.common.collect.ImmutableMap;
import com.google.inject.Inject;
import com.typesafe.config.Config;
import forms.BlockForm;
import io.ebean.Ebean;
import io.ebean.EbeanServer;
import java.util.Locale;
import java.util.Optional;
import models.Account;
import models.Applicant;
import models.Application;
import models.LifecycleStage;
import models.Program;
import models.Question;
import models.StoredFile;
import play.Environment;
import play.db.ebean.EbeanConfig;
import play.mvc.Http.Request;
import play.mvc.Result;
import services.Path;
import services.program.ProgramDefinition;
import services.program.ProgramQuestionDefinition;
import services.program.ProgramService;
import services.question.QuestionOption;
import services.question.QuestionService;
import services.question.types.AddressQuestionDefinition;
import services.question.types.CheckboxQuestionDefinition;
import services.question.types.DropdownQuestionDefinition;
import services.question.types.NameQuestionDefinition;
import services.question.types.QuestionDefinition;
import services.question.types.RadioButtonQuestionDefinition;
import services.question.types.TextQuestionDefinition;
import views.dev.DatabaseSeedView;

/** Controller for seeding the database with test content to develop against. */
public class DatabaseSeedController extends DevController {

  private final DatabaseSeedView view;
  private final EbeanServer ebeanServer;
  private final QuestionService questionService;
  private final ProgramService programService;

  @Inject
  public DatabaseSeedController(
      DatabaseSeedView view,
      EbeanConfig ebeanConfig,
      QuestionService questionService,
      ProgramService programService,
      Environment environment,
      Config configuration) {
    super(environment, configuration);
    this.view = checkNotNull(view);
    this.ebeanServer = Ebean.getServer(checkNotNull(ebeanConfig).defaultServer());
    this.questionService = checkNotNull(questionService);
    this.programService = checkNotNull(programService);
  }

  /**
   * Display state of the database in roughly formatted string. Displays a button to generate mock
   * database content and another to clear the database.
   */
  public Result index(Request request) {
    if (!isDevEnvironment()) {
      return notFound();
    }
    ImmutableList<ProgramDefinition> programDefinitions = programService.listProgramDefinitions();
    ImmutableList<QuestionDefinition> questionDefinitions =
        questionService.getReadOnlyQuestionService().toCompletableFuture().join().getAllQuestions();
    return ok(
        view.render(
            request, programDefinitions, questionDefinitions, request.flash().get("success")));
  }

  public Result seed() {
    // TODO: consider checking whether the test program already exists.
    if (!isDevEnvironment()) {
      return notFound();
    }
    insertProgramWithBlocks("Mock program");
    return redirect(routes.DatabaseSeedController.index().url())
        .flashing("success", "The database has been seeded");
  }

  /** Remove all content from the program and question tables. */
  public Result clear() {
    if (!isDevEnvironment()) {
      return notFound();
    }
    truncateTables();
    return redirect(routes.DatabaseSeedController.index().url())
        .flashing("success", "The database has been cleared");
  }

  private QuestionDefinition insertNameQuestionDefinition() {
    return questionService
        .create(
            new NameQuestionDefinition(
                1L,
                "name",
                Path.create("applicant.name"),
                Optional.empty(),
                "description",
                LifecycleStage.ACTIVE,
                ImmutableMap.of(Locale.US, "What is your name?"),
                ImmutableMap.of(Locale.US, "help text")))
        .getResult();
  }

  private QuestionDefinition insertColorQuestionDefinition() {
    return questionService
        .create(
            new TextQuestionDefinition(
                1L,
                "color",
                Path.create("applicant.color"),
                Optional.empty(),
                "description",
                LifecycleStage.ACTIVE,
                ImmutableMap.of(Locale.US, "What is your favorite color?"),
                ImmutableMap.of(Locale.US, "help text")))
        .getResult();
  }

  private QuestionDefinition insertAddressQuestionDefinition() {
    return questionService
        .create(
            new AddressQuestionDefinition(
                1L,
                "address",
                Path.create("applicant.address"),
                Optional.empty(),
                "description",
                LifecycleStage.ACTIVE,
                ImmutableMap.of(Locale.US, "What is your address?"),
                ImmutableMap.of(Locale.US, "help text")))
        .getResult();
  }

  private QuestionDefinition insertCheckboxQuestionDefinition() {
    return questionService
        .create(
            new CheckboxQuestionDefinition(
                1L,
                "kitchen",
                Path.create("applicant.kitchen"),
                Optional.empty(),
                "description",
                LifecycleStage.ACTIVE,
                ImmutableMap.of(
                    Locale.US, "Which of the following kitchen instruments do you own?"),
                ImmutableMap.of(Locale.US, "help text"),
                ImmutableList.of(
                    QuestionOption.create(1L, ImmutableMap.of(Locale.US, "toaster")),
                    QuestionOption.create(2L, ImmutableMap.of(Locale.US, "pepper grinder")),
                    QuestionOption.create(3L, ImmutableMap.of(Locale.US, "garlic press")))))
        .getResult();
  }

  private QuestionDefinition insertDropdownQuestionDefinition() {
    return questionService
        .create(
            new DropdownQuestionDefinition(
                1L,
                "dropdown",
                Path.create("applicant.dropdown"),
                Optional.empty(),
                "select your favorite ice cream flavor",
                LifecycleStage.ACTIVE,
                ImmutableMap.of(
                    Locale.US, "Select your favorite ice cream flavor from the following"),
                ImmutableMap.of(Locale.US, "this is sample help text"),
                ImmutableList.of(
                    QuestionOption.create(1L, ImmutableMap.of(Locale.US, "chocolate")),
                    QuestionOption.create(2L, ImmutableMap.of(Locale.US, "strawberry")),
                    QuestionOption.create(3L, ImmutableMap.of(Locale.US, "vanilla")),
                    QuestionOption.create(4L, ImmutableMap.of(Locale.US, "coffee")))))
        .getResult();
  }

  private QuestionDefinition insertRadioButtonQuestionDefinition() {
    return questionService
        .create(
            new RadioButtonQuestionDefinition(
                1L,
                "radio",
                Path.create("applicant.radio"),
                Optional.empty(),
                "favorite season in the year",
                LifecycleStage.ACTIVE,
                ImmutableMap.of(Locale.US, "What is your favorite season?"),
                ImmutableMap.of(Locale.US, "this is sample help text"),
                ImmutableList.of(
                    QuestionOption.create(1L, ImmutableMap.of(Locale.US, "winter")),
                    QuestionOption.create(2L, ImmutableMap.of(Locale.US, "spring")),
                    QuestionOption.create(3L, ImmutableMap.of(Locale.US, "summer")),
                    QuestionOption.create(4L, ImmutableMap.of(Locale.US, "fall")))))
        .getResult();
  }

  private ProgramDefinition insertProgramWithBlocks(String name) {
    try {
      ProgramDefinition programDefinition =
<<<<<<< HEAD
          programService
              .createProgramDefinition(name, "desc", name, "display description")
              .getResult();
=======
          programService.createProgramDefinition(name, "desc").getResult();
      long programId = programDefinition.id();
>>>>>>> d7e37e17

      long blockId = 1L;
      BlockForm blockForm = new BlockForm();
      blockForm.setName("Block 1");
      blockForm.setDescription("name and favorite color");
      programService.updateBlock(programId, blockId, blockForm).getResult();
      programService.setBlockQuestions(
          programId,
          blockId,
          ImmutableList.of(
              ProgramQuestionDefinition.create(insertNameQuestionDefinition()),
              ProgramQuestionDefinition.create(insertColorQuestionDefinition())));

      blockId =
          programService.addBlockToProgram(programId).getResult().getLastBlockDefinition().id();
      blockForm.setName("Block 2");
      blockForm.setDescription("address");
      programService.updateBlock(programId, blockId, blockForm);
      programService.addQuestionsToBlock(
          programId, blockId, ImmutableList.of(insertAddressQuestionDefinition().getId()));

      blockId =
          programService.addBlockToProgram(programId).getResult().getLastBlockDefinition().id();
      blockForm.setName("Block 3");
      blockForm.setDescription("Ice Cream Information");
      programService.updateBlock(programId, blockId, blockForm);
      programService.addQuestionsToBlock(
          programId, blockId, ImmutableList.of(insertDropdownQuestionDefinition().getId()));

      blockId =
          programService.addBlockToProgram(programId).getResult().getLastBlockDefinition().id();
      blockForm.setName("Block 4");
      blockForm.setDescription("Random information");
      programService.updateBlock(programId, blockId, blockForm);
      programDefinition =
          programService.addQuestionsToBlock(
              programId,
              blockId,
              ImmutableList.of(
                  insertCheckboxQuestionDefinition().getId(),
                  insertRadioButtonQuestionDefinition().getId()));

      return programDefinition;
    } catch (Exception e) {
      throw new RuntimeException(e);
    }
  }

  private void truncateTables() {
    ebeanServer.truncate(
        Program.class,
        Question.class,
        Account.class,
        Applicant.class,
        Application.class,
        StoredFile.class);
  }
}<|MERGE_RESOLUTION|>--- conflicted
+++ resolved
@@ -205,14 +205,10 @@
   private ProgramDefinition insertProgramWithBlocks(String name) {
     try {
       ProgramDefinition programDefinition =
-<<<<<<< HEAD
           programService
               .createProgramDefinition(name, "desc", name, "display description")
               .getResult();
-=======
-          programService.createProgramDefinition(name, "desc").getResult();
       long programId = programDefinition.id();
->>>>>>> d7e37e17
 
       long blockId = 1L;
       BlockForm blockForm = new BlockForm();
