package controllers.dev;

import static com.google.common.base.Preconditions.checkNotNull;

import com.google.common.collect.ImmutableList;
import com.google.common.collect.ImmutableListMultimap;
import com.google.common.collect.ImmutableMap;
import com.google.inject.Inject;
import forms.BlockForm;
import io.ebean.Ebean;
import io.ebean.EbeanServer;
import java.util.Locale;
import java.util.OptionalLong;
import models.LifecycleStage;
import models.Program;
import models.Question;
import play.Environment;
import play.db.ebean.EbeanConfig;
import play.mvc.Controller;
import play.mvc.Http.Request;
import play.mvc.Result;
import services.Path;
import services.program.ProgramDefinition;
import services.program.ProgramQuestionDefinition;
import services.program.ProgramService;
import services.question.AddressQuestionDefinition;
import services.question.DropdownQuestionDefinition;
import services.question.NameQuestionDefinition;
import services.question.QuestionDefinition;
import services.question.QuestionService;
import services.question.TextQuestionDefinition;
import views.dev.DatabaseSeedView;

/** Controller for seeding the database with test content to develop against. */
public class DatabaseSeedController extends Controller {
  private final DatabaseSeedView view;
  private final EbeanServer ebeanServer;
  private final QuestionService questionService;
  private final ProgramService programService;
  private final Environment environment;

  @Inject
  public DatabaseSeedController(
      DatabaseSeedView view,
      EbeanConfig ebeanConfig,
      QuestionService questionService,
      ProgramService programService,
      Environment environment) {
    this.view = checkNotNull(view);
    this.ebeanServer = Ebean.getServer(checkNotNull(ebeanConfig).defaultServer());
    this.questionService = checkNotNull(questionService);
    this.programService = checkNotNull(programService);
    this.environment = checkNotNull(environment);
  }

  /**
   * Display state of the database in roughly formatted string. Displays a button to generate mock
   * database content and another to clear the database.
   */
  public Result index(Request request) {
    if (environment.isDev()) {
      ImmutableList<ProgramDefinition> programDefinitions = programService.listProgramDefinitions();
      ImmutableList<QuestionDefinition> questionDefinitions =
          questionService
              .getReadOnlyQuestionService()
              .toCompletableFuture()
              .join()
              .getAllQuestions();
      return ok(
          view.render(
              request, programDefinitions, questionDefinitions, request.flash().get("success")));
    } else {
      return notFound();
    }
  }

  public Result seed() {
    // TODO: consider checking whether the test program already exists.
    if (environment.isDev()) {
      insertProgramWithBlocks("Mock program");
      return redirect(routes.DatabaseSeedController.index().url())
          .flashing("success", "The database has been seeded");
    } else {
      return notFound();
    }
  }

  /** Remove all content from the program and question tables. */
  public Result clear() {
    if (environment.isDev()) {
      truncateTables();
      return redirect(routes.DatabaseSeedController.index().url())
          .flashing("success", "The database has been cleared");
    } else {
      return notFound();
    }
  }

  private QuestionDefinition insertNameQuestionDefinition() {
    return questionService
        .create(
            new NameQuestionDefinition(
                1L,
                "name",
                Path.create("applicant.name"),
                OptionalLong.empty(),
                "description",
                LifecycleStage.ACTIVE,
                ImmutableMap.of(Locale.US, "What is your name?"),
                ImmutableMap.of(Locale.US, "help text")))
        .getResult();
  }

  private QuestionDefinition insertColorQuestionDefinition() {
    return questionService
        .create(
            new TextQuestionDefinition(
                1L,
                "color",
                Path.create("applicant.color"),
                OptionalLong.empty(),
                "description",
                LifecycleStage.ACTIVE,
                ImmutableMap.of(Locale.US, "What is your favorite color?"),
                ImmutableMap.of(Locale.US, "help text")))
        .getResult();
  }

  private QuestionDefinition insertAddressQuestionDefinition() {
    return questionService
        .create(
            new AddressQuestionDefinition(
                1L,
                "address",
                Path.create("applicant.address"),
                OptionalLong.empty(),
                "description",
                LifecycleStage.ACTIVE,
                ImmutableMap.of(Locale.US, "What is your address?"),
                ImmutableMap.of(Locale.US, "help text")))
        .getResult();
  }

  private QuestionDefinition insertDropdownQuestionDefinition() {
    return questionService
        .create(
            new DropdownQuestionDefinition(
                1L,
                "dropdown",
<<<<<<< HEAD
                Path.create("applicant.favorite_ice_cream"),
                OptionalLong.empty(),
=======
                Path.create("applicant.dropdown"),
>>>>>>> 0c99c56b
                "select your favorite ice cream flavor",
                LifecycleStage.ACTIVE,
                ImmutableMap.of(
                    Locale.US, "Select your favorite ice cream flavor from the following"),
                ImmutableMap.of(Locale.US, "this is sample help text"),
                ImmutableListMultimap.of(
                    Locale.US,
                    "chocolate",
                    Locale.US,
                    "strawberry",
                    Locale.US,
                    "vanilla",
                    Locale.US,
                    "coffee")))
        .getResult();
  }

  private ProgramDefinition insertProgramWithBlocks(String name) {
    try {
      ProgramDefinition programDefinition =
          programService.createProgramDefinition(name, "desc").getResult();

      BlockForm firstBlockForm = new BlockForm();
      firstBlockForm.setName("Block 1");
      firstBlockForm.setDescription("name and favorite color");

      programDefinition =
          programService
              .updateBlock(
                  programDefinition.id(),
                  programDefinition.blockDefinitions().get(0).id(),
                  firstBlockForm)
              .getResult();
      programDefinition =
          programService.setBlockQuestions(
              programDefinition.id(),
              programDefinition.blockDefinitions().get(0).id(),
              ImmutableList.of(
                  ProgramQuestionDefinition.create(insertNameQuestionDefinition()),
                  ProgramQuestionDefinition.create(insertColorQuestionDefinition())));

      programDefinition =
          programService
              .addBlockToProgram(
                  programDefinition.id(),
                  "Block 2",
                  "address",
                  ImmutableList.of(
                      ProgramQuestionDefinition.create(insertAddressQuestionDefinition())))
              .getResult();

      programDefinition =
          programService
              .addBlockToProgram(
                  programDefinition.id(),
                  "Block 3",
                  "Ice Cream Information",
                  ImmutableList.of(
                      ProgramQuestionDefinition.create(insertDropdownQuestionDefinition())))
              .getResult();

      return programDefinition;
    } catch (Exception e) {
      throw new RuntimeException(e);
    }
  }

  private void truncateTables() {
    ebeanServer.truncate(Program.class, Question.class);
  }
}<|MERGE_RESOLUTION|>--- conflicted
+++ resolved
@@ -147,12 +147,8 @@
             new DropdownQuestionDefinition(
                 1L,
                 "dropdown",
-<<<<<<< HEAD
-                Path.create("applicant.favorite_ice_cream"),
-                OptionalLong.empty(),
-=======
                 Path.create("applicant.dropdown"),
->>>>>>> 0c99c56b
+                OptionalLong.empty(),
                 "select your favorite ice cream flavor",
                 LifecycleStage.ACTIVE,
                 ImmutableMap.of(
