--- conflicted
+++ resolved
@@ -24,17 +24,13 @@
 import services.program.ProgramQuestionDefinition;
 import services.program.ProgramService;
 import services.question.QuestionService;
-<<<<<<< HEAD
-import services.question.RadioButtonQuestionDefinition;
-import services.question.TextQuestionDefinition;
-=======
 import services.question.types.AddressQuestionDefinition;
 import services.question.types.CheckboxQuestionDefinition;
 import services.question.types.DropdownQuestionDefinition;
 import services.question.types.NameQuestionDefinition;
 import services.question.types.QuestionDefinition;
+import services.question.types.RadioButtonQuestionDefinition;
 import services.question.types.TextQuestionDefinition;
->>>>>>> dd3a7d6d
 import views.dev.DatabaseSeedView;
 
 /** Controller for seeding the database with test content to develop against. */
@@ -197,6 +193,7 @@
                 1L,
                 "radio",
                 Path.create("applicant.radio"),
+                Optional.empty(),
                 "favorite season in the year",
                 LifecycleStage.ACTIVE,
                 ImmutableMap.of(Locale.US, "What is your favorite season?"),
