--- conflicted
+++ resolved
@@ -202,14 +202,9 @@
 
     Optional<String> nextBlockIdMaybe =
         roApplicantProgramService.getBlockAfter(blockId).map(Block::getId);
-<<<<<<< HEAD
     return nextBlockIdMaybe.isEmpty() || inReview
         ? supplyAsync(
             () -> redirect(routes.ApplicantProgramReviewController.review(applicantId, programId)))
-=======
-    return nextBlockIdMaybe.isEmpty()
-        ? previewPageRedirect(applicantMessages, applicantId, programId)
->>>>>>> 91f0e412
         : supplyAsync(
             () ->
                 redirect(
@@ -217,34 +212,6 @@
                         applicantId, programId, nextBlockIdMaybe.get())));
   }
 
-<<<<<<< HEAD
-=======
-  private CompletionStage<Result> previewPageRedirect(
-      Messages messages, long applicantId, long programId) {
-    // TODO(https://github.com/seattle-uat/universal-application-tool/issues/256): Replace
-    // with a redirect to the review page.
-    // For now, this just saves the application and redirects to program index page.
-    Call endOfProgramSubmission = routes.ApplicantProgramsController.index(applicantId);
-    logger.debug("redirecting to preview page with %d, %d", applicantId, programId);
-    return submit(applicantId, programId)
-        .thenApplyAsync(
-            applicationMaybe -> {
-              if (applicationMaybe.isEmpty()) {
-                return found(endOfProgramSubmission)
-                    .flashing("banner", "Error saving application.");
-              }
-              Application application = applicationMaybe.get();
-              // Placeholder application ID display.
-              return found(endOfProgramSubmission)
-                  .flashing("banner", messages.at("toast.applicationSaved", application.id));
-            });
-  }
-
-  private CompletionStage<Optional<Application>> submit(long applicantId, long programId) {
-    return applicationRepository.submitApplication(applicantId, programId);
-  }
-
->>>>>>> 91f0e412
   private ImmutableMap<String, String> cleanForm(Map<String, String> formData) {
     return formData.entrySet().stream()
         .filter(entry -> !STRIPPED_FORM_FIELDS.contains(entry.getKey()))
