--- conflicted
+++ resolved
@@ -93,12 +93,9 @@
                             .setApplicantId(applicantId)
                             .setProgramId(programId)
                             .setBlock(block.get())
-<<<<<<< HEAD
                             .setInReview(inReview)
-=======
                             .setPreferredLanguageSupported(
                                 roApplicantProgramService.preferredLanguageSupported())
->>>>>>> d655ce45
                             .build()));
               } else {
                 return notFound();
@@ -195,12 +192,9 @@
                           .setApplicantId(applicantId)
                           .setProgramId(programId)
                           .setBlock(thisBlockUpdated)
-<<<<<<< HEAD
                           .setInReview(inReview)
-=======
                           .setPreferredLanguageSupported(
                               roApplicantProgramService.preferredLanguageSupported())
->>>>>>> d655ce45
                           .build())));
     }
 
