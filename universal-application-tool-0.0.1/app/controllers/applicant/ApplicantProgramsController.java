package controllers.applicant;

import static com.google.common.base.Preconditions.checkNotNull;
import static java.util.concurrent.CompletableFuture.supplyAsync;

import auth.ProfileUtils;
import controllers.CiviFormController;
import java.util.Optional;
import java.util.concurrent.CompletionException;
import java.util.concurrent.CompletionStage;
import javax.inject.Inject;
import org.pac4j.play.java.Secure;
import play.i18n.Messages;
import play.i18n.MessagesApi;
import play.libs.concurrent.HttpExecutionContext;
import play.mvc.Http.Request;
import play.mvc.Result;
import services.applicant.ApplicantService;
import services.applicant.Block;
import services.program.ProgramNotFoundException;
import views.applicant.ProgramIndexView;

/**
 * Controller for handling methods for an applicant applying to programs. CAUTION: you must
 * explicitly check the current profile so that an unauthorized user cannot access another
 * applicant's data!
 */
public class ApplicantProgramsController extends CiviFormController {

  private final HttpExecutionContext httpContext;
  private final ApplicantService applicantService;
  private final MessagesApi messagesApi;
  private final ProgramIndexView programIndexView;
  private final ProfileUtils profileUtils;

  @Inject
  public ApplicantProgramsController(
      HttpExecutionContext httpContext,
      ApplicantService applicantService,
      MessagesApi messagesApi,
      ProgramIndexView programIndexView,
      ProfileUtils profileUtils) {
    this.httpContext = httpContext;
    this.applicantService = applicantService;
    this.messagesApi = checkNotNull(messagesApi);
    this.programIndexView = checkNotNull(programIndexView);
    this.profileUtils = checkNotNull(profileUtils);
  }

  @Secure
  public CompletionStage<Result> index(Request request, long applicantId) {
    Optional<String> banner = request.flash().get("banner");

    return checkApplicantAuthorization(profileUtils, request, applicantId)
        .thenComposeAsync(
            v -> applicantService.relevantPrograms(applicantId), httpContext.current())
        .thenApplyAsync(
            programs ->
                ok(
                    programIndexView.render(
                        messagesApi.preferred(request), applicantId, programs, banner)),
            httpContext.current())
        .exceptionally(
            ex -> {
              if (ex instanceof CompletionException) {
                if (ex.getCause() instanceof SecurityException) {
                  return unauthorized();
                }
              }
              throw new RuntimeException(ex);
            });
  }

  @Secure
  public CompletionStage<Result> edit(Request request, long applicantId, long programId) {

    // Determine first incomplete block, then redirect to other edit.
    return checkApplicantAuthorization(profileUtils, request, applicantId)
        .thenComposeAsync(
            v -> applicantService.getReadOnlyApplicantProgramService(applicantId, programId))
        .thenApplyAsync(
            roApplicantService -> {
              Optional<Block> blockMaybe = roApplicantService.getFirstIncompleteBlock();
              return blockMaybe.flatMap(
                  block ->
                      Optional.of(
                          found(
                              routes.ApplicantProgramBlocksController.edit(
                                  applicantId, programId, block.getId()))));
            },
            httpContext.current())
        .thenComposeAsync(
            resultMaybe -> {
<<<<<<< HEAD
              return resultMaybe.isEmpty()
                  ? supplyAsync(
                      () ->
                          redirect(
                              routes.ApplicantProgramReviewController.review(
                                  applicantId, programId)))
                  : supplyAsync(resultMaybe::get);
=======
              if (resultMaybe.isEmpty()) {
                return previewPageRedirect(messagesApi.preferred(request), applicantId);
              }
              return supplyAsync(resultMaybe::get);
>>>>>>> 91f0e412
            },
            httpContext.current())
        .exceptionally(
            ex -> {
              if (ex instanceof CompletionException) {
                Throwable cause = ex.getCause();
                if (cause instanceof SecurityException) {
                  return unauthorized();
                }
                if (cause instanceof ProgramNotFoundException) {
                  return badRequest(cause.toString());
                }
                throw new RuntimeException(cause);
              }
              throw new RuntimeException(ex);
            });
  }
<<<<<<< HEAD
=======

  private CompletionStage<Result> previewPageRedirect(Messages messages, long applicantId) {
    // TODO(https://github.com/seattle-uat/universal-application-tool/issues/256): Replace
    // with a redirect to the review page.
    // For now, this just redirects to program index page.
    Call endOfProgramSubmission = routes.ApplicantProgramsController.index(applicantId);
    return supplyAsync(
        () ->
            found(endOfProgramSubmission)
                .flashing("banner", messages.at("toast.programCompleted")));
  }
>>>>>>> 91f0e412
}<|MERGE_RESOLUTION|>--- conflicted
+++ resolved
@@ -91,7 +91,6 @@
             httpContext.current())
         .thenComposeAsync(
             resultMaybe -> {
-<<<<<<< HEAD
               return resultMaybe.isEmpty()
                   ? supplyAsync(
                       () ->
@@ -99,12 +98,6 @@
                               routes.ApplicantProgramReviewController.review(
                                   applicantId, programId)))
                   : supplyAsync(resultMaybe::get);
-=======
-              if (resultMaybe.isEmpty()) {
-                return previewPageRedirect(messagesApi.preferred(request), applicantId);
-              }
-              return supplyAsync(resultMaybe::get);
->>>>>>> 91f0e412
             },
             httpContext.current())
         .exceptionally(
@@ -122,18 +115,4 @@
               throw new RuntimeException(ex);
             });
   }
-<<<<<<< HEAD
-=======
-
-  private CompletionStage<Result> previewPageRedirect(Messages messages, long applicantId) {
-    // TODO(https://github.com/seattle-uat/universal-application-tool/issues/256): Replace
-    // with a redirect to the review page.
-    // For now, this just redirects to program index page.
-    Call endOfProgramSubmission = routes.ApplicantProgramsController.index(applicantId);
-    return supplyAsync(
-        () ->
-            found(endOfProgramSubmission)
-                .flashing("banner", messages.at("toast.programCompleted")));
-  }
->>>>>>> 91f0e412
 }