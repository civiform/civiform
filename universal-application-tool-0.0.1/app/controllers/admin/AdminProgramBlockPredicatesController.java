package controllers.admin;

import static com.google.common.base.Preconditions.checkNotNull;
import static play.mvc.Results.notFound;
import static play.mvc.Results.ok;

import auth.Authorizers;
import com.google.common.base.Splitter;
import com.google.common.collect.ImmutableList;
import controllers.CiviFormController;
import forms.BlockVisibilityPredicateForm;
import java.time.LocalDate;
import java.time.format.DateTimeFormatter;
import javax.inject.Inject;
import org.pac4j.play.java.Secure;
import play.data.Form;
import play.data.FormFactory;
import play.mvc.Http.Request;
import play.mvc.Result;
import services.applicant.question.Scalar;
import services.program.BlockDefinition;
import services.program.IllegalPredicateOrderingException;
import services.program.ProgramBlockDefinitionNotFoundException;
import services.program.ProgramDefinition;
import services.program.ProgramNotFoundException;
import services.program.ProgramService;
import services.program.predicate.LeafOperationExpressionNode;
import services.program.predicate.Operator;
import services.program.predicate.PredicateAction;
import services.program.predicate.PredicateDefinition;
import services.program.predicate.PredicateExpressionNode;
import services.program.predicate.PredicateValue;
import views.admin.programs.ProgramBlockPredicatesEditView;

public class AdminProgramBlockPredicatesController extends CiviFormController {
  private final ProgramService programService;
  private final ProgramBlockPredicatesEditView predicatesEditView;
  private final FormFactory formFactory;

  @Inject
  public AdminProgramBlockPredicatesController(
      ProgramService programService,
      ProgramBlockPredicatesEditView predicatesEditView,
      FormFactory formFactory) {
    this.programService = checkNotNull(programService);
    this.predicatesEditView = checkNotNull(predicatesEditView);
    this.formFactory = checkNotNull(formFactory);
  }

  @Secure(authorizers = Authorizers.Labels.UAT_ADMIN)
  public Result edit(Request request, long programId, long blockDefinitionId) {
    try {
      ProgramDefinition programDefinition = programService.getProgramDefinition(programId);
      BlockDefinition blockDefinition = programDefinition.getBlockDefinition(blockDefinitionId);
      return ok(
          predicatesEditView.render(
              request,
              programDefinition,
              blockDefinition,
              programDefinition.getAvailablePredicateQuestionDefinitions(blockDefinitionId)));
    } catch (ProgramNotFoundException e) {
      return notFound(String.format("Program ID %d not found.", programId));
    } catch (ProgramBlockDefinitionNotFoundException e) {
      return notFound(
          String.format("Block ID %d not found for Program %d", blockDefinitionId, programId));
    }
  }

  @Secure(authorizers = Authorizers.Labels.UAT_ADMIN)
  public Result update(Request request, long programId, long blockDefinitionId) {
    Form<BlockVisibilityPredicateForm> predicateFormWrapper =
        formFactory.form(BlockVisibilityPredicateForm.class).bindFromRequest(request);

    if (predicateFormWrapper.hasErrors()) {
      StringBuilder errorMessageBuilder = new StringBuilder("Did not save visibility condition:");
      predicateFormWrapper
          .errors()
          .forEach(error -> errorMessageBuilder.append(String.format("\n• %s", error.message())));

      return redirect(
              routes.AdminProgramBlockPredicatesController.edit(programId, blockDefinitionId))
          .flashing("error", errorMessageBuilder.toString());
    } else {
      // TODO(https://github.com/seattle-uat/civiform/issues/322): Implement complex predicates.
      //  Right now we only support "leaf node" predicates (a single logical statement based on one
      //  question). In the future we should support logical statements that combine multiple "leaf
      //  node" predicates with ANDs and ORs.
      BlockVisibilityPredicateForm predicateForm = predicateFormWrapper.get();

      Scalar scalar = Scalar.valueOf(predicateForm.getScalar());
      Operator operator = Operator.valueOf(predicateForm.getOperator());
      PredicateValue predicateValue =
          parsePredicateValue(scalar, operator, predicateForm.getPredicateValue());

      LeafOperationExpressionNode leafExpression =
          LeafOperationExpressionNode.create(
<<<<<<< HEAD
              predicateForm.getQuestionId(), scalar, operator, predicateValue);
=======
              predicateForm.getQuestionId(),
              Scalar.valueOf(predicateForm.getScalar()),
              Operator.valueOf(predicateForm.getOperator()),
              PredicateValue.of(predicateForm.getPredicateValue()));
      PredicateAction action = PredicateAction.valueOf(predicateForm.getPredicateAction());
>>>>>>> 07c10ec6
      PredicateDefinition predicateDefinition =
          PredicateDefinition.create(PredicateExpressionNode.create(leafExpression), action);

      try {
        programService.setBlockPredicate(programId, blockDefinitionId, predicateDefinition);
      } catch (ProgramNotFoundException e) {
        return notFound(String.format("Program ID %d not found.", programId));
      } catch (ProgramBlockDefinitionNotFoundException e) {
        return notFound(
            String.format("Block ID %d not found for Program %d", blockDefinitionId, programId));
      } catch (IllegalPredicateOrderingException e) {
        return redirect(
                routes.AdminProgramBlockPredicatesController.edit(programId, blockDefinitionId))
            .flashing("error", e.getLocalizedMessage());
      }

      return redirect(
              routes.AdminProgramBlockPredicatesController.edit(programId, blockDefinitionId))
          .flashing(
              "success",
              String.format(
                  "Saved visibility condition: %s %s",
                  action.toDisplayString(), leafExpression.toDisplayString(ImmutableList.of())));
    }
  }

  @Secure(authorizers = Authorizers.Labels.UAT_ADMIN)
  public Result destroy(long programId, long blockDefinitionId) {
    try {
      programService.removeBlockPredicate(programId, blockDefinitionId);
    } catch (ProgramNotFoundException e) {
      return notFound(String.format("Program ID %d not found.", programId));
    } catch (ProgramBlockDefinitionNotFoundException e) {
      return notFound(
          String.format("Block ID %d not found for Program %d", blockDefinitionId, programId));
    }

    return redirect(routes.AdminProgramBlockPredicatesController.edit(programId, blockDefinitionId))
        .flashing("success", "Removed the visibility condition for this block.");
  }

  /**
   * Parses the given value based on the given scalar type and operator. For example, if the scalar
   * is of type LONG and the operator is of type ANY_OF, the value will be parsed as a list of
   * comma-separated longs.
   */
  private PredicateValue parsePredicateValue(Scalar scalar, Operator operator, String value) {
    switch (scalar.toScalarType()) {
      case DATE:
        LocalDate localDate = LocalDate.parse(value, DateTimeFormatter.ofPattern("yyyy-MM-dd"));
        return PredicateValue.of(localDate);

      case LONG:
        switch (operator) {
          case IN:
          case NOT_IN:
            ImmutableList<Long> listOfLongs =
                Splitter.on(",")
                    .splitToStream(value)
                    .map(s -> Long.parseLong(s))
                    .collect(ImmutableList.toImmutableList());
            return PredicateValue.ofListOfLongs(listOfLongs);
          default: // EQUAL_TO, NOT_EQUAL_TO, GREATER_THAN, GREATER_THAN_OR_EQUAL_TO, LESS_THAN,
            // LESS_THAN_OR_EQUAL_TO
            return PredicateValue.of(Long.parseLong(value));
        }

      default: // STRING, LIST_OF_STRINGS
        switch (operator) {
          case ANY_OF:
          case NONE_OF:
          case IN:
          case NOT_IN:
          case SUBSET_OF:
            ImmutableList<String> listOfStrings =
                Splitter.on(",")
                    .splitToStream(value)
                    .map(s -> s.trim())
                    .collect(ImmutableList.toImmutableList());
            return PredicateValue.of(listOfStrings);
          default: // EQUAL_TO, NOT_EQUAL_TO
            return PredicateValue.of(value);
        }
    }
  }
}<|MERGE_RESOLUTION|>--- conflicted
+++ resolved
@@ -94,15 +94,8 @@
 
       LeafOperationExpressionNode leafExpression =
           LeafOperationExpressionNode.create(
-<<<<<<< HEAD
               predicateForm.getQuestionId(), scalar, operator, predicateValue);
-=======
-              predicateForm.getQuestionId(),
-              Scalar.valueOf(predicateForm.getScalar()),
-              Operator.valueOf(predicateForm.getOperator()),
-              PredicateValue.of(predicateForm.getPredicateValue()));
       PredicateAction action = PredicateAction.valueOf(predicateForm.getPredicateAction());
->>>>>>> 07c10ec6
       PredicateDefinition predicateDefinition =
           PredicateDefinition.create(PredicateExpressionNode.create(leafExpression), action);
 
