package controllers.admin;

import static com.google.common.base.Preconditions.checkNotNull;

import auth.Authorizers;
import controllers.CiviFormController;
<<<<<<< HEAD
import forms.AddressQuestionForm;
=======
import forms.CheckboxQuestionForm;
import forms.DropdownQuestionForm;
>>>>>>> 945bd68f
import forms.QuestionForm;
import forms.RadioButtonQuestionForm;
import forms.TextQuestionForm;
import java.util.Arrays;
import java.util.Optional;
import java.util.concurrent.CompletionStage;
import javax.inject.Inject;
import models.LifecycleStage;
import org.pac4j.play.java.Secure;
import play.data.Form;
import play.data.FormFactory;
import play.libs.concurrent.HttpExecutionContext;
import play.mvc.Http.Request;
import play.mvc.Result;
import services.CiviFormError;
import services.ErrorAnd;
import services.question.QuestionService;
import services.question.exceptions.InvalidQuestionTypeException;
import services.question.exceptions.InvalidUpdateException;
import services.question.exceptions.QuestionNotFoundException;
import services.question.exceptions.UnsupportedQuestionTypeException;
import services.question.types.QuestionDefinition;
import services.question.types.QuestionType;
import views.admin.questions.QuestionEditView;
import views.admin.questions.QuestionsListView;

public class QuestionController extends CiviFormController {
  private static final long NEW_VERSION = 1L;
  private static final long VERSION_PLACEHOLDER = 1L;

  private final QuestionService service;
  private final QuestionsListView listView;
  private final QuestionEditView editView;
  private final FormFactory formFactory;
  private final HttpExecutionContext httpExecutionContext;

  @Inject
  public QuestionController(
      QuestionService service,
      QuestionsListView listView,
      QuestionEditView editView,
      FormFactory formFactory,
      HttpExecutionContext httpExecutionContext) {
    this.service = checkNotNull(service);
    this.listView = checkNotNull(listView);
    this.editView = checkNotNull(editView);
    this.formFactory = checkNotNull(formFactory);
    this.httpExecutionContext = checkNotNull(httpExecutionContext);
  }

  @Secure(authorizers = Authorizers.Labels.UAT_ADMIN)
  public CompletionStage<Result> index(Request request) {
    Optional<String> maybeFlash = request.flash().get("message");
    return service
        .getReadOnlyQuestionService()
        .thenApplyAsync(
            readOnlyService -> ok(listView.render(readOnlyService.getAllQuestions(), maybeFlash)),
            httpExecutionContext.current());
  }

  @Secure(authorizers = Authorizers.Labels.UAT_ADMIN)
  public CompletionStage<Result> show(Request request, Long id) {
    return service
        .getReadOnlyQuestionService()
        .thenApplyAsync(
            readOnlyService -> {
              try {
                QuestionDefinition definition = readOnlyService.getQuestionDefinition(id);
                return ok(editView.renderViewQuestionForm(request, definition));
              } catch (QuestionNotFoundException e) {
                return badRequest(e.toString());
              }
            },
            httpExecutionContext.current());
  }

  @Secure(authorizers = Authorizers.Labels.UAT_ADMIN)
  public Result newOne(Request request, String type) {
    String upperType = type.toUpperCase();
    try {
      QuestionType questionType = QuestionType.valueOf(upperType.toUpperCase());
      return ok(editView.renderNewQuestionForm(request, questionType));
    } catch (IllegalArgumentException e) {
      return badRequest(
          String.format(
              "unrecognized question type: '%s', accepted values include: %s",
              upperType, Arrays.toString(QuestionType.values())));
    }
  }

  @Secure(authorizers = Authorizers.Labels.UAT_ADMIN)
  public Result create(Request request, String questionType) {
    QuestionForm questionForm;
    try {
      questionForm = createQuestionForm(request, questionType);
    } catch (InvalidQuestionTypeException e) {
      // Invalid question type.
      return badRequest(e.toString());
    }

    QuestionDefinition questionDefinition;
    try {
      questionDefinition =
          questionForm
              .getBuilder()
              .setVersion(NEW_VERSION)
              .setLifecycleStage(LifecycleStage.DRAFT)
              .build();
    } catch (UnsupportedQuestionTypeException e) {
      // Valid question type that is not yet fully supported.
      return badRequest(e.toString());
    }

    ErrorAnd<QuestionDefinition, CiviFormError> result = service.create(questionDefinition);
    if (result.isError()) {
      String errorMessage = joinErrors(result.getErrors());
      return ok(editView.renderNewQuestionForm(request, questionForm, errorMessage));
    }

    String successMessage =
        String.format("question %s created", questionForm.getQuestionPath().path());
    return withMessage(redirect(routes.QuestionController.index()), successMessage);
  }

  @Secure(authorizers = Authorizers.Labels.UAT_ADMIN)
  public CompletionStage<Result> edit(Request request, Long id) {
    return service
        .getReadOnlyQuestionService()
        .thenApplyAsync(
            readOnlyService -> {
              try {
                QuestionDefinition questionDefinition = readOnlyService.getQuestionDefinition(id);
                return ok(editView.renderEditQuestionForm(request, questionDefinition));
              } catch (QuestionNotFoundException e) {
                return badRequest(e.toString());
              }
            },
            httpExecutionContext.current());
  }

  @Secure(authorizers = Authorizers.Labels.UAT_ADMIN)
  public Result update(Request request, Long id, String questionType) {
    QuestionForm questionForm;
    try {
      questionForm = createQuestionForm(request, questionType);
    } catch (InvalidQuestionTypeException e) {
      // Invalid question type.
      return badRequest(e.toString());
    }

    QuestionDefinition questionDefinition;
    try {
      questionDefinition =
          questionForm
              .getBuilder()
              .setId(id)
              // Version is needed for building a question definition.
              // This value is overwritten when updating the question.
              .setVersion(VERSION_PLACEHOLDER)
              .setLifecycleStage(LifecycleStage.DRAFT)
              .build();
    } catch (UnsupportedQuestionTypeException e) {
      // Valid question type that is not yet fully supported.
      String errorMessage = e.toString();
      return ok(editView.renderEditQuestionForm(request, id, questionForm, errorMessage));
    }

    ErrorAnd<QuestionDefinition, CiviFormError> errorAndUpdatedQuestionDefinition;
    try {
      errorAndUpdatedQuestionDefinition = service.update(questionDefinition);
    } catch (InvalidUpdateException e) {
      // Ill-formed update request.
      return badRequest(e.toString());
    }

    if (errorAndUpdatedQuestionDefinition.isError()) {
      String errorMessage = joinErrors(errorAndUpdatedQuestionDefinition.getErrors());
      return ok(editView.renderEditQuestionForm(request, id, questionForm, errorMessage));
    }

    String successMessage =
        String.format("question %s updated", questionForm.getQuestionPath().path());
    return withMessage(redirect(routes.QuestionController.index()), successMessage);
  }

  private Result withMessage(Result result, String message) {
    if (!message.isEmpty()) {
      return result.flashing("message", message);
    }
    return result;
  }

  private QuestionForm createQuestionForm(Request request, String type)
      throws InvalidQuestionTypeException {
    QuestionType questionType;
    try {
      questionType = QuestionType.of(type);
    } catch (InvalidQuestionTypeException e) {
      throw new InvalidQuestionTypeException(
          String.format(
              "unrecognized question type: '%s', accepted values include: %s",
              type.toUpperCase(), Arrays.toString(QuestionType.values())));
    }

    switch (questionType) {
      case CHECKBOX:
        {
          Form<CheckboxQuestionForm> form = formFactory.form(CheckboxQuestionForm.class);
          return form.bindFromRequest(request).get();
        }
      case DROPDOWN:
        {
          Form<DropdownQuestionForm> form = formFactory.form(DropdownQuestionForm.class);
          return form.bindFromRequest(request).get();
        }
      case RADIO_BUTTON:
        {
          Form<RadioButtonQuestionForm> form = formFactory.form(RadioButtonQuestionForm.class);
          return form.bindFromRequest(request).get();
        }
      case TEXT:
        {
          Form<TextQuestionForm> form = formFactory.form(TextQuestionForm.class);
          // Note: We add discardingErrors() to get rid of unhelpful errors that are thrown on empty
          // number inputs. If we find there is a better solution out there, we should update to use
          // that. But since we don't rely on the spring form data binder system for validation, we
          // can "safely" ignore these errors.
          return form.bindFromRequest(request).discardingErrors().get();
        }
      case ADDRESS:
        {
          Form<AddressQuestionForm> form = formFactory.form(AddressQuestionForm.class);
          return form.bindFromRequest(request).get();
        }
      default:
        {
          // TODO(#589): Once QuestionForm is abstract, the default case should throw.
          Form<QuestionForm> form = formFactory.form(QuestionForm.class);
          return form.bindFromRequest(request).get();
        }
    }
  }
}<|MERGE_RESOLUTION|>--- conflicted
+++ resolved
@@ -4,12 +4,9 @@
 
 import auth.Authorizers;
 import controllers.CiviFormController;
-<<<<<<< HEAD
 import forms.AddressQuestionForm;
-=======
 import forms.CheckboxQuestionForm;
 import forms.DropdownQuestionForm;
->>>>>>> 945bd68f
 import forms.QuestionForm;
 import forms.RadioButtonQuestionForm;
 import forms.TextQuestionForm;
@@ -215,6 +212,11 @@
     }
 
     switch (questionType) {
+      case ADDRESS:
+      {
+        Form<AddressQuestionForm> form = formFactory.form(AddressQuestionForm.class);
+        return form.bindFromRequest(request).get();
+      }
       case CHECKBOX:
         {
           Form<CheckboxQuestionForm> form = formFactory.form(CheckboxQuestionForm.class);
@@ -239,11 +241,6 @@
           // can "safely" ignore these errors.
           return form.bindFromRequest(request).discardingErrors().get();
         }
-      case ADDRESS:
-        {
-          Form<AddressQuestionForm> form = formFactory.form(AddressQuestionForm.class);
-          return form.bindFromRequest(request).get();
-        }
       default:
         {
           // TODO(#589): Once QuestionForm is abstract, the default case should throw.
