package controllers.admin;

import static com.google.common.base.Preconditions.checkNotNull;

import auth.Authorizers;
import forms.BlockForm;
import javax.inject.Inject;
import org.pac4j.play.java.Secure;
import play.data.Form;
import play.data.FormFactory;
import play.mvc.Controller;
import play.mvc.Http.Request;
import play.mvc.Result;
import services.program.BlockDefinition;
import services.program.ProgramBlockNotFoundException;
import services.program.ProgramDefinition;
import services.program.ProgramNeedsABlockException;
import services.program.ProgramNotFoundException;
import services.program.ProgramService;
import services.question.QuestionService;
import services.question.ReadOnlyQuestionService;
import views.admin.programs.ProgramBlockEditView;

public class AdminProgramBlocksController extends Controller {

  private final ProgramService programService;
  private final ProgramBlockEditView editView;
  private final QuestionService questionService;
  private final FormFactory formFactory;

  @Inject
  public AdminProgramBlocksController(
      ProgramService programService,
      QuestionService questionService,
      ProgramBlockEditView editView,
      FormFactory formFactory) {
    this.programService = checkNotNull(programService);
    this.questionService = checkNotNull(questionService);
    this.editView = checkNotNull(editView);
    this.formFactory = checkNotNull(formFactory);
  }

  @Secure(authorizers = Authorizers.Labels.UAT_ADMIN)
  public Result index(long programId) {
    try {
      ProgramDefinition program = programService.getProgramDefinition(programId);
      long blockId = program.getLastBlockDefinition().id();
      return redirect(routes.AdminProgramBlocksController.edit(programId, blockId));
    } catch (ProgramNotFoundException | ProgramNeedsABlockException e) {
      return notFound(e.toString());
    }
  }

  @Secure(authorizers = Authorizers.Labels.UAT_ADMIN)
  public Result create(long programId) {
    try {
<<<<<<< HEAD
      program = programService.addBlockToProgram(programId).getResult();
    } catch (ProgramNotFoundException e) {
      // This really shouldn't happen because the first if check should catch it
=======
      ProgramDefinition program = programService.addBlockToProgram(programId);
      long blockId = program.getLastBlockDefinition().id();
      return redirect(routes.AdminProgramBlocksController.edit(programId, blockId).url());
    } catch (ProgramNotFoundException | ProgramNeedsABlockException e) {
>>>>>>> 260251fd
      return notFound(e.toString());
    }
  }

  @Secure(authorizers = Authorizers.Labels.UAT_ADMIN)
  public Result edit(Request request, long programId, long blockId) {
    try {
      ProgramDefinition program = programService.getProgramDefinition(programId);
      BlockDefinition block = program.getBlockDefinition(blockId);

      ReadOnlyQuestionService roQuestionService =
          questionService.getReadOnlyQuestionService().toCompletableFuture().join();

      return ok(editView.render(request, program, block, roQuestionService.getAllQuestions()));
    } catch (ProgramNotFoundException | ProgramBlockNotFoundException e) {
      return notFound(e.toString());
    }
  }

  @Secure(authorizers = Authorizers.Labels.UAT_ADMIN)
  public Result update(Request request, long programId, long blockId) {
    Form<BlockForm> blockFormWrapper = formFactory.form(BlockForm.class);
    BlockForm blockForm = blockFormWrapper.bindFromRequest(request).get();

    try {
      programService.updateBlock(programId, blockId, blockForm);
    } catch (ProgramNotFoundException | ProgramBlockNotFoundException e) {
      return notFound(e.toString());
    }

    return redirect(routes.AdminProgramBlocksController.edit(programId, blockId));
  }

  @Secure(authorizers = Authorizers.Labels.UAT_ADMIN)
  public Result destroy(long programId, long blockId) {
    try {
      programService.deleteBlock(programId, blockId);
    } catch (ProgramNotFoundException | ProgramNeedsABlockException e) {
      return notFound(e.toString());
    }
    return redirect(routes.AdminProgramBlocksController.index(programId));
  }
}<|MERGE_RESOLUTION|>--- conflicted
+++ resolved
@@ -54,16 +54,10 @@
   @Secure(authorizers = Authorizers.Labels.UAT_ADMIN)
   public Result create(long programId) {
     try {
-<<<<<<< HEAD
-      program = programService.addBlockToProgram(programId).getResult();
-    } catch (ProgramNotFoundException e) {
-      // This really shouldn't happen because the first if check should catch it
-=======
-      ProgramDefinition program = programService.addBlockToProgram(programId);
+      ProgramDefinition program = programService.addBlockToProgram(programId).getResult();
       long blockId = program.getLastBlockDefinition().id();
       return redirect(routes.AdminProgramBlocksController.edit(programId, blockId).url());
     } catch (ProgramNotFoundException | ProgramNeedsABlockException e) {
->>>>>>> 260251fd
       return notFound(e.toString());
     }
   }
