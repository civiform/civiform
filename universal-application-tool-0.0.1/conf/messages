# This is the default language for the application. Please provide context for each message for use in translations.
# If a translation cannot be found for a given language, it will default to this file's text instead.

# NOTES ON THIS FILE
# 1. Apostrophes in translations must be escaped by another apostrophe. See https://www.playframework.com/documentation/2.8.x/JavaI18N#Notes-on-apostrophes
# 2. Sections correspond to a single view, such as the applicant's home page or a view of an address question.
# 3. We use the following key format: ${component_type}.${descriptive_name} - for example, button.nextPage would
#    contain a translation for a button used to go to the next page. button.ariaLabel.delete would contain a
#    translation a screen reader could read for the delete button.
# 4. Keys in this file should be alphabetized within their own section or sub-section.

#-------------------------------------------------------------#
# GENERAL - contains text that corresponds to multiple views. #
#-------------------------------------------------------------#

# The text on the button an applicant clicks to log out of their session.
button.logout=Logout

# NO TRANSLATION NEEDED - this appears before applicants select their preferred language, so we always use the default.
label.selectLanguage=Please select your preferred language.

# NO TRANSLATION NEEDED - this appears before applicants select their preferred language, so we always use the default.
button.untranslatedSubmit=Submit

# Message displayed before the support email address in the page footer for applicants.
footer.supportLinkDescription=For technical support, contact

# Message with user's name to show who you are logged in as.
header.userName=Logged in as {0}

# Error message to answer a required question
validation.isRequired=This question is required.

#-------------------------------------------------------------#
# LOGIN - contains text that for login page.                  #
#-------------------------------------------------------------#

# Prompt for applicant to log in
content.loginPrompt=Please log in with your City of Seattle account

# The text on the button an applicant clicks to log in to their session.
button.login=Log in

# Prompt for applicant to create a new account or become a guest
content.alternativeLoginPrompt=Don''t have an account?

# The text between creating a new account, and becoming a guest
content.or=or

# The text on the button for applicants to create a new account.
button.createAccount=Create account

# The text on the button for guests to log in to their session.
button.guestLogin=Continue as guest

# The words leading up to the admin login anchor
content.adminLoginPrompt=Looking for something else?

# The text on the anchor for admins to log in to their session.
link.adminLogin=Admin login

#--------------------------------------------------------------------------#
# PROGRAM FORM - contains text shown when filling out an application form. #
#--------------------------------------------------------------------------#

<<<<<<< HEAD
# The button text for saving the current applicant-entered data and continuing to the next screen in the form.
button.nextScreen=Next
=======
# The text on the button an applicant clicks to delete an uploaded file.
button.deleteFile=Delete

# The text on the button an applicant clicks to skip uploading a new file while there is already an uploaded file.
button.keepFile=Continue

# The button text for saving the current applicant-entered data and continuing to the next block in the form.
button.nextBlock=Next
>>>>>>> 04c25f0c

# The text on the button an applicant clicks to jump to the review page.
button.review=Review

# The text on the button an applicant clicks to skip uploading a file.
button.skipFileUpload=Skip

# The text on the button an applicant clicks to upload a file and continue to the next screen.
button.upload=Upload

# A toast message that displays when a program is not fully localized to the applicant's preferred locale.
toast.localeNotSupported=We''re sorry, this program is not fully translated to your preferred language.

# A link that logs out a guest user after they submit an application.
link.allDone=I''m all done

# A link that appears next to the create account button that offers applicants the option to not create an account right now.
link.applyToAnotherProgram=Apply to another program

# A link that offers applicants the option to create an account.
link.createAccountOrSignIn=Create account or sign in

#----------------------------------------------------------------------------#
# APPLICANT HOME PAGE - contains text specific to the applicant's home page. #
#----------------------------------------------------------------------------#

# The text on the button an applicant clicks to apply to a specific program.
button.apply=Apply

# "Get benefits" floating text
content.benefits=Get benefits

# Long form description of the CiviForm site shown to the applicant. Line 1.
content.description1=CiviForm lets you apply for many benefits at once by reusing information.

# Long form description of the CiviForm site shown to the applicant. Line 2.
content.description2=Get started by choosing an application below.

# Link text to read more about a program.
link.programDetails=Program details

# Link text to an external site to read more about a program.
link.externalLink=External site

# The title of the page for the list of programs.
title.programs=Programs & services

# Subtitle for the list of programs with draft applications
titles.inProgressPrograms=Continue

# Subtitle for the list of programs for which the applicant has no draft applications
titles.activePrograms=New Programs

# A toast message that displays when an applicant submits an application.
toast.applicationSaved=Successfully saved application: application ID {0}

# A toast message that displays when an applicant tries to apply to a previously completed program.
toast.programCompleted=Application was already completed.

#------------------------------------------------------------------------#
# APPLICANT APPLICATION REVIEW PAGE - text when reviewing an application #
#------------------------------------------------------------------------#

# Submit application button
button.submit=Submit

# Continue application button
button.continue=Continue

# The text that appears next to the first unanswered question that the applicant can click on to continue filling out the program.
link.begin=Start here

# The text that appears next to an answered question that the applicant can click on to modify the response.
link.edit=Edit

# Program Prewiew Title
title.programPreview=Program application preview

# Program Rewiew Title
title.programReview=Program application review

#---------------------------------------------------------------------------------------------#
# APPLICANT APPLICATION CONFIRMATION PAGE - text for a page confirming application submission #
#---------------------------------------------------------------------------------------------#

# Title on the page after the applicant has successfully submitted an application.
title.applicationConfirmation=Application confirmation

# A confirmation message that shows after an applicant has submitted their application.
content.confirmed=Thank you for applying to {0}.  Your application has been received, and your application ID is {1}.

# Title (not a main page title) on section prompting an applicant to create an account or sign in to save their data.
title.createAnAccount=Create an account or sign in

# A message urging users to create an account to save their data.
content.pleaseCreateAccount=If you sign into a city account now, your information will be saved and you''ll be able to return at any time to complete future applications.  If you do not already have an account, the login page will allow you to register.  You won''t lose any data you''ve already entered.

#----------------------------------------------------------#
# ADDRESS QUESTION - text when viewing an address question #
#----------------------------------------------------------#

# Address question labels - these are shown as the field label before an input box.
label.addressLine2=Address line 2
label.city=City
label.state=State
label.street=Address line 1
label.zipcode=ZIP Code

# Question placeholders - these are shown in the text input boxes, before a user enters an answer.
placeholder.city=City
placeholder.line2=Apartment, suite, unit, building, floor, etc.
placeholder.state=State
placeholder.street=Street address
placeholder.zipcode=ZIP Code

# Validation errors that are shown when a user enters an invalid address.
validation.streetRequired=Please enter valid street name and number.
validation.cityRequired=Please enter city.
validation.stateRequired=Please enter state.
validation.zipcodeRequired=Please enter valid ZIP code.
validation.invalidZipcode=Please enter valid 5-digit ZIP code.
validation.noPoBox=Please enter a valid address. We do not accept PO Boxes.

#----------------------------------------------------------------------------------------------------------#
# DROPDOWN QUESTION - text shown when answering a question where a user must select an option from a list. #
#----------------------------------------------------------------------------------------------------------#

# Placeholder text shown in a dropdown selector before the user has made a selection.
placeholder.noDropdownSelection=Choose an option:

#--------------------------------------------------------------------------------------------------------#
# ENUMERATION QUESTION - text when viewing a question where a user must name entities, such as children. #
#--------------------------------------------------------------------------------------------------------#

# Text on a button an applicant would click to add another entity
button.addEntity=Add {0}

# Text on a button an applicant would click to delete an entity
button.removeEntity=Remove {0}

# Validation error that shows when an applicant does not enter a value.
validation.entityNameRequired=Please enter a value for each line.

# Validation error that shows when an applicant uses a duplicate entity name
validation.duplicateEntityName=Please enter a unique value for each line.

# The placeholder text for enumerator fields
placeholder.entityName=Nickname for {0}

#---------------------------------------------------------------------------------#
# FILEUPLOAD QUESTION - text when viewing a question where a user uploads a file. #
#---------------------------------------------------------------------------------#

# Validation error that shows when an applicant does not select a file to upload
validation.fileRequired=Please select a file.

#----------------------------------------------------------------------------------------------------------#
# MULTI-SELECT QUESTION - text shown when filling out a question with multiple answers, such as a checkbox #
#----------------------------------------------------------------------------------------------------------#

# Validation errors that are shown if a user selects too many or too few answers.
validation.tooFewSelections=Please select at least {0}.
validation.tooManySelections=Please select fewer than {0}.

#---------------------------------------------------#
# NAME QUESTION - text when viewing a name question #
#---------------------------------------------------#

# Name question labels - these are shown as the field label before an input box.
label.firstName=First name
label.lastName=Last name
label.middleName=Middle name

# Placeholder text - this is shown inside the input box, before a user enters an answer.
placeholder.firstName=First name
placeholder.lastName=Last name
placeholder.middleName=Middle name

# Validation errors - these are shown if a user enters an invalid name.
validation.firstNameRequired=Please enter your first name.
validation.lastNameRequired=Please enter your last name.

#------------------------------------------------------------------------#
# NUMBER QUESTION - text specific to answering a question with a number. #
#------------------------------------------------------------------------#

# Validation errors that are shown when a user enters a number that is too big or too small.
validation.numberTooBig=Must be at most {0}.
validation.numberTooSmall=Must be at least {0}.

#---------------------------------------------------------------------#
# TEXT QUESTION - text specific to filling out a question with words. #
#---------------------------------------------------------------------#

# Validation errors that appear if a user enters an answer that is too long or too short.
validation.textTooLong=Must contain at most {0} characters.
validation.textTooShort=Must contain at least {0} characters.<|MERGE_RESOLUTION|>--- conflicted
+++ resolved
@@ -63,19 +63,14 @@
 # PROGRAM FORM - contains text shown when filling out an application form. #
 #--------------------------------------------------------------------------#
 
-<<<<<<< HEAD
+# The text on the button an applicant clicks to delete an uploaded file.
+button.deleteFile=Delete
+
+# The text on the button an applicant clicks to skip uploading a new file while there is already an uploaded file.
+button.keepFile=Continue
+
 # The button text for saving the current applicant-entered data and continuing to the next screen in the form.
 button.nextScreen=Next
-=======
-# The text on the button an applicant clicks to delete an uploaded file.
-button.deleteFile=Delete
-
-# The text on the button an applicant clicks to skip uploading a new file while there is already an uploaded file.
-button.keepFile=Continue
-
-# The button text for saving the current applicant-entered data and continuing to the next block in the form.
-button.nextBlock=Next
->>>>>>> 04c25f0c
 
 # The text on the button an applicant clicks to jump to the review page.
 button.review=Review
