# This is the default language for the application. Please provide context for each message for use in translations.
# If a translation cannot be found for a given language, it will default to this file's text instead.

# NO TRANSLATION NEEDED - this appears before applicants select their preferred language, so we always use the default.
content.selectLanguage=Please select your preferred language from the following:

#---------------------------------------------------------------------#
# COMPONENTS - contains text used in HTML components such as buttons. #
#---------------------------------------------------------------------#

# The text on the button an applicant clicks to log out of their session.
button.logout=Logout

# The text on the button an applicant clicks to apply to a specific program.
button.apply=Apply

# The button text for saving the current applicant-entered data and continuing to the next block in the form.
button.nextBlock=Save and continue

# The aria text on the button used by an applicant to mark an entity for deletion.
button.deleteEntity=Delete entity

# A toast message that displays when a program is not fully localized to the applicant's preferred locale.
toast.localeNotSupported=We're sorry, this program is not fully translated to your preferred language.

# A toast message that displays when an applicant tries to apply to a previously completed program.
toast.programCompleted=Application was already completed.

# A toast message that displays when an applicant submits an application.
toast.applicationSaved=Successfully saved application: application ID {0}

#--------------------------------------------------------#
# PROGRAMS - contains text specific to viewing programs. #
#--------------------------------------------------------#

# (applicant program index view): The title of the page for the list of programs.
title.programs=Programs

# The text an applicant clicks on the home page to view their submitted applications.
link.viewApplications=view my applications

# Text indicating a particular program does not belong to any category.
content.noCategory=No Category

# Link text to read more about a program.
content.programDetails=Program details

# "get benefits" floating text
content.benefits=get benefits

# Long form description of the CiviForm site shown to the applicant.
content.description=CiviForm lets you apply for many benefits at once by reusing information. You handle getting into it and we'll handle sending it to the right places. Select an application to get started.

#----------------------------------------------------------#
# QUESTIONS - contains text specific to viewing questions. #
#----------------------------------------------------------#

# Address question labels and placeholder text
label.street=Address line 1
placeholder.street=Street address
label.addressLine2=Address line 2
placeholder.line2=Apartment, suite, unit, building, floor, etc.
label.city=City
placeholder.city=City
label.state=State
placeholder.state=State
label.zipcode=ZIP Code
placeholder.zipcode=ZIP Code

# Name question labels and placeholder text
label.firstName=First name
placeholder.firstName=First name
label.middleName=Middle name
placeholder.middleName=Middle name
label.lastName=Last name
placeholder.lastName=Last name

# Repeater question text
# Text on a button an applicant would click to add another entity
<<<<<<< HEAD
button.addEnumeratorEntity=add element
=======
button.addRepeaterEntity=add element

# Question validation
validation.firstNameRequired=Please enter your first name.
validation.lastNameRequired=Please enter your last name.
validation.textTooShort=Must contain at least {0} characters.
validation.textTooLong=Must contain at most {0} characters.
validation.numberTooSmall=Must be at least {0}.
validation.numberTooBig=Must be at most {0}.
validation.tooFewSelections=Please select at least {0}.
validation.tooManySelections=Please select fewer than {0}.
validation.streetRequired=Please enter valid street name and number.
validation.cityRequired=Please enter city.
validation.stateRequired=Please enter state.
validation.zipcodeRequired=Please enter valid ZIP code.
validation.invalidZipcode=Please enter valid 5-digit ZIP code.
validation.noPoBox=Please enter a valid address. We do not accept PO Boxes.
>>>>>>> 3aea4c15
<|MERGE_RESOLUTION|>--- conflicted
+++ resolved
@@ -75,12 +75,9 @@
 label.lastName=Last name
 placeholder.lastName=Last name
 
-# Repeater question text
+# Enumerator question text
 # Text on a button an applicant would click to add another entity
-<<<<<<< HEAD
 button.addEnumeratorEntity=add element
-=======
-button.addRepeaterEntity=add element
 
 # Question validation
 validation.firstNameRequired=Please enter your first name.
@@ -97,4 +94,4 @@
 validation.zipcodeRequired=Please enter valid ZIP code.
 validation.invalidZipcode=Please enter valid 5-digit ZIP code.
 validation.noPoBox=Please enter a valid address. We do not accept PO Boxes.
->>>>>>> 3aea4c15
+validation.entityNameRequired=Please enter a value for each {0}.