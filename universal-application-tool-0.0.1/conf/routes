# Routes
# This file defines all application routes (Higher priority routes first)
# ~~~~

# The landing page
GET     /                           controllers.HomeController.index(request: Request)
GET     /playIndex                  controllers.HomeController.playIndex()
GET     /securePlayIndex            controllers.HomeController.securePlayIndex()

# A controller for pages for an admin to create and maintain programs
GET     /admin/programs                                         controllers.admin.AdminProgramController.index(request: Request)
GET     /admin/programs/new                                     controllers.admin.AdminProgramController.newOne(request: Request)
GET     /admin/programs/:programId/edit                         controllers.admin.AdminProgramController.edit(request: Request, programId: Long)
POST    /admin/programs/:programId/newVersion                   controllers.admin.AdminProgramController.newVersionFrom(request: Request, programId: Long)
POST    /admin/programs                                         controllers.admin.AdminProgramController.create(request: Request)
POST    /admin/programs/publish                                 controllers.admin.AdminProgramController.publish()
POST    /admin/programs/:programId                              controllers.admin.AdminProgramController.update(request: Request, programId: Long)

# Routes for managing program localization
GET     /admin/programs/:programId/translations/:locale/edit    controllers.admin.AdminProgramTranslationsController.edit(request: Request, programId: Long, locale: String)
POST    /admin/programs/:programId/translations/:locale         controllers.admin.AdminProgramTranslationsController.update(request: Request, programId: Long, locale: String)

# A controller for versions for an admin to set older versions live.
GET     /admin/versions                       controllers.admin.AdminVersionController.index(request: Request)
POST    /admin/versions/:versionId/setLive    controllers.admin.AdminVersionController.setVersionLive(versionId: Long, request: Request)

# A controller for pages for an admin to create and maintain blocks for a program
GET     /admin/programs/:programId/blocks                              controllers.admin.AdminProgramBlocksController.index(programId: Long)
GET     /admin/programs/:programId/blocks/:blockDefinitionId/edit      controllers.admin.AdminProgramBlocksController.edit(request: Request, programId: Long, blockDefinitionId: Long)
POST    /admin/programs/:programId/blocks/:blockDefinitionId           controllers.admin.AdminProgramBlocksController.update(request: Request, programId: Long, blockDefinitionId: Long)
POST    /admin/programs/:programId/blocks                              controllers.admin.AdminProgramBlocksController.create(request: Request, programId: Long)
POST    /admin/programs/:programId/blocks/:blockDefinitionId/delete    controllers.admin.AdminProgramBlocksController.destroy(programId: Long, blockDefinitionId: Long)

# A controller for adding and removing questions from program blocks
POST    /admin/programs/:programId/blocks/:blockDefinitionId/questions               controllers.admin.AdminProgramBlockQuestionsController.create(request: Request, programId: Long, blockDefinitionId: Long)
POST    /admin/programs/:programId/blocks/:blockDefinitionId/questions/delete        controllers.admin.AdminProgramBlockQuestionsController.destroy(request: Request, programId: Long, blockDefinitionId: Long)

# A controller for a page for an admin to view, edit, and create questions
GET     /admin/questions             controllers.admin.QuestionController.index(request: Request)
# Should have a `type` query param, like: /admin/questions/new?type=name. Defaults to text.
GET     /admin/questions/new         controllers.admin.QuestionController.newOne(request: Request, type: String ?= "text")
GET     /admin/questions/:id/edit    controllers.admin.QuestionController.edit(request: Request, id: Long)
GET     /admin/questions/:id         controllers.admin.QuestionController.show(id: Long)
POST    /admin/questions/:id         controllers.admin.QuestionController.update(request: Request, id: Long, type: String)
POST    /admin/questions             controllers.admin.QuestionController.create(request: Request, type: String)

# Routes for editing question localizations
GET     /admin/questions/:id/translations/:locale/edit  controllers.admin.AdminQuestionTranslationsController.edit(request: Request, id: Long, locale: String)
POST    /admin/questions/:id/translations/:locale       controllers.admin.AdminQuestionTranslationsController.update(request: Request, id: Long, locale: String)

<<<<<<< HEAD
=======
# Trusted Intermediary routes
GET     /admin/tis               controllers.admin.TrustedIntermediaryManagementController.index()

>>>>>>> 008b0487
# Controller for admins only, related to applications
GET     /admin/programs/:programId/applications                           controllers.admin.AdminApplicationController.answerList(programId: Long)
GET     /admin/programs/:programId/applications/all                       controllers.admin.AdminApplicationController.downloadAll(programId: Long)
GET     /admin/programs/:programId/applications/:applicationId            controllers.admin.AdminApplicationController.view(programId: Long, applicationId: Long)
GET     /admin/programs/:programId/applications/:applicationId/download   controllers.admin.AdminApplicationController.download(programId: Long, applicationId: Long)

GET     /demo/new                   controllers.J2HtmlDemoController.newOne(request: Request)
POST    /demo                       controllers.J2HtmlDemoController.create(request: Request)

# Map static resources from the /public folder to the /assets URL path
GET     /assets/*file               controllers.Assets.versioned(file)

# Methods for applicants
GET     /applicants/:applicantId/edit                                       controllers.applicant.ApplicantInformationController.edit(request: Request, applicantId: Long)
POST    /applicants/:applicantId                                            controllers.applicant.ApplicantInformationController.update(request: Request, applicantId: Long)
GET     /applicants/:applicantId/programs                                   controllers.applicant.ApplicantProgramsController.index(request: Request, applicantId: Long)
GET     /applicants/:applicantId/programs/:programId/edit                   controllers.applicant.ApplicantProgramsController.edit(request: Request, applicantId: Long, programId: Long)
GET     /applicants/:applicantId/programs/:programId/blocks/:blockId/edit   controllers.applicant.ApplicantProgramBlocksController.edit(request: Request, applicantId: Long, programId: Long, blockId: String)
POST    /applicants/:applicantId/programs/:programId/blocks/:blockId        controllers.applicant.ApplicantProgramBlocksController.update(request: Request, applicantId: Long, programId: Long, blockId: String)

# User profile pages
GET     /users/me                    controllers.ProfileController.myProfile(request: Request)
GET     /users/:id                   controllers.ProfileController.profilePage(request: Request, id: Long)

# Authentication callback from local auth - nonfederated.  Requires CSRF token.
# Provides client name as url parameter.
GET     /callback                    controllers.CallbackController.callback(request: Request, client_name: String)
POST    /callback                    controllers.CallbackController.callback(request: Request, client_name: String)

# Our federated systems can't provide the mandatory CSRF token, but it's okay - the requests
# are signed by a key, so the requests cannot be forged anyway.
# Provides client name as path parameter.
+nocsrf
GET     /callback/:client_name       controllers.CallbackController.callback(request: Request, client_name: String)
+nocsrf
POST    /callback/:client_name       controllers.CallbackController.callback(request: Request, client_name: String)

# Log into application
GET     /loginForm                   controllers.HomeController.loginForm(request: Request, message: java.util.Optional[String])
GET     /idcsLogin                   controllers.LoginController.idcsLogin(request: Request)
GET     /adfsLogin                   controllers.LoginController.adfsLogin(request: Request)

# Log out of application
GET     /logout                      @org.pac4j.play.LogoutController.logout(request: Request)

# Methods for development: seed the database with test content to develop against, and clear the database
GET     /dev/seed                    controllers.dev.DatabaseSeedController.index(request: Request)
POST    /dev/seed                    controllers.dev.DatabaseSeedController.seed()
POST    /dev/seed/clear              controllers.dev.DatabaseSeedController.clear()

# Methods for development: directly upload file to S3.
# We redirect to create page on success to update our own record in db. Unfortunately this can only be GET.
GET     /dev/fileUpload              controllers.dev.FileUploadController.index(request: Request)
GET     /dev/fileUpload/create       controllers.dev.FileUploadController.create(request: Request)<|MERGE_RESOLUTION|>--- conflicted
+++ resolved
@@ -48,12 +48,9 @@
 GET     /admin/questions/:id/translations/:locale/edit  controllers.admin.AdminQuestionTranslationsController.edit(request: Request, id: Long, locale: String)
 POST    /admin/questions/:id/translations/:locale       controllers.admin.AdminQuestionTranslationsController.update(request: Request, id: Long, locale: String)
 
-<<<<<<< HEAD
-=======
 # Trusted Intermediary routes
 GET     /admin/tis               controllers.admin.TrustedIntermediaryManagementController.index()
 
->>>>>>> 008b0487
 # Controller for admins only, related to applications
 GET     /admin/programs/:programId/applications                           controllers.admin.AdminApplicationController.answerList(programId: Long)
 GET     /admin/programs/:programId/applications/all                       controllers.admin.AdminApplicationController.downloadAll(programId: Long)
