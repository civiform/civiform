# Routes
# This file defines all application routes (Higher priority routes first)
# ~~~~

# The landing page
GET     /                           controllers.HomeController.index(request: Request)
GET     /playIndex                  controllers.HomeController.playIndex()
GET     /securePlayIndex            controllers.HomeController.securePlayIndex()

# A controller for pages for an admin to create and maintain programs
GET     /admin/programs                       controllers.admin.AdminProgramController.index(request: Request)
GET     /admin/programs/new                   controllers.admin.AdminProgramController.newOne(request: Request)
GET     /admin/programs/:programId/edit       controllers.admin.AdminProgramController.edit(request: Request, programId: Long)
POST    /admin/programs/:programId/newVersion controllers.admin.AdminProgramController.newVersionFrom(request: Request, programId: Long)
POST    /admin/programs                       controllers.admin.AdminProgramController.create(request: Request)
POST    /admin/programs/publish               controllers.admin.AdminProgramController.publish()
POST    /admin/programs/:programId            controllers.admin.AdminProgramController.update(request: Request, programId: Long)

# A controller for versions for an admin to set older versions live.
GET     /admin/versions                       controllers.admin.AdminVersionController.index(request: Request)
POST    /admin/versions/:versionId/setLive    controllers.admin.AdminVersionController.setVersionLive(versionId: Long, request: Request)

# A controller for pages for an admin to create and maintain blocks for a program
GET     /admin/programs/:programId/blocks                              controllers.admin.AdminProgramBlocksController.index(programId: Long)
GET     /admin/programs/:programId/blocks/:blockDefinitionId/edit      controllers.admin.AdminProgramBlocksController.edit(request: Request, programId: Long, blockDefinitionId: Long)
POST    /admin/programs/:programId/blocks/:blockDefinitionId           controllers.admin.AdminProgramBlocksController.update(request: Request, programId: Long, blockDefinitionId: Long)
POST    /admin/programs/:programId/blocks                              controllers.admin.AdminProgramBlocksController.create(request: Request, programId: Long)
POST    /admin/programs/:programId/blocks/:blockDefinitionId/delete    controllers.admin.AdminProgramBlocksController.destroy(programId: Long, blockDefinitionId: Long)

# A controller for adding and removing questions from program blocks
POST    /admin/programs/:programId/blocks/:blockDefinitionId/questions               controllers.admin.AdminProgramBlockQuestionsController.create(request: Request, programId: Long, blockDefinitionId: Long)
POST    /admin/programs/:programId/blocks/:blockDefinitionId/questions/delete        controllers.admin.AdminProgramBlockQuestionsController.destroy(request: Request, programId: Long, blockDefinitionId: Long)

# A controller for a page for an admin to view, edit, and create questions
GET     /admin/questions             controllers.admin.QuestionController.index(request: Request)
# Should have a `type` query param, like: /admin/questions/new?type=name. Defaults to text.
GET     /admin/questions/new         controllers.admin.QuestionController.newOne(request: Request, type: String ?= "text")
GET     /admin/questions/:id/edit    controllers.admin.QuestionController.edit(request: Request, id: Long)
GET     /admin/questions/:id         controllers.admin.QuestionController.show(id: Long)
POST    /admin/questions/:id         controllers.admin.QuestionController.update(request: Request, id: Long, type: String)
POST    /admin/questions             controllers.admin.QuestionController.create(request: Request, type: String)

# Controller for admins only, related to applications
GET     /admin/programs/:programId/applications                           controllers.admin.AdminApplicationController.answerList(programId: Long)
GET     /admin/programs/:programId/applications/all                       controllers.admin.AdminApplicationController.downloadAll(programId: Long)
GET     /admin/programs/:programId/applications/:applicationId            controllers.admin.AdminApplicationController.view(programId: Long, applicationId: Long)
GET     /admin/programs/:programId/applications/:applicationId/download   controllers.admin.AdminApplicationController.download(programId: Long, applicationId: Long)

GET     /demo/new                   controllers.J2HtmlDemoController.newOne(request: Request)
POST    /demo                       controllers.J2HtmlDemoController.create(request: Request)

# Map static resources from the /public folder to the /assets URL path
GET     /assets/*file               controllers.Assets.versioned(file)

# Methods for applicants
<<<<<<< HEAD
GET     /applicants/:applicantId/programs                                       controllers.applicant.ApplicantProgramsController.index(request: Request, applicantId: Long)
GET     /applicants/:applicantId/programs/:programId/edit                       controllers.applicant.ApplicantProgramsController.edit(request: Request, applicantId: Long, programId: Long)
GET     /applicants/:applicantId/programs/:programId/review                     controllers.applicant.ApplicantProgramReviewController.review(request: Request, applicantId: Long, programId: Long)
POST    /applicants/:applicantId/programs/:programId/submit                     controllers.applicant.ApplicantProgramReviewController.submit(request: Request, applicantId: Long, programId: Long)
GET     /applicants/:applicantId/programs/:programId/blocks/:blockId/edit       controllers.applicant.ApplicantProgramBlocksController.edit(request: Request, applicantId: Long, programId: Long, blockId: String)
GET     /applicants/:applicantId/programs/:programId/blocks/:blockId/review     controllers.applicant.ApplicantProgramBlocksController.review(request: Request, applicantId: Long, programId: Long, blockId: String)
POST    /applicants/:applicantId/programs/:programId/blocks/:blockId/:inReview  controllers.applicant.ApplicantProgramBlocksController.update(request: Request, applicantId: Long, programId: Long, blockId: String, inReview: Boolean)
=======
GET     /applicants/:applicantId/edit                                       controllers.applicant.ApplicantInformationController.edit(request: Request, applicantId: Long)
POST    /applicants/:applicantId                                            controllers.applicant.ApplicantInformationController.update(request: Request, applicantId: Long)
GET     /applicants/:applicantId/programs                                   controllers.applicant.ApplicantProgramsController.index(request: Request, applicantId: Long)
GET     /applicants/:applicantId/programs/:programId/edit                   controllers.applicant.ApplicantProgramsController.edit(request: Request, applicantId: Long, programId: Long)
GET     /applicants/:applicantId/programs/:programId/blocks/:blockId/edit   controllers.applicant.ApplicantProgramBlocksController.edit(request: Request, applicantId: Long, programId: Long, blockId: String)
POST    /applicants/:applicantId/programs/:programId/blocks/:blockId        controllers.applicant.ApplicantProgramBlocksController.update(request: Request, applicantId: Long, programId: Long, blockId: String)
>>>>>>> d655ce45

# User profile pages
GET     /users/me                    controllers.ProfileController.myProfile(request: Request)
GET     /users/:id                   controllers.ProfileController.profilePage(request: Request, id: Long)

# Authentication callback from local auth - nonfederated.  Requires CSRF token.
# Provides client name as url parameter.
GET     /callback                    controllers.CallbackController.callback(request: Request, client_name: String)
POST    /callback                    controllers.CallbackController.callback(request: Request, client_name: String)

# Our federated systems can't provide the mandatory CSRF token, but it's okay - the requests
# are signed by a key, so the requests cannot be forged anyway.
# Provides client name as path parameter.
+nocsrf
GET     /callback/:client_name       controllers.CallbackController.callback(request: Request, client_name: String)
+nocsrf
POST    /callback/:client_name       controllers.CallbackController.callback(request: Request, client_name: String)

# Log into application
GET     /loginForm                   controllers.HomeController.loginForm(request: Request, message: java.util.Optional[String])
GET     /idcsLogin                   controllers.LoginController.idcsLogin(request: Request)
GET     /adfsLogin                   controllers.LoginController.adfsLogin(request: Request)

# Log out of application
GET     /logout                      @org.pac4j.play.LogoutController.logout(request: Request)

# Methods for development: seed the database with test content to develop against, and clear the database
GET     /dev/seed                    controllers.dev.DatabaseSeedController.index(request: Request)
POST    /dev/seed                    controllers.dev.DatabaseSeedController.seed()
POST    /dev/seed/clear              controllers.dev.DatabaseSeedController.clear()

# Methods for development: directly upload file to S3
GET     /dev/fileUpload              controllers.dev.FileUploadController.index(request: Request)
POST    /dev/fileUpload              controllers.dev.FileUploadController.create(request: Request)<|MERGE_RESOLUTION|>--- conflicted
+++ resolved
@@ -53,7 +53,10 @@
 GET     /assets/*file               controllers.Assets.versioned(file)
 
 # Methods for applicants
-<<<<<<< HEAD
+GET     /applicants/:applicantId/edit                                           controllers.applicant.ApplicantInformationController.edit(request: Request, applicantId: Long)
+POST    /applicants/:applicantId                                                controllers.applicant.ApplicantInformationController.update(request: Request, applicantId: Long)
+
+# Program methods for applicants
 GET     /applicants/:applicantId/programs                                       controllers.applicant.ApplicantProgramsController.index(request: Request, applicantId: Long)
 GET     /applicants/:applicantId/programs/:programId/edit                       controllers.applicant.ApplicantProgramsController.edit(request: Request, applicantId: Long, programId: Long)
 GET     /applicants/:applicantId/programs/:programId/review                     controllers.applicant.ApplicantProgramReviewController.review(request: Request, applicantId: Long, programId: Long)
@@ -61,14 +64,6 @@
 GET     /applicants/:applicantId/programs/:programId/blocks/:blockId/edit       controllers.applicant.ApplicantProgramBlocksController.edit(request: Request, applicantId: Long, programId: Long, blockId: String)
 GET     /applicants/:applicantId/programs/:programId/blocks/:blockId/review     controllers.applicant.ApplicantProgramBlocksController.review(request: Request, applicantId: Long, programId: Long, blockId: String)
 POST    /applicants/:applicantId/programs/:programId/blocks/:blockId/:inReview  controllers.applicant.ApplicantProgramBlocksController.update(request: Request, applicantId: Long, programId: Long, blockId: String, inReview: Boolean)
-=======
-GET     /applicants/:applicantId/edit                                       controllers.applicant.ApplicantInformationController.edit(request: Request, applicantId: Long)
-POST    /applicants/:applicantId                                            controllers.applicant.ApplicantInformationController.update(request: Request, applicantId: Long)
-GET     /applicants/:applicantId/programs                                   controllers.applicant.ApplicantProgramsController.index(request: Request, applicantId: Long)
-GET     /applicants/:applicantId/programs/:programId/edit                   controllers.applicant.ApplicantProgramsController.edit(request: Request, applicantId: Long, programId: Long)
-GET     /applicants/:applicantId/programs/:programId/blocks/:blockId/edit   controllers.applicant.ApplicantProgramBlocksController.edit(request: Request, applicantId: Long, programId: Long, blockId: String)
-POST    /applicants/:applicantId/programs/:programId/blocks/:blockId        controllers.applicant.ApplicantProgramBlocksController.update(request: Request, applicantId: Long, programId: Long, blockId: String)
->>>>>>> d655ce45
 
 # User profile pages
 GET     /users/me                    controllers.ProfileController.myProfile(request: Request)
