--- conflicted
+++ resolved
@@ -65,13 +65,8 @@
 GET     /assets/*file               controllers.Assets.versioned(file)
 
 # Methods for applicants
-<<<<<<< HEAD
-GET     /applicants/:applicantId/edit                                           controllers.applicant.ApplicantInformationController.edit(request: Request, applicantId: Long)
-POST    /applicants/:applicantId                                                controllers.applicant.ApplicantInformationController.update(request: Request, applicantId: Long)
-=======
 GET     /applicants/:applicantId/edit                                       controllers.applicant.ApplicantInformationController.edit(request: Request, applicantId: Long)
 POST    /applicants/:applicantId                                            controllers.applicant.ApplicantInformationController.update(request: Request, applicantId: Long)
->>>>>>> ef6146f3
 
 # Program methods for applicants
 GET     /applicants/:applicantId/programs                                       controllers.applicant.ApplicantProgramsController.index(request: Request, applicantId: Long)
