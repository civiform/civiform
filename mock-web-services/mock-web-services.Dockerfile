--- conflicted
+++ resolved
@@ -1,9 +1,5 @@
 # syntax=docker/dockerfile:1
-<<<<<<< HEAD
-FROM python:3.12.1-slim
-=======
 FROM python:3.12.2-slim
->>>>>>> 0de4fbf4
 
 RUN useradd --create-home appuser --no-log-init
 
