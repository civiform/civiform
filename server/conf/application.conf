--- conflicted
+++ resolved
@@ -303,11 +303,7 @@
 #
 play.cache {
   # Specific caches can be injected using the @NamedCache annotation.
-<<<<<<< HEAD
-  bindCaches = ["api-keys", "monthly-reporting-data", "version-programs", "version-questions", "question"]
-=======
-  bindCaches = ["api-keys", "monthly-reporting-data", "version-programs", "version-questions", "program", "program-versions"]
->>>>>>> 4378828c
+  bindCaches = ["api-keys", "monthly-reporting-data", "version-programs", "version-questions", "question", "program", "program-versions"]
 }
 
 ## Security rules for play-pac4j SecurityFilter
