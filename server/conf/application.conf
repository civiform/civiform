--- conflicted
+++ resolved
@@ -673,11 +673,6 @@
 feature_flag_overrides_enabled = false
 feature_flag_overrides_enabled = ${?FEATURE_FLAG_OVERRIDES_ENABLED}
 
-<<<<<<< HEAD
-# When set to true JS is served using JS bundles.
-# https://github.com/civiform/civiform/issues/3864
-use_js_bundles = false
-use_js_bundles = ${?USE_JS_BUNDLES}
 
 # esri address services
 esri_address_correction_enabled = true
@@ -698,6 +693,4 @@
       url = "https://gisdata.seattle.gov/server/rest/services/COS/Seattle_City_Limits/MapServer/1/query",
       path = "features[*].attributes.CITYNAME"
     }
-]
-=======
->>>>>>> 292237bc
+]