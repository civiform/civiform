## Feature flags
civiform_image_tag = "dev"
civiform_image_tag = ${?CIVIFORM_IMAGE_TAG}

# When set to true Civiform Admins will see all Applications for all Programs.
allow_civiform_admin_access_programs = false
allow_civiform_admin_access_programs = ${?ALLOW_CIVIFORM_ADMIN_ACCESS_PROGRAMS}

# Staging deployment functionality toggles. These toggles only take effect for
# staging deployments.
staging_add_noindex_meta_tag = false
staging_add_noindex_meta_tag = ${?STAGING_ADD_NOINDEX_META_TAG}
staging_disable_demo_mode_logins = false
staging_disable_demo_mode_logins = ${?STAGING_DISABLE_DEMO_MODE_LOGINS}

# Preview features.

# In development features.

# api generated docs tab
api_generated_docs_enabled = false
api_generated_docs_enabled = ${?API_GENERATED_DOCS_ENABLED}

# Caching features
version_cache_enabled = true
version_cache_enabled = ${?VERSION_CACHE_ENABLED}
program_cache_enabled = true
program_cache_enabled = ${?PROGRAM_CACHE_ENABLED}
question_cache_enabled = true
question_cache_enabled = ${?QUESTION_CACHE_ENABLED}

# OIDC logout
admin_oidc_enhanced_logout_enabled = false
admin_oidc_enhanced_logout_enabled = ${?ADMIN_OIDC_ENHANCED_LOGOUT_ENABLED}
applicant_oidc_enhanced_logout_enabled = false
applicant_oidc_enhanced_logout_enabled = ${?APPLICANT_OIDC_ENHANCED_LOGOUT_ENABLED}

# Upsell programs
suggest_programs_on_application_confirmation_page = false
suggest_programs_on_application_confirmation_page = ${?SUGGEST_PROGRAMS_ON_APPLICATION_CONFIRMATION_PAGE}

# North Star Applicant UI
north_star_applicant_ui = false
north_star_applicant_ui = ${?NORTH_STAR_APPLICANT_UI}

# Program filtering
program_filtering_enabled = true
program_filtering_enabled = ${?PROGRAM_FILTERING_ENABLED}

# Ensure no duplicate questions during program migration
no_duplicate_questions_for_migration_enabled = false
no_duplicate_questions_for_migration_enabled = ${?NO_DUPLICATE_QUESTIONS_FOR_MIGRATION_ENABLED}

# Enable to show a banner that tells users this is not a production site
show_not_production_banner_enabled = false
show_not_production_banner_enabled = ${?SHOW_NOT_PRODUCTION_BANNER_ENABLED}

# Name suffix dropdown field
name_suffix_dropdown_enabled = false
name_suffix_dropdown_enabled = ${?NAME_SUFFIX_DROPDOWN_ENABLED}

# Session replay protection
session_replay_protection_enabled = false
session_replay_protection_enabled = ${?SESSION_REPLAY_PROTECTION_ENABLED}

# Custom eligibility message
customized_eligibility_message_enabled = true
customized_eligibility_message_enabled = ${?CUSTOMIZED_ELIGIBILITY_MESSAGE_ENABLED}

# Custom theme colors
custom_theme_colors_enabled = false
custom_theme_colors_enabled = ${?CUSTOM_THEME_COLORS_ENABLED}

# External program cards
external_program_cards_enabled = false
external_program_cards_enabled = ${?EXTERNAL_PROGRAM_CARDS_ENABLED}

# Allow admins to choose how to handle duplicate questions during program import/migration
import_duplicate_handling_options_enabled = false
import_duplicate_handling_options_enabled = ${?IMPORT_DUPLICATE_HANDLING_OPTIONS_ENABLED}

# URLs with program slug
program_slug_urls_enabled = false
program_slug_urls_enabled = ${?PROGRAM_SLUG_URLS_ENABLED}

# Allow admins to create a yes/no question.
yes_no_question_enabled = false
<<<<<<< HEAD
yes_no_question_enabled = ${?YES_NO_QUESTION_ENABLED}
=======
yes_no_question_enabled = ${?YES_NO_QUESTION_ENABLED}

# Date question validation settings
date_validation_enabled = false
date_validation_enabled = ${?DATE_VALIDATION_ENABLED}
>>>>>>> 1e89fca6
<|MERGE_RESOLUTION|>--- conflicted
+++ resolved
@@ -85,12 +85,16 @@
 
 # Allow admins to create a yes/no question.
 yes_no_question_enabled = false
-<<<<<<< HEAD
-yes_no_question_enabled = ${?YES_NO_QUESTION_ENABLED}
-=======
 yes_no_question_enabled = ${?YES_NO_QUESTION_ENABLED}
 
 # Date question validation settings
 date_validation_enabled = false
 date_validation_enabled = ${?DATE_VALIDATION_ENABLED}
->>>>>>> 1e89fca6
+
+# Allow admins to create a yes/no question.
+yes_no_question_enabled = false
+yes_no_question_enabled = ${?YES_NO_QUESTION_ENABLED}
+
+# Date question validation settings
+date_validation_enabled = false
+date_validation_enabled = ${?DATE_VALIDATION_ENABLED}