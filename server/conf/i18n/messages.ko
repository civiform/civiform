--- conflicted
+++ resolved
@@ -266,10 +266,7 @@
 content.commonIntakeNoMatchingPrograms=이번에는 사전 선별 과정에서 자격 요건에 해당될 수 있는 프로그램을 찾지 못했습니다. 하지만 언제든지 '프로그램 신청'을 클릭하여 프로그램을 신청할 수 있습니다. 또는 {0} 페이지를 방문하여 다른 프로그램을 확인해 보세요.
 content.commonIntakeNoMatchingProgramsTi=이번에는 사전 선별 과정에서 고객이 자격 요건에 해당될 수 있는 프로그램을 찾지 못했습니다. 하지만 언제든지 '프로그램 신청'을 클릭하여 프로그램을 신청할 수 있습니다. 또는 {0} 페이지를 방문하여 다른 프로그램을 확인해 보세요.
 content.commonIntakeNoMatchingProgramsNextStep=이전 페이지로 돌아가 응답을 수정할 수도 있습니다.
-<<<<<<< HEAD
-=======
 # A header above a list of other programs the applicant might be interested in applying to.
->>>>>>> 0de4fbf4
 content.otherProgramsToApplyFor=Other programs you might be interested in
 button.downloadPdf=PDF 다운로드
 button.applyToPrograms=프로그램 신청
@@ -426,10 +423,7 @@
 #---------------------------------------------------------------------#
 
 adminValidation.multiOptionEmpty=객관식 질문의 옵션은 비워둘 수 없습니다.
-<<<<<<< HEAD
-=======
 # An error messaging saying that the admin name (a unique, admin-facing identifier) that the admin just entered is invalid.
->>>>>>> 0de4fbf4
 adminValidation.multiOptionAdminError=Admin names can only contain lowercase letters, numbers, underscores, and dashes.
 
 #----------------------------------#
