# Please see the README.md in the same directory for more information on localization.
#
# ALWAYS add context strings to the Transifex dashboard immediately after
# merging changes to this file. See
# https://github.com/civiform/civiform/wiki/Internationalization-(i18n)#internationalization-for-application-strings

#-------------------------------------------------------------#
# GENERAL - contains text that corresponds to multiple views. #
#-------------------------------------------------------------#

button.logout=Logout
label.selectLanguage=Please select your preferred language.
button.untranslatedSubmit=Submit
footer.supportLinkDescription=For technical support, contact
guest=Guest
label.languageSr=Choose a language
header.endSession=End session
toast.sessionEnded=Your session has ended.
header.guestIndicator=You''re a guest user.
header.userName=Logged in as {0}
validation.isRequired=This question is required.
validation.invalidInput=Please enter valid input.
validation.errorAnnouncementSr=There are errors in the form. Please fix before continuing.
content.requiredFieldsAnnotation=Note: Fields marked with a * are required.
content.requiredFieldsNote=Note: Fields marked with a {0} are required.
content.optional=(optional)
content.mobileFileUploadHelp=On your phone? "Choose File" also allows you to use your phone camera to upload documents.
toast.errorMessageOutline=Error: {0}
# Description for an "X" button that will close a dialog, modal, or page.
button.close=Close
# Button text that will navigate the applicant to a page where they can review previous answers
button.review=Review
# Indicator for screen readers that a link will open in a new tab. Meant to be used with aria label text eg. "Program details, opens in a new tab"
link.opensNewTabSr=opens in a new tab

#-------------------------------------------------------------#
# LOGIN - contains text that for login page.                  #
#-------------------------------------------------------------#

# This is a title for the login page
title.login=Login
content.loginPrompt=Please log in with your {0} account
button.createAnAccount=Create an account
button.login=Log in
content.alternativeLoginPrompt=Don''t have an account?
content.or=or
button.createAccount=Create account
button.guestLogin=Continue as guest
content.loginDisabledPrompt=Account login currently disabled
content.adminLoginPrompt=Looking for something else?
content.adminFooterPrompt=Are you an administrator?
link.adminLogin=Admin login

#--------------------------------------------------------------------------#
# PROGRAM FORM - contains text shown when filling out an application form. #
#--------------------------------------------------------------------------#

input.fileAlreadyUploaded=File uploaded: {0}
button.deleteFile=Delete
button.keepFile=Continue
button.nextScreen=Save and next
button.previousScreen=Previous
button.skipFileUpload=Skip
content.blockProgress={0} of {1}
# A message on a section indicating how many questions of the total have been answered by the applicant.
content.blockProgressFull={0} of {1} completed
# A message on a section indicating how many files have been uploaded in a section consisting of a file upload question
content.fileUploadBlockProgressFull={0} of {1} uploaded
# Label on a section of a progress bar. The first placeholder is the section number and second is section name (eg: "2. Contact info")
label.blockIndexLabel={0}. {1}
toast.localeNotSupported=We''re sorry, this program is not fully translated to your preferred language.
link.allDone=I''m all done
link.applyToAnotherProgram=Apply to another program
link.createAccountOrSignIn=Create account or sign in
# The title of a pop-up informing the user that they tried to go to the review page but there were errors in the information that they inputted
modal.errorSaving.review.title=Questions on this page are not complete. Would you still like to leave and begin reviewing?
# The title of a pop-up informing the user that they tried to go to the previous page but there were errors in the information that they inputted
modal.errorSaving.previous.title=Questions on this page are not complete. Would you still like to leave and go to the previous page?
# A message informing the user that there were errors in the information that they inputted. This message also asks the user if they want to (1) stay and fix their answers or (2) discard the information they've inputted and continue to the application review page.
modal.errorSaving.review.content=There are some errors with the information you''ve filled in. Would you like to stay and fix your answers, or go to the review page without saving your answers?
# A message informing the user that there were errors in the information that they inputted. This message also asks the user if they want to (1) stay and fix their answers or (2) discard the information they've inputted and continue to the previous page of the application.
modal.errorSaving.previous.content=There are some errors with the information you''ve filled in. Would you like to stay and fix your answers, or go to the previous question page without saving your answers?
# Text for a button. When the button is clicked, then all the information the user has inputted will be discarded and they will be taken to the application review page.
modal.errorSaving.review.noSaveButton=Continue to review page without saving
# Text for a button. When the button is clicked, then all the information the user has inputted will be discarded and they will be taken to the previous page in the application.
modal.errorSaving.previous.noSaveButton=Continue to previous questions without saving
# Text for a button. When the button is clicked, the user will be shown the information that they previously inputted and will be asked to fix the errors with it.
modal.errorSaving.stayAndFixButton=Stay and fix your answers

#----------------------------------------------------------------------------#
# APPLICANT HOME PAGE - contains text specific to the applicant's home page. #
#----------------------------------------------------------------------------#

button.apply=Apply
button.applySr=Apply to {0}
button.edit=Edit
button.editSr=Edit submitted application to {0}
button.continueSr=Continue application to {0}
button.startHere=Start here
button.continueToApplication=Continue to application
button.startHereCommonIntakeSr=Start here by filling out {0}
button.editCommonIntakeSr=Edit submitted information for {0}
button.continueCommonIntakeSr=Continue filling out {0}
content.submittedDate=Submitted {0}
content.findPrograms=Find programs
content.findProgramsDescription=CiviForm helps you find programs you may be eligible for in {0}. Get started by choosing an application below.
content.saveTimeServices=Save time applying for programs and services
content.guestDescription=Log in to your {0} account or create an account and apply to programs without having to enter the same information again. You can also edit applications at any time and check your application statuses.
link.programDetails=Program details
link.programDetailsSr=Program details for {0}, opens in a new tab
title.programs=Programs & services
title.getStartedSection=Get Started
title.allProgramsSection=All programs ({0})
title.status=Status
title.inProgressProgramsUpdated=In progress
title.activeProgramsUpdated=Not started
# A label on the summary of a section of the application indicating to the applicant that all required questions have been filled out.
title.programSectionCompleted=Section completed
title.submittedPrograms=Submitted
toast.applicationSaved=Successfully saved application: application ID {0}
toast.programCompleted=Application was already completed.

#------------------------------------------------------------------------------------------------------#
# TRUSTED INTERMEDIARY DASHBOARD PAGE - text when adding, editing, deleting, or searching for a client #
#------------------------------------------------------------------------------------------------------#

# Message that appears when a user attempts to delete an account and it fails.
banner.acctDeleteError=This account cannot be deleted.
# Reason included with the account delete error, which explains the account can't be deleted due to applications the client has open
banner.acctDeleteErrorReason=This account cannot be deleted since it has open applications.
# Message when information about a client, like their name or contact information is updated.
banner.clientInfoUpdated=Client info has been successfully updated.
# Message when a client account for a user is successfully deleted, with the name of the client substituted in
banner.clientAcctDeleted=The client account for "{0}" has been successfully deleted.
# Message when a user successfully creates a client account.
banner.newClientCreated=New client successfully created.
# Banner at the top of the page with the name of the client substituted in when viewing an application.
banner.viewApplication=You are applying for {0}. Are you trying to apply for a different client?


# Button that allows a user to add a client to the CiviForm system.
button.addNewClient=Add new client
# Button that brings the user back to the list of their clients.
button.backToClientList=Back to client list
# Button that allows the user to navigate back to the edit page after they click to delete a client and get an error.
button.backToEditing=Back to editing
# Button that allows the user to cancel the progress they make on adding or editing a client.
button.cancel=Cancel
# Button that allows the user to clear any search parameters they have already entered.
button.clearSearch=Clear search
# Button for a user to delete their client's account
button.deleteAcct=Delete account
# Button option when asked if the user is sure they want to delete an account.
button.keepAcct=Keep account
# Button to navigate to the next page.
button.nextPage=Next
# Button to save information that has been entered.
button.save=Save
# Button to execute a search to filter a client list.
button.search=Search
# Button to select a client.
button.select=Select
# Button to start an application on behalf of a client.
button.startApp=Start an application
# Button to view the applications belonging to an applicant.
button.viewApplications=View applications
# Button to view and add clients
button.viewAndAddClients=View and add clients

# Part of the confirmation banner which appears after a new client has been added to a community-based organization.
content.clientCreated=Your new client {0} has been added to your client list. You can now begin submitting applications for this client.
# The tooltip of the email input field.
content.emailTooltip=Add an email address for your client to receive status updates about their application automatically. Without an email, you or your community-based organization will be responsible for communicating updates to your client.
# For each client on the client list, shows the number of applications that have been submitted for them.
content.numberOfAppSubmitted={0} applications submitted
# Shows that a single application has been submitted on behalf of the client.
content.oneAppSubmitted=1 application submitted
# Some explanation text on the confirmation modal when deleting a client.
content.warning=There are no applications submitted for this client, so no applications will be lost.
# Shows there is no email address connected to the account.
content.noEmailAddress=(no email address)
# The status of an organization member when they have been enrolled but have never logged into CiviForm.
content.notLoggedIn=Not yet logged in
# The status of an organization member when they have logged in but haven't applied on behalf of a client.
content.noApplications=Logged in, no applications submitted
# The status of an organization member showing the date of the last application that they submitted for a client.
content.lastApplicationDate=Last submitted application on {0}
# Confirmation modal text when the user tries to delete a client account.
dialog.deleteConfirmation=Are you sure you want to delete this client''s account?

# Header for the page with the Organization Members table.
header.acctSettings=Account settings
# Tab label for getting to the client list page
header.clientList=Client list
# Label for search
header.search=Search

# A column header in the Organization Members table. Entries may be "Not yet logged in" or "Last submitted application on MM-DD-YYYY".
label.acctStatus=Account status
# Label above the phone number for each client on the client list.
label.contactInfo=Contact Information
# The label above the input field for the day of the client birth date. i.e. 12 for November 12
label.day=Day
# Label above the birth date input field when creating or editing a client
label.dob=Date of birth
# Example above the 3 birth date input fields (Month, Day, Year).
label.dobExample=For example: January 28 1986
# Label above the "Email" column of the community-based organization members table.
label.email=Email
# Validation error message below date of birth input when the TI clicks on save without filling out the field.
label.errorDOB=Date of birth required
# Validation error message below first name input when the TI clicks on save without filling out the field.
label.errorFirstName=First name required
# Validation error message below last name input when the TI clicks on save without filling out the field.
label.errorLastName=Last name required
# The label above the dropdown select field for the month of the client birth date.
label.month=Month
# Label above the "Name" column of the community-based organization members table. Each entry will be listed as "Last name, First name".
label.name=Name
# Example above the name input field for the client search.
label.nameExample=For example: Gu or Darren or Darren Gu
# Label above the text input field for notes about a client.
label.notes=Notes
# Label above the phone number input field when creating or editing a client.
label.phoneNum=Phone number
# The label above the Date of Birth search input for the client search.
label.searchByDob=Search by date of birth
# The label above the name search field of the client search.
label.searchByName=Search by name(s)
# The label above the input field for the year of the client birth date.
label.year=Year
# Label showing the user when there is no name
label.unnamedUser=Unnamed user

link.edit=Edit
# Link to change the client that the trusted intermediary is applying for.
link.selectNewClient=Select a new client

# This is the header above the list of clients and the client search.
title.allClients=All clients
# This is the heading above a new client creation form.
title.createClient=Create a new client
# This is the heading above the client editing form.
title.editClient=Edit client info
# This is the heading above a filtered list of clients when the filter has narrowed the search down to a certain number of clients.
title.displayingMultiClients=Displaying {0} clients
# This is the heading above a filtered list of clients when the filter has narrowed the search down to a single client.
title.displayingOneClient=Displaying 1 client
# This is the heading above an unfiltered list of clients.
title.displayingAllClients=Displaying all clients
# This is the heading above a table that contains the members of the current community-based organization.
title.orgMembers=Organization members
# HTML document title for the trusted intermediary dashboard page
title.tiDashboard=Trusted Intermediary - Manage Clients - CiviForm
# HTML document title for the trusted intermediary account settings page
title.tiAccountSettings=Trusted Intermediary - View Account Settings - CiviForm

#------------------------------------------------------------------------#
# APPLICANT APPLICATION REVIEW PAGE - text when reviewing an application #
#------------------------------------------------------------------------#

button.submit=Submit
button.continue=Continue
# Button text on a button that will allow the user to start filling out a section of questions.
button.start=Start
toast.applicationOutOfDate=There''s been an update to the application, please review and answer questions to proceed

# Help text at the top of the review page instructing applicants with how to start applying for programs.
content.reviewPageIntro=Select a step below to start your application. You can save and come back at any time.
content.doesNotQualify=Does not qualify
link.edit=Edit
link.answer=Answer
content.previouslyAnsweredOn=Previously answered on {0}
ariaLabel.answer=Answer {0}

ariaLabel.edit=Edit {0}
title.commonIntakeSummary=Benefits pre-screener summary
# Heading content at the top of the review page, where applicants can start answering questions.
title.getStarted=Let''s get started.
title.programSummary=Program application summary

#------------------------------------------------------------------------#
# APPLICANT ELIGIBILITY - text related to applicant eligibility #
#------------------------------------------------------------------------#

title.applicantNotEligible=Based on your responses to the following questions, you may not qualify for the {0}.
title.applicantNotEligibleTi=Based on your responses to the following questions, your client may not qualify for the {0}.
content.eligibilityCriteria=For eligibility criteria please refer to {0}
content.changeAnswersForEligibility=You can return to the previous page to edit your answers. Or apply to another program.
button.goBackAndEdit=Go back and edit
toast.mayQualifyTi=Based on your responses, your client may qualify for the {0}. To proceed, continue filling out the application.
toast.mayQualify=Based on your responses, you may qualify for the {0}. To proceed, continue filling out the application.
tag.mayQualify=You may qualify
tag.mayQualifyTi=Your client may qualify
tag.mayNotQualify=You may not qualify
tag.mayNotQualifyTi=Your client may not qualify

toast.mayNotQualify=Based on your responses, you may not qualify for the {0}. If your information has changed you can edit your answers and then proceed with the application.

toast.mayNotQualifyTi=Based on your responses, your client may not qualify for the {0}. If your client''s information has changed you can edit your answers and then proceed with the application.
banner.errorSavingApplication=Error saving application

#---------------------------------------------------------------------------------------------#
# APPLICANT APPLICATION CONFIRMATION PAGE - text for a page confirming application submission #
#---------------------------------------------------------------------------------------------#

title.applicationConfirmation=Application confirmation
content.confirmed=Thank you for applying to {0}.  Your application has been received, and your application ID is {1}.
title.createAnAccount=Create an account or sign in
content.pleaseCreateAccount=Log in to your {0} account or create an account to have your information saved. You''ll be able to return at any time to complete future applications. If you do not already have an account, the login page will allow you to sign up and you won''t lose any data you''ve already entered.
content.generalLoginModalPrompt=You are not logged in to an account. Without an account you will not be able to edit an application, check the status of your application, or apply for other programs quickly.
content.initialLoginModalPrompt=Before you continue, log in to your {0} account or create an account. You''ll be able to apply for multiple programs without having to enter the same information again. You can also edit applications and check your application statuses.
button.continueWithoutAnAccount=Continue without an account
title.commonIntakeConfirmation=Programs you may qualify for
title.commonIntakeConfirmationTi=Programs your client may qualify for
content.commonIntakeConfirmation=You may be able to enroll in these programs if you apply through the online application by clicking ''Apply to programs''.
content.commonIntakeConfirmationTi=Your client may be able to enroll in these programs if you apply through the online application by clicking ''Apply to programs''.
content.commonIntakeNoMatchingPrograms=The pre-screener could not find programs you may qualify for at this time. However, you may apply for programs at any time, by clicking ''Apply to programs''.  Or to view additional programs you can visit {0}
content.commonIntakeNoMatchingProgramsTi=The pre-screener could not find programs your client may qualify for at this time. However, you may apply for programs at any time, by clicking ''Apply to programs''.  Or to view additional programs you can visit {0}
content.commonIntakeNoMatchingProgramsNextStep=You can also return to the previous page to edit your responses.
# A header above a list of other programs the applicant might be interested in applying to.
content.otherProgramsToApplyFor=Other programs you might be interested in
button.downloadPdf=Download PDF
button.applyToPrograms=Apply to programs

#-------------------------------------------------------------------------------------------------------------------------#
# APPLICANT DUPLICATE SUBMISSION PAGE - text for a page informing the applicant of a duplicate submission and redirecting #
#-------------------------------------------------------------------------------------------------------------------------#

title.noChangesToSave=There are no changes to save for the {0}
content.noChanges=You have already submitted an application to this program. There are no new edits to the application. Would you like to continue editing?
button.continueEditing=Continue editing
button.exitApplication=Exit application

#----------------------------------------------------------#
# ADDRESS QUESTION - text when viewing an address question #
#----------------------------------------------------------#

label.addressLine2=Apartment, suite, etc. (optional)
label.city=City
label.state=State
label.selectState=Select State
label.street=Address
label.zipcode=ZIP Code

validation.streetRequired=Please enter valid street name and number.
validation.cityRequired=Please enter city.
validation.currencyMisformatted=Currency must be one of the following formats: 1000 1,000 1000.30 1,000.30
validation.stateRequired=Please enter state.
validation.invalidZipcode=Please enter valid 5-digit ZIP code.
validation.noPoBox=Please enter a valid address. We do not accept PO Boxes.

#-------------------------------------------------------------------------#
# ADDRESS CORRECTION - text when viewing the address correction screen    #
#-------------------------------------------------------------------------#

# Title for a page asking the user to check if their address is correct and check whether it matches one of the listed address suggestions
title.confirmAddress=Confirm your address
# Message explaining that the address the user provided couldn't be found when comparing it to a list of valid addresses.
content.confirmAddressLine1=We were not able to find your address.
# Message asking the user to check if their address is correct, or choose from the provided list of suggested valid addresses.
content.foundSimilarAddressLine2=Please check your address for spelling or choose an option from the list provided.
# Message asking the user to check if their address is correct and/or edit the address so that it's valid.
content.noValidAddressLine2=Please check your address for spelling and edit to continue.
# Heading for showing the user the address they provided earlier
content.addressEntered=Address you entered:
# Text on dialog that shows a suggestion for the user's correct address when entered incorrectly.
content.suggestedAddress=Suggested address:
content.suggestedAddresses=Suggested addresses:
# Text on a button to save the address that the user chose (either the original address they entered, or one of the suggested valid addresses)
button.confirmAddress=Confirm address

#----------------------------------------------------------------------------------------------------------#
# DROPDOWN QUESTION - text shown when answering a question where a user must select an option from a list. #
#----------------------------------------------------------------------------------------------------------#

placeholder.noDropdownSelection=Choose an option:

#------------------------------------------------------------------------------------------------------------------------------#
# PHONE QUESTION - text shown when answering a question where a user must select an option for country and enter phone number. #
#------------------------------------------------------------------------------------------------------------------------------#

label.countryCode=Country
label.phoneNumber=Enter phone number
validation.phoneNumberRequired=Phone number is required
validation.phoneCountryCodeRequired=Country must be selected
validation.phoneNumberMustContainNumbersOnly=Phone number cannot contain non-number characters
validation.invalidPhoneNumberProvided=This phone number is invalid
validation.phoneMustBeLocalToCountry=The phone you have provided does not belong to the country

#----------------------------------------------------------------------------------------------------------#
# DATE QUESTION - text shown when answering a question where a user must select date. #
#----------------------------------------------------------------------------------------------------------#

validation.invalidDateFormat=Please enter a date in the correct format
# A month option when selecting a specific date from a dropdown menu.
option.memorableDate.January=01 - January
# A month option when selecting a specific date from a dropdown menu.
option.memorableDate.February=02 - February
# A month option when selecting a specific date from a dropdown menu.
option.memorableDate.March=03 - March
# A month option when selecting a specific date from a dropdown menu.
option.memorableDate.April=04 - April
# A month option when selecting a specific date from a dropdown menu.
option.memorableDate.May=05 - May
# A month option when selecting a specific date from a dropdown menu.
option.memorableDate.June=06 - June
# A month option when selecting a specific date from a dropdown menu.
option.memorableDate.July=07 - July
# A month option when selecting a specific date from a dropdown menu.
option.memorableDate.August=08 - August
# A month option when selecting a specific date from a dropdown menu.
option.memorableDate.September=09 - September
# A month option when selecting a specific date from a dropdown menu.
option.memorableDate.October=10 - October
# A month option when selecting a specific date from a dropdown menu.
option.memorableDate.November=11 - November
# A month option when selecting a specific date from a dropdown menu.
option.memorableDate.December=12 - December
# A placeholder for the month dropdown menu when selecting a specific date.
placeholder.memorableDate=Select
# An error message that appears when the user tries to search by date without completing all the fields.
error.incompleteDate=Error: Please enter month, day and year.
# An error message that appears when the user tries to enter a date of birth that is in the future.
validation.dobNotInPast=Date of Birth should be in the past
# An error message that appears when the user tries to enter a date of birth that is too far in the past.
validation.impossibleDob=Date of Birth should be less than 150 years ago

#--------------------------------------------------------------------------------------------------------#
# ENUMERATION QUESTION - text when viewing a question where a user must name entities, such as children. #
#--------------------------------------------------------------------------------------------------------#

button.addEntity=Add {0}
button.removeEntity=Remove {0}
dialog.confirmDelete=Are you sure you want to remove this {0}? This change will be saved after you click "Next" and all data associated with this {0} will be lost.
# Dialog text shown to the user when they choose to delete an entry that they added previously. The dialog asks them to confirm if they want to delete the entry and all data associated with it. {0} represents the type of entry being deleted. For example, users may be asked to list all cars they own or all children in their household, so {0} could be "car" or "child".
dialog.confirmDeleteAllButtonsSave=Are you sure you want to remove this {0}? This change will be saved when you click "Review", "Previous", or "Next" and all data associated with this {0} will be lost.
validation.entityNameRequired=Please enter a value for each line.
validation.duplicateEntityName=Please enter a unique value for each line.
placeholder.entityName={0} name

#---------------------------------------------------------------------------------#
# FILEUPLOAD QUESTION - text when viewing a question where a user uploads a file. #
#---------------------------------------------------------------------------------#

validation.fileRequired=Please select a file.
# An error shown to the user if they upload a file that's too large. The error also asks them to upload a smaller file. {0} will be a number specifying the maximum size the file can be in megabytes. For example, "Please choose a file less than 100 MB".
validation.fileTooLarge=Your file is too large. Please choose a file less than {0} MB.
button.chooseFile=Choose File

#---------------------------------------------------------------------#
# ID QUESTION - id specific to filling out a question. #
#---------------------------------------------------------------------#

validation.idTooLong=Must contain at most {0} characters.
validation.idTooShort=Must contain at least {0} characters.
validation.numberRequired=Must contain only numbers.

#----------------------------------------------------------------------------------------------------------#
# MULTI-SELECT QUESTION - text shown when filling out a question with multiple answers, such as a checkbox #
#----------------------------------------------------------------------------------------------------------#

validation.tooFewSelections=Please select at least {0}.
validation.tooManySelections=Please select fewer than {0}.

#---------------------------------------------------#
# NAME QUESTION - text when viewing a name question #
#---------------------------------------------------#

label.firstName=First name
label.lastName=Last name
label.middleName=Middle name

placeholder.firstName=First name
placeholder.lastName=Last name
placeholder.middleName=Middle name

validation.firstNameRequired=Please enter your first name.
validation.lastNameRequired=Please enter your last name.

#------------------------------------------------------------------------#
# NUMBER QUESTION - text specific to answering a question with a number. #
#------------------------------------------------------------------------#

validation.numberTooBig=Must be at most {0}.
validation.numberTooSmall=Must be at least {0}.
validation.numberNonInteger=Number must be a positive whole number and can only contain numeric characters 0-9.

#---------------------------------------------------------------------#
# TEXT QUESTION - text specific to filling out a question with words. #
#---------------------------------------------------------------------#

validation.textTooLong=Must contain at most {0} characters.
validation.textTooShort=Must contain at least {0} characters.

#---------------------------------------------------------------------#
# MULTI OPTION QUESTION ADMIN EDIT - text specific when creating/editing a multi option question. #
#---------------------------------------------------------------------#

adminValidation.multiOptionEmpty=Multi option questions cannot have blank options.
# An error messaging saying that the admin name (a unique, admin-facing identifier) that the admin just entered is invalid.
adminValidation.multiOptionAdminError=Admin names can only contain lowercase letters, numbers, underscores, and dashes.

#----------------------------------#
# ERRORS - various error messages  #
#----------------------------------#

error.notFoundTitle=We were unable to find the page you tried to visit
error.notFoundDescription=Please go back or return to the {0}
error.notFoundDescriptionLink=homepage
error.internalServerTitle=An error occurred
error.internalServerDescription=Please contact technical support for assistance at %s and include this error ID {0}.

#-------------------------------------------------------------#
# EMAILS - boilerplate text contained in emails sent to users #
#-------------------------------------------------------------#

email.loginToCiviform=Log in to Civiform at {0}
email.applicationReceivedSubject=Your application to program {0} is received
email.applicationReceivedBody=Your application to program {0} has been received. Your applicant ID is {1} and the application ID is {2}
email.tiApplicationSubmittedSubject=You submitted an application for program {0} on behalf of applicant {1}
email.tiApplicationSubmittedBody=The application to program {0} as applicant {1} has been received, and the application ID is {2}.
email.tiManageYourClients=Manage your clients at {0}.
email.applicationUpdateSubject=An update on your application {0}
email.tiApplicationUpdateSubject=An update on the application for program {0} on behalf of applicant {1}
email.tiApplicationUpdateBody=The status for applicant {0} on program {1} has changed to {2}.

#------------------------------------------------------------------------------#
# GOVERNMENT BANNER - text explaining that CF is an official government site #
#------------------------------------------------------------------------------#

banner.title=This is an official government website.
banner.link=Here''s how you know
banner.govWebsiteSectionHeader=Official websites use .gov
banner.govWebsiteSectionContent=Website addresses ending in .gov belong to official government organizations in the United States.
<<<<<<< HEAD
banner.httpsSectionHeader=Secure .gov websites use HTTPS
=======
banner.httpsSectionHeader=Secure π.gov websites use HTTPS
>>>>>>> 05f519d5
banner.httpsSectionContent=A lock ( {0} ) or https:// means you''ve safely connected to the .gov website. Only share sensitive information on official, secure websites.<|MERGE_RESOLUTION|>--- conflicted
+++ resolved
@@ -533,9 +533,5 @@
 banner.link=Here''s how you know
 banner.govWebsiteSectionHeader=Official websites use .gov
 banner.govWebsiteSectionContent=Website addresses ending in .gov belong to official government organizations in the United States.
-<<<<<<< HEAD
-banner.httpsSectionHeader=Secure .gov websites use HTTPS
-=======
 banner.httpsSectionHeader=Secure π.gov websites use HTTPS
->>>>>>> 05f519d5
 banner.httpsSectionContent=A lock ( {0} ) or https:// means you''ve safely connected to the .gov website. Only share sensitive information on official, secure websites.