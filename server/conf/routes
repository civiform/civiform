# Routes
# This file defines all application routes (Higher priority routes first)
# ~~~~

# Untrail trailing slashes
GET /*path/ controllers.UntrailingController.untrail(path: String)

# Redirect automatic requests from the browser to the specified favicon.
GET     /favicon.ico    controllers.HomeController.favicon()
GET     /favicon.png    controllers.HomeController.favicon()

# The landing page
GET     /                           controllers.HomeController.index(request: Request)
GET     /playIndex                  controllers.HomeController.playIndex()
GET     /securePlayIndex            controllers.HomeController.securePlayIndex()

# A controller for pages for an admin to create and maintain programs
GET     /admin/programs                                         controllers.admin.AdminProgramController.index(request: Request)
GET     /admin/programs/new                                     controllers.admin.AdminProgramController.newOne(request: Request)
GET     /admin/programs/:programId/edit                         controllers.admin.AdminProgramController.edit(request: Request, programId: Long)
GET     /admin/programs/:programId/preview                      controllers.admin.AdminProgramPreviewController.preview(request: Request, programId: Long)
GET     /admin/programs/:programId/back                         controllers.admin.AdminProgramPreviewController.back(request: Request, programId: Long)
GET     /admin/programs/:programId/settings/edit                controllers.admin.AdminProgramController.editProgramSettings(request: Request, programId: Long)
POST    /admin/programs/:programId/newVersion                   controllers.admin.AdminProgramController.newVersionFrom(request: Request, programId: Long)
POST    /admin/programs                                         controllers.admin.AdminProgramController.create(request: Request)
POST    /admin/programs/publish                                 controllers.admin.AdminProgramController.publish()
POST    /admin/programs/:programId/publish                      controllers.admin.AdminProgramController.publishProgram(request: Request, programId: Long)
POST    /admin/programs/:programId                              controllers.admin.AdminProgramController.update(request: Request, programId: Long)
POST    /admin/programs/:programId/setEligibilityIsGating       controllers.admin.AdminProgramController.setEligibilityIsGating(request: Request, programId: Long)

# Routes for a CiviForm admin to manage program admins for a given program.
GET     /admin/programs/:programId/admins/edit  controllers.admin.ProgramAdminManagementController.edit(request: Request, programId: Long)
POST    /admin/programs/:programId/admins       controllers.admin.ProgramAdminManagementController.update(request: Request, programId: Long)

# Routes for a CiviForm admin to manage application statuses for a given program.
POST    /admin/programs/:programId/statuses controllers.admin.AdminProgramStatusesController.createOrUpdate(request: Request, programId: Long)
GET     /admin/programs/:programId/statuses controllers.admin.AdminProgramStatusesController.index(request: Request, programId: Long)
POST    /admin/programs/:programId/statuses/delete controllers.admin.AdminProgramStatusesController.delete(request: Request, programId: Long)

# Routes for managing program localization
GET     /admin/programs/:programId/translations/edit controllers.admin.AdminProgramTranslationsController.redirectToFirstLocale(request: Request, programId: Long)
GET     /admin/programs/:programId/translations/:locale/edit    controllers.admin.AdminProgramTranslationsController.edit(request: Request, programId: Long, locale: String)
POST    /admin/programs/:programId/translations/:locale         controllers.admin.AdminProgramTranslationsController.update(request: Request, programId: Long, locale: String)


# A controller for pages for an admin to create and maintain blocks for a program
GET     /admin/programs/:programId/blocks                              controllers.admin.AdminProgramBlocksController.index(programId: Long)
GET     /admin/programs/:programId/blocks/readonly                     controllers.admin.AdminProgramBlocksController.readOnlyIndex(programId: Long)
GET     /admin/programs/:programId/blocks/:blockDefinitionId/show      controllers.admin.AdminProgramBlocksController.show(request: Request, programId: Long, blockDefinitionId: Long)
GET     /admin/programs/:programId/blocks/:blockDefinitionId/edit      controllers.admin.AdminProgramBlocksController.edit(request: Request, programId: Long, blockDefinitionId: Long)
POST    /admin/programs/:programId/blocks/:blockDefinitionId           controllers.admin.AdminProgramBlocksController.update(request: Request, programId: Long, blockDefinitionId: Long)
POST    /admin/programs/:programId/blocks                              controllers.admin.AdminProgramBlocksController.create(request: Request, programId: Long)
POST    /admin/programs/:programId/blocks/:blockDefinitionId/move      controllers.admin.AdminProgramBlocksController.move(request: Request, programId: Long, blockDefinitionId: Long)
POST    /admin/programs/:programId/blocks/:blockDefinitionId/delete    controllers.admin.AdminProgramBlocksController.destroy(programId: Long, blockDefinitionId: Long)

# A controller for pages for an admin to configure show/hide logic on blocks for a program
GET     /admin/programs/:programId/blocks/:blockDefinitionId/visibilityPredicates/edit               controllers.admin.AdminProgramBlockPredicatesController.editVisibility(request: Request, programId: Long, blockDefinitionId: Long)
POST    /admin/programs/:programId/blocks/:blockDefinitionId/visibilityPredicates/configureNew       controllers.admin.AdminProgramBlockPredicatesController.configureNewVisibilityPredicate(request: Request, programId: Long, blockDefinitionId: Long)
GET     /admin/programs/:programId/blocks/:blockDefinitionId/visibilityPredicates/configureExisting  controllers.admin.AdminProgramBlockPredicatesController.configureExistingVisibilityPredicate(request: Request, programId: Long, blockDefinitionId: Long)
POST    /admin/programs/:programId/blocks/:blockDefinitionId/visibilityPredicates                    controllers.admin.AdminProgramBlockPredicatesController.updateVisibility(request: Request, programId: Long, blockDefinitionId: Long)
POST    /admin/programs/:programId/blocks/:blockDefinitionId/visibilityPredicates/delete             controllers.admin.AdminProgramBlockPredicatesController.destroyVisibility(programId: Long, blockDefinitionId: Long)
GET     /admin/programs/:programId/blocks/:blockDefinitionId/eligibilityPredicates/edit              controllers.admin.AdminProgramBlockPredicatesController.editEligibility(request: Request, programId: Long, blockDefinitionId: Long)
POST    /admin/programs/:programId/blocks/:blockDefinitionId/eligibilityPredicates/configureNew      controllers.admin.AdminProgramBlockPredicatesController.configureNewEligibilityPredicate(request: Request, programId: Long, blockDefinitionId: Long)
GET     /admin/programs/:programId/blocks/:blockDefinitionId/eligibilityPredicates/configureExisting controllers.admin.AdminProgramBlockPredicatesController.configureExistingEligibilityPredicate(request: Request, programId: Long, blockDefinitionId: Long)
POST    /admin/programs/:programId/blocks/:blockDefinitionId/eligibilityPredicates                   controllers.admin.AdminProgramBlockPredicatesController.updateEligibility(request: Request, programId: Long, blockDefinitionId: Long)
POST    /admin/programs/:programId/blocks/:blockDefinitionId/eligibilityPredicates/delete            controllers.admin.AdminProgramBlockPredicatesController.destroyEligibility(programId: Long, blockDefinitionId: Long)

# A controller for adding and removing questions from program blocks
POST    /admin/programs/:programId/blocks/:blockDefinitionId/questions                                                    controllers.admin.AdminProgramBlockQuestionsController.create(request: Request, programId: Long, blockDefinitionId: Long)
POST    /admin/programs/:programId/blocks/:blockDefinitionId/questions/:questionDefinitionId/delete                       controllers.admin.AdminProgramBlockQuestionsController.destroy(programId: Long, blockDefinitionId: Long, questionDefinitionId: Long)
POST    /admin/programs/:programId/blocks/:blockDefinitionId/questions/:questionDefinitionId/setOptional                  controllers.admin.AdminProgramBlockQuestionsController.setOptional(request: Request, programId: Long, blockDefinitionId: Long, questionDefinitionId: Long)
POST    /admin/programs/:programId/blocks/:blockDefinitionId/questions/:questionDefinitionId/move                         controllers.admin.AdminProgramBlockQuestionsController.move(request: Request, programId: Long, blockDefinitionId: Long, questionDefinitionId: Long)
POST    /admin/programs/:programId/blocks/:blockDefinitionId/questions/:questionDefinitionId/setAddressCorrectionEnabled  controllers.admin.AdminProgramBlockQuestionsController.setAddressCorrectionEnabled(request: Request, programId: Long, blockDefinitionId: Long, questionDefinitionId: Long)

# A controller for a page for an admin to view, edit, and create questions
GET     /admin/questions             controllers.admin.AdminQuestionController.index(request: Request)
# Should have a `type` query param, like: /admin/questions/new?type=name. Defaults to text.
GET     /admin/questions/new         controllers.admin.AdminQuestionController.newOne(request: Request, type: String ?= "text", redirectUrl: String)
GET     /admin/questions/:id/edit    controllers.admin.AdminQuestionController.edit(request: Request, id: Long)
GET     /admin/questions/:id         controllers.admin.AdminQuestionController.show(request: Request, id: Long)
POST    /admin/questions/:id         controllers.admin.AdminQuestionController.update(request: Request, id: Long, type: String)
POST    /admin/questions             controllers.admin.AdminQuestionController.create(request: Request, type: String)
POST    /admin/questions/:id/discard controllers.admin.AdminQuestionController.discardDraft(request: Request, id: Long)
POST    /admin/questions/:id/restore controllers.admin.AdminQuestionController.restore(request: Request, id: Long)
POST    /admin/questions/:id/archive controllers.admin.AdminQuestionController.archive(request: Request, id: Long)

# Routes for editing question localizations
GET     /admin/questions/:questionId/translations/edit controllers.admin.AdminQuestionTranslationsController.redirectToFirstLocale(request: Request, questionId: Long)
GET     /admin/questions/:questionId/translations/:locale/edit  controllers.admin.AdminQuestionTranslationsController.edit(request: Request, questionId: Long, locale: String)
POST    /admin/questions/:questionId/translations/:locale       controllers.admin.AdminQuestionTranslationsController.update(request: Request, questionId: Long, locale: String)

# Trusted Intermediary routes
GET     /admin/tiGroups                    controllers.admin.TrustedIntermediaryManagementController.index(request: Request)
POST    /admin/tiGroups/new                controllers.admin.TrustedIntermediaryManagementController.create(request: Request)
POST    /admin/tiGroups/:id/delete         controllers.admin.TrustedIntermediaryManagementController.delete(id: Long, request: Request)
GET     /admin/tiGroups/:id/edit           controllers.admin.TrustedIntermediaryManagementController.edit(id: Long, request: Request)
POST    /admin/tiGroups/:id/addTi          controllers.admin.TrustedIntermediaryManagementController.addIntermediary(id: Long, request: Request)
POST    /admin/tiGroups/:id/removeTi       controllers.admin.TrustedIntermediaryManagementController.removeIntermediary(id: Long, request: Request)

GET     /admin/tiDash                                         controllers.ti.TrustedIntermediaryController.dashboard(request: Request, nameQuery: java.util.Optional[String], dateQuery: java.util.Optional[String], page: java.util.Optional[Integer])
POST    /admin/tiGroups/:id/addApplicant                      controllers.ti.TrustedIntermediaryController.addApplicant(id: Long, request: Request)
POST    /admin/tiGroups/updateDateOfBirth/:accountId          controllers.ti.TrustedIntermediaryController.updateDateOfBirth(accountId: Long, request: Request)

# Controller for admins only, related to applications
GET     /admin/programs/:programId/applications                           controllers.admin.AdminApplicationController.index(request: Request, programId: Long, search: java.util.Optional[String], page: java.util.Optional[Integer], fromDate: java.util.Optional[String], untilDate: java.util.Optional[String], applicationStatus: java.util.Optional[String], selectedApplicationUri: java.util.Optional[String])
GET     /admin/programs/:programId/applications/allJson                   controllers.admin.AdminApplicationController.downloadAllJson(request: Request, programId: Long, search: java.util.Optional[String], fromDate: java.util.Optional[String], untilDate: java.util.Optional[String], applicationStatus: java.util.Optional[String], ignoreFilters: java.util.Optional[String])
GET     /admin/programs/:programId/applications/all                       controllers.admin.AdminApplicationController.downloadAll(request: Request, programId: Long, search: java.util.Optional[String], fromDate: java.util.Optional[String], untilDate: java.util.Optional[String], applicationStatus: java.util.Optional[String], ignoreFilters: java.util.Optional[String])
GET     /admin/programs/:programId/applications/singleVersion             controllers.admin.AdminApplicationController.downloadSingleVersion(request: Request, programId: Long)
GET     /admin/programs/:programId/applications/:applicationId            controllers.admin.AdminApplicationController.show(request: Request, programId: Long, applicationId: Long)
POST    /admin/programs/:programId/applications/:applicationId/updateStatus            controllers.admin.AdminApplicationController.updateStatus(request: Request, programId: Long, applicationId: Long)
POST    /admin/programs/:programId/applications/:applicationId/updateNote            controllers.admin.AdminApplicationController.updateNote(request: Request, programId: Long, applicationId: Long)
GET     /admin/programs/:programId/applications/:applicationId/download   controllers.admin.AdminApplicationController.download(request: Request, programId: Long, applicationId: Long)
GET     /admin/demographics                                               controllers.admin.AdminApplicationController.downloadDemographics(request: Request, fromDate: java.util.Optional[String], untilDate: java.util.Optional[String])

# Admin API key management
GET     /admin/apiKeys                              controllers.admin.AdminApiKeysController.index(request: Request)
GET     /admin/apiKeys/new                          controllers.admin.AdminApiKeysController.newOne(request: Request)
POST    /admin/apiKeys                              controllers.admin.AdminApiKeysController.create(request: Request)
POST    /admin/apiKeys/:apiKeyId/retire             controllers.admin.AdminApiKeysController.retire(request: Request, apiKeyId: Long)

# Admin settings
GET      /admin/settings                             controllers.admin.AdminSettingsController.index(request: Request)
POST     /admin/settings                             controllers.admin.AdminSettingsController.update(request: Request)

# Admin reporting
GET     /admin/reporting                            controllers.admin.AdminReportingController.index(request: Request)
GET     /admin/reporting/:programSlug               controllers.admin.AdminReportingController.show(request: Request, programSlug: String)
GET     /admin/reporting/:programSlug/download      controllers.admin.AdminReportingController.downloadProgramCsv(programSlug: String)
GET     /admin/reporting/download/:dataSetName      controllers.admin.AdminReportingController.downloadCsv(dataSetName: String)

# Controller for admins and applicants to access applicants' uploaded files
GET     /admin/applicant-files/:fileKey             controllers.FileController.acledAdminShow(request: Request, fileKey: String)
GET     /admin/programs/:programId/files/:fileKey   controllers.FileController.adminShow(request: Request, programId: Long, fileKey: String)
GET     /applicants/:applicantId/files/:fileKey     controllers.FileController.show(request: Request, applicantId: Long, fileKey: String)

# Map static resources from the /public folder to the /assets URL path
GET     /assets/*file               controllers.Assets.versioned(file)

# Methods for applicants
GET     /applicants/:applicantId/edit                                       controllers.applicant.ApplicantInformationController.setLangFromBrowser(request: Request, applicantId: Long)
POST    /applicants/:applicantId                                            controllers.applicant.ApplicantInformationController.setLangFromSwitcher(request: Request, applicantId: Long)

# Program methods for applicants
GET     /applicants/:applicantId/programs                                                      controllers.applicant.ApplicantProgramsController.index(request: Request, applicantId: Long)
GET     /applicants/:applicantId/programs/:programId                                           controllers.applicant.ApplicantProgramsController.view(request: Request, applicantId: Long, programId: Long)
GET     /applicants/:applicantId/programs/:programId/edit                                      controllers.applicant.ApplicantProgramsController.edit(request: Request, applicantId: Long, programId: Long)
GET     /applicants/:applicantId/programs/:programId/review                                   controllers.applicant.ApplicantProgramReviewController.review(request: Request, applicantId: Long, programId: Long)
POST    /applicants/:applicantId/programs/:programId/submit                                    controllers.applicant.ApplicantProgramReviewController.submit(request: Request, applicantId: Long, programId: Long)
GET     /applicants/:applicantId/programs/:programId/blocks/:blockId/edit                      controllers.applicant.ApplicantProgramBlocksController.edit(request: Request, applicantId: Long, programId: Long, blockId: String)
GET     /applicants/:applicantId/programs/:programId/blocks/:blockId/review                    controllers.applicant.ApplicantProgramBlocksController.review(request: Request, applicantId: Long, programId: Long, blockId: String)
POST    /applicants/:applicantId/programs/:programId/blocks/:blockId/confirmAddress/:inReview  controllers.applicant.ApplicantProgramBlocksController.confirmAddress(request: Request, applicantId: Long, programId: Long, blockId: String, inReview: Boolean)
GET     /applicants/:applicantId/programs/:programId/blocks/:blockIndex/previous/:inReview     controllers.applicant.ApplicantProgramBlocksController.previous(request: Request, applicantId: Long, programId: Long, blockIndex: Int, inReview: Boolean)
GET     /applicants/:applicantId/programs/:programId/blocks/:blockId/updateFile/:inReview      controllers.applicant.ApplicantProgramBlocksController.updateFile(request: Request, applicantId: Long, programId: Long, blockId: String, inReview: Boolean)
POST    /applicants/:applicantId/programs/:programId/blocks/:blockId/:inReview                 controllers.applicant.ApplicantProgramBlocksController.update(request: Request, applicantId: Long, programId: Long, blockId: String, inReview: Boolean)

# API
GET     /api/v1/checkAuth                                   controllers.api.CiviFormApiController.checkAuth()
GET     /api/v1/admin/programs/:programSlug/applications    controllers.api.ProgramApplicationsApiController.list(request: Request, programSlug: String, fromDate: java.util.Optional[String], toDate: java.util.Optional[String], nextPageToken: java.util.Optional[String], pageSize: java.util.Optional[Integer])

# Methods for user support incidents
GET     /support/unconfirmedIdcsEmail  controllers.SupportController.handleUnconfirmedIdcsEmail(request: Request)
GET     /support/unsupportedBrowser  controllers.SupportController.handleUnsupportedBrowser(request: Request)

# Methods for program admins
GET     /programAdmin       controllers.admin.ProgramAdminController.index(request: Request)

# Deep-link methods
GET     /programs/:programSlug      controllers.applicant.DeepLinkController.programBySlug(request: Request, programSlug: String)

# Upsell methods
GET     /considerSignIn             controllers.applicant.UpsellController.considerRegister(request: Request, applicantId: Long, programId: Long, applicationId: Long, redirectTo: String)

# User profile pages
GET     /users/me                    controllers.ProfileController.myProfile(request: Request)
GET     /users/:id                   controllers.ProfileController.profilePage(request: Request, id: Long)

# Authentication callback from local auth - nonfederated.  Requires CSRF token.
# Provides client name as url parameter.
GET     /callback                    controllers.CallbackController.callback(request: Request, client_name: String)
POST    /callback                    controllers.CallbackController.callback(request: Request, client_name: String)
GET     /callback                    controllers.CallbackController.fakeAdmin(request: Request, client_name: String, adminType: String)
POST    /callback                    controllers.CallbackController.fakeAdmin(request: Request, client_name: String, adminType: String)

# Our federated systems can't provide the mandatory CSRF token, but it's okay - the requests
# are signed by a key, so the requests cannot be forged anyway.
# Provides client name as path parameter.
+nocsrf
GET     /callback/:client_name       controllers.CallbackController.callback(request: Request, client_name: String)
+nocsrf
POST    /callback/:client_name       controllers.CallbackController.callback(request: Request, client_name: String)

# Log into application
GET     /adminLogin                  controllers.LoginController.adminLogin(request: Request)
GET     /applicantLogin              controllers.LoginController.applicantLogin(request: Request, redirectTo: java.util.Optional[String])
GET     /idcsRegister                controllers.LoginController.register(request: Request)

# Log out of application
GET     /logout                      @org.pac4j.play.LogoutController.logout(request: Request)

## Methods for development
# Seed the database with test content to develop against, and clear the database
<<<<<<< HEAD
GET     /dev/seed                        controllers.dev.DatabaseSeedController.index(request: Request)
POST    /dev/seed/canonicalQuestions     controllers.dev.DatabaseSeedController.seedCanonicalQuestions()
GET     /dev/icons                       controllers.dev.IconsController.index(request: Request)
POST    /dev/seed                        controllers.dev.DatabaseSeedController.seed()
POST    /dev/seed/clear                  controllers.dev.DatabaseSeedController.clear()
=======
GET     /dev/seed                        controllers.dev.seeding.DatabaseSeedController.index(request: Request)
POST    /dev/seedQuestions               controllers.dev.seeding.DatabaseSeedController.seedQuestions()
POST    /dev/seedPrograms                controllers.dev.seeding.DatabaseSeedController.seedPrograms()
POST    /dev/seed/clear                  controllers.dev.seeding.DatabaseSeedController.clear()
GET     /dev/icons                       controllers.dev.IconsController.index()
>>>>>>> 45fe2bce

# Change feature flags.
GET     /dev/feature/:flag/disable     controllers.dev.FeatureFlagOverrideController.disable(request: Request, flag: String)
GET     /dev/feature/:flag/enable      controllers.dev.FeatureFlagOverrideController.enable(request: Request, flag: String)

## Prometheus metrics export
GET         /metrics          controllers.monitoring.MetricsController.getMetrics()<|MERGE_RESOLUTION|>--- conflicted
+++ resolved
@@ -199,19 +199,12 @@
 
 ## Methods for development
 # Seed the database with test content to develop against, and clear the database
-<<<<<<< HEAD
-GET     /dev/seed                        controllers.dev.DatabaseSeedController.index(request: Request)
-POST    /dev/seed/canonicalQuestions     controllers.dev.DatabaseSeedController.seedCanonicalQuestions()
-GET     /dev/icons                       controllers.dev.IconsController.index(request: Request)
-POST    /dev/seed                        controllers.dev.DatabaseSeedController.seed()
-POST    /dev/seed/clear                  controllers.dev.DatabaseSeedController.clear()
-=======
+GET     /dev/seed                        controllers.dev.seeding.DatabaseSeedController.index(request: Request)
 GET     /dev/seed                        controllers.dev.seeding.DatabaseSeedController.index(request: Request)
 POST    /dev/seedQuestions               controllers.dev.seeding.DatabaseSeedController.seedQuestions()
 POST    /dev/seedPrograms                controllers.dev.seeding.DatabaseSeedController.seedPrograms()
 POST    /dev/seed/clear                  controllers.dev.seeding.DatabaseSeedController.clear()
-GET     /dev/icons                       controllers.dev.IconsController.index()
->>>>>>> 45fe2bce
+GET     /dev/icons                       controllers.dev.IconsController.index(request: Request)
 
 # Change feature flags.
 GET     /dev/feature/:flag/disable     controllers.dev.FeatureFlagOverrideController.disable(request: Request, flag: String)
