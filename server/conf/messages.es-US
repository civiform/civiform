--- conflicted
+++ resolved
@@ -20,19 +20,10 @@
 button.logout=Salir
 
 # Message displayed before the support email address in the page footer for applicants.
-<<<<<<< HEAD
-footer.supportLinkDescription=Para obtener asistencia técnica, póngase en contacto con
-
-# Placeholder message when an applicant clicked the "Continue as Guest".
-# This should be consistent with button.guestLogin.
-# TODO(#1918): Translate.
-guest=Invitado(a)
-=======
 footer.supportLinkDescription=Para recibir asistencia técnica, comunícate con
 # Placeholder message when an applicant clicked the "Continue as Guest".
 # This should be consistent with button.guestLogin.
 guest=Invitado
->>>>>>> bafc8f4c
 
 # Label read by screen readers for the language dropdown shown in the page header.
 label.languageSr=Elegir un idioma
@@ -44,11 +35,7 @@
 validation.isRequired=Esta pregunta es obligatoria.
 
 # Validation error that is shown when the user input couldn't be converted for any reason.
-<<<<<<< HEAD
-validation.invalidInput=Ingrese información valida
-=======
 validation.invalidInput=Ingresa una entrada válida.
->>>>>>> bafc8f4c
 
 #-------------------------------------------------------------#
 # LOGIN - contains text that for login page.                  #
@@ -78,25 +65,14 @@
 # The words leading up to the admin login anchor
 content.adminLoginPrompt=¿Estás buscando otra cosa?
 # The text on the anchor for admins to log in to their session.
-<<<<<<< HEAD
-link.adminLogin=Inicio de sesión del administrador
-
-# The text on the anchor for admins to log in to their session.
-link.adminLogin=Inicio de sesión del administrador
-=======
 link.adminLogin=Acceso de administrador
->>>>>>> bafc8f4c
 
 #--------------------------------------------------------------------------#
 # PROGRAM FORM - contains text shown when filling out an application form. #
 #--------------------------------------------------------------------------#
 
 # The text displayed when a file has already been uploaded and the name is being displayed.
-<<<<<<< HEAD
-input.fileAlreadyUploaded=Archivo enviado {0}
-=======
 input.fileAlreadyUploaded=Archivo subido: {0}
->>>>>>> bafc8f4c
 
 # The text on the button an applicant clicks to delete an uploaded file.
 button.deleteFile=Borrar
@@ -181,16 +157,11 @@
 # Subtitle for the list of programs for which the applicant has no draft applications
 title.activeProgramsUpdated=Sin comenzar
 
-<<<<<<< HEAD
-# Subtitle for the list of programs for which the applicant has no draft applications
-title.activeProgramsUpdated=No se ha iniciado
-
 # Screen reader format string for program cards
 title.programCard=Programa {0} de {1} -- {2}
-=======
+
 # Subtitle for the list of programs for which the applicant has already submitted an application
 title.submittedPrograms=Enviados
->>>>>>> bafc8f4c
 
 # A toast message that displays when an applicant submits an application.
 toast.applicationSaved=Solicitud guardada con éxito: ID de la solicitud {0}
@@ -313,18 +284,8 @@
 #---------------------------------------------------------------------#
 
 # Validation errors that appear if a user enters an answer that is too long or too short.
-<<<<<<< HEAD
-validation.idTooLong=Debe contener un máximo de {0} caracteres.
-validation.idTooShort=Debe contener al menos {0} caracteres.
-validation.numberNonInteger=El número debe ser un número entero, positivo y solo puede contener caracteres numéricos de 0 a 9.
-
-
-validation.numberRequired=Solo debe contener números.
-=======
 validation.idTooLong=Debe tener menos de {0} caracteres.
 validation.idTooShort=Debe tener más de {0} caracteres.
-validation.numberRequired=Solo puede incluir números.
->>>>>>> bafc8f4c
 
 #----------------------------------------------------------------------------------------------------------#
 # MULTI-SELECT QUESTION - text shown when filling out a question with multiple answers, such as a checkbox #
@@ -360,6 +321,7 @@
 validation.numberTooBig=El número debe ser menor que {0}.
 validation.numberTooSmall=El número debe ser mayor que {0}.
 validation.numberNonInteger=El número debe ser positivo y entero y solo puede contener caracteres numéricos entre 0 y 9.
+validation.numberRequired=Solo debe contener números.
 
 #---------------------------------------------------------------------#
 # TEXT QUESTION - text specific to filling out a question with words. #
