--- conflicted
+++ resolved
@@ -718,15 +718,14 @@
         "description": "Enables logic to populate more fields in OIDC logout requests.",
         "type": "bool"
       },
-<<<<<<< HEAD
+      "UNIVERSAL_QUESTIONS": {
+        "mode": "ADMIN_WRITEABLE",
+        "description": "Enables setting and displaying the universal question state on questions. These questions are intended to be used by all programs and will appear at the top of the question bank with a badge denoting them as universal.",
+        "type": "bool"
+      },
       "PROGRAM_CARD_IMAGES": {
         "mode": "HIDDEN",
         "description": "Enables images on program cards, both for admins to upload them and for applicants to view them.",
-=======
-      "UNIVERSAL_QUESTIONS": {
-        "mode": "ADMIN_WRITEABLE",
-        "description": "Enables setting and displaying the universal question state on questions. These questions are intended to be used by all programs and will appear at the top of the question bank with a badge denoting them as universal.",
->>>>>>> f2dd6e4f
         "type": "bool"
       }
     }
