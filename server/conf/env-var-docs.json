--- conflicted
+++ resolved
@@ -569,20 +569,12 @@
         "type": "bool"
       },
       "STAGING_ADD_NOINDEX_META_TAG": {
-<<<<<<< HEAD
-        "mode": "ADMIN_READABLE",
-=======
-        "mode": "HIDDEN",
->>>>>>> e7f168cd
+        "mode": "HIDDEN",
         "description": "If this is a staging deployment and this variable is set to true, a [robots noindex](https://developers.google.com/search/docs/crawling-indexing/robots-meta-tag) metadata tag is added to the CiviForm pages. This causes the staging site to not be listed on search engines.",
         "type": "bool"
       },
       "STAGING_DISABLE_DEMO_MODE_LOGINS": {
-<<<<<<< HEAD
-        "mode": "ADMIN_READABLE",
-=======
-        "mode": "HIDDEN",
->>>>>>> e7f168cd
+        "mode": "HIDDEN",
         "description": "If this is a staging deployment and this variable is set to true, the 'DEMO MODE. LOGIN AS:' buttons are not shown on the login page.",
         "type": "bool"
       },
