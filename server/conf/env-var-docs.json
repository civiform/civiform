--- conflicted
+++ resolved
@@ -226,34 +226,12 @@
       "Administrator Identity Provider": {
         "group_description": "Configuration options for the [administrator identity provider](https://github.com/civiform/civiform/wiki/Authentication-Providers#admin-authentication).",
         "members": {
-<<<<<<< HEAD
-          "ADFS_CLIENT_ID": {
-            "mode": "HIDDEN",
-            "description": "An opaque public identifier for apps that use OIDC (OpenID Connect) to request data from authorization servers, specifically communicating with ADFS. A Civiform instance is always the client.",
-            "type": "string"
-          },
-          "ADFS_SECRET": {
-            "mode": "SECRET",
-            "description": "A secret known only to the client (Civiform) and authorization server. This secret essentially acts as the client’s “password” for accessing data from the auth server.",
-            "type": "string"
-          },
-          "ADFS_DISCOVERY_URI": {
-            "mode": "HIDDEN",
-            "description": "A URL that returns a JSON listing of OIDC (OpenID Connect) data associated with the IDCS auth provider.",
-            "type": "string"
-          },
-          "ADFS_GLOBAL_ADMIN_GROUP": {
-            "mode": "HIDDEN",
-            "description": "The name of the admin group in Active Directory, typically used to tell if a user is a global admin.",
-            "type": "string"
-=======
           "CIVIFORM_ADMIN_IDP": {
             "mode": "ADMIN_READABLE",
             "description": "What identity provider to use for admins.",
             "type": "string",
             "values": ["adfs", "generic-oidc-admin"],
             "required": true
->>>>>>> f4037ed3
           },
           "Active Directory Federation Services": {
             "group_description": "Configuration options for the [ADFS](https://docs.civiform.us/contributor-guide/developer-guide/authentication-providers#azure-a-d-and-adfs-oidc) provider.",
@@ -264,7 +242,7 @@
                 "type": "string"
               },
               "ADFS_SECRET": {
-                "mode": "HIDDEN",
+                "mode": "SECRET",
                 "description": "A secret known only to the client (Civiform) and authorization server. This secret essentially acts as the client’s “password” for accessing data from the auth server.",
                 "type": "string"
               },
