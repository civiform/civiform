{
  "name": "server",
  "version": "0.0.1",
  "description": "Universal Application Tool (UAT aka CiviForm) that aims to simplify the application process for benefits programs.",
  "directories": {
    "test": "test"
  },
  "scripts": {
    "test": "echo \"Error: no test specified\" && exit 1"
  },
  "license": "CC0-1.0",
  "devDependencies": {
    "@tailwindcss/line-clamp": "0.4.4",
    "@tsconfig/recommended": "1.0.3",
    "@types/cleave.js": "1.4.8",
    "@types/jest": "29.5.5",
    "@typescript-eslint/eslint-plugin": "6.7.5",
    "@typescript-eslint/parser": "6.7.5",
    "autoprefixer": "10.4.16",
    "eslint": "8.51.0",
    "htmx.org": "^1.8.6",
    "jest": "29.7.0",
    "jest-environment-jsdom": "29.7.0",
<<<<<<< HEAD
    "postcss": "8.4.29",
    "sass": "^1.68.0",
    "sass-loader": "^13.3.2",
=======
    "postcss": "8.4.31",
>>>>>>> f1f5a421
    "tailwindcss": "3.1.8",
    "ts-jest": "29.1.1",
    "ts-loader": "9.4.4",
    "typescript": "5.2.2",
    "webpack": "^5.88.2",
    "webpack-cli": "5.1.4"
  },
  "dependencies": {
    "@uswds/uswds": "^3.6.0",
    "cleave.js": "1.6.0"
  }
}<|MERGE_RESOLUTION|>--- conflicted
+++ resolved
@@ -21,13 +21,9 @@
     "htmx.org": "^1.8.6",
     "jest": "29.7.0",
     "jest-environment-jsdom": "29.7.0",
-<<<<<<< HEAD
-    "postcss": "8.4.29",
+    "postcss": "8.4.31",
     "sass": "^1.68.0",
     "sass-loader": "^13.3.2",
-=======
-    "postcss": "8.4.31",
->>>>>>> f1f5a421
     "tailwindcss": "3.1.8",
     "ts-jest": "29.1.1",
     "ts-loader": "9.4.4",
