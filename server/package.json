--- conflicted
+++ resolved
@@ -13,18 +13,10 @@
     "@tailwindcss/line-clamp": "0.4.0",
     "@tsconfig/recommended": "1.0.1",
     "autoprefixer": "10.4.7",
-<<<<<<< HEAD
-    "postcss": "8.4.13",
     "colors": "1.4.0",
     "grunt": "1.4.1",
     "grunt-contrib-watch": "1.1.0",
+    "postcss": "8.4.14",
     "tailwindcss": "3.0.23"
-  },
-  "dependencies": {
-    "npm": "^8.7.0"
-=======
-    "postcss": "8.4.14",
-    "tailwindcss": "2.2.19"
->>>>>>> ed1fb538
   }
 }