--- conflicted
+++ resolved
@@ -12,14 +12,9 @@
   "devDependencies": {
     "@tailwindcss/line-clamp": "0.4.2",
     "@tsconfig/recommended": "1.0.1",
-<<<<<<< HEAD
     "@types/jest": "29.2.4",
-    "@typescript-eslint/eslint-plugin": "5.47.0",
-    "@typescript-eslint/parser": "5.47.0",
-=======
     "@typescript-eslint/eslint-plugin": "5.47.1",
     "@typescript-eslint/parser": "5.47.1",
->>>>>>> 356cef9e
     "autoprefixer": "10.4.13",
     "eslint": "8.30.0",
     "jest": "29.3.1",
