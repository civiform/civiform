{
  "name": "server",
  "version": "0.0.1",
  "description": "Universal Application Tool (UAT aka CiviForm) that aims to simplify the application process for benefits programs.",
  "directories": {
    "test": "test"
  },
  "scripts": {
    "test": "echo \"Error: no test specified\" && exit 1"
  },
  "license": "CC0-1.0",
  "devDependencies": {
    "@tailwindcss/line-clamp": "0.4.2",
    "@tsconfig/recommended": "1.0.1",
    "@typescript-eslint/eslint-plugin": "5.45.0",
    "@typescript-eslint/parser": "5.45.1",
    "autoprefixer": "10.4.13",
    "eslint": "8.28.0",
    "postcss": "8.4.19",
    "tailwindcss": "3.1.8",
<<<<<<< HEAD
    "ts-loader": "9.4.1",
    "typescript": "4.9.3",
    "webpack": "5.75.0",
    "webpack-cli": "4.10.0"
=======
    "eslint": "8.29.0",
    "typescript": "4.9.3"
>>>>>>> 2fb479e7
  }
}<|MERGE_RESOLUTION|>--- conflicted
+++ resolved
@@ -15,17 +15,12 @@
     "@typescript-eslint/eslint-plugin": "5.45.0",
     "@typescript-eslint/parser": "5.45.1",
     "autoprefixer": "10.4.13",
-    "eslint": "8.28.0",
+    "eslint": "8.29.0",
     "postcss": "8.4.19",
     "tailwindcss": "3.1.8",
-<<<<<<< HEAD
     "ts-loader": "9.4.1",
     "typescript": "4.9.3",
     "webpack": "5.75.0",
     "webpack-cli": "4.10.0"
-=======
-    "eslint": "8.29.0",
-    "typescript": "4.9.3"
->>>>>>> 2fb479e7
   }
 }