{
  "name": "server",
  "version": "0.0.1",
  "description": "Universal Application Tool (UAT aka CiviForm) that aims to simplify the application process for benefits programs.",
  "directories": {
    "test": "test"
  },
  "scripts": {
    "test": "echo \"Error: no test specified\" && exit 1"
  },
  "license": "CC0-1.0",
  "devDependencies": {
    "@tailwindcss/line-clamp": "0.4.2",
    "@tsconfig/recommended": "1.0.2",
<<<<<<< HEAD
    "@types/cleave.js": "1.4.7",
    "@types/jest": "29.4.1",
    "@typescript-eslint/eslint-plugin": "5.55.0",
    "@typescript-eslint/parser": "5.55.0",
=======
    "@types/jest": "29.5.0",
    "@typescript-eslint/eslint-plugin": "5.57.0",
    "@typescript-eslint/parser": "5.57.0",
>>>>>>> 43c48c9f
    "autoprefixer": "10.4.14",
    "eslint": "8.37.0",
    "jest": "29.5.0",
    "jest-environment-jsdom": "29.5.0",
    "postcss": "8.4.21",
    "tailwindcss": "3.1.8",
    "ts-jest": "29.0.5",
    "ts-loader": "9.4.2",
    "typescript": "5.0.2",
    "webpack": "5.77.0",
    "webpack-cli": "5.0.1"
  },
  "dependencies": {
    "cleave.js": "1.6.0"
  }
}<|MERGE_RESOLUTION|>--- conflicted
+++ resolved
@@ -12,16 +12,10 @@
   "devDependencies": {
     "@tailwindcss/line-clamp": "0.4.2",
     "@tsconfig/recommended": "1.0.2",
-<<<<<<< HEAD
     "@types/cleave.js": "1.4.7",
-    "@types/jest": "29.4.1",
-    "@typescript-eslint/eslint-plugin": "5.55.0",
-    "@typescript-eslint/parser": "5.55.0",
-=======
     "@types/jest": "29.5.0",
     "@typescript-eslint/eslint-plugin": "5.57.0",
     "@typescript-eslint/parser": "5.57.0",
->>>>>>> 43c48c9f
     "autoprefixer": "10.4.14",
     "eslint": "8.37.0",
     "jest": "29.5.0",
