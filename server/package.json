--- conflicted
+++ resolved
@@ -13,12 +13,7 @@
     "@tailwindcss/line-clamp": "0.4.0",
     "@tsconfig/recommended": "1.0.1",
     "autoprefixer": "10.4.5",
-<<<<<<< HEAD
-    "postcss": "8.4.12",
+    "postcss": "8.4.13",
     "tailwindcss": "^2.2.19"
-=======
-    "postcss": "8.4.13",
-    "tailwindcss": "2.2.19"
->>>>>>> c42521ac
   }
 }