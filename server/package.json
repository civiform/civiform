{
  "name": "server",
  "version": "0.0.1",
  "description": "Universal Application Tool (UAT aka CiviForm) that aims to simplify the application process for benefits programs.",
  "directories": {
    "test": "test"
  },
  "scripts": {
    "test": "echo \"Error: no test specified\" && exit 1"
  },
  "license": "CC0-1.0",
  "devDependencies": {
    "@tailwindcss/line-clamp": "0.4.4",
    "@tsconfig/recommended": "1.0.3",
    "@types/cleave.js": "1.4.8",
    "@types/jest": "29.5.5",
    "@typescript-eslint/eslint-plugin": "6.7.5",
    "@typescript-eslint/parser": "6.7.5",
    "autoprefixer": "10.4.16",
    "eslint": "8.51.0",
    "htmx.org": "^1.8.6",
    "jest": "29.7.0",
    "jest-environment-jsdom": "29.7.0",
    "postcss": "8.4.31",
    "sass": "^1.68.0",
    "sass-loader": "^13.3.2",
    "tailwindcss": "3.1.8",
    "ts-jest": "29.1.1",
    "ts-loader": "9.5.0",
    "typescript": "5.2.2",
<<<<<<< HEAD
    "webpack": "^5.88.2",
=======
    "webpack": "5.89.0",
>>>>>>> 98703a08
    "webpack-cli": "5.1.4"
  },
  "dependencies": {
    "@uswds/uswds": "^3.6.0",
    "cleave.js": "1.6.0"
  }
}<|MERGE_RESOLUTION|>--- conflicted
+++ resolved
@@ -28,11 +28,7 @@
     "ts-jest": "29.1.1",
     "ts-loader": "9.5.0",
     "typescript": "5.2.2",
-<<<<<<< HEAD
-    "webpack": "^5.88.2",
-=======
     "webpack": "5.89.0",
->>>>>>> 98703a08
     "webpack-cli": "5.1.4"
   },
   "dependencies": {
