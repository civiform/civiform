{
  "name": "server",
  "version": "0.0.1",
  "description": "Universal Application Tool (UAT aka CiviForm) that aims to simplify the application process for benefits programs.",
  "directories": {
    "test": "test"
  },
  "scripts": {
    "test": "echo \"Error: no test specified\" && exit 1"
  },
  "license": "CC0-1.0",
  "devDependencies": {
    "@tailwindcss/line-clamp": "0.4.4",
    "@tsconfig/recommended": "1.0.3",
    "@types/cleave.js": "1.4.8",
    "@types/jest": "29.5.5",
<<<<<<< HEAD
    "@typescript-eslint/eslint-plugin": "6.7.2",
    "@typescript-eslint/parser": "6.7.2",
    "@types/markdown-it": "^13.0.1",
    "autoprefixer": "10.4.15",
    "eslint": "8.49.0",
=======
    "@typescript-eslint/eslint-plugin": "6.7.5",
    "@typescript-eslint/parser": "6.7.5",
    "autoprefixer": "10.4.16",
    "eslint": "8.51.0",
>>>>>>> fa91290a
    "htmx.org": "^1.8.6",
    "jest": "29.7.0",
    "jest-environment-jsdom": "29.7.0",
    "postcss": "8.4.31",
    "tailwindcss": "3.1.8",
    "ts-jest": "29.1.1",
    "ts-loader": "9.5.0",
    "typescript": "5.2.2",
    "webpack": "5.89.0",
    "webpack-cli": "5.1.4"
  },
  "dependencies": {
    "cleave.js": "1.6.0",
    "markdown-it": "^13.0.1"
  }
}<|MERGE_RESOLUTION|>--- conflicted
+++ resolved
@@ -14,18 +14,11 @@
     "@tsconfig/recommended": "1.0.3",
     "@types/cleave.js": "1.4.8",
     "@types/jest": "29.5.5",
-<<<<<<< HEAD
-    "@typescript-eslint/eslint-plugin": "6.7.2",
-    "@typescript-eslint/parser": "6.7.2",
-    "@types/markdown-it": "^13.0.1",
-    "autoprefixer": "10.4.15",
-    "eslint": "8.49.0",
-=======
     "@typescript-eslint/eslint-plugin": "6.7.5",
     "@typescript-eslint/parser": "6.7.5",
+    "@types/markdown-it": "^13.0.1",
     "autoprefixer": "10.4.16",
     "eslint": "8.51.0",
->>>>>>> fa91290a
     "htmx.org": "^1.8.6",
     "jest": "29.7.0",
     "jest-environment-jsdom": "29.7.0",
