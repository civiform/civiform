package views;

import static j2html.TagCreator.input;

<<<<<<< HEAD
import controllers.applicant.routes;
import j2html.attributes.Attr;
import j2html.tags.specialized.ButtonTag;
import j2html.tags.specialized.DivTag;
import j2html.tags.specialized.FormTag;
import java.util.Optional;
import play.mvc.Http.HttpVerbs;
import services.MessageKey;
import services.applicant.question.FileUploadQuestion;
import services.cloud.FileNameFormatter;
=======
import com.google.common.collect.ImmutableList;
import j2html.tags.ContainerTag;
import j2html.tags.Tag;
>>>>>>> 18f72e50
import services.cloud.StorageUploadRequest;
import services.cloud.aws.SignedS3UploadRequest;

public final class AwsFileUploadViewStrategy extends FileUploadViewStrategy {

  @Override
<<<<<<< HEAD
  public DivTag signedFileUploadFields(
      ApplicantQuestionRendererParams params, FileUploadQuestion fileUploadQuestion) {
    StorageUploadRequest genericRequest = params.signedFileUploadRequest().get();
    SignedS3UploadRequest request = castStorageRequest(genericRequest);
    Optional<String> uploaded =
        fileUploadQuestion.getFilename().map(f -> String.format("File uploaded: %s", f));
    DivTag fieldsTag =
        div()
            .with(div().withText(uploaded.orElse("")))
            .with(input().attr("type", "hidden").attr("name", "key").attr("value", request.key()))
            .with(
                input()
                    .attr("type", "hidden")
                    .attr("name", "success_action_redirect")
                    .attr("value", request.successActionRedirect()))
            .with(
                input()
                    .attr("type", "hidden")
                    .attr("name", "X-Amz-Credential")
                    .attr("value", request.credential()));
    if (!request.securityToken().isEmpty()) {
      fieldsTag.with(
          input()
              .attr("type", "hidden")
              .attr("name", "X-Amz-Security-Token")
              .attr("value", request.securityToken()));
    }
    return fieldsTag
        .with(
            input()
                .attr("type", "hidden")
                .attr("name", "X-Amz-Algorithm")
                .attr("value", request.algorithm()))
        .with(
            input().attr("type", "hidden").attr("name", "X-Amz-Date").attr("value", request.date()))
        .with(input().attr("type", "hidden").attr("name", "Policy").attr("value", request.policy()))
        .with(
            input()
                .attr("type", "hidden")
                .attr("name", "X-Amz-Signature")
                .attr("value", request.signature()))
        .with(
            input().attr("type", "file").attr("name", "file").attr(Attr.ACCEPT, acceptFileTypes()))
        .with(errorDiv(params.messages(), fileUploadQuestion));
  }

  @Override
  public DivTag renderFileUploadBlockSubmitForms(
      Params params, ApplicantQuestionRendererFactory applicantQuestionRendererFactory) {

    String key = FileNameFormatter.formatFileUploadQuestionFilename(params);
    String onSuccessRedirectUrl =
        params.baseUrl()
            + routes.ApplicantProgramBlocksController.updateFile(
                    params.applicantId(),
                    params.programId(),
                    params.block().getId(),
                    params.inReview())
                .url();

    StorageUploadRequest request =
        params.storageClient().getSignedUploadRequest(key, onSuccessRedirectUrl);

    SignedS3UploadRequest signedRequest = castStorageRequest(request);

    ApplicantQuestionRendererParams rendererParams =
        ApplicantQuestionRendererParams.builder()
            .setMessages(params.messages())
            .setSignedFileUploadRequest(signedRequest)
            .setErrorDisplayMode(params.errorDisplayMode())
            .build();

    FormTag uploadForm =
        form()
            .withId(BLOCK_FORM_ID)
            .attr(ENCTYPE, "multipart/form-data")
            .attr("action", signedRequest.actionLink())
            .withMethod(HttpVerbs.POST)
            .with(
                each(
                    params.block().getQuestions(),
                    question ->
                        renderQuestion(
                            question, rendererParams, applicantQuestionRendererFactory)));
    DivTag skipForms = renderDeleteAndContinueFileUploadForms(params);
    DivTag buttons = renderFileUploadBottomNavButtons(params);
    return div(uploadForm, skipForms, buttons);
  }

  @Override
  protected Optional<ButtonTag> maybeRenderSkipOrDeleteButton(Params params) {
    if (hasAtLeastOneRequiredQuestion(params)) {
      // If the file question is required, skip or delete is not allowed.
      return Optional.empty();
    }
    String buttonText = params.messages().at(MessageKey.BUTTON_SKIP_FILEUPLOAD.getKeyName());
    String buttonId = FILEUPLOAD_SKIP_BUTTON_ID;
    if (hasUploadedFile(params)) {
      buttonText = params.messages().at(MessageKey.BUTTON_DELETE_FILE.getKeyName());
      buttonId = FILEUPLOAD_DELETE_BUTTON_ID;
    }
    ButtonTag button =
        button(buttonText)
            .attr("type", "submit")
            .attr(FORM, FILEUPLOAD_DELETE_FORM_ID)
            .withClasses(ApplicantStyles.BUTTON_REVIEW)
            .withId(buttonId);
    return Optional.of(button);
=======
  protected ImmutableList<Tag> extraFileUploadFields(StorageUploadRequest request) {
    SignedS3UploadRequest signedRequest = castStorageRequest(request);
    ImmutableList.Builder<Tag> builder = ImmutableList.builder();
    builder.add(
        input().withType("hidden").withName("key").withValue(signedRequest.key()),
        input()
            .withType("hidden")
            .withName("success_action_redirect")
            .withValue(signedRequest.successActionRedirect()),
        input()
            .withType("hidden")
            .withName("X-Amz-Credential")
            .withValue(signedRequest.credential()),
        input().withType("hidden").withName("X-Amz-Algorithm").withValue(signedRequest.algorithm()),
        input().withType("hidden").withName("X-Amz-Date").withValue(signedRequest.date()),
        input().withType("hidden").withName("Policy").withValue(signedRequest.policy()),
        input()
            .withType("hidden")
            .withName("X-Amz-Signature")
            .withValue(signedRequest.signature()));

    if (!signedRequest.securityToken().isEmpty()) {
      builder.add(
          input()
              .withType("hidden")
              .withName("X-Amz-Security-Token")
              .withValue(signedRequest.securityToken()));
    }
    return builder.build();
  }

  @Override
  protected ContainerTag renderFileUploadFormElement(Params params, StorageUploadRequest request) {
    SignedS3UploadRequest signedRequest = castStorageRequest(request);
    return super.renderFileUploadFormElement(params, request)
        .withAction(signedRequest.actionLink());
>>>>>>> 18f72e50
  }

  private SignedS3UploadRequest castStorageRequest(StorageUploadRequest request) {
    if (!(request instanceof SignedS3UploadRequest)) {
      throw new RuntimeException(
          "Tried to upload a file to AWS S3 storage using incorrect request type");
    }
    return (SignedS3UploadRequest) request;
  }
<<<<<<< HEAD

  DivTag renderFileUploadBottomNavButtons(Params params) {
    Optional<ButtonTag> maybeContinueButton = maybeRenderContinueButton(params);
    Optional<ButtonTag> maybeSkipOrDeleteButton = maybeRenderSkipOrDeleteButton(params);
    DivTag ret =
        div()
            .withClasses(ApplicantStyles.APPLICATION_NAV_BAR)
            // An empty div to take up the space to the left of the buttons.
            .with(div().withClasses(Styles.FLEX_GROW))
            .with(renderReviewButton(params))
            .with(renderPreviousButton(params));
    if (maybeSkipOrDeleteButton.isPresent()) {
      ret.with(maybeSkipOrDeleteButton.get());
    }
    ret.with(renderUploadButton(params));
    if (maybeContinueButton.isPresent()) {
      ret.with(maybeContinueButton.get());
    }
    return ret;
  }
=======
>>>>>>> 18f72e50
}<|MERGE_RESOLUTION|>--- conflicted
+++ resolved
@@ -2,141 +2,27 @@
 
 import static j2html.TagCreator.input;
 
-<<<<<<< HEAD
 import controllers.applicant.routes;
 import j2html.attributes.Attr;
 import j2html.tags.specialized.ButtonTag;
 import j2html.tags.specialized.DivTag;
+import j2html.tags.specialized.InputTag;
 import j2html.tags.specialized.FormTag;
 import java.util.Optional;
 import play.mvc.Http.HttpVerbs;
 import services.MessageKey;
 import services.applicant.question.FileUploadQuestion;
 import services.cloud.FileNameFormatter;
-=======
 import com.google.common.collect.ImmutableList;
-import j2html.tags.ContainerTag;
-import j2html.tags.Tag;
->>>>>>> 18f72e50
 import services.cloud.StorageUploadRequest;
 import services.cloud.aws.SignedS3UploadRequest;
 
 public final class AwsFileUploadViewStrategy extends FileUploadViewStrategy {
 
   @Override
-<<<<<<< HEAD
-  public DivTag signedFileUploadFields(
-      ApplicantQuestionRendererParams params, FileUploadQuestion fileUploadQuestion) {
-    StorageUploadRequest genericRequest = params.signedFileUploadRequest().get();
-    SignedS3UploadRequest request = castStorageRequest(genericRequest);
-    Optional<String> uploaded =
-        fileUploadQuestion.getFilename().map(f -> String.format("File uploaded: %s", f));
-    DivTag fieldsTag =
-        div()
-            .with(div().withText(uploaded.orElse("")))
-            .with(input().attr("type", "hidden").attr("name", "key").attr("value", request.key()))
-            .with(
-                input()
-                    .attr("type", "hidden")
-                    .attr("name", "success_action_redirect")
-                    .attr("value", request.successActionRedirect()))
-            .with(
-                input()
-                    .attr("type", "hidden")
-                    .attr("name", "X-Amz-Credential")
-                    .attr("value", request.credential()));
-    if (!request.securityToken().isEmpty()) {
-      fieldsTag.with(
-          input()
-              .attr("type", "hidden")
-              .attr("name", "X-Amz-Security-Token")
-              .attr("value", request.securityToken()));
-    }
-    return fieldsTag
-        .with(
-            input()
-                .attr("type", "hidden")
-                .attr("name", "X-Amz-Algorithm")
-                .attr("value", request.algorithm()))
-        .with(
-            input().attr("type", "hidden").attr("name", "X-Amz-Date").attr("value", request.date()))
-        .with(input().attr("type", "hidden").attr("name", "Policy").attr("value", request.policy()))
-        .with(
-            input()
-                .attr("type", "hidden")
-                .attr("name", "X-Amz-Signature")
-                .attr("value", request.signature()))
-        .with(
-            input().attr("type", "file").attr("name", "file").attr(Attr.ACCEPT, acceptFileTypes()))
-        .with(errorDiv(params.messages(), fileUploadQuestion));
-  }
-
-  @Override
-  public DivTag renderFileUploadBlockSubmitForms(
-      Params params, ApplicantQuestionRendererFactory applicantQuestionRendererFactory) {
-
-    String key = FileNameFormatter.formatFileUploadQuestionFilename(params);
-    String onSuccessRedirectUrl =
-        params.baseUrl()
-            + routes.ApplicantProgramBlocksController.updateFile(
-                    params.applicantId(),
-                    params.programId(),
-                    params.block().getId(),
-                    params.inReview())
-                .url();
-
-    StorageUploadRequest request =
-        params.storageClient().getSignedUploadRequest(key, onSuccessRedirectUrl);
-
+  protected ImmutableList<InputTag> extraFileUploadFields(StorageUploadRequest request) {
     SignedS3UploadRequest signedRequest = castStorageRequest(request);
-
-    ApplicantQuestionRendererParams rendererParams =
-        ApplicantQuestionRendererParams.builder()
-            .setMessages(params.messages())
-            .setSignedFileUploadRequest(signedRequest)
-            .setErrorDisplayMode(params.errorDisplayMode())
-            .build();
-
-    FormTag uploadForm =
-        form()
-            .withId(BLOCK_FORM_ID)
-            .attr(ENCTYPE, "multipart/form-data")
-            .attr("action", signedRequest.actionLink())
-            .withMethod(HttpVerbs.POST)
-            .with(
-                each(
-                    params.block().getQuestions(),
-                    question ->
-                        renderQuestion(
-                            question, rendererParams, applicantQuestionRendererFactory)));
-    DivTag skipForms = renderDeleteAndContinueFileUploadForms(params);
-    DivTag buttons = renderFileUploadBottomNavButtons(params);
-    return div(uploadForm, skipForms, buttons);
-  }
-
-  @Override
-  protected Optional<ButtonTag> maybeRenderSkipOrDeleteButton(Params params) {
-    if (hasAtLeastOneRequiredQuestion(params)) {
-      // If the file question is required, skip or delete is not allowed.
-      return Optional.empty();
-    }
-    String buttonText = params.messages().at(MessageKey.BUTTON_SKIP_FILEUPLOAD.getKeyName());
-    String buttonId = FILEUPLOAD_SKIP_BUTTON_ID;
-    if (hasUploadedFile(params)) {
-      buttonText = params.messages().at(MessageKey.BUTTON_DELETE_FILE.getKeyName());
-      buttonId = FILEUPLOAD_DELETE_BUTTON_ID;
-    }
-    ButtonTag button =
-        button(buttonText)
-            .attr("type", "submit")
-            .attr(FORM, FILEUPLOAD_DELETE_FORM_ID)
-            .withClasses(ApplicantStyles.BUTTON_REVIEW)
-            .withId(buttonId);
-    return Optional.of(button);
-=======
-  protected ImmutableList<Tag> extraFileUploadFields(StorageUploadRequest request) {
-    SignedS3UploadRequest signedRequest = castStorageRequest(request);
-    ImmutableList.Builder<Tag> builder = ImmutableList.builder();
+    ImmutableList.Builder<InputTag> builder = ImmutableList.builder();
     builder.add(
         input().withType("hidden").withName("key").withValue(signedRequest.key()),
         input()
@@ -166,11 +52,10 @@
   }
 
   @Override
-  protected ContainerTag renderFileUploadFormElement(Params params, StorageUploadRequest request) {
+  protected FormTag renderFileUploadFormElement(Params params, StorageUploadRequest request) {
     SignedS3UploadRequest signedRequest = castStorageRequest(request);
     return super.renderFileUploadFormElement(params, request)
         .withAction(signedRequest.actionLink());
->>>>>>> 18f72e50
   }
 
   private SignedS3UploadRequest castStorageRequest(StorageUploadRequest request) {
@@ -180,27 +65,4 @@
     }
     return (SignedS3UploadRequest) request;
   }
-<<<<<<< HEAD
-
-  DivTag renderFileUploadBottomNavButtons(Params params) {
-    Optional<ButtonTag> maybeContinueButton = maybeRenderContinueButton(params);
-    Optional<ButtonTag> maybeSkipOrDeleteButton = maybeRenderSkipOrDeleteButton(params);
-    DivTag ret =
-        div()
-            .withClasses(ApplicantStyles.APPLICATION_NAV_BAR)
-            // An empty div to take up the space to the left of the buttons.
-            .with(div().withClasses(Styles.FLEX_GROW))
-            .with(renderReviewButton(params))
-            .with(renderPreviousButton(params));
-    if (maybeSkipOrDeleteButton.isPresent()) {
-      ret.with(maybeSkipOrDeleteButton.get());
-    }
-    ret.with(renderUploadButton(params));
-    if (maybeContinueButton.isPresent()) {
-      ret.with(maybeContinueButton.get());
-    }
-    return ret;
-  }
-=======
->>>>>>> 18f72e50
 }