package views;

import static j2html.TagCreator.input;

import controllers.applicant.routes;
import j2html.attributes.Attr;
import j2html.tags.specialized.ButtonTag;
import j2html.tags.specialized.DivTag;
import j2html.tags.specialized.InputTag;
import j2html.tags.specialized.FormTag;
import java.util.Optional;
import play.mvc.Http.HttpVerbs;
import services.MessageKey;
import services.applicant.question.FileUploadQuestion;
import services.cloud.FileNameFormatter;
import com.google.common.collect.ImmutableList;
<<<<<<< HEAD
=======
import j2html.attributes.Attr;
import j2html.tags.ContainerTag;
import j2html.tags.Tag;
import java.util.Optional;
>>>>>>> 6663ef8c
import services.cloud.StorageUploadRequest;
import services.cloud.aws.SignedS3UploadRequest;

public final class AwsFileUploadViewStrategy extends FileUploadViewStrategy {

  @Override
<<<<<<< HEAD
  protected ImmutableList<InputTag> extraFileUploadFields(StorageUploadRequest request) {
    SignedS3UploadRequest signedRequest = castStorageRequest(request);
    ImmutableList.Builder<InputTag> builder = ImmutableList.builder();
=======
  protected ImmutableList<Tag> fileUploadFields(Optional<StorageUploadRequest> request) {
    if (request.isEmpty()) {
      return ImmutableList.of();
    }
    SignedS3UploadRequest signedRequest = castStorageRequest(request.get());
    ImmutableList.Builder<Tag> builder = ImmutableList.builder();
>>>>>>> 6663ef8c
    builder.add(
        input().withType("hidden").withName("key").withValue(signedRequest.key()),
        input()
            .withType("hidden")
            .withName("success_action_redirect")
            .withValue(signedRequest.successActionRedirect()),
        input()
            .withType("hidden")
            .withName("X-Amz-Credential")
            .withValue(signedRequest.credential()),
        input().withType("hidden").withName("X-Amz-Algorithm").withValue(signedRequest.algorithm()),
        input().withType("hidden").withName("X-Amz-Date").withValue(signedRequest.date()),
        input().withType("hidden").withName("Policy").withValue(signedRequest.policy()),
        input()
            .withType("hidden")
            .withName("X-Amz-Signature")
            .withValue(signedRequest.signature()));

    if (!signedRequest.securityToken().isEmpty()) {
      builder.add(
          input()
              .withType("hidden")
              .withName("X-Amz-Security-Token")
              .withValue(signedRequest.securityToken()));
    }

    // It's critical that the "file" field be the last input
    // element for the form since S3 will ignore any fields
    // after that. See #2653 /
    // https://docs.aws.amazon.com/AmazonS3/latest/API/sigv4-HTTPPOSTForms.html
    // for more context.
    builder.add(
        input().withType("file").withName("file").attr(Attr.ACCEPT, MIME_TYPES_IMAGES_AND_PDF));
    return builder.build();
  }

  @Override
  protected FormTag renderFileUploadFormElement(Params params, StorageUploadRequest request) {
    SignedS3UploadRequest signedRequest = castStorageRequest(request);
    return super.renderFileUploadFormElement(params, request)
        .withAction(signedRequest.actionLink());
  }

  private SignedS3UploadRequest castStorageRequest(StorageUploadRequest request) {
    if (!(request instanceof SignedS3UploadRequest)) {
      throw new RuntimeException(
          "Tried to upload a file to AWS S3 storage using incorrect request type");
    }
    return (SignedS3UploadRequest) request;
  }
}<|MERGE_RESOLUTION|>--- conflicted
+++ resolved
@@ -14,31 +14,20 @@
 import services.applicant.question.FileUploadQuestion;
 import services.cloud.FileNameFormatter;
 import com.google.common.collect.ImmutableList;
-<<<<<<< HEAD
-=======
 import j2html.attributes.Attr;
-import j2html.tags.ContainerTag;
-import j2html.tags.Tag;
 import java.util.Optional;
->>>>>>> 6663ef8c
 import services.cloud.StorageUploadRequest;
 import services.cloud.aws.SignedS3UploadRequest;
 
 public final class AwsFileUploadViewStrategy extends FileUploadViewStrategy {
 
   @Override
-<<<<<<< HEAD
-  protected ImmutableList<InputTag> extraFileUploadFields(StorageUploadRequest request) {
-    SignedS3UploadRequest signedRequest = castStorageRequest(request);
-    ImmutableList.Builder<InputTag> builder = ImmutableList.builder();
-=======
-  protected ImmutableList<Tag> fileUploadFields(Optional<StorageUploadRequest> request) {
+  protected ImmutableList<InputTag> fileUploadFields(Optional<StorageUploadRequest> request) {
     if (request.isEmpty()) {
       return ImmutableList.of();
     }
     SignedS3UploadRequest signedRequest = castStorageRequest(request.get());
-    ImmutableList.Builder<Tag> builder = ImmutableList.builder();
->>>>>>> 6663ef8c
+    ImmutableList.Builder<InputTag> builder = ImmutableList.builder();
     builder.add(
         input().withType("hidden").withName("key").withValue(signedRequest.key()),
         input()
