package views;

import static com.google.common.base.Preconditions.checkNotNull;
import static j2html.TagCreator.input;

import controllers.applicant.routes;
import j2html.tags.specialized.ButtonTag;
import j2html.tags.specialized.DivTag;
import j2html.tags.specialized.InputTag;
import j2html.tags.specialized.FooterTag;
import j2html.tags.specialized.ScriptTag;
import j2html.tags.specialized.FormTag;
import java.util.Optional;
import com.google.common.collect.ImmutableList;
import j2html.attributes.Attr;
import j2html.tags.Tag;
import java.util.Optional;
import javax.inject.Inject;
import services.cloud.StorageUploadRequest;
import services.cloud.azure.BlobStorageUploadRequest;

public final class AzureFileUploadViewStrategy extends FileUploadViewStrategy {

  private final ViewUtils viewUtils;

  @Inject
  AzureFileUploadViewStrategy(ViewUtils viewUtils) {
    this.viewUtils = checkNotNull(viewUtils);
  }

  @Override
<<<<<<< HEAD
  protected ImmutableList<InputTag> extraFileUploadFields(StorageUploadRequest request) {
    BlobStorageUploadRequest signedRequest = castStorageRequest(request);
    ImmutableList.Builder<InputTag> builder = ImmutableList.builder();
=======
  protected ImmutableList<Tag> fileUploadFields(Optional<StorageUploadRequest> request) {
    if (request.isEmpty()) {
      return ImmutableList.of();
    }
    BlobStorageUploadRequest signedRequest = castStorageRequest(request.get());
    ImmutableList.Builder<Tag> builder = ImmutableList.builder();
>>>>>>> 6663ef8c
    builder.add(
        input().withType("hidden").withName("fileName").withValue(signedRequest.fileName()),
        input().withType("hidden").withName("sasToken").withValue(signedRequest.sasToken()),
        input().withType("hidden").withName("blobUrl").withValue(signedRequest.blobUrl()),
        input()
            .withType("hidden")
            .withName("containerName")
            .withValue(signedRequest.containerName()),
        input().withType("hidden").withName("accountName").withValue(signedRequest.accountName()),
        input()
            .withType("hidden")
            .withName("successActionRedirect")
            .withValue(signedRequest.successActionRedirect()),
        input().withType("file").withName("file").attr(Attr.ACCEPT, MIME_TYPES_IMAGES_AND_PDF));
    return builder.build();
  }

  private BlobStorageUploadRequest castStorageRequest(StorageUploadRequest request) {
    if (!(request instanceof BlobStorageUploadRequest)) {
      throw new RuntimeException(
          "Tried to upload a file to Azure Blob storage using incorrect request type");
    }
    return (BlobStorageUploadRequest) request;
  }

  @Override
  protected ImmutableList<ScriptTag> extraScriptTags() {
    return ImmutableList.of(
        viewUtils.makeAzureBlobStoreScriptTag(),
        viewUtils.makeLocalJsTag("azure_upload"),
        viewUtils.makeLocalJsTag("azure_delete"));
  }
}<|MERGE_RESOLUTION|>--- conflicted
+++ resolved
@@ -29,18 +29,12 @@
   }
 
   @Override
-<<<<<<< HEAD
-  protected ImmutableList<InputTag> extraFileUploadFields(StorageUploadRequest request) {
-    BlobStorageUploadRequest signedRequest = castStorageRequest(request);
-    ImmutableList.Builder<InputTag> builder = ImmutableList.builder();
-=======
-  protected ImmutableList<Tag> fileUploadFields(Optional<StorageUploadRequest> request) {
+  protected ImmutableList<InputTag> fileUploadFields(Optional<StorageUploadRequest> request) {
     if (request.isEmpty()) {
       return ImmutableList.of();
     }
     BlobStorageUploadRequest signedRequest = castStorageRequest(request.get());
-    ImmutableList.Builder<Tag> builder = ImmutableList.builder();
->>>>>>> 6663ef8c
+    ImmutableList.Builder<InputTag> builder = ImmutableList.builder();
     builder.add(
         input().withType("hidden").withName("fileName").withValue(signedRequest.fileName()),
         input().withType("hidden").withName("sasToken").withValue(signedRequest.sasToken()),
