--- conflicted
+++ resolved
@@ -42,11 +42,7 @@
 
   public abstract long programId();
 
-<<<<<<< HEAD
-  public abstract boolean isLoginOnly();
-=======
   public abstract boolean loginOnly();
->>>>>>> 5833bcfa
 
   public abstract Block block();
 
@@ -100,11 +96,7 @@
 
     public abstract Builder setPreferredLanguageSupported(boolean preferredLanguageSupported);
 
-<<<<<<< HEAD
-    public abstract Builder setIsLoginOnly(boolean isLoginOnly);
-=======
     public abstract Builder setLoginOnly(boolean loginOnly);
->>>>>>> 5833bcfa
 
     public abstract Builder setApplicantStorageClient(
         ApplicantStorageClient applicantStorageClient);
