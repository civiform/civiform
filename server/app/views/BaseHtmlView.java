--- conflicted
+++ resolved
@@ -72,11 +72,6 @@
         TagCreator.button(text).withId(id).withClasses(Styles.M_2), redirectUrl);
   }
 
-<<<<<<< HEAD
-  protected static <T extends Tag> T asRedirectButton(T buttonEl, String redirectUrl) {
-    buttonEl.attr("onclick", String.format("window.location = '%s';", redirectUrl));
-    return buttonEl;
-=======
   /**
    * Turns provided element into a clickable element. Upon click the user will be redirected to the
    * provided url. It's up to caller of this method to style element appropriately to make it clear
@@ -88,7 +83,6 @@
     // Attribute `data-redirect-to` is handled in JS by main.ts file.
     element.attr("data-redirect-to", redirectUrl);
     return element;
->>>>>>> ea954123
   }
 
   protected static ButtonTag makeSvgTextButton(String buttonText, Icons icon) {
