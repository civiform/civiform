--- conflicted
+++ resolved
@@ -11,17 +11,11 @@
 
 import com.google.common.collect.ImmutableSet;
 import j2html.TagCreator;
-<<<<<<< HEAD
-import j2html.attributes.Attr;
-import j2html.tags.ContainerTag;
-import j2html.tags.Tag;
-=======
 import j2html.tags.specialized.ButtonTag;
 import j2html.tags.specialized.DivTag;
 import j2html.tags.specialized.FormTag;
 import j2html.tags.specialized.H1Tag;
 import j2html.tags.specialized.InputTag;
->>>>>>> 840ab99d
 import java.util.function.Function;
 import org.apache.commons.lang3.RandomStringUtils;
 import play.i18n.Messages;
@@ -34,11 +28,6 @@
 import views.style.BaseStyles;
 import views.style.StyleUtils;
 import views.style.Styles;
-import java.util.Optional;
-
-import javax.swing.*;
-import views.components.FieldWithLabel;
-import views.components.LinkElement;
 
 /**
  * Base class for all HTML views. Provides stateless convenience methods for generating HTML.
@@ -76,18 +65,14 @@
 
   protected static ButtonTag redirectButton(String id, String text, String redirectUrl) {
     return asRedirectButton(
-      TagCreator.button(text).withId(id).withClasses(Styles.M_2), redirectUrl);
+        TagCreator.button(text).withId(id).withClasses(Styles.M_2), redirectUrl);
   }
 
   protected static ButtonTag asRedirectButton(ButtonTag buttonEl, String redirectUrl) {
     return buttonEl.attr("onclick", String.format("window.location = '%s';", redirectUrl));
   }
-<<<<<<< HEAD
-  protected static ContainerTag makeSvgTextButton(String buttonText, Icons icon) {
-=======
 
   protected static ButtonTag makeSvgTextButton(String buttonText, Icons icon) {
->>>>>>> 840ab99d
     return TagCreator.button()
         .with(
             Icons.svg(icon, 18).withClasses(Styles.ML_1, Styles.INLINE_BLOCK, Styles.FLEX_SHRINK_0),
@@ -130,71 +115,8 @@
     return div.with(br());
   }
 
-<<<<<<< HEAD
-  protected ContainerTag renderSearchForm(
-      Http.Request request, Optional<String> search, Call searchCall) {
-    return renderSearchForm(
-        request,
-        search,
-        searchCall,
-        /* htmlClasses= */ Optional.empty(),
-        /* labelText= */ Optional.empty());
-  }
-
-  protected ContainerTag renderSearchForm(
-      Http.Request request,
-      Optional<String> search,
-      Call searchCall,
-      Optional<String> htmlClasses,
-      Optional<String> labelText) {
-    return form()
-        .withMethod("GET")
-        .withAction(searchCall.url())
-        .with(
-            FieldWithLabel.input()
-                .setId("search-field")
-                .setFieldName("search")
-                .setLabelText(labelText.orElse("Search"))
-                .setValue(search.orElse(""))
-                .setPlaceholderText("Search")
-                .getContainer()
-                .withClasses(htmlClasses.orElse(Styles.W_1_4)),
-            makeCsrfTokenInputTag(request),
-            submitButton("Search").withClasses(Styles.M_2));
-  }
-  protected ContainerTag renderSearchWithDateForm(
-    Http.Request request,
-    Optional<String> search,
-    Optional<String> searchDate,
-    Call searchCall,
-    Optional<String> htmlClasses) {
-    return form()
-      .withStyle(Styles.FLEX_AUTO)
-      .withMethod("GET")
-      .withAction(searchCall.url())
-      .with(div(),
-        input()
-          .withType("text")
-          .withValue(search.orElse(""))
-          .withName("search")
-          .withPlaceholder("Search")
-          .withStyle(Styles.MR_32),
-      input()
-        .withType("date")
-          .withName("searchDate")
-          .withValue(searchDate.orElse(""))
-          .withPlaceholder("DateOfBirth")
-        .withStyle(Styles.MR_32),
-        makeCsrfTokenInputTag(request),
-        submitButton("Search"));
-  }
-
-  protected static ContainerTag toLinkButtonForPost(
-      ContainerTag buttonEl, String href, Http.Request request) {
-=======
   protected static ButtonTag toLinkButtonForPost(
       ButtonTag buttonEl, String href, Http.Request request) {
->>>>>>> 840ab99d
     String formId = RandomStringUtils.randomAlphabetic(32);
     FormTag hiddenForm =
         form()
