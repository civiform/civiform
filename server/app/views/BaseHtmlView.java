package views;

import static j2html.TagCreator.br;
import static j2html.TagCreator.div;
import static j2html.TagCreator.each;
import static j2html.TagCreator.form;
import static j2html.TagCreator.h1;
import static j2html.TagCreator.input;
import static j2html.TagCreator.span;
import static j2html.TagCreator.text;

import com.google.common.collect.ImmutableSet;
import j2html.TagCreator;
import j2html.attributes.Attr;
import j2html.tags.ContainerTag;
import j2html.tags.Tag;
import java.util.function.Function;
import org.apache.commons.lang3.RandomStringUtils;
import play.i18n.Messages;
import play.mvc.Call;
import play.mvc.Http;
import services.applicant.ValidationErrorMessage;
import views.components.Icons;
import views.components.LinkElement;
import views.html.helper.CSRF;
import views.style.BaseStyles;
import views.style.StyleUtils;
import views.style.Styles;

import javax.swing.*;

/**
 * Base class for all HTML views. Provides stateless convenience methods for generating HTML.
 *
 * <p>All derived view classes should inject the layout class(es) in whose context they'll be
 * rendered.
 */
public abstract class BaseHtmlView {

  public static Tag renderHeader(String headerText, String... additionalClasses) {
    return h1(headerText).withClasses(Styles.MB_4, StyleUtils.joinStyles(additionalClasses));
  }

  public static ContainerTag fieldErrors(
      Messages messages, ImmutableSet<ValidationErrorMessage> errors, String... additionalClasses) {
    return div(each(errors, error -> div(error.getMessage(messages))))
        .withClasses(BaseStyles.FORM_ERROR_TEXT_BASE, StyleUtils.joinStyles(additionalClasses));
  }

  public static Tag button(String textContents) {
    return TagCreator.button(text(textContents)).withType("button");
  }

  public static Tag button(String id, String textContents) {
    return button(textContents).withId(id);
  }

  protected static Tag submitButton(String textContents) {
    return TagCreator.button(text(textContents)).withType("submit");
  }

  protected static Tag submitButton(String id, String textContents) {
    return submitButton(textContents).withId(id);
  }

  protected static Tag redirectButton(String id, String text, String redirectUrl) {
    return asRedirectButton(
        TagCreator.button(text).withId(id).withClasses(Styles.M_2), redirectUrl);
  }

  protected static ContainerTag asRedirectButton(ContainerTag buttonEl, String redirectUrl) {
    return buttonEl.attr("onclick", String.format("window.location = '%s';", redirectUrl));
  }

  protected static ContainerTag makeSvgTextButton(String buttonText, Icons icon) {
    return TagCreator.button()
        .with(
            Icons.svg(icon, 18).withClasses(Styles.ML_1, Styles.INLINE_BLOCK, Styles.FLEX_SHRINK_0),
            span(buttonText).withClass(Styles.TEXT_LEFT));
  }

  /**
   * Generates a hidden HTML input tag containing a signed CSRF token. The token and tag must be
   * present in all CiviForm forms.
   */
  protected static Tag makeCsrfTokenInputTag(Http.Request request) {
    return input().isHidden().withValue(getCsrfToken(request)).withName("csrfToken");
  }

  private static String getCsrfToken(Http.Request request) {
    return CSRF.getToken(request.asScala()).value();
  }

  protected ContainerTag renderPaginationDiv(
      int page, int pageCount, Function<Integer, Call> linkForPage) {
    ContainerTag div = div();
    if (page <= 1) {
      div.with(new LinkElement().setText("∅").asButton());
    } else {
      div.with(
          new LinkElement().setText("←").setHref(linkForPage.apply(page - 1).url()).asButton());
    }
    String paginationText =
        pageCount > 0 ? String.format("Page %d of %d", page, pageCount) : "No results";
    div.with(
        div(paginationText)
            .withClasses(
                Styles.LEADING_3, Styles.FLOAT_LEFT, Styles.INLINE_BLOCK, Styles.P_2, Styles.M_4));
    if (pageCount > page) {
      div.with(
          new LinkElement().setText("→").setHref(linkForPage.apply(page + 1).url()).asButton());
    } else {
      div.with(new LinkElement().setText("∅").asButton());
    }
    return div.with(br());
  }

<<<<<<< HEAD
  protected ContainerTag renderSearchForm(
      Http.Request request, Optional<String> search, Call searchCall) {
    return renderSearchForm(
        request,
        search,
        searchCall,
        /* htmlClasses= */ Optional.empty(),
        /* labelText= */ Optional.empty());
  }

  protected ContainerTag renderSearchForm(
      Http.Request request,
      Optional<String> search,
      Call searchCall,
      Optional<String> htmlClasses,
      Optional<String> labelText) {
    return form()
        .withMethod("GET")
        .withAction(searchCall.url())
        .with(
            FieldWithLabel.input()
                .setId("search-field")
                .setFieldName("search")
                .setLabelText(labelText.orElse("Search"))
                .setValue(search.orElse(""))
                .setPlaceholderText("Search")
                .getContainer()
                .withClasses(htmlClasses.orElse(Styles.W_1_4)),
            makeCsrfTokenInputTag(request),
            submitButton("Search").withClasses(Styles.M_2));
  }
  protected ContainerTag renderSearchWithDateForm(
    Http.Request request,
    Optional<String> search,
    Optional<String> searchDate,
    Call searchCall,
    Optional<String> htmlClasses) {
    return form()
      .withStyle(Styles.FLEX_AUTO)
      .withMethod("GET")
      .withAction(searchCall.url())
      .with(div(),
        input()
          .withType("text")
          .withValue(search.orElse(""))
          .withName("search")
          .withPlaceholder("Search")
          .withStyle(Styles.MR_32),
      input()
        .withType("date")
          .withName("searchDate")
          .withValue(searchDate.orElse(""))
          .withPlaceholder("DateOfBirth")
        .withStyle(Styles.MR_32),
        makeCsrfTokenInputTag(request),
        submitButton("Search"));
  }

=======
>>>>>>> 99c8e39b
  protected static ContainerTag toLinkButtonForPost(
      ContainerTag buttonEl, String href, Http.Request request) {
    String formId = RandomStringUtils.randomAlphabetic(32);
    Tag hiddenForm =
        form()
            .withId(formId)
            .withClass(Styles.HIDDEN)
            .withMethod("POST")
            .withAction(href)
            .with(input().isHidden().withValue(getCsrfToken(request)).withName("csrfToken"));

    return buttonEl.attr("form", formId).with(hiddenForm);
  }
}<|MERGE_RESOLUTION|>--- conflicted
+++ resolved
@@ -115,7 +115,6 @@
     return div.with(br());
   }
 
-<<<<<<< HEAD
   protected ContainerTag renderSearchForm(
       Http.Request request, Optional<String> search, Call searchCall) {
     return renderSearchForm(
@@ -174,8 +173,6 @@
         submitButton("Search"));
   }
 
-=======
->>>>>>> 99c8e39b
   protected static ContainerTag toLinkButtonForPost(
       ContainerTag buttonEl, String href, Http.Request request) {
     String formId = RandomStringUtils.randomAlphabetic(32);
