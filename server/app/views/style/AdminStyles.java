--- conflicted
+++ resolved
@@ -125,24 +125,12 @@
       StyleUtils.joinStyles(
           BASE_BUTTON_STYLES,
           Styles.SPACE_X_2,
-<<<<<<< HEAD
-=======
-          Styles.BORDER_NONE,
-          Styles.ROUNDED,
-          Styles.BG_TRANSPARENT,
-          Styles.TEXT_BLACK,
-          StyleUtils.hover(Styles.BG_GRAY_200));
-
-  public static final String DROPDOWN_BUTTON_STYLES =
-      StyleUtils.joinStyles(
-          BASE_BUTTON_STYLES,
-          Styles.SPACE_X_4,
->>>>>>> 956e787d
           Styles.BORDER_NONE,
           Styles.ROUNDED,
           Styles.BG_TRANSPARENT,
           BaseStyles.TEXT_SEATTLE_BLUE,
           StyleUtils.hover(Styles.BG_GRAY_200));
+
   public static final String DROPDOWN_BUTTON_STYLES =
       StyleUtils.joinStyles(
           BASE_BUTTON_STYLES,
