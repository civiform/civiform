package views;

import static com.google.common.base.Preconditions.checkNotNull;
import static j2html.TagCreator.meta;
import static j2html.TagCreator.rawHtml;
import static j2html.TagCreator.script;

import com.google.common.base.Strings;
import com.google.common.collect.ImmutableList;
import com.typesafe.config.Config;
import featureflags.FeatureFlags;
import j2html.tags.specialized.ScriptTag;
import java.util.Optional;
import javax.inject.Inject;
import play.twirl.api.Content;
import services.DeploymentType;
import views.components.ToastMessage;

// NON_ABSTRACT_CLASS_ALLOWS_SUBCLASSING BaseHtmlLayout

/**
 * Base class for all layout classes.
 *
 * <p>A layout class should describe the DOM contents of the head, header, nav, and footer. It acts
 * on an HtmlBundle and returns {@link Content} for rendered page using the {@link
 * #render(HtmlBundle)} method.
 */
public class BaseHtmlLayout {
  private final String civiformImageTag;
  private final String civiformFaviconUrl;

  private static final String CIVIFORM_TITLE = "CiviForm";
  private static final String TAILWIND_COMPILED_FILENAME = "tailwind";
  private static final String BANNER_TEXT =
      "Do not enter actual or personal data in this demo site";

  public final ViewUtils viewUtils;
<<<<<<< HEAD
  private final FeatureFlags featureFlags;
=======
  protected final FeatureFlags featureFlags;
>>>>>>> 98c60527
  private final Optional<String> measurementId;
  private final boolean isDevOrStaging;
  private final boolean addNoindexMetaTag;

  @Inject
<<<<<<< HEAD
  public BaseHtmlLayout(ViewUtils viewUtils, Config configuration, FeatureFlags featureFlags) {
=======
  public BaseHtmlLayout(
      ViewUtils viewUtils,
      Config configuration,
      FeatureFlags featureFlags,
      DeploymentType deploymentType) {
>>>>>>> 98c60527
    checkNotNull(configuration);
    this.viewUtils = checkNotNull(viewUtils);
    this.featureFlags = checkNotNull(featureFlags);
    this.measurementId =
        configuration.hasPath("measurement_id")
            ? Optional.of(configuration.getString("measurement_id"))
            : Optional.empty();

    this.isDevOrStaging = checkNotNull(deploymentType).isDevOrStaging();
    this.addNoindexMetaTag =
        this.isDevOrStaging && configuration.getBoolean("staging_add_noindex_meta_tag");

    civiformImageTag = configuration.getString("civiform_image_tag");
    civiformFaviconUrl = configuration.getString("whitelabel.favicon_url");
  }

  /** Creates a new {@link HtmlBundle} with default css, scripts, and toast messages. */
  public HtmlBundle getBundle() {
    return getBundle(new HtmlBundle(viewUtils));
  }

  /** Get the application feature flags. */
  public FeatureFlags getFeatureFlags() {
    return featureFlags;
  }

  /**
   * The reason for two getBundle methods here is that order occasionally matters, but this method
   * should only be used if you know what you're doing.
   *
   * <p>Most of the time you'll want to use {@link admin.AdminLayout} or {@link
   * applicant.ApplicantLayout} instead.
   *
   * <pre>
   *  Example: If we want to add specific styles before the core tailwind styles we
   *  could use:
   *
   *   HtmlBundle bundle = new HtmlBundle().addStylesheets(someStylesheet);
   *   bundle = getBundle(bundle);
   * </pre>
   */
  public HtmlBundle getBundle(HtmlBundle bundle) {
    // Add basic page metadata.
    bundle.addMetadata(
        meta().withName("viewport").withContent("width=device-width, initial-scale=1"));
    bundle.addMetadata(meta().withName("civiform-build-tag").withContent(civiformImageTag));
    if (addNoindexMetaTag) {
      bundle.addMetadata(meta().withName("robots").withContent("noindex"));
    }

    // Add the warning toast, only for staging
    if (isDevOrStaging) {
      ToastMessage privacyBanner =
          ToastMessage.warning(BANNER_TEXT)
              .setId("warning-message")
              .setIgnorable(true)
              .setDuration(0);
      bundle.addToastMessages(privacyBanner);
    }

    // Add default stylesheets.
    bundle.addStylesheets(viewUtils.makeLocalCssTag(TAILWIND_COMPILED_FILENAME));

    // Add Google analytics scripts.
    measurementId
        .map(id -> getAnalyticsScripts(id).toArray(new ScriptTag[0]))
        .ifPresent(bundle::addFooterScripts);

    // Add the favicon link
    bundle.setFavicon(civiformFaviconUrl);
    bundle.setJsBundle(getJsBundle());

    return bundle;
  }

  /**
   * Render should add any additional styles, scripts, and tags and then return the fully rendered
   * page.
   */
  public Content render(HtmlBundle bundle) {
    String currentTitle = bundle.getTitle();
    if (Strings.isNullOrEmpty(currentTitle)) {
      bundle.setTitle(getTitleSuffix());
    } else {
      bundle.setTitle(String.format("%s — %s", currentTitle, getTitleSuffix()));
    }
    return bundle.render();
  }

  protected String getTitleSuffix() {
    return CIVIFORM_TITLE;
  }

  protected JsBundle getJsBundle() {
    return JsBundle.APPLICANT;
  }

  /** Creates Google Analytics scripts for the site. */
  private ImmutableList<ScriptTag> getAnalyticsScripts(String trackingTag) {
    ScriptTag scriptImport =
        script()
            .withSrc("https://www.googletagmanager.com/gtag/js?id=" + trackingTag)
            .isAsync()
            .withType("text/javascript");
    String googleAnalyticsCode =
        "window.dataLayer = window.dataLayer || [];"
            + "\nfunction gtag() {"
            + "\n\tdataLayer.push(arguments);"
            + "\n}"
            + "\ngtag('js', new Date());"
            + "\ngtag('config', '%s');";
    ScriptTag rawScript =
        script()
            .with(rawHtml(String.format(googleAnalyticsCode, trackingTag)))
            .withType("text/javascript");
    return new ImmutableList.Builder<ScriptTag>().add(scriptImport).add(rawScript).build();
  }
}<|MERGE_RESOLUTION|>--- conflicted
+++ resolved
@@ -35,25 +35,17 @@
       "Do not enter actual or personal data in this demo site";
 
   public final ViewUtils viewUtils;
-<<<<<<< HEAD
-  private final FeatureFlags featureFlags;
-=======
   protected final FeatureFlags featureFlags;
->>>>>>> 98c60527
   private final Optional<String> measurementId;
   private final boolean isDevOrStaging;
   private final boolean addNoindexMetaTag;
 
   @Inject
-<<<<<<< HEAD
-  public BaseHtmlLayout(ViewUtils viewUtils, Config configuration, FeatureFlags featureFlags) {
-=======
   public BaseHtmlLayout(
       ViewUtils viewUtils,
       Config configuration,
       FeatureFlags featureFlags,
       DeploymentType deploymentType) {
->>>>>>> 98c60527
     checkNotNull(configuration);
     this.viewUtils = checkNotNull(viewUtils);
     this.featureFlags = checkNotNull(featureFlags);
@@ -84,8 +76,8 @@
    * The reason for two getBundle methods here is that order occasionally matters, but this method
    * should only be used if you know what you're doing.
    *
-   * <p>Most of the time you'll want to use {@link admin.AdminLayout} or {@link
-   * applicant.ApplicantLayout} instead.
+   * <p>Most of the time you'll want to use {@link views.admin.AdminLayout} or {@link
+   * views.applicant.ApplicantLayout} instead.
    *
    * <pre>
    *  Example: If we want to add specific styles before the core tailwind styles we
