package views.applicant;

import static com.google.common.base.Preconditions.checkNotNull;
import static j2html.TagCreator.div;
import static j2html.TagCreator.form;
import static j2html.TagCreator.h1;

import com.google.common.collect.ImmutableList;
import com.google.inject.Inject;
import com.typesafe.config.Config;
import controllers.ti.routes;
import forms.TiClientInfoForm;
import j2html.tags.Tag;
import j2html.tags.specialized.ATag;
import j2html.tags.specialized.DivTag;
import j2html.tags.specialized.FormTag;
import java.util.List;
import java.util.Optional;
import models.AccountModel;
import models.TrustedIntermediaryGroupModel;
import play.data.Form;
import play.i18n.Messages;
import play.mvc.Http;
import play.twirl.api.Content;
import repository.AccountRepository;
import services.AlertType;
import services.DateConverter;
import services.MessageKey;
import services.applicant.ApplicantData;
import services.applicant.ApplicantPersonalInfo;
import services.ti.TrustedIntermediaryService;
import views.AlertComponent;
import views.ApplicationBaseView;
import views.HtmlBundle;
import views.components.FieldWithLabel;
import views.components.Icons;
import views.components.LinkElement;
import views.style.BaseStyles;

/** Renders a page for a trusted intermediary to edit a client */
public class EditTiClientView extends TrustedIntermediaryDashboardView {
  private final DateConverter dateConverter;
  private AccountRepository accountRepository;

  @Inject
  public EditTiClientView(
      ApplicantLayout layout,
      DateConverter dateConverter,
      Config configuration,
      AccountRepository accountRepository) {
    super(configuration, layout);
    this.dateConverter = checkNotNull(dateConverter);
    this.accountRepository = checkNotNull(accountRepository);
  }

  public Content render(
      TrustedIntermediaryGroupModel tiGroup,
      ApplicantPersonalInfo personalInfo,
      Http.Request request,
      Messages messages,
      Optional<Long> accountIdToEdit,
      Long applicantIdOfTi,
      Optional<Form<TiClientInfoForm>> tiClientInfoForm,
      Long applicantIdOfNewlyAddedClient) {
    Optional<AccountModel> optionalAccountModel = Optional.empty();
    String title = messages.at(MessageKey.TITLE_CREATE_CLIENT.getKeyName());
    String pageHeader = messages.at(MessageKey.TITLE_CREATE_CLIENT.getKeyName());
    String pageId = "add-client";
    Optional<String> optionalSuccessMessage =
        Optional.ofNullable(messages.at(MessageKey.BANNER_NEW_CLIENT_CREATED.getKeyName()));
    String successToast =
        messages.at(
            MessageKey.CONTENT_CLIENT_CREATED.getKeyName(),
            personalInfo.getDisplayString(messages));
    if (accountIdToEdit.isPresent()) {
      optionalAccountModel =
          Optional.of(accountRepository.lookupAccount(accountIdToEdit.get()).get());
      title = messages.at(MessageKey.TITLE_EDIT_CLIENT.getKeyName());
      pageHeader = messages.at(MessageKey.TITLE_EDIT_CLIENT.getKeyName());
      pageId = "edit-client";
      successToast = messages.at(MessageKey.BANNER_CLIENT_INFO_UPDATED.getKeyName());
      optionalSuccessMessage = Optional.empty();
    }
    boolean isSuccessfulSave = tiClientInfoForm.isPresent() && !tiClientInfoForm.get().hasErrors();
    HtmlBundle bundle;
    bundle =
        layout
            .getBundle(request)
            .setTitle(title)
            .addMainContent(
                h1(tiGroup.getName()).withClasses(BaseStyles.TI_HEADER_BAND_H1),
                renderTabButtons(messages, TabType.CLIENT_LIST),
                renderSubHeader(pageHeader)
                    .withId(pageId)
                    .withClasses(BaseStyles.TI_HEADER_BAND_H2),
                div(
                        renderBackLink(
                            messages.at(MessageKey.BUTTON_BACK_TO_CLIENT_LIST.getKeyName())),
                        renderSuccessAlert(isSuccessfulSave, successToast, optionalSuccessMessage),
                        renderMainContent(
                            isSuccessfulSave,
                            applicantIdOfNewlyAddedClient,
                            messages,
                            tiGroup,
                            optionalAccountModel,
                            request,
                            tiClientInfoForm))
                    .withClasses("px-20"))
            .addMainStyles("bg-white");

    return layout.renderWithNav(request, personalInfo, messages, bundle, applicantIdOfTi);
  }

  private DivTag renderMainContent(
      boolean isSuccessfulSave,
      Long applicantIdOfNewlyAddedClient,
      Messages messages,
      TrustedIntermediaryGroupModel tiGroup,
      Optional<AccountModel> optionalAccountModel,
      Http.Request request,
      Optional<Form<TiClientInfoForm>> tiClientInfoForm) {
    boolean isSaved = isSuccessfulSave && (applicantIdOfNewlyAddedClient != null);
    if (isSaved)
      return div()
          .with(
              renderApplicationsStartButton(applicantIdOfNewlyAddedClient, messages),
              renderBackToClientListButton(messages));
    else {
      return div()
          .with(
              ApplicationBaseView.requiredFieldsExplanationContent(messages),
              renderAddOrEditClientForm(
                  tiGroup, optionalAccountModel, request, tiClientInfoForm, messages));
    }
  }

  private String getTiLink() {
    return baseUrl
        + controllers.ti.routes.TrustedIntermediaryController.dashboard(
                /* nameQuery= */ Optional.empty(),
                /* dayQuery= */ Optional.empty(),
                /* monthQuery= */ Optional.empty(),
                /* yearQuery= */ Optional.empty(),
                /* page= */ Optional.of(1))
            .url();
  }

  private ATag renderBackToClientListButton(Messages messages) {
    return new ATag()
        .withClasses("usa-button usa-button--outline")
        .withId("back-to-client-list")
        .withHref(getTiLink())
        .withText(messages.at(MessageKey.BUTTON_BACK_TO_CLIENT_LIST.getKeyName()));
  }

  private ATag renderApplicationsStartButton(Long applicantId, Messages messages) {
    return new ATag()
        .withClasses("usa-button")
        .withId("applications-start-button")
        .withText(messages.at(MessageKey.BUTTON_START_APP.getKeyName()))
        .withHref(
            controllers.applicant.routes.ApplicantProgramsController.indexWithApplicantId(
<<<<<<< HEAD
                    applicantId, /* categories= */ List.of())
=======
                    applicantId, /* categories= */ ImmutableList.of())
>>>>>>> 9fd3e2ee
                .url());
  }

  private Tag renderSuccessAlert(
      boolean isSuccessfulSave, String successToast, Optional<String> optionalSuccessMessage) {
    if (!isSuccessfulSave) {
      return div();
    }
    return AlertComponent.renderFullAlert(
        AlertType.SUCCESS, successToast, optionalSuccessMessage, false, "mb-4", "w-3/5");
  }

  private ATag renderBackLink(String linkText) {
    LinkElement link =
        new LinkElement()
            .setStyles("underline")
            .setHref(getTiLink())
            .setIcon(Icons.ARROW_LEFT, LinkElement.IconPosition.START)
            .setText(linkText)
            .setId("ti-dashboard-link");
    return link.asAnchorText();
  }

  private DivTag renderAddOrEditClientForm(
      TrustedIntermediaryGroupModel tiGroup,
      Optional<AccountModel> optionalAccount,
      Http.Request request,
      Optional<Form<TiClientInfoForm>> form,
      Messages messages) {
    Optional<ApplicantData> optionalApplicantData = Optional.empty();
    FormTag formTag;
    if (optionalAccount.isPresent()) {
      optionalApplicantData =
          Optional.of(optionalAccount.get().newestApplicant().get().getApplicantData());

      formTag =
          form()
              .withId("edit-ti")
              .withMethod("POST")
              .withAction(
                  routes.TrustedIntermediaryController.editClient(optionalAccount.get().id).url());
    } else {
      formTag =
          form()
              .withId("add-ti")
              .withMethod("POST")
              .withAction(routes.TrustedIntermediaryController.addClient(tiGroup.id).url());
    }
    FieldWithLabel firstNameField =
        setStateIfPresent(
            FieldWithLabel.input()
                .setId("first-name-input")
                .setFieldName("firstName")
                .setLabelText(messages.at(MessageKey.NAME_LABEL_FIRST.getKeyName()))
                .setRequired(true)
                .setValue(setDefaultFirstName(optionalApplicantData)),
            form,
            TrustedIntermediaryService.FORM_FIELD_NAME_FIRST_NAME,
            messages);

    FieldWithLabel middleNameField =
        setStateIfPresent(
            FieldWithLabel.input()
                .setId("middle-name-input")
                .setFieldName("middleName")
                .setLabelText(
                    messages.at(MessageKey.NAME_LABEL_MIDDLE.getKeyName())
                        + " "
                        + messages.at(MessageKey.CONTENT_OPTIONAL.getKeyName()))
                .setValue(setDefaultMiddleName(optionalApplicantData)),
            form,
            TrustedIntermediaryService.FORM_FIELD_NAME_MIDDLE_NAME,
            messages);
    FieldWithLabel lastNameField =
        setStateIfPresent(
            FieldWithLabel.input()
                .setId("last-name-input")
                .setFieldName("lastName")
                .setLabelText(messages.at(MessageKey.NAME_LABEL_LAST.getKeyName()))
                .setRequired(true)
                .setValue(setDefaultLastName(optionalApplicantData)),
            form,
            TrustedIntermediaryService.FORM_FIELD_NAME_LAST_NAME,
            messages);
    FieldWithLabel phoneNumberField =
        setStateIfPresent(
            FieldWithLabel.input()
                .setId("phone-number-input")
                .setPlaceholderText("(xxx) xxx-xxxx")
                .setAttribute("inputmode", "tel")
                .setFieldName("phoneNumber")
                .setLabelText(
                    messages.at(MessageKey.PHONE_NUMBER_LABEL.getKeyName())
                        + " "
                        + messages.at(MessageKey.CONTENT_OPTIONAL.getKeyName()))
                .setValue(setDefaultPhone(optionalApplicantData)),
            form,
            TrustedIntermediaryService.FORM_FIELD_NAME_PHONE,
            messages);

    FieldWithLabel emailField =
        setStateIfPresent(
            FieldWithLabel.email()
                .setId("email-input")
                .setFieldName("emailAddress")
                .setLabelText(
                    messages.at(MessageKey.EMAIL_LABEL.getKeyName())
                        + " "
                        + messages.at(MessageKey.CONTENT_OPTIONAL.getKeyName()))
                .setToolTipIcon(Icons.INFO)
                .setToolTipText(messages.at(MessageKey.CONTENT_EMAIL_TOOLTIP.getKeyName()))
                .setValue(setDefaultEmail(optionalAccount)),
            form,
            TrustedIntermediaryService.FORM_FIELD_NAME_EMAIL_ADDRESS,
            messages);
    FieldWithLabel dateOfBirthField =
        setStateIfPresent(
            FieldWithLabel.date()
                .setId("date-of-birth-input")
                .setFieldName("dob")
                .setLabelText(messages.at(MessageKey.DOB_LABEL.getKeyName()))
                .setRequired(true)
                .setValue(getDefaultDob(optionalApplicantData)),
            form,
            TrustedIntermediaryService.FORM_FIELD_NAME_DOB,
            messages);
    FieldWithLabel tiNoteField =
        setStateIfPresent(
            FieldWithLabel.textArea()
                .setId("ti-note-input")
                .setFieldName("tiNote")
                .setLabelText(
                    messages.at(MessageKey.NOTES_LABEL.getKeyName())
                        + " "
                        + messages.at(MessageKey.CONTENT_OPTIONAL.getKeyName()))
                .setValue(setDefaultTiNotes(optionalAccount)),
            form,
            TrustedIntermediaryService.FORM_FIELD_NAME_TI_NOTES,
            messages);
    String cancelUrl =
        baseUrl
            + controllers.ti.routes.TrustedIntermediaryController.dashboard(
                    /* nameQuery= */ Optional.empty(),
                    /* dayQuery= */ Optional.empty(),
                    /* monthQuery= */ Optional.empty(),
                    /* yearQuery= */ Optional.empty(),
                    /* page= */ Optional.of(1))
                .url();
    return div()
        .with(
            formTag
                .with(
                    firstNameField.getUSWDSInputTag(),
                    middleNameField.getUSWDSInputTag(),
                    lastNameField.getUSWDSInputTag(),
                    phoneNumberField.getUSWDSInputTag(),
                    emailField.getUSWDSInputTag(),
                    dateOfBirthField.getUSWDSInputTag(),
                    tiNoteField.getUSWDSTextareaTag(),
                    makeCsrfTokenInputTag(request),
                    submitButton(messages.at(MessageKey.BUTTON_SAVE.getKeyName()))
                        .withClasses("usa-button"),
                    asRedirectElement(
                        button(messages.at(MessageKey.BUTTON_CANCEL.getKeyName()))
                            .withClasses("usa-button usa-button--outline", "m-2"),
                        cancelUrl))
                .withClasses("w-1/2", "mt-6"));
  }

  private String getDefaultDob(Optional<ApplicantData> optionalApplicantData) {
    return optionalApplicantData.isPresent()
        ? optionalApplicantData
            .get()
            .getDateOfBirth()
            .map(this.dateConverter::formatIso8601Date)
            .orElse("")
        : "";
  }

  private Optional<String> setDefaultPhone(Optional<ApplicantData> optionalApplicantData) {
    return optionalApplicantData.isPresent()
        ? optionalApplicantData.get().getPhoneNumber()
        : Optional.empty();
  }

  private String setDefaultEmail(Optional<AccountModel> optionalAccount) {
    return optionalAccount.isPresent() ? optionalAccount.get().getEmailAddress() : "";
  }

  private String setDefaultTiNotes(Optional<AccountModel> optionalAccount) {
    return optionalAccount.isPresent() ? optionalAccount.get().getTiNote() : "";
  }

  private Optional<String> setDefaultMiddleName(Optional<ApplicantData> optionalApplicantData) {
    return optionalApplicantData.isPresent()
        ? optionalApplicantData.get().getApplicantMiddleName()
        : Optional.empty();
  }

  private Optional<String> setDefaultLastName(Optional<ApplicantData> optionalApplicantData) {
    return optionalApplicantData.isPresent()
        ? optionalApplicantData.get().getApplicantLastName()
        : Optional.empty();
  }

  private Optional<String> setDefaultFirstName(Optional<ApplicantData> optionalApplicantData) {
    return optionalApplicantData.isPresent()
        ? optionalApplicantData.get().getApplicantFirstName()
        : Optional.empty();
  }

  private FieldWithLabel setStateIfPresent(
      FieldWithLabel field,
      Optional<Form<TiClientInfoForm>> optionalForm,
      String key,
      Messages messages) {
    if (optionalForm.isEmpty()) {
      return field;
    }

    TiClientInfoForm form = optionalForm.get().value().get();
    switch (key) {
      case TrustedIntermediaryService.FORM_FIELD_NAME_FIRST_NAME:
        field.setValue(form.getFirstName());
        break;
      case TrustedIntermediaryService.FORM_FIELD_NAME_LAST_NAME:
        field.setValue(form.getLastName());
        break;
      case TrustedIntermediaryService.FORM_FIELD_NAME_MIDDLE_NAME:
        field.setValue(form.getMiddleName());
        break;
      case TrustedIntermediaryService.FORM_FIELD_NAME_DOB:
        field.setValue(form.getDob());
        break;
      case TrustedIntermediaryService.FORM_FIELD_NAME_PHONE:
        field.setValue(form.getPhoneNumber());
        break;
      case TrustedIntermediaryService.FORM_FIELD_NAME_EMAIL_ADDRESS:
        field.setValue(form.getEmailAddress());
        break;
      case TrustedIntermediaryService.FORM_FIELD_NAME_TI_NOTES:
        field.setValue(form.getTiNote());
        break;
    }

    if (optionalForm.get().error(key).isPresent()) {
      field.setFieldErrors(messages, optionalForm.get().errors(key));
    }

    return field;
  }
}<|MERGE_RESOLUTION|>--- conflicted
+++ resolved
@@ -160,11 +160,7 @@
         .withText(messages.at(MessageKey.BUTTON_START_APP.getKeyName()))
         .withHref(
             controllers.applicant.routes.ApplicantProgramsController.indexWithApplicantId(
-<<<<<<< HEAD
-                    applicantId, /* categories= */ List.of())
-=======
                     applicantId, /* categories= */ ImmutableList.of())
->>>>>>> 9fd3e2ee
                 .url());
   }
 
