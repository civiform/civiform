package views.applicant;

import static com.google.common.base.Preconditions.checkNotNull;
import static j2html.TagCreator.div;
import static j2html.TagCreator.form;
import static j2html.TagCreator.hr;

import com.google.inject.Inject;
import com.typesafe.config.Config;
import controllers.ti.routes;
import forms.TiClientInfoForm;
import j2html.tags.Tag;
import j2html.tags.specialized.ATag;
import j2html.tags.specialized.DivTag;
import j2html.tags.specialized.FieldsetTag;
import j2html.tags.specialized.FormTag;
import java.time.LocalDate;
import java.util.Optional;
import models.AccountModel;
import models.TrustedIntermediaryGroupModel;
import play.data.Form;
import play.i18n.Messages;
import play.mvc.Http;
import play.twirl.api.Content;
import repository.AccountRepository;
import services.DateConverter;
import services.MessageKey;
import services.applicant.ApplicantData;
import services.applicant.ApplicantPersonalInfo;
import services.ti.TrustedIntermediaryService;
import views.BaseHtmlView;
import views.HtmlBundle;
import views.ViewUtils;
import views.components.FieldWithLabel;
import views.components.Icons;
import views.components.LinkElement;
import views.style.BaseStyles;

/** Renders a page for a trusted intermediary to edit a client */
public class EditTiClientView extends BaseHtmlView {
  private final ApplicantLayout layout;
  private final DateConverter dateConverter;
  private final String baseUrl;
  private AccountRepository accountRepository;

  @Inject
  public EditTiClientView(
      ApplicantLayout layout,
      DateConverter dateConverter,
      Config configuration,
      AccountRepository accountRepository) {
    this.layout = checkNotNull(layout);
    this.dateConverter = checkNotNull(dateConverter);
    this.accountRepository = checkNotNull(accountRepository);
    this.baseUrl = checkNotNull(configuration).getString("base_url");
  }

  public Content render(
      TrustedIntermediaryGroupModel tiGroup,
      ApplicantPersonalInfo personalInfo,
      Http.Request request,
      Messages messages,
      Optional<Long> accountIdToEdit,
      Long applicantIdOfTi,
      Optional<Form<TiClientInfoForm>> tiClientInfoForm) {
    Optional<AccountModel> optionalAccountModel = Optional.empty();
    String title = messages.at(MessageKey.TITLE_CREATE_CLIENT.getKeyName());
    String pageHeader = "Add client";
    String pageId = "add-client";
    Optional<String> optionalSuccessMessage =
        Optional.ofNullable(messages.at(MessageKey.BANNER_NEW_CLIENT_CREATED.getKeyName()));
    String successToast =
        messages.at(
            MessageKey.CONTENT_CLIENT_CREATED.getKeyName(),
            personalInfo.getDisplayString(messages));
    if (accountIdToEdit.isPresent()) {
      optionalAccountModel =
          Optional.of(accountRepository.lookupAccount(accountIdToEdit.get()).get());
      title = "Edit client information";
      pageHeader = "Edit client";
      pageId = "edit-client";
      successToast = messages.at(MessageKey.BANNER_CLIENT_INFO_UPDATED.getKeyName());
      optionalSuccessMessage = Optional.empty();
    }
    boolean isSuccessfulSave = tiClientInfoForm.isPresent() && !tiClientInfoForm.get().hasErrors();
    HtmlBundle bundle =
        layout
            .getBundle(request)
            .setTitle(title)
            .addMainContent(
                renderHeader(tiGroup.getName(), "py-12", "mb-0", "bg-gray-50"),
                hr(),
                renderSubHeader(pageHeader).withId(pageId).withClass("my-4"),
                renderBackLink(),
                renderSuccessAlert(isSuccessfulSave, successToast, optionalSuccessMessage),
                requiredFieldsExplanationContent(),
                renderAddOrEditClientForm(
                    tiGroup, optionalAccountModel, request, tiClientInfoForm, messages))
            .addMainStyles("px-20", "max-w-screen-xl");

    return layout.renderWithNav(request, personalInfo, messages, bundle, applicantIdOfTi);
  }

  private Tag renderSuccessAlert(
      boolean isSuccessfulSave, String successToast, Optional<String> optionalSuccessMessage) {
    if (!isSuccessfulSave) {
      return div();
    }
    return ViewUtils.makeAlert(
        successToast, false, optionalSuccessMessage, BaseStyles.ALERT_SUCCESS, "mb-4", "w-3/5");
  }

  private ATag renderBackLink() {
    String tiDashLink =
        baseUrl
            + controllers.ti.routes.TrustedIntermediaryController.dashboard(
                    /* nameQuery= */ Optional.empty(),
                    /* dayQuery= */ Optional.empty(),
                    /* monthQuery= */ Optional.empty(),
                    /* yearQuery= */ Optional.empty(),
                    /* page= */ Optional.of(1))
                .url();
    LinkElement link =
        new LinkElement()
            .setHref(tiDashLink)
            .setText("Back to client list")
            .setId("ti-dashboard-link");
    return link.asAnchorText();
  }

  private DivTag renderAddOrEditClientForm(
      TrustedIntermediaryGroupModel tiGroup,
      Optional<AccountModel> optionalAccount,
      Http.Request request,
      Optional<Form<TiClientInfoForm>> form,
      Messages messages) {
    Optional<ApplicantData> optionalApplicantData = Optional.empty();
    FormTag formTag;
    if (optionalAccount.isPresent()) {
      optionalApplicantData =
          Optional.of(optionalAccount.get().newestApplicant().get().getApplicantData());

      formTag =
          form()
              .withId("edit-ti")
              .withMethod("POST")
              .withAction(
                  routes.TrustedIntermediaryController.editClient(optionalAccount.get().id).url());
    } else {
      formTag =
          form()
              .withId("add-ti")
              .withMethod("POST")
              .withAction(routes.TrustedIntermediaryController.addClient(tiGroup.id).url());
    }
    FieldWithLabel firstNameField =
        setStateIfPresent(
            FieldWithLabel.input()
                .setId("first-name-input")
                .setFieldName("firstName")
                .setLabelText(messages.at(MessageKey.NAME_LABEL_FIRST.getKeyName()))
                .setRequired(true)
                .setValue(setDefaultFirstName(optionalApplicantData)),
            form,
            TrustedIntermediaryService.FORM_FIELD_NAME_FIRST_NAME,
            messages);

    FieldWithLabel middleNameField =
        setStateIfPresent(
            FieldWithLabel.input()
                .setId("middle-name-input")
                .setFieldName("middleName")
                .setLabelText(
                    messages.at(MessageKey.NAME_LABEL_MIDDLE.getKeyName())
                        + " "
                        + messages.at(MessageKey.CONTENT_OPTIONAL.getKeyName()))
                .setValue(setDefaultMiddleName(optionalApplicantData)),
            form,
            TrustedIntermediaryService.FORM_FIELD_NAME_MIDDLE_NAME,
            messages);
    FieldWithLabel lastNameField =
        setStateIfPresent(
            FieldWithLabel.input()
                .setId("last-name-input")
                .setFieldName("lastName")
                .setLabelText(messages.at(MessageKey.NAME_LABEL_LAST.getKeyName()))
                .setRequired(true)
                .setValue(setDefaultLastName(optionalApplicantData)),
            form,
            TrustedIntermediaryService.FORM_FIELD_NAME_LAST_NAME,
            messages);
    FieldWithLabel phoneNumberField =
        setStateIfPresent(
            FieldWithLabel.input()
                .setId("phone-number-input")
                .setPlaceholderText("(xxx) xxx-xxxx")
                .setAttribute("inputmode", "tel")
                .setFieldName("phoneNumber")
                .setLabelText(
                    messages.at(MessageKey.PHONE_LABEL_PHONE_NUMBER.getKeyName())
                        + " "
                        + messages.at(MessageKey.CONTENT_OPTIONAL.getKeyName()))
                .setValue(setDefaultPhone(optionalApplicantData)),
            form,
            TrustedIntermediaryService.FORM_FIELD_NAME_PHONE,
            messages);

    FieldWithLabel emailField =
        setStateIfPresent(
            FieldWithLabel.email()
                .setId("email-input")
                .setFieldName("emailAddress")
                .setLabelText(
                    messages.at(MessageKey.EMAIL_LABEL.getKeyName())
                        + " "
                        + messages.at(MessageKey.CONTENT_OPTIONAL.getKeyName()))
                .setToolTipIcon(Icons.INFO)
                .setToolTipText(
                    "Add an email address for your client to receive status updates about their"
                        + " application automatically. Without an email, you or your"
                        + " community-based organization will be responsible for communicating"
                        + " updates to your client.")
                .setValue(setDefaultEmail(optionalAccount)),
            form,
            TrustedIntermediaryService.FORM_FIELD_NAME_EMAIL_ADDRESS,
            messages);
<<<<<<< HEAD
    Optional<String> errorMessage = Optional.empty();
    Optional<LocalDate> dob = getDefaultDob(optionalApplicantData);
    if (form.isPresent() && form.get().hasErrors()) {
      TiClientInfoForm tiForm = form.get().value().get();
      dob = Optional.of(dateConverter.parseIso8601DateToLocalDate(tiForm.getDob()));
      errorMessage =
          form.get().error(TrustedIntermediaryService.FORM_FIELD_NAME_DOB).isPresent()
              ? Optional.ofNullable(
                  form.get().error(TrustedIntermediaryService.FORM_FIELD_NAME_DOB).get().message())
              : Optional.empty();
    }
    FieldsetTag dateOfBirthField =
        ViewUtils.makeMemorableDate(
            dob, messages.at(MessageKey.DOB_LABEL.getKeyName()), false, errorMessage,"dob");
    //    FieldWithLabel dateOfBirthField =
    //        setStateIfPresent(
    //            FieldWithLabel.date()
    //                .setId("date-of-birth-input")
    //                .setFieldName("dob")
    //                .setLabelText(messages.at(MessageKey.DOB_LABEL.getKeyName()))
    //                .setRequired(true)
    //                .setValue(),
    //            form,
    //            TrustedIntermediaryService.FORM_FIELD_NAME_DOB,
    //            messages);
=======
    FieldWithLabel dateOfBirthField =
        setStateIfPresent(
            FieldWithLabel.date()
                .setId("date-of-birth-input")
                .setFieldName("dob")
                .setLabelText(messages.at(MessageKey.DOB_LABEL.getKeyName()))
                .setRequired(true)
                .setValue(getDefaultDob(optionalApplicantData)),
            form,
            TrustedIntermediaryService.FORM_FIELD_NAME_DOB,
            messages);
>>>>>>> e7d0d4be
    FieldWithLabel tiNoteField =
        setStateIfPresent(
            FieldWithLabel.textArea()
                .setId("ti-note-input")
                .setFieldName("tiNote")
                .setLabelText(
                    messages.at(MessageKey.NOTES_LABEL.getKeyName())
                        + " "
                        + messages.at(MessageKey.CONTENT_OPTIONAL.getKeyName()))
                .setValue(setDefaultTiNotes(optionalAccount)),
            form,
            TrustedIntermediaryService.FORM_FIELD_NAME_TI_NOTES,
            messages);
    String cancelUrl =
        baseUrl
            + controllers.ti.routes.TrustedIntermediaryController.dashboard(
                    /* nameQuery= */ Optional.empty(),
                    /* dayQuery= */ Optional.empty(),
                    /* monthQuery= */ Optional.empty(),
                    /* yearQuery= */ Optional.empty(),
                    /* page= */ Optional.of(1))
                .url();
    return div()
        .with(
            formTag
                .with(
                    firstNameField.getInputTag(),
                    middleNameField.getInputTag(),
                    lastNameField.getInputTag(),
                    phoneNumberField.getInputTag(),
                    emailField.getEmailTag(),
                    dateOfBirthField,
                    tiNoteField.getTextareaTag(),
                    makeCsrfTokenInputTag(request),
                    submitButton("Save").withClasses("ml-2", "mb-6"),
                    asRedirectElement(button("Cancel").withClasses("m-2"), cancelUrl))
                .withClasses("border", "border-gray-300", "shadow-md", "w-1/2", "mt-6"));
  }

<<<<<<< HEAD
  private Optional<LocalDate> getDefaultDob(Optional<ApplicantData> optionalApplicantData) {
    return optionalApplicantData.isPresent()
        ? optionalApplicantData.get().getDateOfBirth()
        : Optional.empty();
=======
  private String getDefaultDob(Optional<ApplicantData> optionalApplicantData) {
    return optionalApplicantData.isPresent()
        ? optionalApplicantData
            .get()
            .getDateOfBirth()
            .map(this.dateConverter::formatIso8601Date)
            .orElse("")
        : "";
>>>>>>> e7d0d4be
  }

  private Optional<String> setDefaultPhone(Optional<ApplicantData> optionalApplicantData) {
    return optionalApplicantData.isPresent()
        ? optionalApplicantData.get().getPhoneNumber()
        : Optional.empty();
  }

  private String setDefaultEmail(Optional<AccountModel> optionalAccount) {
    return optionalAccount.isPresent() ? optionalAccount.get().getEmailAddress() : "";
  }

  private String setDefaultTiNotes(Optional<AccountModel> optionalAccount) {
    return optionalAccount.isPresent() ? optionalAccount.get().getTiNote() : "";
  }

  private Optional<String> setDefaultMiddleName(Optional<ApplicantData> optionalApplicantData) {
    return optionalApplicantData.isPresent()
        ? optionalApplicantData.get().getApplicantMiddleName()
        : Optional.empty();
  }

  private Optional<String> setDefaultLastName(Optional<ApplicantData> optionalApplicantData) {
    return optionalApplicantData.isPresent()
        ? optionalApplicantData.get().getApplicantLastName()
        : Optional.empty();
  }

  private Optional<String> setDefaultFirstName(Optional<ApplicantData> optionalApplicantData) {
    return optionalApplicantData.isPresent()
        ? optionalApplicantData.get().getApplicantFirstName()
        : Optional.empty();
  }

  private FieldWithLabel setStateIfPresent(
      FieldWithLabel field,
      Optional<Form<TiClientInfoForm>> optionalForm,
      String key,
      Messages messages) {
    if (optionalForm.isEmpty()) {
      return field;
    }

    TiClientInfoForm form = optionalForm.get().value().get();
    switch (key) {
      case TrustedIntermediaryService.FORM_FIELD_NAME_FIRST_NAME:
        field.setValue(form.getFirstName());
        break;
      case TrustedIntermediaryService.FORM_FIELD_NAME_LAST_NAME:
        field.setValue(form.getLastName());
        break;
      case TrustedIntermediaryService.FORM_FIELD_NAME_MIDDLE_NAME:
        field.setValue(form.getMiddleName());
        break;
      case TrustedIntermediaryService.FORM_FIELD_NAME_DOB:
        field.setValue(form.getDob());
        break;
      case TrustedIntermediaryService.FORM_FIELD_NAME_PHONE:
        field.setValue(form.getPhoneNumber());
        break;
      case TrustedIntermediaryService.FORM_FIELD_NAME_EMAIL_ADDRESS:
        field.setValue(form.getEmailAddress());
        break;
      case TrustedIntermediaryService.FORM_FIELD_NAME_TI_NOTES:
        field.setValue(form.getTiNote());
        break;
    }

    if (optionalForm.get().error(key).isPresent()) {
      field.setFieldErrors(messages, optionalForm.get().errors(key));
    }

    return field;
  }
}<|MERGE_RESOLUTION|>--- conflicted
+++ resolved
@@ -224,7 +224,6 @@
             form,
             TrustedIntermediaryService.FORM_FIELD_NAME_EMAIL_ADDRESS,
             messages);
-<<<<<<< HEAD
     Optional<String> errorMessage = Optional.empty();
     Optional<LocalDate> dob = getDefaultDob(optionalApplicantData);
     if (form.isPresent() && form.get().hasErrors()) {
@@ -239,30 +238,6 @@
     FieldsetTag dateOfBirthField =
         ViewUtils.makeMemorableDate(
             dob, messages.at(MessageKey.DOB_LABEL.getKeyName()), false, errorMessage,"dob");
-    //    FieldWithLabel dateOfBirthField =
-    //        setStateIfPresent(
-    //            FieldWithLabel.date()
-    //                .setId("date-of-birth-input")
-    //                .setFieldName("dob")
-    //                .setLabelText(messages.at(MessageKey.DOB_LABEL.getKeyName()))
-    //                .setRequired(true)
-    //                .setValue(),
-    //            form,
-    //            TrustedIntermediaryService.FORM_FIELD_NAME_DOB,
-    //            messages);
-=======
-    FieldWithLabel dateOfBirthField =
-        setStateIfPresent(
-            FieldWithLabel.date()
-                .setId("date-of-birth-input")
-                .setFieldName("dob")
-                .setLabelText(messages.at(MessageKey.DOB_LABEL.getKeyName()))
-                .setRequired(true)
-                .setValue(getDefaultDob(optionalApplicantData)),
-            form,
-            TrustedIntermediaryService.FORM_FIELD_NAME_DOB,
-            messages);
->>>>>>> e7d0d4be
     FieldWithLabel tiNoteField =
         setStateIfPresent(
             FieldWithLabel.textArea()
@@ -302,21 +277,10 @@
                 .withClasses("border", "border-gray-300", "shadow-md", "w-1/2", "mt-6"));
   }
 
-<<<<<<< HEAD
   private Optional<LocalDate> getDefaultDob(Optional<ApplicantData> optionalApplicantData) {
     return optionalApplicantData.isPresent()
         ? optionalApplicantData.get().getDateOfBirth()
         : Optional.empty();
-=======
-  private String getDefaultDob(Optional<ApplicantData> optionalApplicantData) {
-    return optionalApplicantData.isPresent()
-        ? optionalApplicantData
-            .get()
-            .getDateOfBirth()
-            .map(this.dateConverter::formatIso8601Date)
-            .orElse("")
-        : "";
->>>>>>> e7d0d4be
   }
 
   private Optional<String> setDefaultPhone(Optional<ApplicantData> optionalApplicantData) {
