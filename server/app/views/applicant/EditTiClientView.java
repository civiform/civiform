package views.applicant;

import static com.google.common.base.Preconditions.checkNotNull;
import static j2html.TagCreator.div;
import static j2html.TagCreator.form;
import static j2html.TagCreator.hr;

import com.google.inject.Inject;
import com.typesafe.config.Config;
import controllers.ti.routes;
import forms.TiClientInfoForm;
import j2html.tags.specialized.ATag;
import j2html.tags.specialized.DivTag;
import j2html.tags.specialized.FormTag;
import java.util.Optional;
import models.AccountModel;
import models.TrustedIntermediaryGroupModel;
import play.data.Form;
import play.i18n.Messages;
import play.mvc.Http;
import play.twirl.api.Content;
import repository.AccountRepository;
import services.DateConverter;
import services.MessageKey;
import services.applicant.ApplicantData;
import services.applicant.ApplicantPersonalInfo;
import services.ti.TrustedIntermediaryService;
import views.BaseHtmlView;
import views.HtmlBundle;
import views.ViewUtils;
import views.components.FieldWithLabel;
import views.components.Icons;
import views.components.LinkElement;
import views.style.BaseStyles;

/** Renders a page for a trusted intermediary to edit a client */
public class EditTiClientView extends BaseHtmlView {
  private final ApplicantLayout layout;
  private final DateConverter dateConverter;
  private final String baseUrl;
  private AccountRepository accountRepository;

  @Inject
  public EditTiClientView(
      ApplicantLayout layout,
      DateConverter dateConverter,
      Config configuration,
      AccountRepository accountRepository) {
    this.layout = checkNotNull(layout);
    this.dateConverter = checkNotNull(dateConverter);
    this.accountRepository = checkNotNull(accountRepository);
    this.baseUrl = checkNotNull(configuration).getString("base_url");
  }

  public Content render(
      TrustedIntermediaryGroupModel tiGroup,
      ApplicantPersonalInfo personalInfo,
      Http.Request request,
      Messages messages,
<<<<<<< HEAD
      Optional<Long> accountIdToEdit,
      Long applicantIdOfTi,
      Optional<Form<TiClientInfoForm>> tiClientInfoForm) {
    Optional<AccountModel> optionalAccountModel = Optional.empty();
    String title = "Add new Client";
    String pageHeader = "Add client";
    String pageId = "add-client";
    if (accountIdToEdit.isPresent()) {
      optionalAccountModel =
          Optional.of(accountRepository.lookupAccount(accountIdToEdit.get()).get());
      title = "Edit client information";
      pageHeader = "Edit client";
      pageId = "edit-client";
    }
=======
      Long accountId,
      Optional<Form<EditTiClientInfoForm>> editTiClientInfoForm,
      boolean isSuccessfulSave) {

>>>>>>> 54076fc7
    HtmlBundle bundle =
        layout
            .getBundle(request)
            .setTitle(title)
            .addMainContent(
                renderHeader(tiGroup.getName(), "py-12", "mb-0", "bg-gray-50"),
                hr(),
                renderSubHeader(pageHeader).withId(pageId).withClass("my-4"),
                renderBackLink(),
                renderSuccessAlert(
                    isSuccessfulSave,
                    messages.at(MessageKey.BANNER_CLIENT_INFO_UPDATED.getKeyName())),
                requiredFieldsExplanationContent(),
                renderAddOrEditClientForm(
                    tiGroup, optionalAccountModel, request, tiClientInfoForm, messages))
            .addMainStyles("px-20", "max-w-screen-xl");

    return layout.renderWithNav(request, personalInfo, messages, bundle, applicantIdOfTi);
  }

  private ATag renderBackLink() {
    String tiDashLink =
        baseUrl
            + controllers.ti.routes.TrustedIntermediaryController.dashboard(
                    /* nameQuery= */ Optional.empty(),
                    /* dayQuery= */ Optional.empty(),
                    /* monthQuery= */ Optional.empty(),
                    /* yearQuery= */ Optional.empty(),
                    /* page= */ Optional.of(1))
                .url();
    LinkElement link =
        new LinkElement()
            .setHref(tiDashLink)
            .setText("Back to client list")
            .setId("ti-dashboard-link");
    return link.asAnchorText();
  }

<<<<<<< HEAD
  private DivTag renderAddOrEditClientForm(
      TrustedIntermediaryGroupModel tiGroup,
      Optional<AccountModel> optionalAccount,
=======
  private DivTag renderSuccessAlert(boolean isSuccessfulSave, String text) {
    if (!isSuccessfulSave) {
      return div();
    }
    return ViewUtils.makeAlertSlim(text, false, BaseStyles.ALERT_SUCCESS, "mb-4", "w-3/5");
  }

  private DivTag renderEditClientForm(
      AccountModel account,
>>>>>>> 54076fc7
      Http.Request request,
      Optional<Form<TiClientInfoForm>> form,
      Messages messages) {
    Optional<ApplicantData> optionalApplicantData = Optional.empty();
    FormTag formTag;
    if (optionalAccount.isPresent()) {
      optionalApplicantData =
          Optional.of(optionalAccount.get().newestApplicant().get().getApplicantData());

      formTag =
          form()
              .withId("edit-ti")
              .withMethod("POST")
              .withAction(
                  routes.TrustedIntermediaryController.editClient(optionalAccount.get().id).url());
    } else {
      formTag =
          form()
              .withId("add-ti")
              .withMethod("POST")
              .withAction(routes.TrustedIntermediaryController.addClient(tiGroup.id).url());
    }
    FieldWithLabel firstNameField =
        setStateIfPresent(
            FieldWithLabel.input()
                .setId("first-name-input")
                .setFieldName("firstName")
                .setLabelText(messages.at(MessageKey.NAME_LABEL_FIRST.getKeyName()))
                .setRequired(true)
                .setValue(setDefaultFirstName(optionalApplicantData)),
            form,
            TrustedIntermediaryService.FORM_FIELD_NAME_FIRST_NAME,
            messages);

    FieldWithLabel middleNameField =
        setStateIfPresent(
            FieldWithLabel.input()
                .setId("middle-name-input")
                .setFieldName("middleName")
                .setLabelText(
                    messages.at(MessageKey.NAME_LABEL_MIDDLE.getKeyName())
                        + " "
                        + messages.at(MessageKey.CONTENT_OPTIONAL.getKeyName()))
                .setValue(setDefaultMiddleName(optionalApplicantData)),
            form,
            TrustedIntermediaryService.FORM_FIELD_NAME_MIDDLE_NAME,
            messages);
    FieldWithLabel lastNameField =
        setStateIfPresent(
            FieldWithLabel.input()
                .setId("last-name-input")
                .setFieldName("lastName")
                .setLabelText(messages.at(MessageKey.NAME_LABEL_LAST.getKeyName()))
                .setRequired(true)
                .setValue(setDefaultLastName(optionalApplicantData)),
            form,
            TrustedIntermediaryService.FORM_FIELD_NAME_LAST_NAME,
            messages);
    FieldWithLabel phoneNumberField =
        setStateIfPresent(
            FieldWithLabel.input()
                .setId("phone-number-input")
                .setPlaceholderText("(xxx) xxx-xxxx")
                .setAttribute("inputmode", "tel")
                .setFieldName("phoneNumber")
                .setLabelText("Phone number")
                .setValue(setDefaultPhone(optionalApplicantData)),
            form,
            TrustedIntermediaryService.FORM_FIELD_NAME_PHONE,
            messages);

    FieldWithLabel emailField =
        setStateIfPresent(
            FieldWithLabel.email()
                .setId("email-input")
                .setFieldName("emailAddress")
                .setLabelText(
                    "Email address " + messages.at(MessageKey.CONTENT_OPTIONAL.getKeyName()))
                .setToolTipIcon(Icons.INFO)
                .setToolTipText(
                    "Add an email address for your client to receive status updates about their"
                        + " application automatically. Without an email, you or your"
                        + " community-based organization will be responsible for communicating"
                        + " updates to your client.")
                .setValue(setDefaultEmail(optionalAccount)),
            form,
            TrustedIntermediaryService.FORM_FIELD_NAME_EMAIL_ADDRESS,
            messages);
    FieldWithLabel dateOfBirthField =
        setStateIfPresent(
            FieldWithLabel.date()
                .setId("date-of-birth-input")
                .setFieldName("dob")
                .setLabelText(messages.at(MessageKey.DOB_LABEL.getKeyName()))
                .setRequired(true)
                .setValue(getDefaultDob(optionalApplicantData)),
            form,
            TrustedIntermediaryService.FORM_FIELD_NAME_DOB,
            messages);
    FieldWithLabel tiNoteField =
        setStateIfPresent(
            FieldWithLabel.textArea()
                .setId("ti-note-input")
                .setFieldName("tiNote")
                .setLabelText("Notes")
                .setValue(setDefaultTiNotes(optionalAccount)),
            form,
            TrustedIntermediaryService.FORM_FIELD_NAME_TI_NOTES,
            messages);
    String cancelUrl =
        baseUrl
            + controllers.ti.routes.TrustedIntermediaryController.dashboard(
                    /* nameQuery= */ Optional.empty(),
                    /* dayQuery= */ Optional.empty(),
                    /* monthQuery= */ Optional.empty(),
                    /* yearQuery= */ Optional.empty(),
                    /* page= */ Optional.of(1))
                .url();
    return div()
        .with(
            formTag
                .with(
                    firstNameField.getInputTag(),
                    middleNameField.getInputTag(),
                    lastNameField.getInputTag(),
                    phoneNumberField.getInputTag(),
                    emailField.getEmailTag(),
                    dateOfBirthField.getDateTag(),
                    tiNoteField.getTextareaTag(),
                    makeCsrfTokenInputTag(request),
                    submitButton("Save").withClasses("ml-2", "mb-6"),
                    asRedirectElement(button("Cancel").withClasses("m-2"), cancelUrl))
                .withClasses("border", "border-gray-300", "shadow-md", "w-1/2", "mt-6"));
  }

  private String getDefaultDob(Optional<ApplicantData> optionalApplicantData) {
    return optionalApplicantData.isPresent()
        ? optionalApplicantData
            .get()
            .getDateOfBirth()
            .map(this.dateConverter::formatIso8601Date)
            .orElse("")
        : "";
  }

  private Optional<String> setDefaultPhone(Optional<ApplicantData> optionalApplicantData) {
    return optionalApplicantData.isPresent()
        ? optionalApplicantData.get().getPhoneNumber()
        : Optional.empty();
  }

  private String setDefaultEmail(Optional<AccountModel> optionalAccount) {
    return optionalAccount.isPresent() ? optionalAccount.get().getEmailAddress() : "";
  }

  private String setDefaultTiNotes(Optional<AccountModel> optionalAccount) {
    return optionalAccount.isPresent() ? optionalAccount.get().getTiNote() : "";
  }

  private Optional<String> setDefaultMiddleName(Optional<ApplicantData> optionalApplicantData) {
    return optionalApplicantData.isPresent()
        ? optionalApplicantData.get().getApplicantMiddleName()
        : Optional.empty();
  }

  private Optional<String> setDefaultLastName(Optional<ApplicantData> optionalApplicantData) {
    return optionalApplicantData.isPresent()
        ? optionalApplicantData.get().getApplicantLastName()
        : Optional.empty();
  }

  private Optional<String> setDefaultFirstName(Optional<ApplicantData> optionalApplicantData) {
    return optionalApplicantData.isPresent()
        ? optionalApplicantData.get().getApplicantFirstName()
        : Optional.empty();
  }

  private FieldWithLabel setStateIfPresent(
      FieldWithLabel field,
      Optional<Form<TiClientInfoForm>> optionalForm,
      String key,
      Messages messages) {
    if (optionalForm.isEmpty()) {
      return field;
    }

    TiClientInfoForm form = optionalForm.get().value().get();
    switch (key) {
      case TrustedIntermediaryService.FORM_FIELD_NAME_FIRST_NAME:
        field.setValue(form.getFirstName());
        break;
      case TrustedIntermediaryService.FORM_FIELD_NAME_LAST_NAME:
        field.setValue(form.getLastName());
        break;
      case TrustedIntermediaryService.FORM_FIELD_NAME_MIDDLE_NAME:
        field.setValue(form.getMiddleName());
        break;
      case TrustedIntermediaryService.FORM_FIELD_NAME_DOB:
        field.setValue(form.getDob());
        break;
      case TrustedIntermediaryService.FORM_FIELD_NAME_PHONE:
        field.setValue(form.getPhoneNumber());
        break;
      case TrustedIntermediaryService.FORM_FIELD_NAME_EMAIL_ADDRESS:
        field.setValue(form.getEmailAddress());
        break;
      case TrustedIntermediaryService.FORM_FIELD_NAME_TI_NOTES:
        field.setValue(form.getTiNote());
        break;
    }

    if (optionalForm.get().error(key).isPresent()) {
      field.setFieldErrors(messages, optionalForm.get().errors(key));
    }

    return field;
  }
}<|MERGE_RESOLUTION|>--- conflicted
+++ resolved
@@ -57,7 +57,6 @@
       ApplicantPersonalInfo personalInfo,
       Http.Request request,
       Messages messages,
-<<<<<<< HEAD
       Optional<Long> accountIdToEdit,
       Long applicantIdOfTi,
       Optional<Form<TiClientInfoForm>> tiClientInfoForm) {
@@ -65,19 +64,16 @@
     String title = "Add new Client";
     String pageHeader = "Add client";
     String pageId = "add-client";
+    String successToast = messages.at(MessageKey.BANNER_NEW_CLIENT_CREATED.getKeyName());
     if (accountIdToEdit.isPresent()) {
       optionalAccountModel =
           Optional.of(accountRepository.lookupAccount(accountIdToEdit.get()).get());
       title = "Edit client information";
       pageHeader = "Edit client";
       pageId = "edit-client";
-    }
-=======
-      Long accountId,
-      Optional<Form<EditTiClientInfoForm>> editTiClientInfoForm,
-      boolean isSuccessfulSave) {
-
->>>>>>> 54076fc7
+      successToast = messages.at(MessageKey.BANNER_CLIENT_INFO_UPDATED.getKeyName());
+    }
+    boolean isSuccessfulSave = tiClientInfoForm.isPresent() && !tiClientInfoForm.get().hasErrors();
     HtmlBundle bundle =
         layout
             .getBundle(request)
@@ -87,9 +83,7 @@
                 hr(),
                 renderSubHeader(pageHeader).withId(pageId).withClass("my-4"),
                 renderBackLink(),
-                renderSuccessAlert(
-                    isSuccessfulSave,
-                    messages.at(MessageKey.BANNER_CLIENT_INFO_UPDATED.getKeyName())),
+                renderSuccessAlert(isSuccessfulSave, successToast),
                 requiredFieldsExplanationContent(),
                 renderAddOrEditClientForm(
                     tiGroup, optionalAccountModel, request, tiClientInfoForm, messages))
@@ -116,21 +110,16 @@
     return link.asAnchorText();
   }
 
-<<<<<<< HEAD
+  private DivTag renderSuccessAlert(boolean isSuccessfulSave, String text) {
+    if (!isSuccessfulSave) {
+      return div();
+    }
+    return ViewUtils.makeAlertSlim(text, false, BaseStyles.ALERT_SUCCESS, "mb-4", "w-3/5");
+  }
+
   private DivTag renderAddOrEditClientForm(
       TrustedIntermediaryGroupModel tiGroup,
       Optional<AccountModel> optionalAccount,
-=======
-  private DivTag renderSuccessAlert(boolean isSuccessfulSave, String text) {
-    if (!isSuccessfulSave) {
-      return div();
-    }
-    return ViewUtils.makeAlertSlim(text, false, BaseStyles.ALERT_SUCCESS, "mb-4", "w-3/5");
-  }
-
-  private DivTag renderEditClientForm(
-      AccountModel account,
->>>>>>> 54076fc7
       Http.Request request,
       Optional<Form<TiClientInfoForm>> form,
       Messages messages) {
