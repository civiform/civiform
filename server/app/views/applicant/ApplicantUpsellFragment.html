--- conflicted
+++ resolved
@@ -2,21 +2,13 @@
   <head
     th:replace="~{applicant/ApplicantBaseFragment :: pageHeaderScriptsAndLinks}"
   ></head>
-<<<<<<< HEAD
   <body>
     <div th:replace="~{applicant/NavigationFragment :: pageHeader}"></div>
     <h1 th:text="#{title.applicationConfirmation}"></h1>
     <p th:text="#{content.confirmed(${programName}, ${applicationId})}"></p>
-=======
-  <!--/* TODO(#6902): This data attribute is waited for in screenshot tests. Update once we have modal dialogs */-->
-  <body data-load-modal="true">
-    <div th:replace="~{applicant/NavigationFragment :: pageHeader}"></div>
-    <h1 th:text="#{title.applicationConfirmation}"></h1>
-    <p th:text="#{content.confirmed(${programName}, ${applicationId})}"></p>
-
->>>>>>> 05f519d5
     <footer
       th:replace="~{applicant/ApplicantBaseFragment :: pageFooter}"
     ></footer>
+    ></footer>
   </body>
 </html>