package views.applicant;

import static com.google.common.base.Preconditions.checkNotNull;
import static j2html.TagCreator.a;
import static j2html.TagCreator.br;
import static j2html.TagCreator.div;
import static j2html.TagCreator.form;
import static j2html.TagCreator.h2;
import static j2html.TagCreator.rawHtml;
import static j2html.TagCreator.span;

import com.google.auto.value.AutoValue;
import com.google.common.collect.ImmutableList;
import com.google.inject.Inject;
import controllers.applicant.routes;
import j2html.tags.ContainerTag;
import j2html.tags.specialized.DivTag;
import java.time.Instant;
import java.time.LocalDate;
import java.time.ZoneId;
import java.util.Arrays;
import java.util.Optional;
import play.i18n.Messages;
import play.mvc.Http;
import play.twirl.api.Content;
import services.MessageKey;
import services.applicant.AnswerData;
import services.applicant.RepeatedEntity;
import views.ApplicantUtils;
import views.BaseHtmlView;
import views.HtmlBundle;
import views.components.Icons;
import views.components.LinkElement;
import views.components.ToastMessage;
import views.style.ApplicantStyles;
import views.style.ReferenceClasses;
import views.style.StyleUtils;

/** Shows all questions in the applying program and answers to the questions if present. */
public final class ApplicantProgramSummaryView extends BaseHtmlView {

  private final ApplicantLayout layout;

  @Inject
  public ApplicantProgramSummaryView(ApplicantLayout layout) {
    this.layout = checkNotNull(layout);
  }

  /**
   * Renders a summary of all of the applicant's data for a specific application. Data includes:
   *
   * <p>Program Id, Applicant Id - Needed for link context (submit & edit)
   *
   * <p>Question Data for each question:
   *
   * <ul>
   *   <li>question text
   *   <li>answer text
   *   <li>block id (for edit link)
   * </ul>
   */
  public Content render(Params params) {
    Messages messages = params.messages();
    HtmlBundle bundle = layout.getBundle();

    DivTag applicationSummary = div().withId("application-summary").withClasses("mb-8");
    Optional<RepeatedEntity> previousRepeatedEntity = Optional.empty();
    for (AnswerData answerData : params.summaryData()) {
      Optional<RepeatedEntity> currentRepeatedEntity = answerData.repeatedEntity();
      if (!currentRepeatedEntity.equals(previousRepeatedEntity)
          && currentRepeatedEntity.isPresent()) {
        applicationSummary.with(renderRepeatedEntitySection(currentRepeatedEntity.get(), messages));
      }
      applicationSummary.with(renderQuestionSummary(answerData, messages, params.applicantId()));
      previousRepeatedEntity = currentRepeatedEntity;
    }

    // Add submit action (POST).
    String submitLink =
        routes.ApplicantProgramReviewController.submit(params.applicantId(), params.programId())
            .url();

    ContainerTag continueOrSubmitButton;
    if (params.completedBlockCount() == params.totalBlockCount()) {
      continueOrSubmitButton =
          submitButton(messages.at(MessageKey.BUTTON_SUBMIT.getKeyName()))
              .withClasses(
                  ReferenceClasses.SUBMIT_BUTTON, ApplicantStyles.BUTTON_SUBMIT_APPLICATION);
    } else {
      String applyUrl =
          routes.ApplicantProgramsController.edit(params.applicantId(), params.programId()).url();
      continueOrSubmitButton =
          a().withHref(applyUrl)
              .withText(messages.at(MessageKey.BUTTON_CONTINUE.getKeyName()))
              .withId("continue-application-button")
              .withClasses(
                  ReferenceClasses.CONTINUE_BUTTON, ApplicantStyles.BUTTON_SUBMIT_APPLICATION);
    }

    DivTag content =
        div()
            .with(applicationSummary)
            .with(
                form()
                    .withClasses(ReferenceClasses.DEBOUNCED_FORM)
                    .withAction(submitLink)
                    .withMethod(Http.HttpVerbs.POST)
                    .with(makeCsrfTokenInputTag(params.request()))
                    .with(continueOrSubmitButton));

    params.bannerMessage().ifPresent(bundle::addToastMessages);

    String pageTitle = messages.at(MessageKey.TITLE_PROGRAM_SUMMARY.getKeyName());
    bundle.setTitle(String.format("%s — %s", pageTitle, params.programTitle()));
    bundle.addMainContent(
        layout.renderProgramApplicationTitleAndProgressIndicator(
            params.programTitle(), params.completedBlockCount(), params.totalBlockCount(), true),
        h2(pageTitle).withClasses(ApplicantStyles.PROGRAM_APPLICATION_TITLE),
        requiredFieldsExplanationContent(),
        content);
    bundle.addMainStyles(ApplicantStyles.MAIN_PROGRAM_APPLICATION);

    return layout.renderWithNav(
        params.request(), params.applicantName(), params.messages(), bundle);
  }

  private DivTag renderQuestionSummary(AnswerData data, Messages messages, long applicantId) {
    DivTag questionPrompt = div(data.questionText()).withClasses("font-semibold");
    if (!data.applicantQuestion().isOptional()) {
      questionPrompt.with(span(rawHtml("&nbsp;*")).withClasses("text-red-600"));
    }
    DivTag questionContent = div(questionPrompt).withClasses("pr-2");

    // Add existing answer.
    if (data.isAnswered()) {
      final ContainerTag answerContent;
      if (data.encodedFileKey().isPresent()) {
        String encodedFileKey = data.encodedFileKey().get();
        String fileLink = controllers.routes.FileController.show(applicantId, encodedFileKey).url();
        answerContent = a().withHref(fileLink);
      } else {
        answerContent = div();
      }
      answerContent.withClasses("font-light", "text-sm");
      // Add answer text, converting newlines to <br/> tags.
      String[] texts = data.answerText().split("\n");
      texts = Arrays.stream(texts).filter(text -> text.length() > 0).toArray(String[]::new);
      for (int i = 0; i < texts.length; i++) {
        if (i > 0) {
          answerContent.with(br());
        }
        answerContent.withText(texts[i]);
      }
      questionContent.with(answerContent);
    }

    DivTag actionAndTimestampDiv = div().withClasses("pr-2", "flex", "flex-col", "text-right");
    // Show timestamp if answered elsewhere.
    if (data.isPreviousResponse()) {
      LocalDate date =
          Instant.ofEpochMilli(data.timestamp()).atZone(ZoneId.systemDefault()).toLocalDate();
      DivTag timestampContent =
          div("Previously answered on " + date).withClasses("font-light", "text-xs", "flex-grow");
      actionAndTimestampDiv.with(timestampContent);
    }

<<<<<<< HEAD
    LinkElement editElement =
        new LinkElement()
            .setStyles("bottom-0", "right-0", "text-blue-600", StyleUtils.hover("text-blue-700"));
    if (data.isAnswered()) {
      editElement
          .setHref(
              routes.ApplicantProgramBlocksController.review(
=======
    // Maybe link to block containing specific question.
    if (data.isAnswered() || isFirstUnanswered) {
      String editText = messages.at(MessageKey.LINK_EDIT.getKeyName());
      String ariaLabel =
          messages.at(MessageKey.ARIA_LABEL_EDIT.getKeyName(), data.questionTextForScreenReader());
      if (!data.isAnswered()) {
        if (inReview) {
          editText = messages.at(MessageKey.BUTTON_CONTINUE.getKeyName());
          ariaLabel =
              messages.at(
                  MessageKey.ARIA_LABEL_CONTINUE.getKeyName(), data.questionTextForScreenReader());
        } else {
          editText = messages.at(MessageKey.LINK_BEGIN.getKeyName());
          ariaLabel =
              messages.at(
                  MessageKey.ARIA_LABEL_BEGIN.getKeyName(), data.questionTextForScreenReader());
        }
      }
      String editLink =
          (!data.isAnswered() && !inReview)
              ? routes.ApplicantProgramBlocksController.edit(
>>>>>>> 2cc5b99e
                      applicantId, data.programId(), data.blockId())
                  .url())
          .setText(messages.at(MessageKey.LINK_EDIT.getKeyName()))
          .setIcon(Icons.EDIT, LinkElement.IconPosition.START);
    } else {
      editElement
          .setHref(
              routes.ApplicantProgramBlocksController.edit(
                      applicantId, data.programId(), data.blockId())
                  .url())
          .setText(messages.at(MessageKey.LINK_ANSWER.getKeyName()))
          .setIcon(Icons.ARROW_FORWARD, LinkElement.IconPosition.END);
    }
    DivTag editContent =
        div()
            .with(
                editElement
                    .asAnchorText()
                    .attr(
                        "aria-label",
                        data.isAnswered()
                            ? messages.at(
                                MessageKey.ARIA_LABEL_EDIT.getKeyName(), data.questionText())
                            : messages.at(
                                MessageKey.ARIA_LABEL_ANSWER.getKeyName(), data.questionText())))
            .withClasses(
                "font-medium", "break-normal", "flex", "flex-grow", "justify-end", "items-center");

    actionAndTimestampDiv.with(editContent);

    return div(questionContent, actionAndTimestampDiv)
        .withClasses(
            ReferenceClasses.APPLICANT_SUMMARY_ROW,
            marginIndentClass(data.repeatedEntity().map(RepeatedEntity::depth).orElse(0)),
            data.isAnswered() ? "" : "bg-amber-50",
            "my-0",
            "p-2",
            "pt-4",
            "border-b",
            "border-gray-300",
            "flex",
            "justify-between")
        .withStyle("word-break:break-word");
  }

  private DivTag renderRepeatedEntitySection(RepeatedEntity repeatedEntity, Messages messages) {
    String content =
        String.format(
            "%s: %s",
            repeatedEntity
                .enumeratorQuestionDefinition()
                .getEntityType()
                .getOrDefault(messages.lang().toLocale()),
            repeatedEntity.entityName());
    return div(content)
        .withClasses(
            marginIndentClass(repeatedEntity.depth() - 1),
            "my-2",
            "py-2",
            "pl-4",
            "flex-auto",
            "bg-gray-200",
            "font-semibold",
            "rounded-lg");
  }

  private String marginIndentClass(int depth) {
    return "ml-" + (depth * 4);
  }

  @AutoValue
  public abstract static class Params {

    public static Builder builder() {
      return new AutoValue_ApplicantProgramSummaryView_Params.Builder();
    }

    abstract Http.Request request();

    abstract long applicantId();

    abstract Optional<String> applicantName();

    abstract Optional<ToastMessage> bannerMessage();

    abstract int completedBlockCount();

    abstract Messages messages();

    abstract long programId();

    abstract String programTitle();

    abstract ImmutableList<AnswerData> summaryData();

    abstract int totalBlockCount();

    @AutoValue.Builder
    public abstract static class Builder {

      public abstract Builder setRequest(Http.Request request);

      public abstract Builder setApplicantId(long applicantId);

      public abstract Builder setApplicantName(Optional<String> applicantName);

      public abstract Builder setBannerMessage(Optional<ToastMessage> banner);

      public abstract Builder setCompletedBlockCount(int completedBlockCount);

      public abstract Builder setMessages(Messages messages);

      public abstract Builder setProgramId(long programId);

      public abstract Builder setProgramTitle(String programTitle);

      public abstract Builder setSummaryData(ImmutableList<AnswerData> summaryData);

      public abstract Builder setTotalBlockCount(int totalBlockCount);

      abstract Optional<String> applicantName();

      abstract Messages messages();

      abstract Params autoBuild();

      public final Params build() {
        setApplicantName(Optional.of(ApplicantUtils.getApplicantName(applicantName(), messages())));
        return autoBuild();
      }
    }
  }
}<|MERGE_RESOLUTION|>--- conflicted
+++ resolved
@@ -164,7 +164,6 @@
       actionAndTimestampDiv.with(timestampContent);
     }
 
-<<<<<<< HEAD
     LinkElement editElement =
         new LinkElement()
             .setStyles("bottom-0", "right-0", "text-blue-600", StyleUtils.hover("text-blue-700"));
@@ -172,29 +171,6 @@
       editElement
           .setHref(
               routes.ApplicantProgramBlocksController.review(
-=======
-    // Maybe link to block containing specific question.
-    if (data.isAnswered() || isFirstUnanswered) {
-      String editText = messages.at(MessageKey.LINK_EDIT.getKeyName());
-      String ariaLabel =
-          messages.at(MessageKey.ARIA_LABEL_EDIT.getKeyName(), data.questionTextForScreenReader());
-      if (!data.isAnswered()) {
-        if (inReview) {
-          editText = messages.at(MessageKey.BUTTON_CONTINUE.getKeyName());
-          ariaLabel =
-              messages.at(
-                  MessageKey.ARIA_LABEL_CONTINUE.getKeyName(), data.questionTextForScreenReader());
-        } else {
-          editText = messages.at(MessageKey.LINK_BEGIN.getKeyName());
-          ariaLabel =
-              messages.at(
-                  MessageKey.ARIA_LABEL_BEGIN.getKeyName(), data.questionTextForScreenReader());
-        }
-      }
-      String editLink =
-          (!data.isAnswered() && !inReview)
-              ? routes.ApplicantProgramBlocksController.edit(
->>>>>>> 2cc5b99e
                       applicantId, data.programId(), data.blockId())
                   .url())
           .setText(messages.at(MessageKey.LINK_EDIT.getKeyName()))
