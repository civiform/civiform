package views.applicant;

import static com.google.common.base.Preconditions.checkNotNull;
import static j2html.TagCreator.a;
import static j2html.TagCreator.div;
import static j2html.TagCreator.each;
import static j2html.TagCreator.h1;
import static j2html.TagCreator.h2;
import static j2html.TagCreator.h3;
import static j2html.TagCreator.h4;
import static j2html.TagCreator.img;
import static j2html.TagCreator.span;
import static j2html.TagCreator.text;
import static j2html.attributes.Attr.HREF;

import com.google.common.collect.ImmutableList;
import com.google.common.collect.Lists;
import com.typesafe.config.Config;
import j2html.tags.DomContent;
import j2html.tags.specialized.ATag;
import j2html.tags.specialized.DivTag;
import j2html.tags.specialized.H1Tag;
import j2html.tags.specialized.ImgTag;
import java.time.Instant;
import java.time.ZoneId;
import java.time.ZonedDateTime;
import java.time.format.DateTimeFormatter;
import java.time.format.FormatStyle;
import java.util.List;
import java.util.Locale;
import java.util.Optional;
import java.util.stream.Collectors;
import java.util.stream.IntStream;
import javax.inject.Inject;
import play.i18n.Messages;
import play.mvc.Http;
import play.twirl.api.Content;
import services.MessageKey;
import services.applicant.ApplicantService;
import services.program.ProgramDefinition;
import views.BaseHtmlView;
import views.HtmlBundle;
import views.TranslationUtils;
import views.components.Icons;
import views.components.LinkElement;
import views.components.TextFormatter;
import views.components.ToastMessage;
import views.style.ApplicantStyles;
import views.style.BaseStyles;
import views.style.ReferenceClasses;
import views.style.StyleUtils;
import views.style.Styles;

/** Returns a list of programs that an applicant can browse, with buttons for applying. */
public final class ProgramIndexView extends BaseHtmlView {

  private final ApplicantLayout layout;
  private final Optional<String> maybeLogoUrl;
  private final String civicEntityFullName;
  private final ZoneId zoneId;

  @Inject
  public ProgramIndexView(ApplicantLayout layout, Config config, ZoneId zoneId) {
    this.layout = checkNotNull(layout);
    this.maybeLogoUrl =
        checkNotNull(config).hasPath("whitelabel.logo_with_name_url")
            ? Optional.of(config.getString("whitelabel.logo_with_name_url"))
            : Optional.empty();
    this.civicEntityFullName = checkNotNull(config).getString("whitelabel.civic_entity_full_name");
    this.zoneId = checkNotNull(zoneId);
  }

  /**
   * For each program in the list, render the program information along with an "Apply" button that
   * redirects the user to that program's application.
   *
   * @param messages the localized {@link Messages} for the current applicant
   * @param applicantId the ID of the current applicant
   * @param relevantPrograms an {@link ImmutableList} of programs (with attached application)
   *     information that should be displayed in the list
   * @return HTML content for rendering the list of available programs
   */
  public Content render(
      Messages messages,
      Http.Request request,
      long applicantId,
      Optional<String> userName,
<<<<<<< HEAD
      ApplicantService.RelevantPrograms relevantPrograms,
      Optional<String> banner) {
=======
      ImmutableList<ProgramDefinition> draftPrograms,
      ImmutableList<ProgramDefinition> activePrograms,
      Optional<ToastMessage> bannerMessage) {
>>>>>>> 17ccde23
    HtmlBundle bundle = layout.getBundle();
    bundle.setTitle(messages.at(MessageKey.CONTENT_GET_BENEFITS.getKeyName()));
    bannerMessage.ifPresent(bundle::addToastMessages);
    bundle.addMainContent(
        topContent(
            messages.at(MessageKey.CONTENT_GET_BENEFITS.getKeyName()),
            messages.at(MessageKey.CONTENT_CIVIFORM_DESCRIPTION_1.getKeyName()),
            messages.at(MessageKey.CONTENT_CIVIFORM_DESCRIPTION_2.getKeyName())),
        mainContent(messages, relevantPrograms, applicantId, messages.lang().toLocale()));

    return layout.renderWithNav(request, userName, messages, bundle);
  }

  private DivTag topContent(String titleText, String infoTextLine1, String infoTextLine2) {
    // "Get benefits"
    H1Tag programIndexH1 =
        h1().withText(titleText)
            .withClasses(
                Styles.TEXT_4XL,
                StyleUtils.responsiveSmall(Styles.TEXT_5XL),
                Styles.FONT_SEMIBOLD,
                Styles.MB_2,
                Styles.PX_6,
                StyleUtils.responsiveSmall(Styles.MB_6));

    DivTag infoLine1Div =
        div()
            .withText(infoTextLine1)
            .withClasses(Styles.TEXT_SM, Styles.PX_6, StyleUtils.responsiveSmall(Styles.TEXT_BASE));

    DivTag infoLine2Div =
        div()
            .withText(infoTextLine2)
            .withClasses(
                Styles.TEXT_SM,
                Styles.PX_6,
                Styles.PB_6,
                StyleUtils.responsiveSmall(Styles.TEXT_BASE));

    ImgTag logoImg =
        maybeLogoUrl.isPresent()
            ? img().withSrc(maybeLogoUrl.get())
            : this.layout.viewUtils.makeLocalImageTag("Seattle-logo_horizontal_blue-white_small");

    DivTag logoDiv =
        div()
            .with(
                logoImg
                    .withAlt(civicEntityFullName + " logo")
                    .attr("aria-hidden", "true")
                    .withWidth("175")
                    .withHeight("70"))
            .withClasses(Styles.TOP_2, Styles.LEFT_2);

    return div()
        .withId("top-content")
        .withClasses(ApplicantStyles.PROGRAM_INDEX_TOP_CONTENT, Styles.RELATIVE)
        .with(logoDiv, programIndexH1, infoLine1Div, infoLine2Div);
  }

  private DivTag mainContent(
      Messages messages,
      ApplicantService.RelevantPrograms relevantPrograms,
      long applicantId,
      Locale preferredLocale) {
    DivTag content =
        div()
            .withId("main-content")
            .withClasses(Styles.MX_AUTO, Styles.MY_4, StyleUtils.responsiveSmall(Styles.M_10))
            .with(
                h2().withText(messages.at(MessageKey.TITLE_PROGRAMS.getKeyName()))
                    .withClasses(Styles.MB_4, Styles.PX_4, Styles.TEXT_XL, Styles.FONT_SEMIBOLD));

    // The different program card containers should have the same styling, by using the program
    // count of the larger set of programs
    String cardContainerStyles =
        programCardsContainerStyles(
            Math.max(
                Math.max(relevantPrograms.unapplied().size(), relevantPrograms.submitted().size()),
                relevantPrograms.inProgress().size()));

    if (!relevantPrograms.inProgress().isEmpty()) {
      content.with(
          programCardsSection(
              messages,
              MessageKey.TITLE_PROGRAMS_IN_PROGRESS_UPDATED,
              cardContainerStyles,
              applicantId,
              preferredLocale,
              relevantPrograms.inProgress(),
              MessageKey.BUTTON_CONTINUE));
    }
    if (!relevantPrograms.submitted().isEmpty()) {
      content.with(
          programCardsSection(
              messages,
              MessageKey.TITLE_PROGRAMS_SUBMITTED,
              cardContainerStyles,
              applicantId,
              preferredLocale,
              relevantPrograms.submitted(),
              MessageKey.BUTTON_EDIT));
    }
    if (!relevantPrograms.unapplied().isEmpty()) {
      content.with(
          programCardsSection(
              messages,
              MessageKey.TITLE_PROGRAMS_ACTIVE_UPDATED,
              cardContainerStyles,
              applicantId,
              preferredLocale,
              relevantPrograms.unapplied(),
              MessageKey.BUTTON_APPLY));
    }

    return div().withClasses(Styles.FLEX, Styles.FLEX_COL, Styles.PLACE_ITEMS_CENTER).with(content);
  }

  /**
   * This method generates a list of style classes with responsive column counts. The number of
   * columns should not exceed the number of programs, or the program card container will not be
   * centered.
   */
  private String programCardsContainerStyles(int numPrograms) {
    return StyleUtils.joinStyles(
        ApplicantStyles.PROGRAM_CARDS_CONTAINER_BASE,
        numPrograms >= 2 ? StyleUtils.responsiveMedium(Styles.GRID_COLS_2) : "",
        numPrograms >= 3 ? StyleUtils.responsiveLarge(Styles.GRID_COLS_3) : "",
        numPrograms >= 4 ? StyleUtils.responsiveXLarge(Styles.GRID_COLS_4) : "",
        numPrograms >= 5 ? StyleUtils.responsive2XLarge(Styles.GRID_COLS_5) : "");
  }

  private DivTag programCardsSection(
      Messages messages,
      MessageKey sectionTitle,
      String cardContainerStyles,
      long applicantId,
      Locale preferredLocale,
      ImmutableList<ApplicantService.ApplicantProgramData> cards,
      MessageKey applyTitle) {
    return div()
        .with(
            h3().withText(messages.at(sectionTitle.getKeyName()))
                .withClasses(ApplicantStyles.PROGRAM_CARDS_SUBTITLE))
        .with(
            div()
                .withClasses(cardContainerStyles)
                .with(
                    each(
                        IntStream.range(0, cards.size()).boxed().collect(Collectors.toList()),
                        index ->
                            programCard(
                                messages,
                                cards.get(index),
                                index,
                                cards.size(),
                                applicantId,
                                preferredLocale,
                                applyTitle))));
  }

  private DivTag programCard(
      Messages messages,
      ApplicantService.ApplicantProgramData cardData,
      int programIndex,
      int totalProgramCount,
      Long applicantId,
      Locale preferredLocale,
      MessageKey applyTitle) {
    ProgramDefinition program = cardData.program();
    String baseId = ReferenceClasses.APPLICATION_CARD + "-" + program.id();

    DivTag title =
        div()
            .withId(baseId + "-title")
            .withClasses(Styles.TEXT_LG, Styles.FONT_SEMIBOLD)
            .withText(program.localizedName().getOrDefault(preferredLocale));
    ImmutableList<DomContent> descriptionContent =
        TextFormatter.createLinksAndEscapeText(
            program.localizedDescription().getOrDefault(preferredLocale),
            TextFormatter.UrlOpenAction.NewTab);
    DivTag description =
        div()
            .withId(baseId + "-description")
            .withClasses(
                ReferenceClasses.APPLICATION_CARD_DESCRIPTION,
                Styles.TEXT_XS,
                Styles.MY_2,
                Styles.LINE_CLAMP_5)
            .with(descriptionContent);

    DivTag programData =
        div()
            .withId(baseId + "-data")
            .withClasses(Styles.W_FULL, Styles.PX_4, Styles.OVERFLOW_AUTO)
            .with(title, description);

    // Add info link.
    String infoUrl =
        controllers.applicant.routes.ApplicantProgramsController.view(applicantId, program.id())
            .url();
    ATag infoLink =
        new LinkElement()
            .setId(baseId + "-info-link")
            .setStyles(Styles.BLOCK, Styles.MY_2, Styles.TEXT_SM, Styles.UNDERLINE)
            .setText(messages.at(MessageKey.LINK_PROGRAM_DETAILS.getKeyName()))
            .setHref(infoUrl)
            .asAnchorText()
            .attr(
                "aria-label",
                messages.at(
                    MessageKey.LINK_PROGRAM_DETAILS_SR.getKeyName(),
                    program.localizedName().getOrDefault(preferredLocale)));
    programData.with(infoLink);

    // Add external link if it is set.
    if (!program.externalLink().isEmpty()) {
      ATag externalLink =
          new LinkElement()
              .setId(baseId + "-external-link")
              .setStyles(Styles.BLOCK, Styles.MY_2, Styles.TEXT_SM, Styles.UNDERLINE)
              .setText(messages.at(MessageKey.EXTERNAL_LINK.getKeyName()))
              .setHref(program.externalLink())
              .opensInNewTab()
              .asAnchorText()
              .with(
                  Icons.svg(Icons.OPEN_IN_NEW, 24, 24)
                      .withClasses(
                          Styles.FLEX_SHRINK_0,
                          Styles.H_5,
                          Styles.W_AUTO,
                          Styles.INLINE,
                          Styles.ML_1,
                          Styles.ALIGN_TEXT_TOP));

      programData.with(externalLink);
    }

    if (cardData.latestSubmittedApplicationTime().isPresent()) {
      programData.with(
          programCardSubmittedDate(messages, cardData.latestSubmittedApplicationTime().get()));
    }

    String actionUrl =
        controllers.applicant.routes.ApplicantProgramReviewController.preview(
                applicantId, program.id())
            .url();
    ATag actionButton =
        a().attr(HREF, actionUrl)
            .attr(
                "aria-label",
                messages.at(
                    MessageKey.BUTTON_APPLY_SR.getKeyName(),
                    program.localizedName().getOrDefault(preferredLocale)))
            .withText(messages.at(applyTitle.getKeyName()))
            .withId(baseId + "-apply")
            .withClasses(ReferenceClasses.APPLY_BUTTON, ApplicantStyles.BUTTON_PROGRAM_APPLY);

    DivTag actionDiv =
        div(actionButton)
            .withClasses(
                Styles.W_FULL, Styles.MB_6, Styles.FLEX_GROW, Styles.FLEX, Styles.ITEMS_END);
    String srProgramCardTitle =
        messages.at(
            MessageKey.TITLE_PROGRAM_CARD.getKeyName(),
            programIndex + 1,
            totalProgramCount,
            program.localizedName().getOrDefault(preferredLocale));
    return div()
        .withId(baseId)
        .withClasses(ReferenceClasses.APPLICATION_CARD, ApplicantStyles.PROGRAM_CARD)
        .with(h4(srProgramCardTitle).withClass(Styles.SR_ONLY))
        .with(
            // The visual bar at the top of each program card.
            div()
                .withClasses(
                    Styles.BLOCK,
                    Styles.FLEX_SHRINK_0,
                    BaseStyles.BG_SEATTLE_BLUE,
                    Styles.ROUNDED_T_XL,
                    Styles.H_3))
        .with(programData)
        .with(actionDiv);
  }

  private DivTag programCardSubmittedDate(Messages messages, Instant submittedDate) {
    TranslationUtils.TranslatedStringSplitResult translateResult =
        TranslationUtils.splitTranslatedSingleArgString(messages, MessageKey.SUBMITTED_DATE);
    String beforeContent = translateResult.beforeInterpretedContent();
    String afterContent = translateResult.afterInterpretedContent();

    List<DomContent> submittedComponents = Lists.newArrayList();
    if (!beforeContent.isEmpty()) {
      submittedComponents.add(text(beforeContent));
    }

    ZonedDateTime dateTime = submittedDate.atZone(zoneId);
    String formattedSubmitTime =
        DateTimeFormatter.ofLocalizedDate(
                // SHORT will print dates as 1/2/2022.
                FormatStyle.SHORT)
            .format(dateTime);
    submittedComponents.add(span(formattedSubmitTime).withClass(Styles.FONT_SEMIBOLD));

    if (!afterContent.isEmpty()) {
      submittedComponents.add(text(afterContent));
    }

    return div().withClasses(Styles.TEXT_XS, Styles.TEXT_GRAY_700).with(submittedComponents);
  }
}<|MERGE_RESOLUTION|>--- conflicted
+++ resolved
@@ -85,14 +85,8 @@
       Http.Request request,
       long applicantId,
       Optional<String> userName,
-<<<<<<< HEAD
       ApplicantService.RelevantPrograms relevantPrograms,
-      Optional<String> banner) {
-=======
-      ImmutableList<ProgramDefinition> draftPrograms,
-      ImmutableList<ProgramDefinition> activePrograms,
       Optional<ToastMessage> bannerMessage) {
->>>>>>> 17ccde23
     HtmlBundle bundle = layout.getBundle();
     bundle.setTitle(messages.at(MessageKey.CONTENT_GET_BENEFITS.getKeyName()));
     bannerMessage.ifPresent(bundle::addToastMessages);
