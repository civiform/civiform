package views.applicant;

import static com.google.common.base.Preconditions.checkNotNull;
import static j2html.TagCreator.a;
import static j2html.TagCreator.div;
import static j2html.TagCreator.each;
import static j2html.TagCreator.h1;
import static j2html.TagCreator.h2;
import static j2html.TagCreator.h3;
import static j2html.TagCreator.h4;
import static j2html.TagCreator.img;
<<<<<<< HEAD
import static j2html.TagCreator.span;
import static j2html.TagCreator.text;
import static j2html.attributes.Attr.HREF;
=======
>>>>>>> 6c01c837

import com.google.common.collect.ImmutableList;
import com.google.common.collect.Lists;
import com.typesafe.config.Config;
import j2html.tags.DomContent;
<<<<<<< HEAD
import j2html.tags.Tag;
import java.time.Instant;
import java.time.ZoneId;
import java.time.ZonedDateTime;
import java.time.format.DateTimeFormatter;
import java.time.format.FormatStyle;
import java.util.List;
=======
import j2html.tags.specialized.ATag;
import j2html.tags.specialized.DivTag;
import j2html.tags.specialized.H1Tag;
import j2html.tags.specialized.ImgTag;
>>>>>>> 6c01c837
import java.util.Locale;
import java.util.Optional;
import java.util.stream.Collectors;
import java.util.stream.IntStream;
import javax.inject.Inject;
import play.i18n.Messages;
import play.mvc.Http;
import play.twirl.api.Content;
import services.MessageKey;
import services.applicant.ApplicantService;
import services.program.ProgramDefinition;
import views.BaseHtmlView;
import views.HtmlBundle;
import views.TranslationUtils;
import views.components.Icons;
import views.components.LinkElement;
import views.components.TextFormatter;
import views.components.ToastMessage;
import views.style.ApplicantStyles;
import views.style.BaseStyles;
import views.style.ReferenceClasses;
import views.style.StyleUtils;
import views.style.Styles;

/** Returns a list of programs that an applicant can browse, with buttons for applying. */
public final class ProgramIndexView extends BaseHtmlView {

  private final ApplicantLayout layout;
  private final Optional<String> maybeLogoUrl;
  private final String civicEntityFullName;
  private final ZoneId zoneId;

  @Inject
  public ProgramIndexView(ApplicantLayout layout, Config config, ZoneId zoneId) {
    this.layout = checkNotNull(layout);
    this.maybeLogoUrl =
        checkNotNull(config).hasPath("whitelabel.logo_with_name_url")
            ? Optional.of(config.getString("whitelabel.logo_with_name_url"))
            : Optional.empty();
    this.civicEntityFullName = checkNotNull(config).getString("whitelabel.civic_entity_full_name");
    this.zoneId = checkNotNull(zoneId);
  }

  /**
   * For each program in the list, render the program information along with an "Apply" button that
   * redirects the user to that program's application.
   *
   * @param messages the localized {@link Messages} for the current applicant
   * @param applicantId the ID of the current applicant
   * @param relevantPrograms an {@link ImmutableList} of programs (with attached application)
   *     information that should be displayed in the list
   * @return HTML content for rendering the list of available programs
   */
  public Content render(
      Messages messages,
      Http.Request request,
      long applicantId,
      Optional<String> userName,
      ApplicantService.RelevantPrograms relevantPrograms,
      Optional<String> banner) {
    HtmlBundle bundle = layout.getBundle();
    bundle.setTitle(messages.at(MessageKey.CONTENT_GET_BENEFITS.getKeyName()));
    if (banner.isPresent()) {
      bundle.addToastMessages(ToastMessage.alert(banner.get()));
    }
    bundle.addMainContent(
        topContent(
            messages.at(MessageKey.CONTENT_GET_BENEFITS.getKeyName()),
            messages.at(MessageKey.CONTENT_CIVIFORM_DESCRIPTION_1.getKeyName()),
            messages.at(MessageKey.CONTENT_CIVIFORM_DESCRIPTION_2.getKeyName())),
        mainContent(messages, relevantPrograms, applicantId, messages.lang().toLocale()));

    return layout.renderWithNav(request, userName, messages, bundle);
  }

  private DivTag topContent(String titleText, String infoTextLine1, String infoTextLine2) {
    // "Get benefits"
    H1Tag programIndexH1 =
        h1().withText(titleText)
            .withClasses(
                Styles.TEXT_4XL,
                StyleUtils.responsiveSmall(Styles.TEXT_5XL),
                Styles.FONT_SEMIBOLD,
                Styles.MB_2,
                Styles.PX_6,
                StyleUtils.responsiveSmall(Styles.MB_6));

    DivTag infoLine1Div =
        div()
            .withText(infoTextLine1)
            .withClasses(Styles.TEXT_SM, Styles.PX_6, StyleUtils.responsiveSmall(Styles.TEXT_BASE));

    DivTag infoLine2Div =
        div()
            .withText(infoTextLine2)
            .withClasses(
                Styles.TEXT_SM,
                Styles.PX_6,
                Styles.PB_6,
                StyleUtils.responsiveSmall(Styles.TEXT_BASE));

    ImgTag logoImg =
        maybeLogoUrl.isPresent()
            ? img().withSrc(maybeLogoUrl.get())
            : this.layout.viewUtils.makeLocalImageTag("Seattle-logo_horizontal_blue-white_small");

    DivTag logoDiv =
        div()
            .with(
                logoImg
                    .withAlt(civicEntityFullName + " logo")
                    .attr("aria-hidden", "true")
                    .withWidth("175")
                    .withHeight("70"))
            .withClasses(Styles.TOP_2, Styles.LEFT_2);

    return div()
        .withId("top-content")
        .withClasses(ApplicantStyles.PROGRAM_INDEX_TOP_CONTENT, Styles.RELATIVE)
        .with(logoDiv, programIndexH1, infoLine1Div, infoLine2Div);
  }

  private DivTag mainContent(
      Messages messages,
      ApplicantService.RelevantPrograms relevantPrograms,
      long applicantId,
      Locale preferredLocale) {
    DivTag content =
        div()
            .withId("main-content")
            .withClasses(Styles.MX_AUTO, Styles.MY_4, StyleUtils.responsiveSmall(Styles.M_10))
            .with(
                h2().withText(messages.at(MessageKey.TITLE_PROGRAMS.getKeyName()))
                    .withClasses(Styles.MB_4, Styles.PX_4, Styles.TEXT_XL, Styles.FONT_SEMIBOLD));

    // The different program card containers should have the same styling, by using the program
    // count of the larger set of programs
    String cardContainerStyles =
        programCardsContainerStyles(
            Math.max(
                Math.max(relevantPrograms.unapplied().size(), relevantPrograms.submitted().size()),
                relevantPrograms.inProgress().size()));

    if (!relevantPrograms.inProgress().isEmpty()) {
      content.with(
          programCardsSection(
              messages,
              MessageKey.TITLE_PROGRAMS_IN_PROGRESS_UPDATED,
              cardContainerStyles,
              applicantId,
              preferredLocale,
              relevantPrograms.inProgress(),
              MessageKey.BUTTON_CONTINUE));
    }
    if (!relevantPrograms.submitted().isEmpty()) {
      content.with(
          programCardsSection(
              messages,
              MessageKey.TITLE_PROGRAMS_SUBMITTED,
              cardContainerStyles,
              applicantId,
              preferredLocale,
              relevantPrograms.submitted(),
              MessageKey.BUTTON_EDIT));
    }
    if (!relevantPrograms.unapplied().isEmpty()) {
      content.with(
          programCardsSection(
              messages,
              MessageKey.TITLE_PROGRAMS_ACTIVE_UPDATED,
              cardContainerStyles,
              applicantId,
              preferredLocale,
              relevantPrograms.unapplied(),
              MessageKey.BUTTON_APPLY));
    }

    return div().withClasses(Styles.FLEX, Styles.FLEX_COL, Styles.PLACE_ITEMS_CENTER).with(content);
  }

  /**
   * This method generates a list of style classes with responsive column counts. The number of
   * columns should not exceed the number of programs, or the program card container will not be
   * centered.
   */
  private String programCardsContainerStyles(int numPrograms) {
    return StyleUtils.joinStyles(
        ApplicantStyles.PROGRAM_CARDS_CONTAINER_BASE,
        numPrograms >= 2 ? StyleUtils.responsiveMedium(Styles.GRID_COLS_2) : "",
        numPrograms >= 3 ? StyleUtils.responsiveLarge(Styles.GRID_COLS_3) : "",
        numPrograms >= 4 ? StyleUtils.responsiveXLarge(Styles.GRID_COLS_4) : "",
        numPrograms >= 5 ? StyleUtils.responsive2XLarge(Styles.GRID_COLS_5) : "");
  }

<<<<<<< HEAD
  private ContainerTag programCardsSection(
      Messages messages,
      MessageKey sectionTitle,
      String cardContainerStyles,
      long applicantId,
      Locale preferredLocale,
      ImmutableList<ApplicantService.ApplicantProgramData> cards,
      MessageKey applyTitle) {
    return div()
        .with(
            h3().withText(messages.at(sectionTitle.getKeyName()))
                .withClasses(ApplicantStyles.PROGRAM_CARDS_SUBTITLE))
        .with(
            div()
                .withClasses(cardContainerStyles)
                .with(
                    each(
                        IntStream.range(0, cards.size()).boxed().collect(Collectors.toList()),
                        index ->
                            programCard(
                                messages,
                                cards.get(index),
                                index,
                                cards.size(),
                                applicantId,
                                preferredLocale,
                                applyTitle))));
  }

  private ContainerTag programCard(
=======
  private DivTag programCard(
>>>>>>> 6c01c837
      Messages messages,
      ApplicantService.ApplicantProgramData cardData,
      int programIndex,
      int totalProgramCount,
      Long applicantId,
      Locale preferredLocale,
      MessageKey applyTitle) {
    ProgramDefinition program = cardData.program();
    String baseId = ReferenceClasses.APPLICATION_CARD + "-" + program.id();

    DivTag title =
        div()
            .withId(baseId + "-title")
            .withClasses(Styles.TEXT_LG, Styles.FONT_SEMIBOLD)
            .withText(program.localizedName().getOrDefault(preferredLocale));
    ImmutableList<DomContent> descriptionContent =
        TextFormatter.createLinksAndEscapeText(
            program.localizedDescription().getOrDefault(preferredLocale),
            TextFormatter.UrlOpenAction.NewTab);
    DivTag description =
        div()
            .withId(baseId + "-description")
            .withClasses(
                ReferenceClasses.APPLICATION_CARD_DESCRIPTION,
                Styles.TEXT_XS,
                Styles.MY_2,
                Styles.LINE_CLAMP_5)
            .with(descriptionContent);

    DivTag programData =
        div()
            .withId(baseId + "-data")
            .withClasses(Styles.W_FULL, Styles.PX_4, Styles.OVERFLOW_AUTO)
            .with(title, description);

    // Add info link.
    String infoUrl =
        controllers.applicant.routes.ApplicantProgramsController.view(applicantId, program.id())
            .url();
    ATag infoLink =
        new LinkElement()
            .setId(baseId + "-info-link")
            .setStyles(Styles.BLOCK, Styles.MY_2, Styles.TEXT_SM, Styles.UNDERLINE)
            .setText(messages.at(MessageKey.LINK_PROGRAM_DETAILS.getKeyName()))
            .setHref(infoUrl)
            .asAnchorText()
            .attr(
                "aria-label",
                messages.at(
                    MessageKey.LINK_PROGRAM_DETAILS_SR.getKeyName(),
                    program.localizedName().getOrDefault(preferredLocale)));
    programData.with(infoLink);

    // Add external link if it is set.
    if (!program.externalLink().isEmpty()) {
      ATag externalLink =
          new LinkElement()
              .setId(baseId + "-external-link")
              .setStyles(Styles.BLOCK, Styles.MY_2, Styles.TEXT_SM, Styles.UNDERLINE)
              .setText(messages.at(MessageKey.EXTERNAL_LINK.getKeyName()))
              .setHref(program.externalLink())
              .opensInNewTab()
              .asAnchorText()
              .with(
                  Icons.svg(Icons.OPEN_IN_NEW, 24, 24)
                      .withClasses(
                          Styles.FLEX_SHRINK_0,
                          Styles.H_5,
                          Styles.W_AUTO,
                          Styles.INLINE,
                          Styles.ML_1,
                          Styles.ALIGN_TEXT_TOP));

      programData.with(externalLink);
    }

    if (cardData.latestSubmittedApplicationTime().isPresent()) {
      programData.with(
          programCardSubmittedDate(messages, cardData.latestSubmittedApplicationTime().get()));
    }

    String actionUrl =
        controllers.applicant.routes.ApplicantProgramReviewController.preview(
                applicantId, program.id())
            .url();
<<<<<<< HEAD
    ContainerTag actionButton =
        a().attr(HREF, actionUrl)
=======
    ATag applyButton =
        a().withHref(applyUrl)
>>>>>>> 6c01c837
            .attr(
                "aria-label",
                messages.at(
                    MessageKey.BUTTON_APPLY_SR.getKeyName(),
                    program.localizedName().getOrDefault(preferredLocale)))
            .withText(messages.at(applyTitle.getKeyName()))
            .withId(baseId + "-apply")
            .withClasses(ReferenceClasses.APPLY_BUTTON, ApplicantStyles.BUTTON_PROGRAM_APPLY);

<<<<<<< HEAD
    ContainerTag actionDiv =
        div(actionButton)
=======
    DivTag applyDiv =
        div(applyButton)
>>>>>>> 6c01c837
            .withClasses(
                Styles.W_FULL, Styles.MB_6, Styles.FLEX_GROW, Styles.FLEX, Styles.ITEMS_END);
    String srProgramCardTitle =
        messages.at(
            MessageKey.TITLE_PROGRAM_CARD.getKeyName(),
            programIndex + 1,
            totalProgramCount,
            program.localizedName().getOrDefault(preferredLocale));
    return div()
        .withId(baseId)
        .withClasses(ReferenceClasses.APPLICATION_CARD, ApplicantStyles.PROGRAM_CARD)
        .with(h4(srProgramCardTitle).withClass(Styles.SR_ONLY))
        .with(
            // The visual bar at the top of each program card.
            div()
                .withClasses(
                    Styles.BLOCK,
                    Styles.FLEX_SHRINK_0,
                    BaseStyles.BG_SEATTLE_BLUE,
                    Styles.ROUNDED_T_XL,
                    Styles.H_3))
        .with(programData)
        .with(actionDiv);
  }

  private Tag programCardSubmittedDate(Messages messages, Instant submittedDate) {
    TranslationUtils.TranslatedStringSplitResult translateResult =
        TranslationUtils.splitTranslatedSingleArgString(messages, MessageKey.SUBMITTED_DATE);
    String beforeContent = translateResult.beforeInterpretedContent();
    String afterContent = translateResult.afterInterpretedContent();

    List<DomContent> submittedComponents = Lists.newArrayList();
    if (!beforeContent.isEmpty()) {
      submittedComponents.add(text(beforeContent));
    }

    ZonedDateTime dateTime = submittedDate.atZone(zoneId);
    String formattedSubmitTime =
        DateTimeFormatter.ofLocalizedDate(
                // SHORT will print dates as 1/2/2022.
                FormatStyle.SHORT)
            .format(dateTime);
    submittedComponents.add(span(formattedSubmitTime).withClass(Styles.FONT_SEMIBOLD));

    if (!afterContent.isEmpty()) {
      submittedComponents.add(text(afterContent));
    }

    return div().withClasses(Styles.TEXT_XS, Styles.TEXT_GRAY_700).with(submittedComponents);
  }
}<|MERGE_RESOLUTION|>--- conflicted
+++ resolved
@@ -9,36 +9,30 @@
 import static j2html.TagCreator.h3;
 import static j2html.TagCreator.h4;
 import static j2html.TagCreator.img;
-<<<<<<< HEAD
 import static j2html.TagCreator.span;
 import static j2html.TagCreator.text;
 import static j2html.attributes.Attr.HREF;
-=======
->>>>>>> 6c01c837
 
 import com.google.common.collect.ImmutableList;
 import com.google.common.collect.Lists;
 import com.typesafe.config.Config;
 import j2html.tags.DomContent;
-<<<<<<< HEAD
-import j2html.tags.Tag;
 import java.time.Instant;
 import java.time.ZoneId;
 import java.time.ZonedDateTime;
 import java.time.format.DateTimeFormatter;
 import java.time.format.FormatStyle;
 import java.util.List;
-=======
-import j2html.tags.specialized.ATag;
-import j2html.tags.specialized.DivTag;
-import j2html.tags.specialized.H1Tag;
-import j2html.tags.specialized.ImgTag;
->>>>>>> 6c01c837
 import java.util.Locale;
 import java.util.Optional;
 import java.util.stream.Collectors;
 import java.util.stream.IntStream;
 import javax.inject.Inject;
+import j2html.tags.specialized.ATag;
+import j2html.tags.specialized.ButtonTag;
+import j2html.tags.specialized.DivTag;
+import j2html.tags.specialized.H1Tag;
+import j2html.tags.specialized.ImgTag;
 import play.i18n.Messages;
 import play.mvc.Http;
 import play.twirl.api.Content;
@@ -228,8 +222,7 @@
         numPrograms >= 5 ? StyleUtils.responsive2XLarge(Styles.GRID_COLS_5) : "");
   }
 
-<<<<<<< HEAD
-  private ContainerTag programCardsSection(
+  private DivTag programCardsSection(
       Messages messages,
       MessageKey sectionTitle,
       String cardContainerStyles,
@@ -258,10 +251,7 @@
                                 applyTitle))));
   }
 
-  private ContainerTag programCard(
-=======
   private DivTag programCard(
->>>>>>> 6c01c837
       Messages messages,
       ApplicantService.ApplicantProgramData cardData,
       int programIndex,
@@ -347,13 +337,8 @@
         controllers.applicant.routes.ApplicantProgramReviewController.preview(
                 applicantId, program.id())
             .url();
-<<<<<<< HEAD
-    ContainerTag actionButton =
+    ATag actionButton =
         a().attr(HREF, actionUrl)
-=======
-    ATag applyButton =
-        a().withHref(applyUrl)
->>>>>>> 6c01c837
             .attr(
                 "aria-label",
                 messages.at(
@@ -363,13 +348,8 @@
             .withId(baseId + "-apply")
             .withClasses(ReferenceClasses.APPLY_BUTTON, ApplicantStyles.BUTTON_PROGRAM_APPLY);
 
-<<<<<<< HEAD
-    ContainerTag actionDiv =
+    DivTag actionDiv =
         div(actionButton)
-=======
-    DivTag applyDiv =
-        div(applyButton)
->>>>>>> 6c01c837
             .withClasses(
                 Styles.W_FULL, Styles.MB_6, Styles.FLEX_GROW, Styles.FLEX, Styles.ITEMS_END);
     String srProgramCardTitle =
@@ -395,7 +375,7 @@
         .with(actionDiv);
   }
 
-  private Tag programCardSubmittedDate(Messages messages, Instant submittedDate) {
+  private DivTag programCardSubmittedDate(Messages messages, Instant submittedDate) {
     TranslationUtils.TranslatedStringSplitResult translateResult =
         TranslationUtils.splitTranslatedSingleArgString(messages, MessageKey.SUBMITTED_DATE);
     String beforeContent = translateResult.beforeInterpretedContent();
