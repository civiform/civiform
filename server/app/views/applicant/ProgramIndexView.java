--- conflicted
+++ resolved
@@ -74,11 +74,7 @@
       long applicantId,
       ApplicantPersonalInfo personalInfo,
       ApplicantService.ApplicationPrograms applicationPrograms,
-<<<<<<< HEAD
-      List<String> selectedCategoriesFromParams,
-=======
       ImmutableList<String> selectedCategoriesFromParams,
->>>>>>> 9fd3e2ee
       Optional<ToastMessage> bannerMessage,
       CiviFormProfile profile) {
     HtmlBundle bundle = layout.getBundle(request);
@@ -91,12 +87,8 @@
             .setCondOnStorageKey("session_just_ended")
             .setDuration(5000));
 
-<<<<<<< HEAD
-    // TODO: When the program filtering flag is removed, we can remove this conditional statement.
-=======
     // TODO(#7610): When the program filtering flag is removed, we can remove this conditional
     // statement.
->>>>>>> 9fd3e2ee
     if (settingsManifest.getProgramFilteringEnabled(request)) {
       bundle.addMainContent(
           topContent(request, messages, personalInfo),
@@ -308,11 +300,7 @@
       Messages messages,
       ApplicantPersonalInfo personalInfo,
       ApplicantService.ApplicationPrograms relevantPrograms,
-<<<<<<< HEAD
-      List<String> selectedCategoriesFromParams,
-=======
       ImmutableList<String> selectedCategoriesFromParams,
->>>>>>> 9fd3e2ee
       long applicantId,
       Locale preferredLocale,
       HtmlBundle bundle,
@@ -322,11 +310,7 @@
 
     // Find all the categories that are on any of the relevant programs to which the resident hasn't
     // applied
-<<<<<<< HEAD
-    List<String> relevantCategories =
-=======
     ImmutableList<String> relevantCategories =
->>>>>>> 9fd3e2ee
         relevantPrograms.unapplied().stream()
             .map(programData -> programData.program().categories())
             .flatMap(List::stream)
@@ -583,23 +567,14 @@
 
   private FormTag renderCategoryFilterChips(
       long applicantId,
-<<<<<<< HEAD
-      List<String> relevantCategories,
-      List<String> selectedCategoriesFromParams,
-=======
       ImmutableList<String> relevantCategories,
       ImmutableList<String> selectedCategoriesFromParams,
->>>>>>> 9fd3e2ee
       Messages messages) {
     return form()
         .withId("category-filter-form")
         .withAction(
             controllers.applicant.routes.ApplicantProgramsController.indexWithApplicantId(
-<<<<<<< HEAD
-                    applicantId, List.of())
-=======
                     applicantId, ImmutableList.of())
->>>>>>> 9fd3e2ee
                 .url())
         .withMethod("GET")
         .with(
