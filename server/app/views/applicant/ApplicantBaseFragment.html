<!doctype html>
<head th:fragment="pageHeaderScriptsAndLinks">
  <meta charset="UTF-8" />
  <meta name="viewport" content="width=device-width, initial-scale=1" />
  <meta name="civiform-build-tag" th:content="${civiformImageTag}" />
  <meta th:if="${addNoIndexMetaTag}" name="robots" content="noindex" />
  <!--/* Best practice: add ❤️ every time you touch this file :) */-->
<<<<<<< HEAD
  <meta
    name="thanks"
    content="Thank you Bion ❤️❤️❤️❤️, Sijia ⭐️❤️❤️⭐️, Austin ❤️❤️❤️❤️"
  />
=======
  <meta name="thanks" content="Thank you Bion ❤️❤️❤️❤️" />
>>>>>>> 69a9a969

  <title th:text="${pageTitle}"></title>

  <link th:href="${tailwindStylesheet}" type="text/css" rel="stylesheet" />
  <link th:href="${northStarStylesheet}" type="text/css" rel="stylesheet" />
  <script
    th:nonce="${cspNonce}"
    th:src="${uswdsJsInit}"
    type="text/javascript"
  ></script>
</head>

<th:block th:fragment="pageFooterScripts">
  <script
    th:nonce="${cspNonce}"
    th:src="${applicantJsBundle}"
    type="text/javascript"
  ></script>
  <script
    th:nonce="${cspNonce}"
    th:src="${uswdsJsBundle}"
    type="text/javascript"
  ></script>
</th:block>

<div th:fragment="requiredFieldsExplanation">
  <!--/* This uses utext because the parameter passed into the message is html,
    it is a placeholder span with the red asterisk. We need it to be html and not
    raw text to recreate the red style */-->
  <p
    th:utext="#{content.requiredFieldsNoteNorthStar(~{this :: requiredAsterisk})}"
    class="font-sans-xs"
  ></p>
</div>

<th:block th:fragment="requiredAsterisk">
  <span class="usa-hint--required">*</span>
</th:block>

<!-- The param is an instance of the ProgressBar class. -->
<div
  th:fragment="progressBar(progressBar)"
  class="usa-step-indicator usa-step-indicator--center maxw-tablet"
  th:aria-label="#{content.blockProgressLabel}"
>
  <!--/* The progress bar itself. It's safe to add aria-hidden="true" when step labels
  are not used. */-->
  <ol class="usa-step-indicator__segments" aria-hidden="true">
    <th:block
      th:each="i: ${#numbers.sequence(0, progressBar.getStepCount() - 1)}"
    >
      <li
        th:class="'usa-step-indicator\_\_segment ' + ${progressBar.cssClassesForIndex(i)}"
      ></li>
    </th:block>
  </ol>

  <!--/* Text with "X of Y BlockName" */-->
  <div class="usa-step-indicator__header">
    <h2 class="usa-step-indicator__heading">
      <span class="usa-step-indicator__heading-counter">
        <span
          th:text="${progressBar.getProgressString()}"
          class="usa-step-indicator__total-steps"
        >
        </span>
        <span
          class="usa-step-indicator__heading-text"
          th:text="${progressBar.getStepName()}"
        ></span>
      </span>
    </h2>
  </div>
</div>

<svg
  th:fragment="icon(icon)"
  class="usa-icon"
  aria-hidden="true"
  role="img"
  th:attr="viewBox=${icon.getViewBox()}"
>
  <path th:attr="d=${icon.path}"></path>
</svg>

<th:block th:fragment="skipNav">
  <a
    class="usa-skipnav"
    href="#main-content"
    th:text="#{link.skipToMainContent}"
  ></a>
</th:block><|MERGE_RESOLUTION|>--- conflicted
+++ resolved
@@ -5,14 +5,10 @@
   <meta name="civiform-build-tag" th:content="${civiformImageTag}" />
   <meta th:if="${addNoIndexMetaTag}" name="robots" content="noindex" />
   <!--/* Best practice: add ❤️ every time you touch this file :) */-->
-<<<<<<< HEAD
   <meta
     name="thanks"
-    content="Thank you Bion ❤️❤️❤️❤️, Sijia ⭐️❤️❤️⭐️, Austin ❤️❤️❤️❤️"
+    content="Thank you Bion ❤️❤️❤️❤️❤️, Sijia ⭐️❤️❤️❤️⭐️, Austin ❤️❤️❤️❤️❤️"
   />
-=======
-  <meta name="thanks" content="Thank you Bion ❤️❤️❤️❤️" />
->>>>>>> 69a9a969
 
   <title th:text="${pageTitle}"></title>
 
