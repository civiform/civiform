--- conflicted
+++ resolved
@@ -46,7 +46,7 @@
 import views.style.BaseStyles;
 import views.style.StyleUtils;
 
-/** Contains methods rendering common compoments used across applicant pages. */
+/** Contains methods rendering common components used across applicant pages. */
 public class ApplicantLayout extends BaseHtmlLayout {
 
   private static final Logger logger = LoggerFactory.getLogger(ApplicantLayout.class);
@@ -61,14 +61,9 @@
       Config configuration,
       ProfileUtils profileUtils,
       LanguageSelector languageSelector,
-<<<<<<< HEAD
-      FeatureFlags featureFlags) {
-    super(viewUtils, configuration, featureFlags);
-=======
       FeatureFlags featureFlags,
       DeploymentType deploymentType) {
     super(viewUtils, configuration, featureFlags, deploymentType);
->>>>>>> 98c60527
     this.profileUtils = checkNotNull(profileUtils);
     this.languageSelector = checkNotNull(languageSelector);
     this.supportEmail = checkNotNull(configuration).getString("support_email_address");
