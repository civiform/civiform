package views.applicant;

import static com.google.common.base.Preconditions.checkNotNull;
import static j2html.TagCreator.a;
import static j2html.TagCreator.div;
import static j2html.TagCreator.form;
import static j2html.TagCreator.h2;
import static j2html.TagCreator.input;
import static j2html.TagCreator.nav;
import static j2html.TagCreator.text;

import auth.CiviFormProfile;
import auth.GuestClient;
import auth.ProfileUtils;
import auth.Roles;
import com.typesafe.config.Config;
import controllers.routes;
import io.jsonwebtoken.lang.Strings;
import j2html.TagCreator;
import j2html.tags.ContainerTag;
import j2html.tags.specialized.ATag;
import j2html.tags.specialized.DivTag;
import j2html.tags.specialized.InputTag;
import j2html.tags.specialized.NavTag;
import j2html.tags.specialized.SelectTag;
import java.util.Optional;
import javax.inject.Inject;
import org.slf4j.Logger;
import org.slf4j.LoggerFactory;
import play.i18n.Messages;
import play.mvc.Http;
import play.twirl.api.Content;
import services.MessageKey;
import views.ApplicantUtils;
import views.BaseHtmlLayout;
import views.HtmlBundle;
import views.LanguageSelector;
import views.ViewUtils;
import views.html.helper.CSRF;
import views.style.ApplicantStyles;
import views.style.BaseStyles;
import views.style.StyleUtils;
import views.style.Styles;

/** Contains methods rendering common compoments used across applicant pages. */
public class ApplicantLayout extends BaseHtmlLayout {

  private static final String CIVIFORM_TITLE = "CiviForm";
  private static final Logger logger = LoggerFactory.getLogger(ApplicantLayout.class);

  private final ProfileUtils profileUtils;
  public final LanguageSelector languageSelector;
  public final String supportEmail;

  @Inject
  public ApplicantLayout(
      ViewUtils viewUtils,
      Config configuration,
      ProfileUtils profileUtils,
      LanguageSelector languageSelector) {
    super(viewUtils, configuration);
    this.profileUtils = checkNotNull(profileUtils);
    this.languageSelector = checkNotNull(languageSelector);
    this.supportEmail = checkNotNull(configuration).getString("support_email_address");
  }

<<<<<<< HEAD
  public ContainerTag getSupportLink(Messages messages) {
    ContainerTag supportLink =
=======
  private Content renderWithSupportFooter(HtmlBundle bundle, Messages messages) {
    DivTag supportLink =
>>>>>>> 7fea10a8
        div()
            .with(
                text(messages.at(MessageKey.FOOTER_SUPPORT_LINK_DESCRIPTION.getKeyName())),
                text(" "),
                a(supportEmail)
                    .withHref("mailto:" + supportEmail)
                    .withTarget("_blank")
                    .withClasses(Styles.TEXT_BLUE_800))
            .withClasses(Styles.MX_AUTO, Styles.MAX_W_SCREEN_SM, Styles.W_5_6);

    return supportLink;
  }

  private Content renderWithSupportFooter(HtmlBundle bundle, Messages messages) {
    ContainerTag supportLink = getSupportLink(messages);
    bundle.addFooterContent(supportLink);

    return render(bundle);
  }

  @Override
  public Content render(HtmlBundle bundle) {
    bundle.addBodyStyles(ApplicantStyles.BODY);
    String currentTitle = bundle.getTitle();

    if (currentTitle != null && !currentTitle.isEmpty()) {
      bundle.setTitle(String.format("%s — %s", currentTitle, CIVIFORM_TITLE));
    } else {
      bundle.setTitle(CIVIFORM_TITLE);
    }

    bundle.addFooterStyles(Styles.MT_24);

    Content rendered = super.render(bundle);
    if (!rendered.body().contains("<h1")) {
      logger.error("Page does not contain an <h1>, which is important for screen readers.");
    }
    if (Strings.countOccurrencesOf(rendered.body(), "<h1") > 1) {
      logger.error("Page contains more than one <h1>, which is detrimental to screen readers.");
    }
    return rendered;
  }

<<<<<<< HEAD
  private ContainerTag renderBaseNavBar() {
=======
  public Content renderWithNav(
      Http.Request request, Optional<String> userName, Messages messages, HtmlBundle bundle) {
    String language = languageSelector.getPreferredLangage(request).code();
    bundle.setLanguage(language);
    bundle.addHeaderContent(renderNavBar(request, userName, messages));
    return renderWithSupportFooter(bundle, messages);
  }

  private NavTag renderNavBar(Http.Request request, Optional<String> userName, Messages messages) {
    Optional<CiviFormProfile> profile = profileUtils.currentUserProfile(request);

    String displayUserName = ApplicantUtils.getApplicantName(userName, messages);
>>>>>>> 7fea10a8
    return nav()
        .withClasses(
            Styles.BG_WHITE,
            Styles.BORDER_B,
            Styles.ALIGN_MIDDLE,
            Styles.P_4,
            Styles.GRID,
            Styles.GRID_COLS_3)
        .with(branding());
  }

  public ContainerTag renderNavBarLoggedIn(
      Http.RequestHeader request, Optional<String> userName, Messages messages) {
    Optional<CiviFormProfile> profile = profileUtils.currentUserProfile(request);

    String displayUserName = ApplicantUtils.getApplicantName(userName, messages);
    return renderBaseNavBar()
        .with(maybeRenderTiButton(profile, displayUserName))
        .with(
            div(
                    getLanguageForm(request, profile, messages),
                    logoutButton(displayUserName, messages))
                .withClasses(Styles.JUSTIFY_SELF_END, Styles.FLEX, Styles.FLEX_ROW));
  }

<<<<<<< HEAD
  public ContainerTag renderNavBarLoggedOut(Http.RequestHeader request, Messages messages) {
    return renderBaseNavBar().with(div(), loginButton(messages));
  }

  /** LOGGED IN */
  public Content renderWithNav(
      Http.RequestHeader request, Optional<String> userName, Messages messages, HtmlBundle bundle) {
    String language = languageSelector.getPreferredLangage(request).code();
    bundle.setLanguage(language);
    bundle.addHeaderContent(renderNavBarLoggedIn(request, userName, messages));
    return renderWithSupportFooter(bundle, messages);
  }

  /** LOGGED OUT */
  public Content renderWithNav(Http.RequestHeader request, Messages messages, HtmlBundle bundle) {
    String language = languageSelector.getPreferredLangage(request).code();
    bundle.setLanguage(language);
    bundle.addHeaderContent(renderNavBarLoggedOut(request, messages));
    return renderWithSupportFooter(bundle, messages);
  }

  private ContainerTag getLanguageForm(
      Http.RequestHeader request, Optional<CiviFormProfile> profile, Messages messages) {
    ContainerTag languageForm = div();
=======
  private ContainerTag<?> getLanguageForm(
      Http.Request request, Optional<CiviFormProfile> profile, Messages messages) {
    ContainerTag<?> languageForm = div();
>>>>>>> 7fea10a8
    if (profile.isPresent()) { // Show language switcher.
      long userId = profile.get().getApplicant().join().id;

      String applicantInfoUrl =
          controllers.applicant.routes.ApplicantInformationController.edit(userId).url();
      String updateLanguageAction =
          controllers.applicant.routes.ApplicantInformationController.update(userId).url();

      // Show language switcher if we're not on the applicant info page.
      boolean showLanguageSwitcher = !request.uri().equals(applicantInfoUrl);
      if (showLanguageSwitcher) {
        String csrfToken = CSRF.getToken(request.asScala()).value();
        InputTag csrfInput = input().isHidden().withValue(csrfToken).withName("csrfToken");
        InputTag redirectInput =
            input().isHidden().withValue(request.uri()).withName("redirectLink");
        String preferredLanguage = languageSelector.getPreferredLangage(request).code();
        SelectTag languageDropdown =
            languageSelector
                .renderDropdown(preferredLanguage)
                .attr("onchange", "this.form.submit()")
                .attr("aria-label", messages.at(MessageKey.LANGUAGE_LABEL_SR.getKeyName()));
        languageForm =
            form()
                .withAction(updateLanguageAction)
                .withMethod(Http.HttpVerbs.POST)
                .with(csrfInput)
                .with(redirectInput)
                .with(languageDropdown)
                .with(TagCreator.button().withId("cf-update-lang").withType("submit").isHidden());
      }
    }
    return languageForm;
  }

<<<<<<< HEAD
  public ContainerTag branding() {
=======
  private ATag branding() {
>>>>>>> 7fea10a8
    return a().withHref(routes.HomeController.index().url())
        .with(
            div()
                .withId("brand-id")
                .withClasses(ApplicantStyles.CIVIFORM_LOGO)
                .withText("CiviForm"));
  }

  private DivTag maybeRenderTiButton(Optional<CiviFormProfile> profile, String userName) {
    if (profile.isPresent() && profile.get().getRoles().contains(Roles.ROLE_TI.toString())) {
      String tiDashboardText = "Trusted intermediary dashboard";
      String tiDashboardLink =
          controllers.ti.routes.TrustedIntermediaryController.dashboard(
                  Optional.empty(), Optional.empty())
              .url();
      return div(
          a(tiDashboardText)
              .withId("ti-dashboard-link")
              .withHref(tiDashboardLink)
              .withClasses(
                  Styles.PX_3,
                  Styles.TEXT_SM,
                  Styles.OPACITY_75,
                  StyleUtils.hover(Styles.OPACITY_100),
                  ApplicantStyles.BUTTON_PROGRAM_APPLY),
          div("(applying as: " + userName + ")")
              .withClasses(Styles.TEXT_SM, Styles.TEXT_BLACK, Styles.TEXT_CENTER));
    }
    return div();
  }

  private DivTag logoutButton(String userName, Messages messages) {
    String logoutLink = org.pac4j.play.routes.LogoutController.logout().url();
    return div(
        div(messages.at(MessageKey.USER_NAME.getKeyName(), userName)).withClasses(Styles.TEXT_SM),
        a(messages.at(MessageKey.BUTTON_LOGOUT.getKeyName()))
            .withHref(logoutLink)
            .withClasses(ApplicantStyles.LINK_LOGOUT));
  }

  private ContainerTag loginButton(Messages messages) {
    String loginLink = routes.CallbackController.callback(GuestClient.CLIENT_NAME).url();

    return div(
            this.viewUtils
                .makeLocalSvgTag("login_icon")
                .withClasses(Styles.INLINE_BLOCK, Styles.MR_2, Styles.MB_1),
            a(messages.at(MessageKey.BUTTON_LOGIN.getKeyName()))
                .withId("guestLogin")
                .withHref(loginLink)
                .withClasses(ApplicantStyles.LINK_LOGOUT, Styles.INLINE_BLOCK, Styles.MT_1))
        .withClasses(Styles.JUSTIFY_SELF_END, Styles.WHITESPACE_NOWRAP);
  }

  /**
   * The progress indicator is a bit different while an application is being filled out vs for the
   * summary view.
   *
   * <p>While in progress, the current incomplete block is counted towards progress, but will not
   * show full progress while filling out the last block of the program.
   *
   * <p>For the summary view, there is no "current" block, and full progress can be shown.
   */
  protected DivTag renderProgramApplicationTitleAndProgressIndicator(
      String programTitle, int blockIndex, int totalBlockCount, boolean forSummary) {
    int percentComplete = getPercentComplete(blockIndex, totalBlockCount, forSummary);

    DivTag progressInner =
        div()
            .withClasses(
                BaseStyles.BG_SEATTLE_BLUE,
                Styles.TRANSITION_ALL,
                Styles.DURATION_300,
                Styles.H_FULL,
                Styles.BLOCK,
                Styles.ABSOLUTE,
                Styles.LEFT_0,
                Styles.TOP_0,
                Styles.W_1,
                Styles.ROUNDED_FULL)
            .withStyle("width:" + percentComplete + "%");
    DivTag progressIndicator =
        div(progressInner)
            .withId("progress-indicator")
            .withClasses(
                Styles.BORDER,
                BaseStyles.BORDER_SEATTLE_BLUE,
                Styles.ROUNDED_FULL,
                Styles.FONT_SEMIBOLD,
                Styles.BG_WHITE,
                Styles.RELATIVE,
                Styles.H_4,
                Styles.MT_4);

    // While applicant is filling out the application, include the block they are on as part of
    // their progress.
    if (!forSummary) {
      blockIndex++;
    }

    DivTag blockNumberTag = div();
    if (!forSummary) {
      blockNumberTag
          .withText(String.format("%d of %d", blockIndex, totalBlockCount))
          .withClasses(Styles.TEXT_GRAY_500, Styles.TEXT_RIGHT);
    }

    DivTag programTitleDiv =
        div()
            .with(h2(programTitle).withClasses(ApplicantStyles.H2_PROGRAM_TITLE))
            .with(blockNumberTag)
            .withClasses(Styles.GRID, Styles.GRID_COLS_2);

    return div().with(programTitleDiv).with(progressIndicator);
  }

  /**
   * Returns whole number out of 100 representing the completion percent of this program.
   *
   * <p>See {@link #renderProgramApplicationTitleAndProgressIndicator(String, int, int, boolean)}
   * about why there's a difference between the percent complete for summary views, and for
   * non-summary views.
   */
  private int getPercentComplete(int blockIndex, int totalBlockCount, boolean forSummary) {
    if (totalBlockCount == 0) {
      return 100;
    }
    if (blockIndex == -1) {
      return 0;
    }

    // While in progress, add one to blockIndex for 1-based indexing, so that when applicant is on
    // first block, we show
    // some amount of progress; and add one to totalBlockCount so that when applicant is on the last
    // block, we show that they're
    // still in progress.
    // For summary views, we don't need to do any of the tricks, so we just use the actual total
    // block count and block index.
    double numerator = forSummary ? blockIndex : blockIndex + 1;
    double denominator = forSummary ? totalBlockCount : totalBlockCount + 1;

    return (int) (numerator / denominator * 100.0);
  }
}<|MERGE_RESOLUTION|>--- conflicted
+++ resolved
@@ -64,13 +64,8 @@
     this.supportEmail = checkNotNull(configuration).getString("support_email_address");
   }
 
-<<<<<<< HEAD
-  public ContainerTag getSupportLink(Messages messages) {
-    ContainerTag supportLink =
-=======
-  private Content renderWithSupportFooter(HtmlBundle bundle, Messages messages) {
+  public DivTag getSupportLink(Messages messages) {
     DivTag supportLink =
->>>>>>> 7fea10a8
         div()
             .with(
                 text(messages.at(MessageKey.FOOTER_SUPPORT_LINK_DESCRIPTION.getKeyName())),
@@ -114,22 +109,7 @@
     return rendered;
   }
 
-<<<<<<< HEAD
-  private ContainerTag renderBaseNavBar() {
-=======
-  public Content renderWithNav(
-      Http.Request request, Optional<String> userName, Messages messages, HtmlBundle bundle) {
-    String language = languageSelector.getPreferredLangage(request).code();
-    bundle.setLanguage(language);
-    bundle.addHeaderContent(renderNavBar(request, userName, messages));
-    return renderWithSupportFooter(bundle, messages);
-  }
-
-  private NavTag renderNavBar(Http.Request request, Optional<String> userName, Messages messages) {
-    Optional<CiviFormProfile> profile = profileUtils.currentUserProfile(request);
-
-    String displayUserName = ApplicantUtils.getApplicantName(userName, messages);
->>>>>>> 7fea10a8
+  private NavTag renderBaseNavBar() {
     return nav()
         .withClasses(
             Styles.BG_WHITE,
@@ -155,7 +135,6 @@
                 .withClasses(Styles.JUSTIFY_SELF_END, Styles.FLEX, Styles.FLEX_ROW));
   }
 
-<<<<<<< HEAD
   public ContainerTag renderNavBarLoggedOut(Http.RequestHeader request, Messages messages) {
     return renderBaseNavBar().with(div(), loginButton(messages));
   }
@@ -177,14 +156,9 @@
     return renderWithSupportFooter(bundle, messages);
   }
 
-  private ContainerTag getLanguageForm(
+  private ContainerTag<?> getLanguageForm(
       Http.RequestHeader request, Optional<CiviFormProfile> profile, Messages messages) {
-    ContainerTag languageForm = div();
-=======
-  private ContainerTag<?> getLanguageForm(
-      Http.Request request, Optional<CiviFormProfile> profile, Messages messages) {
     ContainerTag<?> languageForm = div();
->>>>>>> 7fea10a8
     if (profile.isPresent()) { // Show language switcher.
       long userId = profile.get().getApplicant().join().id;
 
@@ -219,11 +193,7 @@
     return languageForm;
   }
 
-<<<<<<< HEAD
-  public ContainerTag branding() {
-=======
-  private ATag branding() {
->>>>>>> 7fea10a8
+  public ATag branding() {
     return a().withHref(routes.HomeController.index().url())
         .with(
             div()
