--- conflicted
+++ resolved
@@ -4,18 +4,10 @@
     <div class="usa-nav-container">
       <div class="usa-navbar">
         <a href="/" class="usa-logo display-flex flex-align-center">
-<<<<<<< HEAD
-          <!-- TODO(#7597): Translate aria-labels on this page -->
-          <img
-            th:src="${smallLogoUrl}"
-            class="width-8 padding-right-2"
-            aria-label="Navigate to home"
-=======
           <img
             th:src="${smallLogoUrl}"
             class="width-8 padding-right-2"
             th:attr="alt=${civicEntityFullName + ' Logo'}"
->>>>>>> 6fe74efd
           />
           <em class="usa-logo__text">
             <span th:text="${civicEntityShortName}"></span>
