--- conflicted
+++ resolved
@@ -126,13 +126,6 @@
     return layout.renderWithNav(request, personalInfo, messages, bundle, currentTisApplicantId);
   }
 
-<<<<<<< HEAD
-  private DivTag renderSearchForm(
-      Http.Request request,
-      SearchParameters searchParameters,
-      Messages messages,
-      int totalClients) {
-=======
   private ATag renderAddNewClientButton(Messages messages, Long tiGroupId) {
     String redirectUrl = routes.TrustedIntermediaryController.showAddClientForm(tiGroupId).url();
     return new ATag()
@@ -142,9 +135,11 @@
         .withHref(redirectUrl);
   }
 
-  private FormTag renderSearchForm(
-      Http.Request request, SearchParameters searchParameters, Messages messages) {
->>>>>>> e62e7f5e
+  private DivTag renderSearchForm(
+      Http.Request request,
+      SearchParameters searchParameters,
+      Messages messages,
+      int totalClients) {
     boolean isValidSearch = TrustedIntermediaryService.validateSearch(searchParameters);
     return div()
         .with(
