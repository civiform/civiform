--- conflicted
+++ resolved
@@ -77,13 +77,8 @@
                 renderHeader(tiGroup.getName()),
                 h2(tiGroup.getDescription()).withClasses("ml-2"),
                 hr(),
-<<<<<<< HEAD
-                renderHeader("Add Client"),
+                renderHeader("Add Client").withId("add-client"),
                 requiredFieldsExplanationContent(),
-=======
-                renderHeader("Add Client").withId("add-client"),
-                BaseHtmlView.requiredFieldsExplanationContent(),
->>>>>>> 20c75c22
                 renderAddNewForm(tiGroup, request),
                 hr().withClasses("mt-6"),
                 renderHeader("Clients"),
