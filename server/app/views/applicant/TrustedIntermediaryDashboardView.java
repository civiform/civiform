--- conflicted
+++ resolved
@@ -47,11 +47,8 @@
 import repository.ProgramRepository;
 import repository.SearchParameters;
 import services.DateConverter;
-<<<<<<< HEAD
-=======
 import services.PhoneValidationResult;
 import services.PhoneValidationUtils;
->>>>>>> e3487222
 import services.applicant.ApplicantData;
 import services.applicant.ApplicantPersonalInfo;
 import services.ti.TrustedIntermediaryService;
@@ -183,11 +180,7 @@
                             account -> renderClientCard(account))));
 
     return clientsList.with(
-<<<<<<< HEAD
-        renderPagination(
-=======
         renderPaginationDiv(
->>>>>>> e3487222
             page,
             totalPageCount,
             pageNumber ->
@@ -295,15 +288,9 @@
                                     div(
                                             renderSubHeader(account.getApplicantName())
                                                 .withClass("usa-card__heading"),
-<<<<<<< HEAD
-                                            u(renderUpdateClientLink(account.id)).withClass("ml-2"))
-                                        .withClass("flex"),
-                                    renderCardDateOfBirth(account))
-=======
                                             u(renderEditClientLink(account.id)).withClass("ml-2"))
                                         .withClass("flex"),
                                     renderClientDateOfBirth(account))
->>>>>>> e3487222
                                 .withClass("flex-col"),
                             renderIndexPageLink(account)),
                     div()
@@ -341,9 +328,6 @@
   }
 
   private String formatPhone(String phone) {
-<<<<<<< HEAD
-    return phone.replaceFirst("(\\d{3})(\\d{3})(\\d+)", "($1) $2-$3");
-=======
     try {
       PhoneValidationResult phoneValidationResults =
           PhoneValidationUtils.determineCountryCode(Optional.ofNullable(phone));
@@ -354,7 +338,6 @@
     } catch (NumberParseException e) {
       return "-";
     }
->>>>>>> e3487222
   }
 
   private DivTag renderCardApplications(AccountModel account) {
@@ -368,14 +351,10 @@
         newestApplicant.get().getApplications().stream()
             .map(
                 application ->
-<<<<<<< HEAD
-                    programRepository.getProgramDefinition(application.getProgram()).adminName())
-=======
                     programRepository
                         .getProgramDefinition(application.getProgram())
                         .localizedName()
                         .getDefault())
->>>>>>> e3487222
             .collect(Collectors.joining(", "));
 
     return div(
@@ -391,19 +370,6 @@
   private DivTag renderCardNotes(String notes) {
     return div(
         label("Notes").withFor("card_notes"), p(notes).withClass("text-xs").withId("card_notes"));
-<<<<<<< HEAD
-  }
-
-  private ATag renderUpdateClientLink(Long accountId) {
-    return new LinkElement()
-        .setId("edit-client")
-        .setText("Edit")
-        .setHref(controllers.ti.routes.TrustedIntermediaryController.editClient(accountId).url())
-        .asAnchorText();
-  }
-
-  private DivTag renderCardDateOfBirth(AccountModel account) {
-=======
   }
 
   private ATag renderEditClientLink(Long accountId) {
@@ -415,7 +381,6 @@
   }
 
   private DivTag renderClientDateOfBirth(AccountModel account) {
->>>>>>> e3487222
     Optional<ApplicantModel> newestApplicant = account.newestApplicant();
     if (newestApplicant.isEmpty()) {
       return div();
