package views.applicant;

import static com.google.common.base.Preconditions.checkNotNull;
import static j2html.TagCreator.div;
import static j2html.TagCreator.h1;
import static j2html.TagCreator.p;

import j2html.tags.specialized.DivTag;
import java.util.Optional;
import javax.inject.Inject;
import play.i18n.Messages;
import play.mvc.Http.Request;
import play.twirl.api.Content;
import views.ApplicationBaseView;
import views.HtmlBundle;
import views.style.ApplicantStyles;

<<<<<<< HEAD
/** Renders a page indicating the applicant is not eligible for a program. */
public class IneligibleBlockView extends ApplicationBaseView {
=======
public final class IneligibleBlockView extends ApplicationBaseView {
>>>>>>> 68edfab4

  private final ApplicantLayout layout;

  @Inject
  IneligibleBlockView(ApplicantLayout layout) {
    this.layout = checkNotNull(layout);
  }

  public Content render(
      Request request, String programTitle, Optional<String> applicantName, Messages messages) {
    // TODO(#3744): Translate these strings.
    DivTag content =
        div()
            .with(
                h1(
                    String.format(
                        "Based on your responses, you are not eligible for the %s", programTitle)))
            .with(p("You are not eligible for this program."))
            .with(
                p(
                    "You can return to the previous page to edit your answers, or apply to another"
                        + " program."));
    String title = "Ineligible for program";
    HtmlBundle bundle =
        layout
            .getBundle()
            .setTitle(title)
            .addMainStyles(ApplicantStyles.MAIN_APPLICANT_INFO)
            .addMainContent(h1(title).withClasses("sr-only"), content);

    return layout.renderWithNav(request, applicantName, messages, bundle);
  }
}<|MERGE_RESOLUTION|>--- conflicted
+++ resolved
@@ -15,12 +15,8 @@
 import views.HtmlBundle;
 import views.style.ApplicantStyles;
 
-<<<<<<< HEAD
 /** Renders a page indicating the applicant is not eligible for a program. */
-public class IneligibleBlockView extends ApplicationBaseView {
-=======
 public final class IneligibleBlockView extends ApplicationBaseView {
->>>>>>> 68edfab4
 
   private final ApplicantLayout layout;
 
