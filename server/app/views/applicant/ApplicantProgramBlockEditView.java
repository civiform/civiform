package views.applicant;

import static com.google.common.base.Preconditions.checkNotNull;
import static j2html.TagCreator.div;
import static j2html.TagCreator.each;
import static j2html.TagCreator.form;
import static j2html.TagCreator.h1;

import com.google.inject.assistedinject.Assisted;
import controllers.applicant.routes;
import j2html.tags.specialized.ButtonTag;
import j2html.tags.specialized.DivTag;
import javax.inject.Inject;
import play.i18n.Messages;
import play.mvc.Http.HttpVerbs;
import play.twirl.api.Content;
import services.MessageKey;
import services.applicant.question.ApplicantQuestion;
import views.ApplicationBaseView;
import views.FileUploadViewStrategy;
import views.HtmlBundle;
import views.components.ToastMessage;
import views.questiontypes.ApplicantQuestionRendererFactory;
import views.questiontypes.ApplicantQuestionRendererParams;
import views.questiontypes.EnumeratorQuestionRenderer;
import views.style.ApplicantStyles;
import views.style.Styles;

/** Renders a page for answering questions in a program screen (block). */
public final class ApplicantProgramBlockEditView extends ApplicationBaseView {
  private final String BLOCK_FORM_ID = "cf-block-form";

  private final ApplicantLayout layout;
  private final FileUploadViewStrategy fileUploadStrategy;
  private final ApplicantQuestionRendererFactory applicantQuestionRendererFactory;

  @Inject
  ApplicantProgramBlockEditView(
      ApplicantLayout layout,
      FileUploadViewStrategy fileUploadStrategy,
      @Assisted ApplicantQuestionRendererFactory applicantQuestionRendererFactory) {
    this.layout = checkNotNull(layout);
    this.fileUploadStrategy = checkNotNull(fileUploadStrategy);
    this.applicantQuestionRendererFactory = applicantQuestionRendererFactory;
  }

  public Content render(Params params) {
    DivTag blockDiv =
        div()
            .with(div(renderBlockWithSubmitForm(params)).withClasses(Styles.MY_8))
            .withClasses(Styles.MY_8, Styles.M_AUTO);

    HtmlBundle bundle =
        layout
            .getBundle()
            .setTitle(params.programTitle())
            .addMainContent(
<<<<<<< HEAD
                div(h1(
                        params.programTitle()
                            + " "
                            + params.blockIndex()
                            + "/"
                            + params.totalBlockCount()))
=======
                h1(params.programTitle()
                        + " "
                        + (params.blockIndex() + 1)
                        + " of "
                        + params.totalBlockCount())
>>>>>>> 18f72e50
                    .withClasses(Styles.SR_ONLY))
            .addMainContent(
                layout.renderProgramApplicationTitleAndProgressIndicator(
                    params.programTitle(), params.blockIndex(), params.totalBlockCount(), false),
                blockDiv)
            .addMainStyles(ApplicantStyles.MAIN_PROGRAM_APPLICATION);

    if (!params.preferredLanguageSupported()) {
      bundle.addMainContent(
          renderLocaleNotSupportedToast(
              params.applicantId(), params.programId(), params.messages()));
    }

    // Add the hidden enumerator field template
    if (params.block().isEnumerator()) {
      bundle.addMainContent(
          EnumeratorQuestionRenderer.newEnumeratorFieldTemplate(
              params.block().getEnumeratorQuestion().getContextualizedPath(),
              params.block().getEnumeratorQuestion().createEnumeratorQuestion().getEntityType(),
              params.messages()));
    }

    if (params.block().isFileUpload()) {
      bundle.addFooterScripts(layout.viewUtils.makeLocalJsTag("file_upload"));
    }

    return layout.renderWithNav(
        params.request(), params.applicantName(), params.messages(), bundle);
  }

  /**
   * If the applicant's preferred language is not supported for this program, render a toast
   * warning. Allow them to dismiss the warning, and once it is dismissed it does not reappear for
   * the same program.
   */
  private DivTag renderLocaleNotSupportedToast(
      long applicantId, long programId, Messages messages) {
    // Note: we include applicantId and programId in the ID, so that the applicant sees the warning
    // for each program that is not properly localized. Otherwise, once dismissed, this toast would
    // never appear for other programs. Additionally, including the applicantId ensures that this
    // warning still appears across applicants, so that (for example) a Trusted Intermediary
    // handling multiple applicants will see the toast displayed.
    return ToastMessage.warning(messages.at(MessageKey.TOAST_LOCALE_NOT_SUPPORTED.getKeyName()))
        .setId(String.format("locale-not-supported-%d-%d", applicantId, programId))
        .setDismissible(true)
        .setIgnorable(true)
        .setDuration(0)
        .getContainerTag();
  }

  private DivTag renderBlockWithSubmitForm(Params params) {
    if (params.block().isFileUpload()) {
      return fileUploadStrategy.renderFileUploadBlock(params, applicantQuestionRendererFactory);
    }
    String formAction =
        routes.ApplicantProgramBlocksController.update(
                params.applicantId(), params.programId(), params.block().getId(), params.inReview())
            .url();
    ApplicantQuestionRendererParams rendererParams =
        ApplicantQuestionRendererParams.builder()
            .setMessages(params.messages())
            .setErrorDisplayMode(params.errorDisplayMode())
            .build();

    return div(
        form()
            .withId(BLOCK_FORM_ID)
            .attr("action", formAction)
            .withMethod(HttpVerbs.POST)
            .with(makeCsrfTokenInputTag(params.request()))
            .with(
                each(
                    params.block().getQuestions(),
                    question -> renderQuestion(question, rendererParams)))
            .with(renderBottomNavButtons(params)));
  }

  private DivTag renderQuestion(
      ApplicantQuestion question, ApplicantQuestionRendererParams params) {
    checkNotNull(
        applicantQuestionRendererFactory,
        "Must call init function for initializing ApplicantQuestionRendererFactory");
    return applicantQuestionRendererFactory.getRenderer(question).render(params);
  }

  private DivTag renderBottomNavButtons(Params params) {
    return div()
        .withClasses(ApplicantStyles.APPLICATION_NAV_BAR)
        // An empty div to take up the space to the left of the buttons.
        .with(div().withClasses(Styles.FLEX_GROW))
        .with(renderReviewButton(params))
        .with(renderPreviousButton(params))
        .with(renderNextButton(params));
  }

  private ButtonTag renderNextButton(Params params) {
    return submitButton(params.messages().at(MessageKey.BUTTON_NEXT_SCREEN.getKeyName()))
        .withClasses(ApplicantStyles.BUTTON_BLOCK_NEXT)
        .withId("cf-block-submit");
  }
}<|MERGE_RESOLUTION|>--- conflicted
+++ resolved
@@ -55,20 +55,11 @@
             .getBundle()
             .setTitle(params.programTitle())
             .addMainContent(
-<<<<<<< HEAD
-                div(h1(
-                        params.programTitle()
-                            + " "
-                            + params.blockIndex()
-                            + "/"
-                            + params.totalBlockCount()))
-=======
                 h1(params.programTitle()
                         + " "
                         + (params.blockIndex() + 1)
                         + " of "
                         + params.totalBlockCount())
->>>>>>> 18f72e50
                     .withClasses(Styles.SR_ONLY))
             .addMainContent(
                 layout.renderProgramApplicationTitleAndProgressIndicator(
