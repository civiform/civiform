--- conflicted
+++ resolved
@@ -257,15 +257,12 @@
       public abstract Builder setStorageClient(StorageClient storageClient);
 
       public abstract Builder setBaseUrl(String baseUrl);
-
-      public abstract Builder setApplicantName(Optional<String> applicantName);
-
-<<<<<<< HEAD
+      
       public abstract Builder setErrorDisplayMode(
           ApplicantQuestionRendererParams.ErrorDisplayMode errorDisplayMode);
 
-      public abstract Params build();
-=======
+      public abstract Builder setApplicantName(Optional<String> applicantName);
+
       abstract Optional<String> applicantName();
 
       abstract Messages messages();
@@ -276,7 +273,6 @@
         setApplicantName(Optional.of(ApplicantUtils.getApplicantName(applicantName(), messages())));
         return autoBuild();
       }
->>>>>>> 4d6dc0be
     }
   }
 }