--- conflicted
+++ resolved
@@ -112,34 +112,19 @@
     }
 
     if (!applicationPrograms.unapplied().isEmpty()) {
-<<<<<<< HEAD
       unfilteredSection =
           Optional.of(
               programCardsSectionParamsFactory.getSection(
                   request,
                   messages,
                   Optional.of(MessageKey.TITLE_PROGRAMS_SECTION_V2),
-                  MessageKey.BUTTON_APPLY,
+                  MessageKey.BUTTON_VIEW_AND_APPLY,
                   applicationPrograms.unapplied(),
                   /* preferredLocale= */ messages.lang().toLocale(),
                   profile,
                   applicantId,
                   personalInfo,
                   ProgramCardsSectionParamsFactory.SectionType.STANDARD));
-=======
-      sectionParamsBuilder.add(
-          programCardsSectionParamsFactory.getSection(
-              request,
-              messages,
-              Optional.of(MessageKey.TITLE_PROGRAMS_SECTION_V2),
-              MessageKey.BUTTON_VIEW_AND_APPLY,
-              applicationPrograms.unapplied(),
-              /* preferredLocale= */ messages.lang().toLocale(),
-              profile,
-              applicantId,
-              personalInfo,
-              ProgramCardsSectionParamsFactory.SectionType.STANDARD));
->>>>>>> d2940c7c
     }
 
     context.setVariable("myApplicationsSection", myApplicationsSection);
