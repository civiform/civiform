--- conflicted
+++ resolved
@@ -112,13 +112,8 @@
                     .with(
                         TextFormatter.formatText(
                             customConfirmationMessage.getOrDefault(locale),
-<<<<<<< HEAD
-                            /*preserveEmptyLines= */ true,
-                            /*addRequiredIndicator= */ false, messages))
-=======
                             /* preserveEmptyLines= */ true,
-                            /* addRequiredIndicator= */ false))
->>>>>>> 5981a556
+                            /* addRequiredIndicator= */ false, messages))
                     .withClasses("mb-4")),
             shouldUpsell,
             messages,
