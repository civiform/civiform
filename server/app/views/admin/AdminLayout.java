--- conflicted
+++ resolved
@@ -132,7 +132,6 @@
     NavPage activePage = activeNavPage.orElseThrow();
 
     return adminHeader
-<<<<<<< HEAD
         .with(
             headerLink(
                 "Programs", programLink, activePage == NavPage.PROGRAMS ? activeNavStyle : ""))
@@ -147,13 +146,11 @@
                 "Intermediaries",
                 intermediaryLink,
                 activePage == NavPage.INTERMEDIARIES ? activeNavStyle : ""))
-=======
-        .with(headerLink("Programs", programLink))
-        .with(headerLink("Questions", questionLink))
-        .with(headerLink("Versions", versionLink))
-        .with(headerLink("Intermediaries", intermediaryLink))
-        .with(headerLink("API keys", apiKeysLink))
->>>>>>> 7036cff0
+        .with(
+            headerLink(
+                "API keys",
+                apiKeysLink,
+                activePage == NavPage.API_KEYS ? activeNavStyle : ""))
         .with(headerLink("Logout", logoutLink, Styles.FLOAT_RIGHT));
   }
 
