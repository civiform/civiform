package views.admin.apikeys;

import static com.google.common.base.Preconditions.checkNotNull;
import static j2html.TagCreator.div;
import static j2html.TagCreator.h1;
import static j2html.TagCreator.h2;
import static j2html.TagCreator.p;
import static j2html.TagCreator.span;
import static j2html.TagCreator.table;
import static j2html.TagCreator.td;
import static j2html.TagCreator.text;
import static j2html.TagCreator.th;
import static j2html.TagCreator.tr;

import auth.ApiKeyGrants;
import com.google.common.collect.ImmutableMap;
import com.google.common.collect.ImmutableSet;
import com.google.inject.Inject;
import j2html.tags.ContainerTag;
import java.util.function.Function;
import models.ApiKey;
import modules.MainModule;
import play.mvc.Http;
import play.twirl.api.Content;
import services.DateConverter;
import services.PaginationResult;
import views.BaseHtmlView;
import views.HtmlBundle;
import views.admin.AdminLayout;
import views.admin.AdminLayout.NavPage;
import views.admin.AdminLayoutFactory;
import views.components.LinkElement;
import views.style.ReferenceClasses;
import views.style.Styles;

/** Renders a page that lists the system's {@link models.ApiKey}s. */
public final class ApiKeyIndexView extends BaseHtmlView {
  private final AdminLayout layout;
  private final DateConverter dateConverter;

  @Inject
  public ApiKeyIndexView(AdminLayoutFactory layoutFactory, DateConverter dateConverter) {
    this.layout = checkNotNull(layoutFactory).getLayout(NavPage.API_KEYS);
    this.dateConverter = checkNotNull(dateConverter);
  }

  public Content render(
      Http.Request request,
      PaginationResult<ApiKey> apiKeyPaginationResult,
      ImmutableSet<String> allProgramNames) {
    String title = "API Keys";
    ContainerTag headerDiv =
        div()
            .withClasses(Styles.FLEX, Styles.PLACE_CONTENT_BETWEEN, Styles.MY_8)
            .with(
                h1(title).withClasses(Styles.MY_4),
                new LinkElement()
                    .setHref(controllers.admin.routes.AdminApiKeysController.newOne().url())
                    .setId("new-api-key-button")
                    .setText("New API Key")
                    .asButton());

    ContainerTag contentDiv = div().withClasses(Styles.PX_20).with(headerDiv);

    for (ApiKey apiKey : apiKeyPaginationResult.getPageContents()) {
      contentDiv.with(renderApiKey(request, apiKey, buildProgramSlugToName(allProgramNames)));
    }

    HtmlBundle htmlBundle = layout.getBundle().setTitle(title).addMainContent(contentDiv);
    return layout.renderCentered(htmlBundle);
  }

  private ContainerTag renderApiKey(
      Http.Request request, ApiKey apiKey, ImmutableMap<String, String> programSlugToName) {
    String keyNameSlugified = slugifier.slugify(apiKey.getName());

    ContainerTag statsDiv =
        div()
            .with(
                p("Created " + dateConverter.formatRfc1123(apiKey.getCreateTime())),
                p("Created by " + apiKey.getCreatedBy()),
                p(apiKey
                        .getLastCallIpAddress()
                        .map(ip -> "Last used by " + ip)
                        .orElse("Last used by N/A"))
                    .withId(keyNameSlugified + "-last-call-ip"),
                p("Call count: " + apiKey.getCallCount()).withId(keyNameSlugified + "-call-count"))
            .withClasses(Styles.TEXT_XS);

    ContainerTag linksDiv = div().withClasses(Styles.FLEX);

    if (apiKey.isRetired()) {
      statsDiv.with(p("Retired " + dateConverter.formatRfc1123(apiKey.getRetiredTime().get())));
    } else {
      linksDiv.with(
          new LinkElement()
              .setHref(controllers.admin.routes.AdminApiKeysController.retire(apiKey.id).url())
              .setOnsubmit(
                  "return confirm('Retiring the API key is permanent and will prevent"
                      + " anyone from being able to call the API with the key. Are you"
                      + " sure you want to retire "
                      + apiKey.getName()
                      + "?')")
              .setText("Retire key")
<<<<<<< HEAD
              .setId(String.format("retire-%s", MainModule.SLUGIFIER.slugify(apiKey.getName())))
=======
              .setId(String.format("retire-%s", keyNameSlugified))
>>>>>>> d2555bdb
              .asHiddenForm(request));
    }

    ContainerTag topRowDiv =
        div()
            .with(
                div(
                    div(
                        p("ID: " + apiKey.getKeyId())
                            .withClasses(Styles.TEXT_GRAY_700, Styles.TEXT_SM),
                        p("Allowed subnet: " + apiKey.getSubnet())
                            .withClasses(Styles.TEXT_GRAY_700, Styles.TEXT_SM))),
                statsDiv)
            .withClasses(Styles.FLEX, Styles.PLACE_CONTENT_BETWEEN);

    ContainerTag grantsTable =
        table()
            .withClasses(Styles.TABLE_AUTO, Styles.W_2_3)
            .with(
                tr(
                    th("Program name").withClasses(Styles.TEXT_LEFT, Styles.TEXT_SM),
                    th("Program slug").withClasses(Styles.TEXT_LEFT, Styles.TEXT_SM),
                    th("Permission").withClasses(Styles.TEXT_LEFT, Styles.TEXT_SM)));

    apiKey
        .getGrants()
        .getProgramGrants()
        .forEach(
            (String programSlug, ApiKeyGrants.Permission permission) -> {
              grantsTable.with(
                  tr(
                      td(programSlugToName.get(programSlug)),
                      td(programSlug),
                      td(permission.name())));
            });

    ContainerTag bottomDiv =
        div(grantsTable, linksDiv)
            .withClasses(Styles.FLEX, Styles.PLACE_CONTENT_BETWEEN, Styles.MT_4);

    ContainerTag content =
        div()
            .withClasses(
                Styles.BORDER, Styles.BORDER_GRAY_300, Styles.BG_WHITE, Styles.ROUNDED, Styles.P_4)
            .with(
                h2().with(
                        text(apiKey.getName()),
                        span(apiKey.isRetired() ? " retired" : " active")
                            .withClasses(Styles.TEXT_GRAY_700, Styles.TEXT_SM))
                    .withClasses(Styles.MB_2, ReferenceClasses.ADMIN_API_KEY_INDEX_ENTRY_NAME),
                topRowDiv,
                bottomDiv);

    return div(content).withClasses(Styles.W_FULL, Styles.SHADOW_LG, Styles.MB_6);
  }

  private ImmutableMap<String, String> buildProgramSlugToName(ImmutableSet<String> programNames) {
    return programNames.stream()
        .collect(ImmutableMap.toImmutableMap(MainModule.SLUGIFIER::slugify, Function.identity()));
  }
}<|MERGE_RESOLUTION|>--- conflicted
+++ resolved
@@ -72,7 +72,7 @@
 
   private ContainerTag renderApiKey(
       Http.Request request, ApiKey apiKey, ImmutableMap<String, String> programSlugToName) {
-    String keyNameSlugified = slugifier.slugify(apiKey.getName());
+    String keyNameSlugified = MainModule.SLUGIFIER.slugify(apiKey.getName());
 
     ContainerTag statsDiv =
         div()
@@ -102,11 +102,7 @@
                       + apiKey.getName()
                       + "?')")
               .setText("Retire key")
-<<<<<<< HEAD
-              .setId(String.format("retire-%s", MainModule.SLUGIFIER.slugify(apiKey.getName())))
-=======
               .setId(String.format("retire-%s", keyNameSlugified))
->>>>>>> d2555bdb
               .asHiddenForm(request));
     }
 
