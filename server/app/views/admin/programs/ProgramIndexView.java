--- conflicted
+++ resolved
@@ -104,15 +104,11 @@
             .filter(QuestionDefinition::isUniversal)
             .map(QuestionDefinition::getId)
             .collect(ImmutableList.toImmutableList());
-<<<<<<< HEAD
-    Optional<DivTag> maybePublishModal =
-=======
 
     // Include all programs in draft in publishAllDraft modal.
     ActiveAndDraftPrograms allPrograms =
         programService.getActiveAndDraftProgramsWithoutQuestionLoad();
     Optional<Modal> maybePublishModal =
->>>>>>> 188f44c1
         maybeRenderPublishAllModal(
             allPrograms,
             readOnlyQuestionService.getActiveAndDraftQuestions(),
@@ -135,7 +131,7 @@
                             .getButton()
                             .withClasses(ButtonStyles.OUTLINED_WHITE_WITH_ICON, "my-2"),
                         renderNewProgramButton(),
-                        maybePublishModal.isPresent() ? maybePublishModal.get() : null),
+                        maybePublishModal.isPresent() ? maybePublishModal.get().getButton() : null),
                 div()
                     .withClasses("flex", "items-center", "space-x-4", "mt-12")
                     .with(h2(pageExplanation)),
@@ -186,6 +182,8 @@
             (modal) -> {
               htmlBundle.addModals(modal);
             });
+
+    maybePublishModal.ifPresent(htmlBundle::addModals);
 
     Http.Flash flash = request.flash();
     if (flash.get("error").isPresent()) {
@@ -327,7 +325,7 @@
         .size();
   }
 
-  private Optional<DivTag> maybeRenderPublishAllModal(
+  private Optional<Modal> maybeRenderPublishAllModal(
       ActiveAndDraftPrograms programs,
       ActiveAndDraftQuestions questions,
       Http.Request request,
@@ -406,16 +404,15 @@
     ButtonTag publishAllButton =
         makeSvgTextButton("Publish all drafts", Icons.PUBLISH)
             .withClasses(ButtonStyles.SOLID_BLUE_WITH_ICON, "my-2");
-    DivTag uswdsModal =
-        ViewUtils.makeUSWDSModal(
-            publishAllModalContent,
-            "publish-all-programs",
-            "Do you want to publish all draft programs?",
-            false,
-            publishAllButton,
-            "yes",
-            "no");
-    return Optional.of(uswdsModal);
+    Modal publishAllModal =
+        Modal.builder()
+            .setModalId("publish-all-programs-modal")
+            .setLocation(Modal.Location.ADMIN_FACING)
+            .setContent(publishAllModalContent)
+            .setModalTitle("Do you want to publish all draft programs?")
+            .setTriggerButtonContent(publishAllButton)
+            .build();
+    return Optional.of(publishAllModal);
   }
 
   private LiTag renderPublishModalProgramItem(
