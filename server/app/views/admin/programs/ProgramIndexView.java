--- conflicted
+++ resolved
@@ -1,10 +1,6 @@
 package views.admin.programs;
 
 import static com.google.common.base.Preconditions.checkNotNull;
-<<<<<<< HEAD
-=======
-import static featureflags.FeatureFlag.NONGATED_ELIGIBILITY_ENABLED;
->>>>>>> 071cf6a0
 import static j2html.TagCreator.div;
 import static j2html.TagCreator.each;
 import static j2html.TagCreator.fieldset;
@@ -320,13 +316,7 @@
     if (draftProgram.isPresent()) {
       List<ButtonTag> draftRowActions = Lists.newArrayList();
       List<ButtonTag> draftRowExtraActions = Lists.newArrayList();
-<<<<<<< HEAD
-      if (settingsManifest.getPublishSingleProgramEnabled(request)) {
-        draftRowActions.add(renderPublishProgramLink(draftProgram.get(), request));
-      }
-=======
       draftRowActions.add(renderPublishProgramLink(draftProgram.get(), request));
->>>>>>> 071cf6a0
       draftRowActions.add(renderEditLink(/* isActive = */ false, draftProgram.get(), request));
       draftRowExtraActions.add(renderManageProgramAdminsLink(draftProgram.get()));
       Optional<ButtonTag> maybeManageTranslationsLink =
