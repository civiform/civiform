package views.admin.programs;

import static com.google.common.base.Preconditions.checkNotNull;
import static j2html.TagCreator.div;
import static j2html.TagCreator.each;
import static j2html.TagCreator.fieldset;
import static j2html.TagCreator.form;
import static j2html.TagCreator.h1;
import static j2html.TagCreator.h2;
import static j2html.TagCreator.legend;
import static j2html.TagCreator.li;
import static j2html.TagCreator.p;
import static j2html.TagCreator.span;
import static j2html.TagCreator.ul;

import auth.CiviFormProfile;
import com.google.common.collect.ImmutableList;
import com.google.common.collect.Lists;
import com.google.inject.Inject;
import com.typesafe.config.Config;
import controllers.admin.routes;
import j2html.tags.specialized.ButtonTag;
import j2html.tags.specialized.DivTag;
import j2html.tags.specialized.FormTag;
import j2html.tags.specialized.LiTag;
import java.util.Comparator;
import java.util.List;
import java.util.Optional;
import java.util.concurrent.CompletionException;
import play.mvc.Http;
import play.mvc.Http.HttpVerbs;
import play.twirl.api.Content;
import services.TranslationLocales;
import services.program.ActiveAndDraftPrograms;
import services.program.ProgramDefinition;
import services.question.ActiveAndDraftQuestions;
import services.question.types.QuestionDefinition;
import services.settings.SettingsManifest;
import views.BaseHtmlView;
import views.HtmlBundle;
import views.ViewUtils;
import views.admin.AdminLayout;
import views.admin.AdminLayout.NavPage;
import views.admin.AdminLayoutFactory;
import views.components.ButtonStyles;
import views.components.FieldWithLabel;
import views.components.Icons;
import views.components.LinkElement;
import views.components.Modal;
import views.components.ProgramCardFactory;
import views.components.ToastMessage;
import views.style.BaseStyles;
import views.style.ReferenceClasses;
import views.style.StyleUtils;

/** Renders a page so the admin can view all active programs and draft programs. */
public final class ProgramIndexView extends BaseHtmlView {
  private final AdminLayout layout;
  private final String baseUrl;
  private final TranslationLocales translationLocales;
  private final ProgramCardFactory programCardFactory;
  private final SettingsManifest settingsManifest;

  @Inject
  public ProgramIndexView(
      AdminLayoutFactory layoutFactory,
      Config config,
      SettingsManifest settingsManifest,
      TranslationLocales translationLocales,
      ProgramCardFactory programCardFactory) {
    this.layout = checkNotNull(layoutFactory).getLayout(NavPage.PROGRAMS);
    this.baseUrl = checkNotNull(config).getString("base_url");
    this.translationLocales = checkNotNull(translationLocales);
    this.programCardFactory = checkNotNull(programCardFactory);
    this.settingsManifest = checkNotNull(settingsManifest);
  }

  public Content render(
      ActiveAndDraftPrograms programs,
      ActiveAndDraftQuestions questions,
      ImmutableList<QuestionDefinition> upToDateQuestionDefinitions,
      Http.Request request,
      Optional<CiviFormProfile> profile) {
    if (profile.isPresent()) {
      layout.setAdminType(profile.get());
    }

    String pageTitle = "Program dashboard";

    // Revisit if we introduce internationalization because the word order could change in other
    // languages.
    String pageExplanation =
        "Create, edit and publish programs in "
            + settingsManifest.getWhitelabelCivicEntityShortName(request).get();
    Optional<Modal> maybePublishModal = maybeRenderPublishAllModal(programs, questions, request);
    Modal demographicsCsvModal = renderDemographicsCsvModal();

    ImmutableList<Long> universalQuestionIds =
        upToDateQuestionDefinitions.stream()
            .filter(QuestionDefinition::isUniversal)
            .map(QuestionDefinition::getId)
            .collect(ImmutableList.toImmutableList());

    ImmutableList<Modal> publishSingleProgramModals =
        buildPublishSingleProgramModals(programs.getDraftPrograms(), universalQuestionIds, request);

    DivTag contentDiv =
        div()
            .withClasses("px-4")
            .with(
                div()
                    .withClasses("flex", "items-center", "space-x-4", "mt-12")
                    .with(
                        h1(pageTitle),
                        div().withClass("flex-grow"),
                        demographicsCsvModal
                            .getButton()
                            .withClasses(ButtonStyles.OUTLINED_WHITE_WITH_ICON, "my-2"),
                        renderNewProgramButton(),
                        maybePublishModal.isPresent() ? maybePublishModal.get().getButton() : null),
                div()
                    .withClasses("flex", "items-center", "space-x-4", "mt-12")
                    .with(h2(pageExplanation)),
                div()
                    .withClasses("mt-10", "flex")
                    .with(
                        div().withClass("flex-grow"),
                        p("Sorting by most recently updated").withClass("text-sm")),
                div()
                    .withClass("mt-6")
                    .with(
                        each(
                            programs.getProgramNames().stream()
                                .map(
                                    name ->
                                        this.buildProgramCardData(
                                            programs.getActiveProgramDefinition(name),
                                            programs.getDraftProgramDefinition(name),
                                            request,
                                            profile,
                                            publishSingleProgramModals))
                                .sorted(
                                    ProgramCardFactory
                                        .programTypeThenLastModifiedThenNameComparator())
                                .map(
                                    cardData ->
                                        programCardFactory.renderCard(request, cardData)))));

    HtmlBundle htmlBundle =
        layout
            .getBundle(request)
            .setTitle(pageTitle)
            .addMainContent(contentDiv)
            .addModals(demographicsCsvModal);

    if (settingsManifest.getUniversalQuestions(request)) {
      publishSingleProgramModals.stream()
          .forEach(
              (modal) -> {
                htmlBundle.addModals(modal);
              });
    }

    maybePublishModal.ifPresent(htmlBundle::addModals);

    Http.Flash flash = request.flash();
    if (flash.get("error").isPresent()) {
      htmlBundle.addToastMessages(ToastMessage.errorNonLocalized(flash.get("error").get()));
    } else if (flash.get("success").isPresent()) {
      htmlBundle.addToastMessages(ToastMessage.success(flash.get("success").get()));
    }

    return layout.renderCentered(htmlBundle);
  }

  private Modal renderDemographicsCsvModal() {
    String modalId = "download-demographics-csv-modal";
    String downloadActionText = "Download Demographic Data (CSV)";
    DivTag downloadDemographicCsvModalContent =
        div()
            .withClasses("px-8")
            .with(
                form()
                    .withMethod("GET")
                    .withAction(
                        routes.AdminApplicationController.downloadDemographics(
                                Optional.empty(), Optional.empty())
                            .url())
                    .with(
                        p("This will download demographic data for all applications for all"
                                + " programs. Use the filters below to select a date range for the"
                                + " exported data. If you select a large date range or leave it"
                                + " blank, the data could be slow to export.")
                            .withClass("text-sm"),
                        fieldset()
                            .withClasses("mt-4", "pt-1", "pb-2", "border")
                            .with(
                                legend("Applications submitted").withClass("ml-3"),
                                // The field names below should be kept in sync with
                                // AdminApplicationController.downloadDemographics.
                                FieldWithLabel.date()
                                    .setFieldName("fromDate")
                                    .setLabelText("From:")
                                    .getDateTag()
                                    .withClasses("ml-3", "inline-flex"),
                                FieldWithLabel.date()
                                    .setFieldName("untilDate")
                                    .setLabelText("Until:")
                                    .getDateTag()
                                    .withClasses("ml-3", "inline-flex")),
                        makeSvgTextButton(downloadActionText, Icons.DOWNLOAD)
                            .withClasses(ButtonStyles.SOLID_BLUE_WITH_ICON, "mt-6")
                            .withType("submit")));
    return Modal.builder()
        .setModalId(modalId)
        .setLocation(Modal.Location.ADMIN_FACING)
        .setContent(downloadDemographicCsvModalContent)
        .setModalTitle(downloadActionText)
        .setTriggerButtonContent(makeSvgTextButton(downloadActionText, Icons.DOWNLOAD))
        .build();
  }

  private ImmutableList<Modal> buildPublishSingleProgramModals(
      ImmutableList<ProgramDefinition> programs,
      ImmutableList<Long> universalQuestionIds,
      Http.Request request) {

    return programs.stream()
        .map(
            program -> {
              FormTag publishSingleProgramForm =
                  form(makeCsrfTokenInputTag(request))
                      .withMethod(HttpVerbs.POST)
                      .withAction(routes.AdminProgramController.publishProgram(program.id()).url());

              DivTag missingUniversalQuestionsWarning =
                  div()
                      .with(
                          ViewUtils.makeAlert(
                              "Warning: This program does not use all recommended"
                                  + " universal questions.",
                              Optional.empty(),
                              BaseStyles.ALERT_WARNING))
                      .with(
                          p("We recommend using all universal questions when possible"
                                  + " to create consistent reuse of data and question"
                                  + " formatting.")
                              .withClasses("py-4"));

              DivTag buttons =
                  div(
                          submitButton("Publish program").withClasses(ButtonStyles.SOLID_BLUE),
                          button("Cancel")
                              .withClasses(ButtonStyles.LINK_STYLE, ReferenceClasses.MODAL_CLOSE))
                      .withClasses(
                          "flex", "flex-col", StyleUtils.responsiveMedium("flex-row"), "py-4");

              boolean programIsMissingUniversalQuestions =
                  !getMissingUniversalQuestions(program, universalQuestionIds).isEmpty();

              return Modal.builder()
                  .setModalId(program.adminName() + "-publish-modal")
                  .setLocation(Modal.Location.ADMIN_FACING)
                  .setContent(
                      publishSingleProgramForm
                          .condWith(
                              programIsMissingUniversalQuestions, missingUniversalQuestionsWarning)
                          .with(buttons))
                  .setModalTitle(
                      "Are you sure you want to publish "
                          + program.localizedName().getDefault()
                          + " and all of its draft questions?")
                  .setTriggerButtonContent(
                      makeSvgTextButton("Publish", Icons.PUBLISH)
                          .withId(program.adminName() + "-publish-modal-button")
                          .withClasses(ButtonStyles.CLEAR_WITH_ICON))
                  .setWidth(Modal.Width.THIRD)
                  .build();
            })
        .collect(ImmutableList.toImmutableList());
  }

  private ImmutableList<Long> getMissingUniversalQuestions(
      ProgramDefinition program, ImmutableList<Long> universalQuestionIds) {
    return universalQuestionIds.stream()
        .filter(id -> !program.getQuestionIdsInProgram().contains(id))
        .collect(ImmutableList.toImmutableList());
  }

  private Optional<Modal> maybeRenderPublishAllModal(
      ActiveAndDraftPrograms programs, ActiveAndDraftQuestions questions, Http.Request request) {
    // We should only render the publish modal / button if there is at least one draft.
    if (!programs.anyDraft() && !questions.draftVersionHasAnyEdits()) {
      return Optional.empty();
    }

    String link = routes.AdminProgramController.publish().url();

    ImmutableList<QuestionDefinition> sortedDraftQuestions =
        questions.getDraftQuestions().stream()
            .sorted(Comparator.comparing(QuestionDefinition::getName))
            .collect(ImmutableList.toImmutableList());
    ImmutableList<ProgramDefinition> sortedDraftPrograms =
        programs.getDraftPrograms().stream()
            .sorted(Comparator.comparing(ProgramDefinition::adminName))
            .collect(ImmutableList.toImmutableList());

    DivTag publishAllModalContent =
        div()
            .withClasses("flex-row", "space-y-6")
            .with(
                p("Please be aware that due to the nature of shared questions and versioning,"
                        + " all questions and programs will need to be published together.")
                    .withClass("text-sm"),
                div()
                    .withClasses(ReferenceClasses.ADMIN_PUBLISH_REFERENCES_QUESTION)
                    .with(
                        p(String.format("Draft questions (%d):", sortedDraftQuestions.size()))
                            .withClass("font-semibold"))
                    .condWith(sortedDraftQuestions.isEmpty(), p("None").withClass("pl-5"))
                    .condWith(
                        !sortedDraftQuestions.isEmpty(),
                        ul().withClasses("list-disc", "list-inside")
                            .with(
                                each(sortedDraftQuestions, this::renderPublishModalQuestionItem))),
                div()
                    .withClasses(ReferenceClasses.ADMIN_PUBLISH_REFERENCES_PROGRAM)
                    .with(
                        p(String.format("Draft programs (%d):", sortedDraftPrograms.size()))
                            .withClass("font-semibold"))
                    .condWith(sortedDraftPrograms.isEmpty(), p("None").withClass("pl-5"))
                    .condWith(
                        !sortedDraftPrograms.isEmpty(),
                        ul().withClasses("list-disc", "list-inside")
                            .with(each(sortedDraftPrograms, this::renderPublishModalProgramItem))),
                p("Would you like to publish all draft questions and programs now?"),
                div()
                    .withClasses("flex", "flex-row")
                    .with(
                        div().withClass("flex-grow"),
                        button("Cancel")
                            .withClasses(
                                ReferenceClasses.MODAL_CLOSE, ButtonStyles.CLEAR_WITH_ICON),
                        toLinkButtonForPost(
                            submitButton("Confirm").withClasses(ButtonStyles.CLEAR_WITH_ICON),
                            link,
                            request)));
    ButtonTag publishAllButton =
        makeSvgTextButton("Publish all drafts", Icons.PUBLISH)
            .withClasses(ButtonStyles.SOLID_BLUE_WITH_ICON, "my-2");
    Modal publishAllModal =
        Modal.builder()
            .setModalId("publish-all-programs-modal")
            .setLocation(Modal.Location.ADMIN_FACING)
            .setContent(publishAllModalContent)
            .setModalTitle("All draft programs will be published")
            .setTriggerButtonContent(publishAllButton)
            .build();
    return Optional.of(publishAllModal);
  }

  private LiTag renderPublishModalProgramItem(ProgramDefinition program) {
    String visibilityText = "";
    switch (program.displayMode()) {
      case HIDDEN_IN_INDEX:
        visibilityText = "Hidden from applicants";
        break;
      case PUBLIC:
        visibilityText = "Publicly visible";
        break;
      default:
        break;
    }
    return li().with(
            span(program.localizedName().getDefault()).withClasses("font-medium"),
            span(" - " + visibilityText + " "),
            new LinkElement()
                .setText("Edit")
                .setHref(controllers.admin.routes.AdminProgramController.edit(program.id()).url())
                .asAnchorText());
  }

  private LiTag renderPublishModalQuestionItem(QuestionDefinition question) {
    return li().with(
            span(question.getQuestionText().getDefault()).withClasses("font-medium"),
            span(" - "),
            new LinkElement()
                .setText("Edit")
                .setHref(
                    controllers.admin.routes.AdminQuestionController.edit(question.getId()).url())
                .asAnchorText());
  }

  private ButtonTag renderNewProgramButton() {
    String link = controllers.admin.routes.AdminProgramController.newOne().url();
    ButtonTag button =
        makeSvgTextButton("Create new program", Icons.ADD)
            .withId("new-program-button")
            .withClasses(ButtonStyles.OUTLINED_WHITE_WITH_ICON, "my-2");
    return asRedirectElement(button, link);
  }

  private ProgramCardFactory.ProgramCardData buildProgramCardData(
      Optional<ProgramDefinition> activeProgram,
      Optional<ProgramDefinition> draftProgram,
      Http.Request request,
      Optional<CiviFormProfile> profile,
      ImmutableList<Modal> publishSingleProgramModals) {
    Optional<ProgramCardFactory.ProgramCardData.ProgramRow> draftRow = Optional.empty();
    Optional<ProgramCardFactory.ProgramCardData.ProgramRow> activeRow = Optional.empty();
    if (draftProgram.isPresent()) {
      List<ButtonTag> draftRowActions = Lists.newArrayList();
      List<ButtonTag> draftRowExtraActions = Lists.newArrayList();
<<<<<<< HEAD
      draftRowActions.add(renderPublishProgramLink(draftProgram.get(), request));
=======
      if (settingsManifest.getUniversalQuestions(request)) {
        // Add the trigger button belonging to the modal that matches each draft program
        publishSingleProgramModals.stream()
            .forEach(
                (modal) -> {
                  if (modal.modalId().equals(draftProgram.get().adminName() + "-publish-modal")) {
                    draftRowActions.add(modal.getButton());
                  }
                });
      } else {
        draftRowActions.add(renderPublishProgramLink(draftProgram.get(), request));
      }
>>>>>>> f683b6b9
      draftRowActions.add(renderEditLink(/* isActive= */ false, draftProgram.get(), request));
      draftRowExtraActions.add(renderManageProgramAdminsLink(draftProgram.get()));
      Optional<ButtonTag> maybeManageTranslationsLink =
          renderManageTranslationsLink(draftProgram.get());
      if (maybeManageTranslationsLink.isPresent()) {
        draftRowExtraActions.add(maybeManageTranslationsLink.get());
      }
      draftRowExtraActions.add(renderEditStatusesLink(draftProgram.get()));
      Optional<ButtonTag> maybeSettingsLink = maybeRenderSettingsLink(draftProgram.get());
      if (maybeSettingsLink.isPresent()) {
        draftRowExtraActions.add(maybeSettingsLink.get());
      }
      draftRow =
          Optional.of(
              ProgramCardFactory.ProgramCardData.ProgramRow.builder()
                  .setProgram(draftProgram.get())
                  .setRowActions(ImmutableList.copyOf(draftRowActions))
                  .setExtraRowActions(ImmutableList.copyOf(draftRowExtraActions))
                  .build());
    }

    if (activeProgram.isPresent()) {
      List<ButtonTag> activeRowActions = Lists.newArrayList();
      List<ButtonTag> activeRowExtraActions = Lists.newArrayList();

      Optional<ButtonTag> applicationsLink =
          maybeRenderViewApplicationsLink(activeProgram.get(), profile, request);
      applicationsLink.ifPresent(activeRowExtraActions::add);
      if (draftProgram.isEmpty()) {
        activeRowExtraActions.add(
            renderEditLink(/* isActive= */ true, activeProgram.get(), request));
        activeRowExtraActions.add(renderManageProgramAdminsLink(activeProgram.get()));
      }
      activeRowActions.add(renderViewLink(activeProgram.get(), request));
      activeRowActions.add(renderShareLink(activeProgram.get()));
      activeRow =
          Optional.of(
              ProgramCardFactory.ProgramCardData.ProgramRow.builder()
                  .setProgram(activeProgram.get())
                  .setRowActions(ImmutableList.copyOf(activeRowActions))
                  .setExtraRowActions(ImmutableList.copyOf(activeRowExtraActions))
                  .build());
    }

    return ProgramCardFactory.ProgramCardData.builder()
        .setActiveProgram(activeRow)
        .setDraftProgram(draftRow)
        .build();
  }

  ButtonTag renderShareLink(ProgramDefinition program) {
    String programLink =
        baseUrl
            + controllers.applicant.routes.DeepLinkController.programBySlug(program.slug()).url();
    return makeSvgTextButton("Share link", Icons.CONTENT_COPY)
        .withClass(ButtonStyles.CLEAR_WITH_ICON)
        .withData("copyable-program-link", programLink);
  }

  ButtonTag renderEditLink(boolean isActive, ProgramDefinition program, Http.Request request) {
    String editLink =
        controllers.admin.routes.AdminProgramBlocksController.index(program.id()).url();
    String editLinkId = "program-edit-link-" + program.id();
    if (isActive) {
      editLink = controllers.admin.routes.AdminProgramController.newVersionFrom(program.id()).url();
      editLinkId = "program-new-version-link-" + program.id();
    }

    ButtonTag button = makeSvgTextButton("Edit", Icons.EDIT).withId(editLinkId);
    return isActive
        ? toLinkButtonForPost(
            button.withClass(ButtonStyles.CLEAR_WITH_ICON_FOR_DROPDOWN), editLink, request)
        : asRedirectElement(button.withClass(ButtonStyles.CLEAR_WITH_ICON), editLink);
  }

  ButtonTag renderViewLink(ProgramDefinition program, Http.Request request) {
    String viewLink =
        controllers.admin.routes.AdminProgramBlocksController.readOnlyIndex(program.id()).url();
    String viewLinkId = "program-view-link-" + program.id();

    ButtonTag button =
        makeSvgTextButton("View", Icons.VIEW)
            .withId(viewLinkId)
            .withClasses(ButtonStyles.CLEAR_WITH_ICON);
    return asRedirectElement(button, viewLink);
  }

  private Optional<ButtonTag> renderManageTranslationsLink(ProgramDefinition program) {
    if (translationLocales.translatableLocales().isEmpty()) {
      return Optional.empty();
    }
    String linkDestination =
        routes.AdminProgramTranslationsController.redirectToFirstLocale(program.adminName()).url();
    ButtonTag button =
        makeSvgTextButton("Manage translations", Icons.LANGUAGE)
            .withId("program-translations-link-" + program.id())
            .withClass(ButtonStyles.CLEAR_WITH_ICON_FOR_DROPDOWN);
    return Optional.of(asRedirectElement(button, linkDestination));
  }

  private ButtonTag renderEditStatusesLink(ProgramDefinition program) {
    String linkDestination = routes.AdminProgramStatusesController.index(program.id()).url();
    ButtonTag button =
        makeSvgTextButton("Manage application statuses", Icons.FLAKY)
            .withClass(ButtonStyles.CLEAR_WITH_ICON_FOR_DROPDOWN);
    return asRedirectElement(button, linkDestination);
  }

  private ButtonTag renderPublishProgramLink(ProgramDefinition program, Http.Request request) {
    String linkDestination = routes.AdminProgramController.publishProgram(program.id()).url();
    String confirmationMessage =
        String.format(
            "Are you sure you want to publish %s and all of its draft questions?",
            program.localizedName().getDefault());
    return toLinkButtonForPost(
            makeSvgTextButton("Publish ", Icons.PUBLISH)
                .withId("publish-program-button")
                .withClasses(ButtonStyles.CLEAR_WITH_ICON),
            linkDestination,
            request)
        .attr(
            "onclick",
            String.format(
                "if(confirm('%s')){ return true; } else { var e = arguments[0] ||"
                    + " window.event; e.stopImmediatePropagation(); return false; }",
                confirmationMessage));
  }

  private Optional<ButtonTag> maybeRenderViewApplicationsLink(
      ProgramDefinition activeProgram,
      Optional<CiviFormProfile> maybeUserProfile,
      Http.Request request) {
    if (maybeUserProfile.isEmpty()) {
      return Optional.empty();
    }
    CiviFormProfile userProfile = maybeUserProfile.get();
    // TODO(#2582): Determine if this has N+1 query behavior and fix if
    // necessary.
    boolean userIsAuthorized;
    try {
      userProfile.checkProgramAuthorization(activeProgram.adminName(), request).join();
      userIsAuthorized = true;
    } catch (CompletionException e) {
      userIsAuthorized = false;
    }
    if (userIsAuthorized) {
      String editLink =
          routes.AdminApplicationController.index(
                  activeProgram.id(),
                  /* search= */ Optional.empty(),
                  /* page= */ Optional.empty(),
                  /* fromDate= */ Optional.empty(),
                  /* untilDate= */ Optional.empty(),
                  /* applicationStatus= */ Optional.empty(),
                  /* selectedApplicationUri= */ Optional.empty())
              .url();

      String buttonText =
          settingsManifest.getIntakeFormEnabled(request) && activeProgram.isCommonIntakeForm()
              ? "Forms"
              : "Applications";
      ButtonTag button =
          makeSvgTextButton(buttonText, Icons.TEXT_SNIPPET).withClass(ButtonStyles.CLEAR_WITH_ICON);
      return Optional.of(asRedirectElement(button, editLink));
    }
    return Optional.empty();
  }

  private ButtonTag renderManageProgramAdminsLink(ProgramDefinition program) {
    String adminLink = routes.ProgramAdminManagementController.edit(program.id()).url();
    ButtonTag button =
        makeSvgTextButton("Manage Program Admins", Icons.GROUP)
            .withId("manage-program-admin-link-" + program.id())
            .withClass(ButtonStyles.CLEAR_WITH_ICON_FOR_DROPDOWN);
    return asRedirectElement(button, adminLink);
  }

  private Optional<ButtonTag> maybeRenderSettingsLink(ProgramDefinition program) {
    if (program.isCommonIntakeForm()) {
      return Optional.empty();
    }
    String linkDestination = routes.AdminProgramController.editProgramSettings(program.id()).url();
    ButtonTag button =
        makeSvgTextButton("Settings", Icons.SETTINGS)
            .withId("edit-settings-link-" + program.id())
            .withClass(ButtonStyles.CLEAR_WITH_ICON_FOR_DROPDOWN);
    return Optional.of(asRedirectElement(button, linkDestination));
  }
}<|MERGE_RESOLUTION|>--- conflicted
+++ resolved
@@ -411,9 +411,7 @@
     if (draftProgram.isPresent()) {
       List<ButtonTag> draftRowActions = Lists.newArrayList();
       List<ButtonTag> draftRowExtraActions = Lists.newArrayList();
-<<<<<<< HEAD
-      draftRowActions.add(renderPublishProgramLink(draftProgram.get(), request));
-=======
+
       if (settingsManifest.getUniversalQuestions(request)) {
         // Add the trigger button belonging to the modal that matches each draft program
         publishSingleProgramModals.stream()
@@ -426,7 +424,7 @@
       } else {
         draftRowActions.add(renderPublishProgramLink(draftProgram.get(), request));
       }
->>>>>>> f683b6b9
+
       draftRowActions.add(renderEditLink(/* isActive= */ false, draftProgram.get(), request));
       draftRowExtraActions.add(renderManageProgramAdminsLink(draftProgram.get()));
       Optional<ButtonTag> maybeManageTranslationsLink =
