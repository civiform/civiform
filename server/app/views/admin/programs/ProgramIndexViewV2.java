package views.admin.programs;

import static com.google.common.base.Preconditions.checkNotNull;
import static j2html.TagCreator.div;
import static j2html.TagCreator.each;
import static j2html.TagCreator.fieldset;
import static j2html.TagCreator.form;
import static j2html.TagCreator.h1;
import static j2html.TagCreator.legend;
import static j2html.TagCreator.p;
import static j2html.TagCreator.span;

import auth.CiviFormProfile;
import com.google.common.collect.Lists;
import com.google.inject.Inject;
import com.typesafe.config.Config;
import controllers.admin.routes;
import j2html.tags.specialized.ButtonTag;
import j2html.tags.specialized.DivTag;
import java.time.Instant;
import java.util.List;
import java.util.Optional;
import java.util.concurrent.CompletionException;
import play.mvc.Http;
import play.twirl.api.Content;
import services.DateConverter;
import services.LocalizedStrings;
import services.program.ActiveAndDraftPrograms;
import services.program.ProgramDefinition;
import views.BaseHtmlView;
import views.HtmlBundle;
import views.admin.AdminLayout;
import views.admin.AdminLayout.NavPage;
import views.admin.AdminLayoutFactory;
import views.components.FieldWithLabel;
import views.components.Icons;
import views.components.Modal;
import views.style.AdminStyles;
import views.style.BaseStyles;
import views.style.ReferenceClasses;
import views.style.StyleUtils;
import views.style.Styles;

/** Renders a page so the admin can view all active programs and draft programs. */
public final class ProgramIndexViewV2 extends BaseHtmlView {
  private final AdminLayout layout;
  private final String baseUrl;
  private final DateConverter dateConverter;

  @Inject
  public ProgramIndexViewV2(
      AdminLayoutFactory layoutFactory, Config config, DateConverter dateConverter) {
    this.layout = checkNotNull(layoutFactory).getLayout(NavPage.PROGRAMS);
    this.baseUrl = checkNotNull(config).getString("base_url");
    this.dateConverter = checkNotNull(dateConverter);
  }

  public Content render(
      ActiveAndDraftPrograms programs, Http.Request request, Optional<CiviFormProfile> profile) {
    if (profile.isPresent() && profile.get().isProgramAdmin() && !profile.get().isCiviFormAdmin()) {
      layout.setOnlyProgramAdminType();
    }

    String pageTitle = "All programs";
    Optional<Modal> maybePublishModal = maybeRenderPublishModal(programs, request);

<<<<<<< HEAD
    DivTag contentDiv =
=======
    Modal demographicsCsvModal = renderDemographicsCsvModal();
    Tag contentDiv =
>>>>>>> d4a76a02
        div()
            .withClasses(Styles.PX_4)
            .with(
                div()
                    .withClasses(
                        Styles.FLEX,
                        Styles.ITEMS_CENTER,
                        Styles.SPACE_X_4,
                        Styles.MT_12,
                        Styles.MB_10)
                    .with(
                        h1(pageTitle),
                        div().withClass(Styles.FLEX_GROW),
                        demographicsCsvModal
                            .getButton()
                            .withClasses(AdminStyles.SECONDARY_BUTTON_STYLES, Styles.MY_2),
                        renderNewProgramButton(),
                        maybePublishModal.isPresent() ? maybePublishModal.get().getButton() : null),
                div()
                    .withClasses(ReferenceClasses.ADMIN_PROGRAM_CARD_LIST, Styles.INVISIBLE)
                    .with(
                        p("Loading")
                            .withClasses(ReferenceClasses.ADMIN_PROGRAM_CARD_LIST_PLACEHOLDER),
                        each(
                            programs.getProgramNames(),
                            name ->
                                this.renderProgramListItem(
                                    programs.getActiveProgramDefinition(name),
                                    programs.getDraftProgramDefinition(name),
                                    request,
                                    profile))));

    HtmlBundle htmlBundle =
        layout
            .getBundle()
            .setTitle(pageTitle)
            .addMainContent(contentDiv)
            .addModals(demographicsCsvModal)
            .addFooterScripts(layout.viewUtils.makeLocalJsTag("admin_programs"));
    maybePublishModal.ifPresent(htmlBundle::addModals);
    return layout.renderCentered(htmlBundle);
  }

<<<<<<< HEAD
  private ButtonTag renderDownloadExportCsvButton() {
    String link = routes.AdminApplicationController.downloadDemographics().url();
    ButtonTag button =
        makeSvgTextButton("Download Exported Data (CSV)", Icons.DOWNLOAD_SVG_PATH)
            .withId("download-export-csv-button")
            .withClasses(AdminStyles.SECONDARY_BUTTON_STYLES, Styles.MY_2);
    return asRedirectButton(button, link);
=======
  private Modal renderDemographicsCsvModal() {
    String modalId = "download-demographics-csv-modal";
    String downloadActionText = "Download Exported Data (CSV)";
    ContainerTag downloadDemographicCsvModalContent =
        div()
            .withClasses(Styles.PX_8)
            .with(
                form()
                    .withMethod("GET")
                    .withAction(
                        routes.AdminApplicationController.downloadDemographics(
                                Optional.empty(), Optional.empty())
                            .url())
                    .with(
                        p("This will download all applications for all programs. Use the filters"
                                + " below to select a date range for the exported data. If you"
                                + " select a large date range or leave it blank, the data could"
                                + " be slow to export.")
                            .withClass(Styles.TEXT_SM),
                        fieldset()
                            .withClasses(Styles.MT_4, Styles.PT_1, Styles.PB_2, Styles.BORDER)
                            .with(
                                legend("Applications submitted").withClass(Styles.ML_3),
                                // The field names below should be kept in sync with
                                // AdminApplicationController.downloadDemographics.
                                FieldWithLabel.date()
                                    .setFieldName("fromDate")
                                    .setLabelText("From:")
                                    .getContainer()
                                    .withClasses(Styles.ML_3, Styles.INLINE_FLEX),
                                FieldWithLabel.date()
                                    .setFieldName("untilDate")
                                    .setLabelText("To:")
                                    .getContainer()
                                    .withClasses(Styles.ML_3, Styles.INLINE_FLEX)),
                        makeSvgTextButton(downloadActionText, Icons.DOWNLOAD_SVG_PATH)
                            .withClasses(AdminStyles.PRIMARY_BUTTON_STYLES, Styles.MT_6)
                            .withType("submit")));
    return Modal.builder(modalId, downloadDemographicCsvModalContent)
        .setModalTitle(downloadActionText)
        .setTriggerButtonContent(makeSvgTextButton(downloadActionText, Icons.DOWNLOAD_SVG_PATH))
        .build();
>>>>>>> d4a76a02
  }

  private ButtonTag makePublishButton() {
    return makeSvgTextButton("Publish all drafts", Icons.PUBLISH_SVG_PATH)
        .withId("publish-programs-button")
        .withClasses(AdminStyles.PRIMARY_BUTTON_STYLES, Styles.MY_2);
  }

  private Optional<Modal> maybeRenderPublishModal(
      ActiveAndDraftPrograms programs, Http.Request request) {
    // We should only render the publish modal / button if there is at least one draft.
    if (!programs.anyDraft()) {
      return Optional.empty();
    }

    String link = routes.AdminProgramController.publish().url();

    DivTag publishAllModalContent =
        div()
            .withClasses(Styles.FLEX, Styles.FLEX_COL, Styles.GAP_4, Styles.PX_2)
            .with(p("Are you sure you want to publish all programs?").withClasses(Styles.P_2))
            .with(div().with(toLinkButtonForPost(makePublishButton(), link, request)));
    Modal publishAllModal =
        Modal.builder("publish-all-programs-modal", publishAllModalContent)
            .setModalTitle("Confirmation")
            .setTriggerButtonContent(makePublishButton())
            .build();
    return Optional.of(publishAllModal);
  }

  private ButtonTag renderNewProgramButton() {
    String link = controllers.admin.routes.AdminProgramController.newOne().url();
    ButtonTag button =
        makeSvgTextButton("Create new program", Icons.ADD_SVG_PATH)
            .withId("new-program-button")
            .withClasses(AdminStyles.SECONDARY_BUTTON_STYLES, Styles.MY_2);
    return asRedirectButton(button, link);
  }

  public ProgramDefinition getDisplayProgram(
      Optional<ProgramDefinition> draftProgram, Optional<ProgramDefinition> activeProgram) {
    if (draftProgram.isPresent()) {
      return draftProgram.get();
    }
    return activeProgram.get();
  }

  private DivTag renderProgramRow(
      boolean isActive,
      ProgramDefinition program,
      List<ButtonTag> actions,
      List<ButtonTag> extraActions,
      String... extraStyles) {
    String badgeText = "Draft";
    String badgeBGColor = BaseStyles.BG_CIVIFORM_PURPLE_LIGHT;
    String badgeFillColor = BaseStyles.TEXT_CIVIFORM_PURPLE;
    String updatedPrefix = "Edited on ";
    Optional<Instant> updatedTime = program.lastModifiedTime();
    if (isActive) {
      badgeText = "Active";
      badgeBGColor = BaseStyles.BG_CIVIFORM_GREEN_LIGHT;
      badgeFillColor = BaseStyles.TEXT_CIVIFORM_GREEN;
      updatedPrefix = "Published on ";
    }

    String formattedUpdateTime =
        updatedTime.map(t -> dateConverter.renderDateTime(t)).orElse("unknown");
    String formattedUpdateDate =
        updatedTime.map(t -> dateConverter.renderDate(t)).orElse("unknown");

    int blockCount = program.getBlockCount();
    int questionCount = program.getQuestionCount();

    String extraActionsButtonId = "extra-actions-" + program.id();
    ButtonTag extraActionsButton =
        makeSvgTextButton("", Icons.MORE_VERT_PATH)
            .withId(extraActionsButtonId)
            .withClasses(
                AdminStyles.TERTIARY_BUTTON_STYLES,
                ReferenceClasses.WITH_DROPDOWN,
                Styles.H_12,
                extraActions.size() == 0 ? Styles.INVISIBLE : "");

    return div()
        .withClasses(
            Styles.PY_7,
            Styles.FLEX,
            Styles.FLEX_ROW,
            StyleUtils.hover(Styles.BG_GRAY_100),
            StyleUtils.joinStyles(extraStyles))
        .with(
            p().withClasses(
                    badgeBGColor,
                    badgeFillColor,
                    Styles.ML_2,
                    StyleUtils.responsiveXLarge(Styles.ML_8),
                    Styles.FONT_MEDIUM,
                    Styles.ROUNDED_FULL,
                    Styles.FLEX,
                    Styles.FLEX_ROW,
                    Styles.GAP_X_2,
                    Styles.PLACE_ITEMS_CENTER,
                    Styles.JUSTIFY_CENTER)
                .withStyle("min-width:90px")
                .with(
                    Icons.svg(Icons.NOISE_CONTROL_OFF_SVG_PATH, 20)
                        .withClasses(Styles.INLINE_BLOCK, Styles.ML_3_5),
                    span(badgeText).withClass(Styles.MR_4)),
            div()
                .withClasses(Styles.ML_4, StyleUtils.responsiveXLarge(Styles.ML_10))
                .with(
                    p().with(
                            span(updatedPrefix),
                            span(formattedUpdateTime)
                                .withClasses(
                                    Styles.FONT_SEMIBOLD,
                                    Styles.HIDDEN,
                                    StyleUtils.responsiveLarge(Styles.INLINE)),
                            span(formattedUpdateDate)
                                .withClasses(
                                    Styles.FONT_SEMIBOLD,
                                    StyleUtils.responsiveLarge(Styles.HIDDEN))),
                    p().with(
                            span(String.format("%d", blockCount)).withClass(Styles.FONT_SEMIBOLD),
                            span(blockCount == 1 ? " screen, " : " screens, "),
                            span(String.format("%d", questionCount))
                                .withClass(Styles.FONT_SEMIBOLD),
                            span(questionCount == 1 ? " question" : " questions"))),
            div().withClass(Styles.FLEX_GROW),
            div()
                .withClasses(Styles.FLEX, Styles.SPACE_X_2, Styles.PR_6, Styles.FONT_MEDIUM)
                .with(actions)
                .with(
                    div()
                        .withClass(Styles.RELATIVE)
                        .with(
                            extraActionsButton,
                            div()
                                .withId(extraActionsButtonId + "-dropdown")
                                .withClasses(
                                    Styles.HIDDEN,
                                    Styles.FLEX,
                                    Styles.FLEX_COL,
                                    Styles.BORDER,
                                    Styles.BG_WHITE,
                                    Styles.ABSOLUTE,
                                    Styles.RIGHT_0,
                                    Styles.W_56,
                                    Styles.Z_50)
                                .with(extraActions))));
  }

  public DivTag renderProgramListItem(
      Optional<ProgramDefinition> activeProgram,
      Optional<ProgramDefinition> draftProgram,
      Http.Request request,
      Optional<CiviFormProfile> profile) {
    ProgramDefinition displayProgram = getDisplayProgram(draftProgram, activeProgram);

    String programTitleText = displayProgram.adminName();
    String programDescriptionText = displayProgram.adminDescription();

    DivTag statusDiv = div();
    if (draftProgram.isPresent()) {
      List<ButtonTag> draftRowActions = Lists.newArrayList();
      List<ButtonTag> draftRowExtraActions = Lists.newArrayList();
      draftRowActions.add(renderEditLink(/* isActive = */ false, draftProgram.get(), request));
      draftRowExtraActions.add(renderManageProgramAdminsLink(draftProgram.get()));
      draftRowExtraActions.add(renderManageTranslationsLink(draftProgram.get()));
      statusDiv =
          statusDiv.with(
              renderProgramRow(
                  /* isActive = */ false,
                  draftProgram.get(),
                  draftRowActions,
                  draftRowExtraActions));
    }

    if (activeProgram.isPresent()) {
      List<ButtonTag> activeRowActions = Lists.newArrayList();
      List<ButtonTag> activeRowExtraActions = Lists.newArrayList();
      Optional<ButtonTag> applicationsLink =
          maybeRenderViewApplicationsLink(activeProgram.get(), profile.get());
      applicationsLink.ifPresent(activeRowExtraActions::add);
      if (!draftProgram.isPresent()) {
        activeRowActions.add(renderEditLink(/* isActive = */ true, activeProgram.get(), request));
        activeRowExtraActions.add(renderManageProgramAdminsLink(activeProgram.get()));
      }
      activeRowActions.add(renderShareLink(activeProgram.get()));
      statusDiv =
          statusDiv.with(
              renderProgramRow(
                  /* isActive = */ true,
                  activeProgram.get(),
                  activeRowActions,
                  activeRowExtraActions,
                  draftProgram.isPresent() ? Styles.BORDER_T : ""));
    }

    DivTag titleAndStatus =
        div()
            .withClass(Styles.FLEX)
            .with(
                p(programTitleText)
                    .withClasses(
                        ReferenceClasses.ADMIN_PROGRAM_CARD_TITLE,
                        Styles.W_1_4,
                        Styles.PY_7,
                        Styles.TEXT_BLACK,
                        Styles.FONT_BOLD,
                        Styles.TEXT_XL),
                statusDiv.withClasses(
                    Styles.FLEX_GROW,
                    Styles.TEXT_SM,
                    StyleUtils.responsiveLarge(Styles.TEXT_BASE)));

    return div()
        .withClasses(
            ReferenceClasses.ADMIN_PROGRAM_CARD,
            Styles.W_FULL,
            Styles.MY_4,
            Styles.PL_6,
            Styles.BORDER,
            Styles.BORDER_GRAY_300,
            Styles.ROUNDED_LG)
        .with(
            titleAndStatus,
            p(programDescriptionText)
                .withClasses(
                    Styles.W_3_4,
                    Styles.MB_8,
                    Styles.PT_4,
                    Styles.LINE_CLAMP_3,
                    Styles.TEXT_GRAY_700,
                    Styles.TEXT_BASE))
        // Add data attributes used for client-side sorting.
        .withData(
            "last-updated-millis",
            Long.toString(extractLastUpdated(draftProgram, activeProgram).toEpochMilli()))
        .withData("name", programTitleText);
  }

  private static Instant extractLastUpdated(
      Optional<ProgramDefinition> draftProgram, Optional<ProgramDefinition> activeProgram) {
    // Prefer when the draft was last updated, since active versions should be immutable after
    // being published.
    if (draftProgram.isEmpty() && activeProgram.isEmpty()) {
      throw new IllegalArgumentException("Program neither active nor draft.");
    }

    ProgramDefinition program = draftProgram.isPresent() ? draftProgram.get() : activeProgram.get();
    return program.lastModifiedTime().orElse(Instant.EPOCH);
  }

  ButtonTag renderShareLink(ProgramDefinition program) {
    String programLink =
        baseUrl
            + controllers.applicant.routes.RedirectController.programByName(program.slug()).url();
    return makeSvgTextButton("Share link", Icons.CONTENT_COPY_SVG_PATH)
        .withClass(AdminStyles.TERTIARY_BUTTON_STYLES)
        .withData("copyable-program-link", programLink);
  }

  ButtonTag renderEditLink(boolean isActive, ProgramDefinition program, Http.Request request) {
    String editLink = controllers.admin.routes.AdminProgramController.edit(program.id()).url();
    String editLinkId = "program-edit-link-" + program.id();
    if (isActive) {
      editLink = controllers.admin.routes.AdminProgramController.newVersionFrom(program.id()).url();
      editLinkId = "program-new-version-link-" + program.id();
    }

    ButtonTag button =
        makeSvgTextButton("Edit", Icons.EDIT_SVG_PATH)
            .withId(editLinkId)
            .withClasses(AdminStyles.TERTIARY_BUTTON_STYLES);
    return isActive
        ? toLinkButtonForPost(button, editLink, request)
        : asRedirectButton(button, editLink);
  }

  private ButtonTag renderManageTranslationsLink(ProgramDefinition program) {
    String linkDestination =
        routes.AdminProgramTranslationsController.edit(
                program.id(), LocalizedStrings.DEFAULT_LOCALE.toLanguageTag())
            .url();
    ButtonTag button =
        makeSvgTextButton("Manage translations", Icons.LANGUAGE_SVG_PATH)
            .withId("program-translations-link-" + program.id())
            .withClass(AdminStyles.TERTIARY_BUTTON_STYLES);
    return asRedirectButton(button, linkDestination);
  }

  private Optional<ButtonTag> maybeRenderViewApplicationsLink(
      ProgramDefinition activeProgram, CiviFormProfile userProfile) {
    // TODO(#2582): Determine if this has N+1 query behavior and fix if
    // necessary.
    boolean userIsAuthorized;
    try {
      userProfile.checkProgramAuthorization(activeProgram.adminName()).join();
      userIsAuthorized = true;
    } catch (CompletionException e) {
      userIsAuthorized = false;
    }
    if (userIsAuthorized) {
      String editLink =
          routes.AdminApplicationController.index(
                  activeProgram.id(), Optional.empty(), Optional.empty())
              .url();

      ButtonTag button =
          makeSvgTextButton("Applications", Icons.TEXT_SNIPPET_SVG_PATH)
              .withId("program-view-apps-link-" + activeProgram.id())
              .withClass(AdminStyles.TERTIARY_BUTTON_STYLES);
      return Optional.of(asRedirectButton(button, editLink));
    }
    return Optional.empty();
  }

  private ButtonTag renderManageProgramAdminsLink(ProgramDefinition program) {
    String adminLink = routes.ProgramAdminManagementController.edit(program.id()).url();
    ButtonTag button =
        makeSvgTextButton("Manage admins", Icons.GROUP_SVG_PATH)
            .withId("manage-program-admin-link-" + program.id())
            .withClass(AdminStyles.TERTIARY_BUTTON_STYLES);
    return asRedirectButton(button, adminLink);
  }
}<|MERGE_RESOLUTION|>--- conflicted
+++ resolved
@@ -64,12 +64,8 @@
     String pageTitle = "All programs";
     Optional<Modal> maybePublishModal = maybeRenderPublishModal(programs, request);
 
-<<<<<<< HEAD
+    Modal demographicsCsvModal = renderDemographicsCsvModal();
     DivTag contentDiv =
-=======
-    Modal demographicsCsvModal = renderDemographicsCsvModal();
-    Tag contentDiv =
->>>>>>> d4a76a02
         div()
             .withClasses(Styles.PX_4)
             .with(
@@ -113,19 +109,10 @@
     return layout.renderCentered(htmlBundle);
   }
 
-<<<<<<< HEAD
-  private ButtonTag renderDownloadExportCsvButton() {
-    String link = routes.AdminApplicationController.downloadDemographics().url();
-    ButtonTag button =
-        makeSvgTextButton("Download Exported Data (CSV)", Icons.DOWNLOAD_SVG_PATH)
-            .withId("download-export-csv-button")
-            .withClasses(AdminStyles.SECONDARY_BUTTON_STYLES, Styles.MY_2);
-    return asRedirectButton(button, link);
-=======
   private Modal renderDemographicsCsvModal() {
     String modalId = "download-demographics-csv-modal";
     String downloadActionText = "Download Exported Data (CSV)";
-    ContainerTag downloadDemographicCsvModalContent =
+    DivTag downloadDemographicCsvModalContent =
         div()
             .withClasses(Styles.PX_8)
             .with(
@@ -164,7 +151,6 @@
         .setModalTitle(downloadActionText)
         .setTriggerButtonContent(makeSvgTextButton(downloadActionText, Icons.DOWNLOAD_SVG_PATH))
         .build();
->>>>>>> d4a76a02
   }
 
   private ButtonTag makePublishButton() {
