package views.admin.programs;

import static com.google.common.base.Preconditions.checkNotNull;
import static j2html.TagCreator.div;
import static j2html.TagCreator.each;
import static j2html.TagCreator.fieldset;
import static j2html.TagCreator.form;
import static j2html.TagCreator.h1;
import static j2html.TagCreator.legend;
import static j2html.TagCreator.p;
import static j2html.TagCreator.span;

import auth.CiviFormProfile;
import com.google.common.collect.Lists;
import com.google.inject.Inject;
import com.typesafe.config.Config;
import controllers.admin.routes;
import j2html.tags.specialized.ButtonTag;
import j2html.tags.specialized.DivTag;
import java.time.Instant;
import java.util.List;
import java.util.Optional;
import java.util.concurrent.CompletionException;
import play.mvc.Http;
import play.twirl.api.Content;
import services.DateConverter;
import services.LocalizedStrings;
import services.program.ActiveAndDraftPrograms;
import services.program.ProgramDefinition;
import views.BaseHtmlView;
import views.HtmlBundle;
import views.admin.AdminLayout;
import views.admin.AdminLayout.NavPage;
import views.admin.AdminLayoutFactory;
import views.components.FieldWithLabel;
import views.components.Icons;
import views.components.Modal;
import views.style.AdminStyles;
import views.style.BaseStyles;
import views.style.ReferenceClasses;
import views.style.StyleUtils;
import views.style.Styles;

/** Renders a page so the admin can view all active programs and draft programs. */
public final class ProgramIndexViewV2 extends BaseHtmlView {
  private final AdminLayout layout;
  private final String baseUrl;
  private final DateConverter dateConverter;

  @Inject
  public ProgramIndexViewV2(
      AdminLayoutFactory layoutFactory, Config config, DateConverter dateConverter) {
    this.layout = checkNotNull(layoutFactory).getLayout(NavPage.PROGRAMS);
    this.baseUrl = checkNotNull(config).getString("base_url");
    this.dateConverter = checkNotNull(dateConverter);
  }

  public Content render(
      ActiveAndDraftPrograms programs, Http.Request request, Optional<CiviFormProfile> profile) {
    if (profile.isPresent() && profile.get().isProgramAdmin() && !profile.get().isCiviFormAdmin()) {
      layout.setOnlyProgramAdminType();
    }

    String pageTitle = "All programs";
    Optional<Modal> maybePublishModal = maybeRenderPublishModal(programs, request);

    Modal demographicsCsvModal = renderDemographicsCsvModal();
    DivTag contentDiv =
        div()
            .withClasses(Styles.PX_4)
            .with(
                div()
                    .withClasses(
                        Styles.FLEX,
                        Styles.ITEMS_CENTER,
                        Styles.SPACE_X_4,
                        Styles.MT_12,
                        Styles.MB_10)
                    .with(
                        h1(pageTitle),
                        div().withClass(Styles.FLEX_GROW),
                        demographicsCsvModal
                            .getButton()
                            .withClasses(AdminStyles.SECONDARY_BUTTON_STYLES, Styles.MY_2),
                        renderNewProgramButton(),
                        maybePublishModal.isPresent() ? maybePublishModal.get().getButton() : null),
                div()
                    .withClasses(ReferenceClasses.ADMIN_PROGRAM_CARD_LIST, Styles.INVISIBLE)
                    .with(
                        p("Loading")
                            .withClasses(ReferenceClasses.ADMIN_PROGRAM_CARD_LIST_PLACEHOLDER),
                        each(
                            programs.getProgramNames(),
                            name ->
                                this.renderProgramListItem(
                                    programs.getActiveProgramDefinition(name),
                                    programs.getDraftProgramDefinition(name),
                                    request,
                                    profile))));

    HtmlBundle htmlBundle =
        layout
            .getBundle()
            .setTitle(pageTitle)
            .addMainContent(contentDiv)
            .addModals(demographicsCsvModal)
            .addFooterScripts(layout.viewUtils.makeLocalJsTag("admin_programs"));
    maybePublishModal.ifPresent(htmlBundle::addModals);
    return layout.renderCentered(htmlBundle);
  }

  private Modal renderDemographicsCsvModal() {
    String modalId = "download-demographics-csv-modal";
    String downloadActionText = "Download Exported Data (CSV)";
    DivTag downloadDemographicCsvModalContent =
        div()
            .withClasses(Styles.PX_8)
            .with(
                form()
                    .withMethod("GET")
                    .withAction(
                        routes.AdminApplicationController.downloadDemographics(
                                Optional.empty(), Optional.empty())
                            .url())
                    .with(
                        p("This will download all applications for all programs. Use the filters"
                                + " below to select a date range for the exported data. If you"
                                + " select a large date range or leave it blank, the data could"
                                + " be slow to export.")
                            .withClass(Styles.TEXT_SM),
                        fieldset()
                            .withClasses(Styles.MT_4, Styles.PT_1, Styles.PB_2, Styles.BORDER)
                            .with(
                                legend("Applications submitted").withClass(Styles.ML_3),
                                // The field names below should be kept in sync with
                                // AdminApplicationController.downloadDemographics.
                                FieldWithLabel.date()
                                    .setFieldName("fromDate")
                                    .setLabelText("From:")
                                    .getDateTag()
                                    .withClasses(Styles.ML_3, Styles.INLINE_FLEX),
                                FieldWithLabel.date()
                                    .setFieldName("untilDate")
                                    .setLabelText("To:")
                                    .getDateTag()
                                    .withClasses(Styles.ML_3, Styles.INLINE_FLEX)),
                        makeSvgTextButton(downloadActionText, Icons.DOWNLOAD)
                            .withClasses(AdminStyles.PRIMARY_BUTTON_STYLES, Styles.MT_6)
                            .withType("submit")));
    return Modal.builder(modalId, downloadDemographicCsvModalContent)
        .setModalTitle(downloadActionText)
        .setTriggerButtonContent(makeSvgTextButton(downloadActionText, Icons.DOWNLOAD))
        .build();
  }

<<<<<<< HEAD
  private ButtonTag makePublishButton() {
    return makeSvgTextButton("Publish all drafts", Icons.PUBLISH_SVG_PATH)
=======
  private ContainerTag makePublishButton() {
    return makeSvgTextButton("Publish all drafts", Icons.PUBLISH)
>>>>>>> 2c6882cb
        .withId("publish-programs-button")
        .withClasses(AdminStyles.PRIMARY_BUTTON_STYLES, Styles.MY_2);
  }

  private Optional<Modal> maybeRenderPublishModal(
      ActiveAndDraftPrograms programs, Http.Request request) {
    // We should only render the publish modal / button if there is at least one draft.
    if (!programs.anyDraft()) {
      return Optional.empty();
    }

    String link = routes.AdminProgramController.publish().url();

    DivTag publishAllModalContent =
        div()
            .withClasses(Styles.FLEX, Styles.FLEX_COL, Styles.GAP_4, Styles.PX_2)
            .with(p("Are you sure you want to publish all programs?").withClasses(Styles.P_2))
            .with(div().with(toLinkButtonForPost(makePublishButton(), link, request)));
    Modal publishAllModal =
        Modal.builder("publish-all-programs-modal", publishAllModalContent)
            .setModalTitle("Confirmation")
            .setTriggerButtonContent(makePublishButton())
            .build();
    return Optional.of(publishAllModal);
  }

  private ButtonTag renderNewProgramButton() {
    String link = controllers.admin.routes.AdminProgramController.newOne().url();
<<<<<<< HEAD
    ButtonTag button =
        makeSvgTextButton("Create new program", Icons.ADD_SVG_PATH)
=======
    ContainerTag button =
        makeSvgTextButton("Create new program", Icons.ADD)
>>>>>>> 2c6882cb
            .withId("new-program-button")
            .withClasses(AdminStyles.SECONDARY_BUTTON_STYLES, Styles.MY_2);
    return asRedirectButton(button, link);
  }

  public ProgramDefinition getDisplayProgram(
      Optional<ProgramDefinition> draftProgram, Optional<ProgramDefinition> activeProgram) {
    if (draftProgram.isPresent()) {
      return draftProgram.get();
    }
    return activeProgram.get();
  }

  private DivTag renderProgramRow(
      boolean isActive,
      ProgramDefinition program,
      List<ButtonTag> actions,
      List<ButtonTag> extraActions,
      String... extraStyles) {
    String badgeText = "Draft";
    String badgeBGColor = BaseStyles.BG_CIVIFORM_PURPLE_LIGHT;
    String badgeFillColor = BaseStyles.TEXT_CIVIFORM_PURPLE;
    String updatedPrefix = "Edited on ";
    Optional<Instant> updatedTime = program.lastModifiedTime();
    if (isActive) {
      badgeText = "Active";
      badgeBGColor = BaseStyles.BG_CIVIFORM_GREEN_LIGHT;
      badgeFillColor = BaseStyles.TEXT_CIVIFORM_GREEN;
      updatedPrefix = "Published on ";
    }

    String formattedUpdateTime =
        updatedTime.map(t -> dateConverter.renderDateTime(t)).orElse("unknown");
    String formattedUpdateDate =
        updatedTime.map(t -> dateConverter.renderDate(t)).orElse("unknown");

    int blockCount = program.getBlockCount();
    int questionCount = program.getQuestionCount();

    String extraActionsButtonId = "extra-actions-" + program.id();
<<<<<<< HEAD
    ButtonTag extraActionsButton =
        makeSvgTextButton("", Icons.MORE_VERT_PATH)
=======
    ContainerTag extraActionsButton =
        makeSvgTextButton("", Icons.MORE_VERT)
>>>>>>> 2c6882cb
            .withId(extraActionsButtonId)
            .withClasses(
                AdminStyles.TERTIARY_BUTTON_STYLES,
                ReferenceClasses.WITH_DROPDOWN,
                Styles.H_12,
                extraActions.size() == 0 ? Styles.INVISIBLE : "");

    return div()
        .withClasses(
            Styles.PY_7,
            Styles.FLEX,
            Styles.FLEX_ROW,
            StyleUtils.hover(Styles.BG_GRAY_100),
            StyleUtils.joinStyles(extraStyles))
        .with(
            p().withClasses(
                    badgeBGColor,
                    badgeFillColor,
                    Styles.ML_2,
                    StyleUtils.responsiveXLarge(Styles.ML_8),
                    Styles.FONT_MEDIUM,
                    Styles.ROUNDED_FULL,
                    Styles.FLEX,
                    Styles.FLEX_ROW,
                    Styles.GAP_X_2,
                    Styles.PLACE_ITEMS_CENTER,
                    Styles.JUSTIFY_CENTER)
                .withStyle("min-width:90px")
                .with(
                    Icons.svg(Icons.NOISE_CONTROL_OFF, 20)
                        .withClasses(Styles.INLINE_BLOCK, Styles.ML_3_5),
                    span(badgeText).withClass(Styles.MR_4)),
            div()
                .withClasses(Styles.ML_4, StyleUtils.responsiveXLarge(Styles.ML_10))
                .with(
                    p().with(
                            span(updatedPrefix),
                            span(formattedUpdateTime)
                                .withClasses(
                                    Styles.FONT_SEMIBOLD,
                                    Styles.HIDDEN,
                                    StyleUtils.responsiveLarge(Styles.INLINE)),
                            span(formattedUpdateDate)
                                .withClasses(
                                    Styles.FONT_SEMIBOLD,
                                    StyleUtils.responsiveLarge(Styles.HIDDEN))),
                    p().with(
                            span(String.format("%d", blockCount)).withClass(Styles.FONT_SEMIBOLD),
                            span(blockCount == 1 ? " screen, " : " screens, "),
                            span(String.format("%d", questionCount))
                                .withClass(Styles.FONT_SEMIBOLD),
                            span(questionCount == 1 ? " question" : " questions"))),
            div().withClass(Styles.FLEX_GROW),
            div()
                .withClasses(Styles.FLEX, Styles.SPACE_X_2, Styles.PR_6, Styles.FONT_MEDIUM)
                .with(actions)
                .with(
                    div()
                        .withClass(Styles.RELATIVE)
                        .with(
                            extraActionsButton,
                            div()
                                .withId(extraActionsButtonId + "-dropdown")
                                .withClasses(
                                    Styles.HIDDEN,
                                    Styles.FLEX,
                                    Styles.FLEX_COL,
                                    Styles.BORDER,
                                    Styles.BG_WHITE,
                                    Styles.ABSOLUTE,
                                    Styles.RIGHT_0,
                                    Styles.W_56,
                                    Styles.Z_50)
                                .with(extraActions))));
  }

  public DivTag renderProgramListItem(
      Optional<ProgramDefinition> activeProgram,
      Optional<ProgramDefinition> draftProgram,
      Http.Request request,
      Optional<CiviFormProfile> profile) {
    ProgramDefinition displayProgram = getDisplayProgram(draftProgram, activeProgram);

    String programTitleText = displayProgram.adminName();
    String programDescriptionText = displayProgram.adminDescription();

    DivTag statusDiv = div();
    if (draftProgram.isPresent()) {
      List<ButtonTag> draftRowActions = Lists.newArrayList();
      List<ButtonTag> draftRowExtraActions = Lists.newArrayList();
      draftRowActions.add(renderEditLink(/* isActive = */ false, draftProgram.get(), request));
      draftRowExtraActions.add(renderManageProgramAdminsLink(draftProgram.get()));
      draftRowExtraActions.add(renderManageTranslationsLink(draftProgram.get()));
      statusDiv =
          statusDiv.with(
              renderProgramRow(
                  /* isActive = */ false,
                  draftProgram.get(),
                  draftRowActions,
                  draftRowExtraActions));
    }

    if (activeProgram.isPresent()) {
      List<ButtonTag> activeRowActions = Lists.newArrayList();
      List<ButtonTag> activeRowExtraActions = Lists.newArrayList();
      Optional<ButtonTag> applicationsLink =
          maybeRenderViewApplicationsLink(activeProgram.get(), profile.get());
      applicationsLink.ifPresent(activeRowExtraActions::add);
      if (!draftProgram.isPresent()) {
        activeRowActions.add(renderEditLink(/* isActive = */ true, activeProgram.get(), request));
        activeRowExtraActions.add(renderManageProgramAdminsLink(activeProgram.get()));
      }
      activeRowActions.add(renderShareLink(activeProgram.get()));
      statusDiv =
          statusDiv.with(
              renderProgramRow(
                  /* isActive = */ true,
                  activeProgram.get(),
                  activeRowActions,
                  activeRowExtraActions,
                  draftProgram.isPresent() ? Styles.BORDER_T : ""));
    }

    DivTag titleAndStatus =
        div()
            .withClass(Styles.FLEX)
            .with(
                p(programTitleText)
                    .withClasses(
                        ReferenceClasses.ADMIN_PROGRAM_CARD_TITLE,
                        Styles.W_1_4,
                        Styles.PY_7,
                        Styles.TEXT_BLACK,
                        Styles.FONT_BOLD,
                        Styles.TEXT_XL),
                statusDiv.withClasses(
                    Styles.FLEX_GROW,
                    Styles.TEXT_SM,
                    StyleUtils.responsiveLarge(Styles.TEXT_BASE)));

    return div()
        .withClasses(
            ReferenceClasses.ADMIN_PROGRAM_CARD,
            Styles.W_FULL,
            Styles.MY_4,
            Styles.PL_6,
            Styles.BORDER,
            Styles.BORDER_GRAY_300,
            Styles.ROUNDED_LG)
        .with(
            titleAndStatus,
            p(programDescriptionText)
                .withClasses(
                    Styles.W_3_4,
                    Styles.MB_8,
                    Styles.PT_4,
                    Styles.LINE_CLAMP_3,
                    Styles.TEXT_GRAY_700,
                    Styles.TEXT_BASE))
        // Add data attributes used for client-side sorting.
        .withData(
            "last-updated-millis",
            Long.toString(extractLastUpdated(draftProgram, activeProgram).toEpochMilli()))
        .withData("name", programTitleText);
  }

  private static Instant extractLastUpdated(
      Optional<ProgramDefinition> draftProgram, Optional<ProgramDefinition> activeProgram) {
    // Prefer when the draft was last updated, since active versions should be immutable after
    // being published.
    if (draftProgram.isEmpty() && activeProgram.isEmpty()) {
      throw new IllegalArgumentException("Program neither active nor draft.");
    }

    ProgramDefinition program = draftProgram.isPresent() ? draftProgram.get() : activeProgram.get();
    return program.lastModifiedTime().orElse(Instant.EPOCH);
  }

  ButtonTag renderShareLink(ProgramDefinition program) {
    String programLink =
        baseUrl
            + controllers.applicant.routes.RedirectController.programByName(program.slug()).url();
    return makeSvgTextButton("Share link", Icons.CONTENT_COPY)
        .withClass(AdminStyles.TERTIARY_BUTTON_STYLES)
        .withData("copyable-program-link", programLink);
  }

  ButtonTag renderEditLink(boolean isActive, ProgramDefinition program, Http.Request request) {
    String editLink = controllers.admin.routes.AdminProgramController.edit(program.id()).url();
    String editLinkId = "program-edit-link-" + program.id();
    if (isActive) {
      editLink = controllers.admin.routes.AdminProgramController.newVersionFrom(program.id()).url();
      editLinkId = "program-new-version-link-" + program.id();
    }

<<<<<<< HEAD
    ButtonTag button =
        makeSvgTextButton("Edit", Icons.EDIT_SVG_PATH)
=======
    ContainerTag button =
        makeSvgTextButton("Edit", Icons.EDIT)
>>>>>>> 2c6882cb
            .withId(editLinkId)
            .withClasses(AdminStyles.TERTIARY_BUTTON_STYLES);
    return isActive
        ? toLinkButtonForPost(button, editLink, request)
        : asRedirectButton(button, editLink);
  }

  private ButtonTag renderManageTranslationsLink(ProgramDefinition program) {
    String linkDestination =
        routes.AdminProgramTranslationsController.edit(
                program.id(), LocalizedStrings.DEFAULT_LOCALE.toLanguageTag())
            .url();
<<<<<<< HEAD
    ButtonTag button =
        makeSvgTextButton("Manage translations", Icons.LANGUAGE_SVG_PATH)
=======
    ContainerTag button =
        makeSvgTextButton("Manage translations", Icons.LANGUAGE)
>>>>>>> 2c6882cb
            .withId("program-translations-link-" + program.id())
            .withClass(AdminStyles.TERTIARY_BUTTON_STYLES);
    return asRedirectButton(button, linkDestination);
  }

  private Optional<ButtonTag> maybeRenderViewApplicationsLink(
      ProgramDefinition activeProgram, CiviFormProfile userProfile) {
    // TODO(#2582): Determine if this has N+1 query behavior and fix if
    // necessary.
    boolean userIsAuthorized;
    try {
      userProfile.checkProgramAuthorization(activeProgram.adminName()).join();
      userIsAuthorized = true;
    } catch (CompletionException e) {
      userIsAuthorized = false;
    }
    if (userIsAuthorized) {
      String editLink =
          routes.AdminApplicationController.index(
                  activeProgram.id(), Optional.empty(), Optional.empty())
              .url();

<<<<<<< HEAD
      ButtonTag button =
          makeSvgTextButton("Applications", Icons.TEXT_SNIPPET_SVG_PATH)
=======
      ContainerTag button =
          makeSvgTextButton("Applications", Icons.TEXT_SNIPPET)
>>>>>>> 2c6882cb
              .withId("program-view-apps-link-" + activeProgram.id())
              .withClass(AdminStyles.TERTIARY_BUTTON_STYLES);
      return Optional.of(asRedirectButton(button, editLink));
    }
    return Optional.empty();
  }

  private ButtonTag renderManageProgramAdminsLink(ProgramDefinition program) {
    String adminLink = routes.ProgramAdminManagementController.edit(program.id()).url();
<<<<<<< HEAD
    ButtonTag button =
        makeSvgTextButton("Manage admins", Icons.GROUP_SVG_PATH)
=======
    ContainerTag button =
        makeSvgTextButton("Manage admins", Icons.GROUP)
>>>>>>> 2c6882cb
            .withId("manage-program-admin-link-" + program.id())
            .withClass(AdminStyles.TERTIARY_BUTTON_STYLES);
    return asRedirectButton(button, adminLink);
  }
}<|MERGE_RESOLUTION|>--- conflicted
+++ resolved
@@ -153,13 +153,8 @@
         .build();
   }
 
-<<<<<<< HEAD
   private ButtonTag makePublishButton() {
-    return makeSvgTextButton("Publish all drafts", Icons.PUBLISH_SVG_PATH)
-=======
-  private ContainerTag makePublishButton() {
     return makeSvgTextButton("Publish all drafts", Icons.PUBLISH)
->>>>>>> 2c6882cb
         .withId("publish-programs-button")
         .withClasses(AdminStyles.PRIMARY_BUTTON_STYLES, Styles.MY_2);
   }
@@ -188,13 +183,8 @@
 
   private ButtonTag renderNewProgramButton() {
     String link = controllers.admin.routes.AdminProgramController.newOne().url();
-<<<<<<< HEAD
     ButtonTag button =
-        makeSvgTextButton("Create new program", Icons.ADD_SVG_PATH)
-=======
-    ContainerTag button =
         makeSvgTextButton("Create new program", Icons.ADD)
->>>>>>> 2c6882cb
             .withId("new-program-button")
             .withClasses(AdminStyles.SECONDARY_BUTTON_STYLES, Styles.MY_2);
     return asRedirectButton(button, link);
@@ -235,13 +225,8 @@
     int questionCount = program.getQuestionCount();
 
     String extraActionsButtonId = "extra-actions-" + program.id();
-<<<<<<< HEAD
     ButtonTag extraActionsButton =
-        makeSvgTextButton("", Icons.MORE_VERT_PATH)
-=======
-    ContainerTag extraActionsButton =
         makeSvgTextButton("", Icons.MORE_VERT)
->>>>>>> 2c6882cb
             .withId(extraActionsButtonId)
             .withClasses(
                 AdminStyles.TERTIARY_BUTTON_STYLES,
@@ -437,13 +422,8 @@
       editLinkId = "program-new-version-link-" + program.id();
     }
 
-<<<<<<< HEAD
     ButtonTag button =
-        makeSvgTextButton("Edit", Icons.EDIT_SVG_PATH)
-=======
-    ContainerTag button =
         makeSvgTextButton("Edit", Icons.EDIT)
->>>>>>> 2c6882cb
             .withId(editLinkId)
             .withClasses(AdminStyles.TERTIARY_BUTTON_STYLES);
     return isActive
@@ -456,13 +436,8 @@
         routes.AdminProgramTranslationsController.edit(
                 program.id(), LocalizedStrings.DEFAULT_LOCALE.toLanguageTag())
             .url();
-<<<<<<< HEAD
     ButtonTag button =
-        makeSvgTextButton("Manage translations", Icons.LANGUAGE_SVG_PATH)
-=======
-    ContainerTag button =
         makeSvgTextButton("Manage translations", Icons.LANGUAGE)
->>>>>>> 2c6882cb
             .withId("program-translations-link-" + program.id())
             .withClass(AdminStyles.TERTIARY_BUTTON_STYLES);
     return asRedirectButton(button, linkDestination);
@@ -485,13 +460,8 @@
                   activeProgram.id(), Optional.empty(), Optional.empty())
               .url();
 
-<<<<<<< HEAD
       ButtonTag button =
-          makeSvgTextButton("Applications", Icons.TEXT_SNIPPET_SVG_PATH)
-=======
-      ContainerTag button =
           makeSvgTextButton("Applications", Icons.TEXT_SNIPPET)
->>>>>>> 2c6882cb
               .withId("program-view-apps-link-" + activeProgram.id())
               .withClass(AdminStyles.TERTIARY_BUTTON_STYLES);
       return Optional.of(asRedirectButton(button, editLink));
@@ -501,13 +471,8 @@
 
   private ButtonTag renderManageProgramAdminsLink(ProgramDefinition program) {
     String adminLink = routes.ProgramAdminManagementController.edit(program.id()).url();
-<<<<<<< HEAD
     ButtonTag button =
-        makeSvgTextButton("Manage admins", Icons.GROUP_SVG_PATH)
-=======
-    ContainerTag button =
         makeSvgTextButton("Manage admins", Icons.GROUP)
->>>>>>> 2c6882cb
             .withId("manage-program-admin-link-" + program.id())
             .withClass(AdminStyles.TERTIARY_BUTTON_STYLES);
     return asRedirectButton(button, adminLink);
