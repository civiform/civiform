package views.admin.programs;

import static com.google.common.base.Preconditions.checkNotNull;
import static j2html.TagCreator.div;
import static j2html.TagCreator.each;
import static j2html.TagCreator.form;
import static j2html.TagCreator.h1;
import static j2html.TagCreator.input;
import static j2html.TagCreator.p;
import static j2html.TagCreator.span;

import com.google.common.collect.ImmutableList;
import com.google.inject.Inject;
import controllers.admin.routes;
import forms.admin.ProgramStatusesForm;
import j2html.tags.specialized.ButtonTag;
import j2html.tags.specialized.DivTag;
import j2html.tags.specialized.FormTag;
import java.util.Collection;
import java.util.Optional;
import java.util.OptionalLong;
import java.util.UUID;
import org.apache.commons.lang3.tuple.Pair;
import play.data.Form;
import play.data.FormFactory;
import play.i18n.Messages;
import play.i18n.MessagesApi;
import play.mvc.Http;
import play.twirl.api.Content;
import services.LocalizedStrings;
import services.program.ProgramDefinition;
import services.program.StatusDefinitions;
import views.BaseHtmlView;
import views.HtmlBundle;
import views.admin.AdminLayout;
import views.admin.AdminLayout.NavPage;
import views.admin.AdminLayoutFactory;
import views.components.FieldWithLabel;
import views.components.Icons;
import views.components.Modal;
import views.components.Modal.Width;
import views.components.ToastMessage;
import views.style.AdminStyles;
import views.style.StyleUtils;
import views.style.Styles;

public final class ProgramStatusesView extends BaseHtmlView {
  public static final String DELETE_STATUS_TEXT_NAME = "deleteStatusText";

  private final AdminLayout layout;
  private final FormFactory formFactory;
  private final MessagesApi messagesApi;

  @Inject
  public ProgramStatusesView(
      AdminLayoutFactory layoutFactory, FormFactory formFactory, MessagesApi messagesApi) {
    this.layout = checkNotNull(layoutFactory).getLayout(NavPage.PROGRAMS);
    this.formFactory = formFactory;
    this.messagesApi = checkNotNull(messagesApi);
  }

  /**
   * Renders a list of program statuses along with modal create / edit / delete forms.
   *
   * @param request The associated request.
   * @param program The program to render program statuses for.
   * @param maybeStatusForm Set if the form is being rendered in response to an attempt to create /
   *     edit a program status. Note that while the view itself may render multiple program
   *     statuses, the provided form will correspond to creating / editing a single program status.
   */
  public Content render(
      Http.Request request,
      ProgramDefinition program,
      Optional<Form<ProgramStatusesForm>> maybeStatusForm) {
    final boolean displayOnLoad;
    final Form<ProgramStatusesForm> createStatusForm;
    if (isCreationForm(maybeStatusForm)) {
      createStatusForm = maybeStatusForm.get();
      displayOnLoad = true;
    } else {
      createStatusForm =
          formFactory.form(ProgramStatusesForm.class).fill(new ProgramStatusesForm());
      displayOnLoad = false;
    }
    Modal createStatusModal =
        makeStatusUpdateModal(request, program, createStatusForm, displayOnLoad);
    ButtonTag createStatusTriggerButton =
        makeSvgTextButton("Create a new status", Icons.PLUS)
            .withClasses(AdminStyles.SECONDARY_BUTTON_STYLES, Styles.MY_2)
            .withId(createStatusModal.getTriggerButtonId());

    Pair<DivTag, ImmutableList<Modal>> statusContainerAndModals =
        renderProgramStatusesContainer(request, program, maybeStatusForm);

    DivTag contentDiv =
        div()
            .withClasses(Styles.PX_4)
            .with(
                div()
                    .withClasses(
                        Styles.FLEX,
                        Styles.ITEMS_CENTER,
                        Styles.SPACE_X_4,
                        Styles.MT_12,
                        Styles.MB_10)
                    .with(
                        h1(
                            String.format(
                                "Manage application statuses for %s", program.adminName())),
                        div().withClass(Styles.FLEX_GROW),
                        renderManageTranslationsLink(program),
                        createStatusTriggerButton),
                statusContainerAndModals.getLeft());

    HtmlBundle htmlBundle =
        layout
            .getBundle()
            .setTitle("Manage program statuses")
            .addMainContent(contentDiv)
            .addModals(createStatusModal)
            .addModals(statusContainerAndModals.getRight());

    Http.Flash flash = request.flash();
    if (flash.get("error").isPresent()) {
      htmlBundle.addToastMessages(ToastMessage.error(flash.get("error").get()).setDuration(-1));
    } else if (flash.get("success").isPresent()) {
      htmlBundle.addToastMessages(ToastMessage.success(flash.get("success").get()).setDuration(-1));
    }

    return layout.renderCentered(htmlBundle);
  }

  private ButtonTag renderManageTranslationsLink(ProgramDefinition program) {
    String linkDestination =
        routes.AdminProgramTranslationsController.edit(
                program.id(), LocalizedStrings.DEFAULT_LOCALE.toLanguageTag())
            .url();
    ButtonTag button =
        makeSvgTextButton("Manage translations", Icons.LANGUAGE)
            .withClass(AdminStyles.SECONDARY_BUTTON_STYLES);
    return asRedirectButton(button, linkDestination);
  }

  /**
   * Renders the set of program statuses as well as any modals related to editing / deleting the
   * statuses.
   *
   * @param request The associated request.
   * @param program The program to render program statuses for.
   * @param maybeStatusForm Set if the form is being rendered in response to an attempt to create /
   *     edit a program status. Note that while the view itself may render multiple program
   *     statuses, the provided form will correspond to creating / editing a single program status.
   */
  private Pair<DivTag, ImmutableList<Modal>> renderProgramStatusesContainer(
      Http.Request request,
      ProgramDefinition program,
      Optional<Form<ProgramStatusesForm>> maybeStatusForm) {
    ImmutableList<StatusDefinitions.Status> statuses = program.statusDefinitions().getStatuses();
    String numResultsText =
        statuses.size() == 1 ? "1 result" : String.format("%d results", statuses.size());
    ImmutableList<Pair<DivTag, ImmutableList<Modal>>> statusTagsAndModals =
        statuses.stream()
            .map(
                s -> {
                  final Form<ProgramStatusesForm> statusEditForm;
                  final boolean displayEditFormOnLoad;
                  if (isFormForStatus(maybeStatusForm, s)) {
                    statusEditForm = maybeStatusForm.get();
                    displayEditFormOnLoad = true;
                  } else {
                    statusEditForm =
                        formFactory
                            .form(ProgramStatusesForm.class)
                            .fill(ProgramStatusesForm.fromStatus(s));
                    displayEditFormOnLoad = false;
                  }
                  return renderStatusItem(
                      request, program, s, statusEditForm, displayEditFormOnLoad);
                })
            .collect(ImmutableList.toImmutableList());
    // Combine all the DivTags into a rendered list, and collect all Modals into one collection.
    DivTag statusesContainer =
        div()
            .with(
                p(numResultsText),
                div()
                    .withClasses(Styles.MT_6, Styles.BORDER, Styles.ROUNDED_MD, Styles.DIVIDE_Y)
                    .with(statusTagsAndModals.stream().map(Pair::getLeft))
                    .condWith(
                        statuses.isEmpty(),
                        p("No statuses have been created yet")
                            .withClasses(Styles.ML_4, Styles.MY_4)));
    ImmutableList<Modal> modals =
        statusTagsAndModals.stream()
            .map(Pair::getRight)
            .flatMap(Collection::stream)
            .collect(ImmutableList.toImmutableList());
    return Pair.of(statusesContainer, modals);
  }

  /**
   * Renders a given program status, optionally consulting the request data for values / form
   * errors.
   *
   * @param request The associated request.
   * @param program The program to render program statuses for.
   * @param status The status to render, as read from the existing program definition.
   * @param statusEditForm A form containing the values / validation errors to use when rendering
   *     the status edit form.
   * @param displayOnLoad Whether the edit modal should be displayed on page load.
   */
  private Pair<DivTag, ImmutableList<Modal>> renderStatusItem(
      Http.Request request,
      ProgramDefinition program,
      StatusDefinitions.Status status,
      Form<ProgramStatusesForm> statusEditForm,
      boolean displayOnLoad) {
    Modal editStatusModal = makeStatusUpdateModal(request, program, statusEditForm, displayOnLoad);
    ButtonTag editStatusTriggerButton =
        makeSvgTextButton("Edit", Icons.EDIT)
            .withClass(AdminStyles.TERTIARY_BUTTON_STYLES)
            .withId(editStatusModal.getTriggerButtonId());

    Modal deleteStatusModal = makeStatusDeleteModal(request, program, status.statusText());
    ButtonTag deleteStatusTriggerButton =
        makeSvgTextButton("Delete", Icons.DELETE)
            .withClass(AdminStyles.TERTIARY_BUTTON_STYLES)
            .withId(deleteStatusModal.getTriggerButtonId());
    return Pair.of(
        div()
            .withClasses(
                Styles.PL_7,
                Styles.PR_6,
                Styles.PY_9,
                Styles.FONT_NORMAL,
                Styles.SPACE_X_2,
                Styles.FLEX,
                Styles.ITEMS_CENTER,
                StyleUtils.hover(Styles.BG_GRAY_100))
            .with(
                div()
                    .withClass(Styles.W_1_4)
                    .with(
                        // TODO(#2752): Optional SVG icon for status attribute.
                        span(status.statusText()).withClasses(Styles.ML_2, Styles.BREAK_WORDS)),
                div()
                    .condWith(
                        status.localizedEmailBodyText().isPresent(),
                        p().withClasses(
                                Styles.MT_1, Styles.TEXT_XS, Styles.FLEX, Styles.ITEMS_CENTER)
                            .with(
                                Icons.svg(Icons.EMAIL, 22)
                                    // TODO(#2752): Once SVG icon sizes are consistent, just set
                                    // size to 18.
                                    .withWidth("18")
                                    .withHeight("18")
                                    .withClasses(Styles.MR_2, Styles.INLINE_BLOCK),
                                span("Applicant notification email added"))),
                div().withClass(Styles.FLEX_GROW),
                deleteStatusTriggerButton,
                editStatusTriggerButton),
        ImmutableList.of(editStatusModal, deleteStatusModal));
  }

  private Modal makeStatusDeleteModal(
      Http.Request request, ProgramDefinition program, String toDeleteStatusText) {
    DivTag content =
        div()
            .withClasses(Styles.PX_6, Styles.PY_2)
            .with(
                p(
                    "Warning: This will also remove any translated content for the status and"
                        + " email body."),
                form()
                    .withMethod("POST")
                    .withAction(routes.AdminProgramStatusesController.delete(program.id()).url())
                    .with(
                        makeCsrfTokenInputTag(request),
                        input()
                            .isHidden()
                            .withName(DELETE_STATUS_TEXT_NAME)
                            .withValue(toDeleteStatusText),
                        div()
                            .withClasses(Styles.FLEX, Styles.MT_5, Styles.SPACE_X_2)
                            .with(
                                div().withClass(Styles.FLEX_GROW),
                                submitButton("Delete")
                                    .withClass(AdminStyles.SECONDARY_BUTTON_STYLES))));

    return Modal.builder(randomModalId(), content).setModalTitle("Delete this status").build();
  }

  private static String randomModalId() {
    // We prepend a "a-" since element IDs must start with an alphabetic character, whereas UUIDs
    // can start with a numeric character.
    return "a-" + UUID.randomUUID().toString();
  }

  /**
   * Returns whether the form is for creating a new status (signified by the "configuredStatusText"
   * field being empty).
   */
  private static boolean isCreationForm(Optional<Form<ProgramStatusesForm>> maybeForm) {
    return maybeForm.map(f -> f.value().get().getConfiguredStatusText().isEmpty()).orElse(false);
  }

  /**
   * Returns whether the form matches the status object being rendered. The page has multiple inline
   * modals for editing and creating statuses.
   */
  private static boolean isFormForStatus(
      Optional<Form<ProgramStatusesForm>> maybeEditForm, StatusDefinitions.Status status) {
    return maybeEditForm.isPresent()
        && status
            .statusText()
            .equalsIgnoreCase(maybeEditForm.get().value().get().getConfiguredStatusText());
  }

  private Modal makeStatusUpdateModal(
<<<<<<< HEAD
      Http.Request request, ProgramDefinition program, Form<ProgramStatusesForm> form) {
    // TODO(#2752): If an email is already configured, add a warning that setting it to empty
    // will clear any other localized text.
    // TODO(#2752): Pop the modal open on error on page load.
=======
      Http.Request request,
      ProgramDefinition program,
      Form<ProgramStatusesForm> form,
      boolean displayOnLoad) {
>>>>>>> 1c64c258
    Messages messages = messagesApi.preferred(request);
    ProgramStatusesForm formData = form.value().get();

    FormTag content =
        form()
            .withMethod("POST")
            .withAction(routes.AdminProgramStatusesController.createOrUpdate(program.id()).url())
            .withClasses(Styles.PX_6, Styles.PY_2)
            .with(
                makeCsrfTokenInputTag(request),
                input()
                    .isHidden()
                    .withName(ProgramStatusesForm.CONFIGURED_STATUS_TEXT_FORM_NAME)
                    .withValue(formData.getConfiguredStatusText()),
                renderFormGlobalErrors(messages, form),
                FieldWithLabel.input()
                    .setFieldName(ProgramStatusesForm.STATUS_TEXT_FORM_NAME)
                    .setLabelText("Status name (required)")
                    // TODO(#2617): Potentially move placeholder text to an actual
                    // description.
                    .setPlaceholderText("Enter status name here")
                    .setValue(formData.getStatusText())
                    .setFieldErrors(
                        messages, form.errors(ProgramStatusesForm.STATUS_TEXT_FORM_NAME))
                    .getInputTag(),
                div()
                    .withClasses(Styles.PT_8)
                    .with(
                        FieldWithLabel.textArea()
                            .setFieldName(ProgramStatusesForm.EMAIL_BODY_FORM_NAME)
                            .setLabelText("Applicant status change email")
                            // TODO(#2617): Potentially move placeholder text to an actual
                            // description.
                            .setPlaceholderText("Notify the Applicant about the status change")
                            .setRows(OptionalLong.of(5))
                            .setValue(formData.getEmailBody())
                            .setFieldErrors(
                                messages, form.errors(ProgramStatusesForm.EMAIL_BODY_FORM_NAME))
                            .getTextareaTag()),
                div()
                    .withClasses(Styles.FLEX, Styles.MT_5, Styles.SPACE_X_2)
                    .with(
                        div().withClass(Styles.FLEX_GROW),
                        // TODO(#2752): Add a cancel button that clears state.
                        submitButton("Confirm").withClass(AdminStyles.TERTIARY_BUTTON_STYLES)));
    return Modal.builder(randomModalId(), content)
        .setModalTitle(
            formData.getConfiguredStatusText().isEmpty()
                ? "Create a new status"
                : "Edit this status")
        .setWidth(Width.HALF)
        .setDisplayOnLoad(displayOnLoad)
        .build();
  }

  private DivTag renderFormGlobalErrors(Messages messages, Form<ProgramStatusesForm> form) {
    ImmutableList<String> errors =
        form.globalErrors().stream()
            .map(e -> e.format(messages))
            .collect(ImmutableList.toImmutableList());
    return errors.isEmpty()
        ? div()
        : div(each(errors, e -> p(e).withClasses(Styles.TEXT_SM, Styles.TEXT_RED_600)))
            .withClasses(Styles.PB_4);
  }
}<|MERGE_RESOLUTION|>--- conflicted
+++ resolved
@@ -317,17 +317,12 @@
   }
 
   private Modal makeStatusUpdateModal(
-<<<<<<< HEAD
-      Http.Request request, ProgramDefinition program, Form<ProgramStatusesForm> form) {
-    // TODO(#2752): If an email is already configured, add a warning that setting it to empty
-    // will clear any other localized text.
-    // TODO(#2752): Pop the modal open on error on page load.
-=======
       Http.Request request,
       ProgramDefinition program,
       Form<ProgramStatusesForm> form,
       boolean displayOnLoad) {
->>>>>>> 1c64c258
+    // TODO(#2752): If an email is already configured, add a warning that setting it to empty
+    // will clear any other localized text.
     Messages messages = messagesApi.preferred(request);
     ProgramStatusesForm formData = form.value().get();
 
