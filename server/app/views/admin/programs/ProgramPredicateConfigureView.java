package views.admin.programs;

import static com.google.common.base.Preconditions.checkNotNull;
import static com.google.common.collect.ImmutableList.toImmutableList;
import static j2html.TagCreator.div;
import static j2html.TagCreator.each;
import static j2html.TagCreator.form;
import static j2html.TagCreator.h1;
import static j2html.TagCreator.iff;
import static j2html.TagCreator.input;
import static j2html.TagCreator.option;
import static j2html.TagCreator.select;
import static j2html.TagCreator.text;
import static play.mvc.Http.HttpVerbs.POST;
import static views.ViewUtils.ProgramDisplayType.DRAFT;

import com.google.common.base.Splitter;
import com.google.common.collect.ImmutableCollection;
import com.google.common.collect.ImmutableList;
import com.google.common.collect.ImmutableMap;
import com.google.common.collect.ImmutableSet;
import controllers.admin.routes;
import j2html.tags.specialized.ATag;
import j2html.tags.specialized.DivTag;
import j2html.tags.specialized.FormTag;
import j2html.tags.specialized.LabelTag;
import j2html.tags.specialized.OptionTag;
import j2html.tags.specialized.SelectTag;
import java.time.Instant;
import java.time.ZoneId;
import java.time.format.DateTimeFormatter;
import java.util.Arrays;
import java.util.Comparator;
import java.util.Locale;
import java.util.Optional;
import java.util.concurrent.atomic.AtomicInteger;
import java.util.function.Function;
import java.util.stream.Collectors;
import javax.inject.Inject;
import play.mvc.Http;
import play.twirl.api.Content;
import services.applicant.question.Scalar;
import services.geo.esri.EsriServiceAreaValidationConfig;
import services.geo.esri.EsriServiceAreaValidationOption;
import services.program.BlockDefinition;
import services.program.EligibilityDefinition;
import services.program.ProgramDefinition;
import services.program.predicate.AndNode;
import services.program.predicate.LeafAddressServiceAreaExpressionNode;
import services.program.predicate.LeafExpressionNode;
import services.program.predicate.LeafOperationExpressionNode;
import services.program.predicate.Operator;
import services.program.predicate.OperatorRightHandType;
import services.program.predicate.PredicateAction;
import services.program.predicate.PredicateDefinition;
import services.program.predicate.PredicateExpressionNode;
import services.program.predicate.PredicateExpressionNodeType;
import services.program.predicate.PredicateValue;
import services.question.QuestionOption;
import services.question.exceptions.InvalidQuestionTypeException;
import services.question.exceptions.UnsupportedQuestionTypeException;
import services.question.types.MultiOptionQuestionDefinition;
import services.question.types.QuestionDefinition;
import services.question.types.QuestionType;
import views.HtmlBundle;
import views.ViewUtils.ProgramDisplayType;
import views.admin.AdminLayout;
import views.admin.AdminLayoutFactory;
import views.components.FieldWithLabel;
import views.components.Icons;
import views.components.LinkElement;
import views.components.SelectWithLabel;
import views.components.TextFormatter;
import views.style.BaseStyles;
import views.style.ReferenceClasses;

/**
 * Admin UI for specifying scalars, operators, and values for {@link PredicateDefinition}s for both
 * eligibility and visibility predicates.
 *
 * <p>Scalars and operators are specified one per question with one or many values, all in a column.
 *
 * <p>If only one value is specified by the admin, a SINGLE_QUESTION (single leaf node) {@link
 * PredicateDefinition.PredicateFormat} will result.
 *
 * <p>Multiple values per question can be specified in equal number across all questions. Each set
 * of question values are grouped together to form an AND clause. Each group corresponds to an AND
 * node, with one leaf node per question. If multiple groups or questions are specified an
 * OR_OF_SINGLE_LAYER_ANDS {@link PredicateDefinition.PredicateFormat} will result.
 */
public final class ProgramPredicateConfigureView extends ProgramBaseView {

  private static final String COLUMN_WIDTH = "w-48";

  public enum Type {
    ELIGIBILITY,
    VISIBILITY
  }

  private final AdminLayout layout;
  private final EsriServiceAreaValidationConfig esriServiceAreaValidationConfig;

  @Inject
  public ProgramPredicateConfigureView(
      AdminLayoutFactory layoutFactory,
      EsriServiceAreaValidationConfig esriServiceAreaValidationConfig) {
    this.layout = checkNotNull(layoutFactory).getLayout(AdminLayout.NavPage.PROGRAMS);
    this.esriServiceAreaValidationConfig = checkNotNull(esriServiceAreaValidationConfig);
  }

  public Content renderNewVisibility(
      Http.Request request,
      ProgramDefinition programDefinition,
      BlockDefinition blockDefinition,
      ImmutableList<QuestionDefinition> questionDefinitions) {
    return render(
        request,
        programDefinition,
        blockDefinition,
        questionDefinitions,
        Type.VISIBILITY,
        /* forceNew= */ true);
  }

  public Content renderExistingVisibility(
      Http.Request request,
      ProgramDefinition programDefinition,
      BlockDefinition blockDefinition,
      ImmutableList<QuestionDefinition> questionDefinitions) {
    return render(
        request,
        programDefinition,
        blockDefinition,
        questionDefinitions,
        Type.VISIBILITY,
        /* forceNew= */ false);
  }

  public Content renderNewEligibility(
      Http.Request request,
      ProgramDefinition programDefinition,
      BlockDefinition blockDefinition,
      ImmutableList<QuestionDefinition> questionDefinitions) {
    return render(
        request,
        programDefinition,
        blockDefinition,
        questionDefinitions,
        Type.ELIGIBILITY,
        /* forceNew= */ true);
  }

  public Content renderExistingEligibility(
      Http.Request request,
      ProgramDefinition programDefinition,
      BlockDefinition blockDefinition,
      ImmutableList<QuestionDefinition> questionDefinitions) {
    return render(
        request,
        programDefinition,
        blockDefinition,
        questionDefinitions,
        Type.ELIGIBILITY,
        /* forceNew= */ false);
  }

  public Content render(
      Http.Request request,
      ProgramDefinition programDefinition,
      BlockDefinition blockDefinition,
      ImmutableList<QuestionDefinition> questionDefinitions,
      Type type,
      boolean forceNew) {

    // The order of the question definitions in the list determines the column
    // order in the UI. Questions are ordered by admin name to ensure stable
    // ordering.
    questionDefinitions =
        questionDefinitions.stream()
            .sorted(Comparator.comparing(QuestionDefinition::getName))
            .collect(toImmutableList());

    final String editPredicateUrl;
    final String typeDisplayName;
    final String formActionUrl;
    final Optional<PredicateDefinition> existingPredicate;

    switch (type) {
      case ELIGIBILITY:
        {
          typeDisplayName = "eligibility";
          existingPredicate =
              forceNew
                  ? Optional.empty()
                  : blockDefinition.eligibilityDefinition().map(EligibilityDefinition::predicate);
          formActionUrl =
              routes.AdminProgramBlockPredicatesController.updateEligibility(
                      programDefinition.id(), blockDefinition.id())
                  .url();
          editPredicateUrl =
              routes.AdminProgramBlockPredicatesController.editEligibility(
                      programDefinition.id(), blockDefinition.id())
                  .url();
          break;
        }
      case VISIBILITY:
        {
          typeDisplayName = "visibility";
          existingPredicate = forceNew ? Optional.empty() : blockDefinition.visibilityPredicate();
          formActionUrl =
              routes.AdminProgramBlockPredicatesController.updateVisibility(
                      programDefinition.id(), blockDefinition.id())
                  .url();
          editPredicateUrl =
              routes.AdminProgramBlockPredicatesController.editVisibility(
                      programDefinition.id(), blockDefinition.id())
                  .url();
          break;
        }
      default:
        {
          throw new IllegalArgumentException(
              String.format("Unknown predicate view type: %s", type));
        }
    }

    DivTag content =
        div(
                renderBackLink(editPredicateUrl, typeDisplayName, blockDefinition),
                div()
                    .with(
                        h1(String.format("Configure %s conditions", typeDisplayName))
                            .withClasses("font-bold", "text-xl", "mb-2"))
                    .with(each(questionDefinitions, this::renderQuestionCard)),
                renderPredicateConfigurator(
                    request, formActionUrl, questionDefinitions, existingPredicate, type))
            .withClasses("mx-6", "max-w-6xl", "mb-12", "my-10", "flex", "flex-col", "gap-6");

    HtmlBundle htmlBundle =
        layout
            .getBundle(request)
            .setTitle(String.format("Configure %s predicate", typeDisplayName))
            .addMainContent(
                renderProgramInfoHeader(
                    programDefinition,
                    ImmutableList.of(ProgramHeaderButton.EDIT_PROGRAM_DETAILS),
                    request),
                content);
    return layout.renderCentered(htmlBundle);
  }

  private ATag renderBackLink(
      String editPredicateUrl, String typeDisplayName, BlockDefinition blockDefinition) {
    return new LinkElement()
        .setHref(editPredicateUrl)
        .setIcon(Icons.ARROW_LEFT, LinkElement.IconPosition.START)
        .setText(
            String.format("Back to %s conditions for %s", typeDisplayName, blockDefinition.name()))
        .asAnchorText();
  }

  private FormTag renderPredicateConfigurator(
      Http.Request request,
      String formAction,
      ImmutableList<QuestionDefinition> questionDefinitions,
      Optional<PredicateDefinition> maybeExistingPredicate,
      Type type) {
    FormTag formTag =
        form(
                makeCsrfTokenInputTag(request),
                type.equals(Type.ELIGIBILITY)
                    ? renderConfiguratorEligibilityHeader()
                    : renderConfiguratorVisibilityHeader(maybeExistingPredicate),
                renderQuestionHeaders(questionDefinitions, maybeExistingPredicate))
            .withAction(formAction)
            .withMethod(POST)
            .withClasses(
                "overflow-x-scroll",
                "p-8",
                "bg-gray-100",
                "predicate-config-form",
                ReferenceClasses.PREDICATE_OPTIONS);

    DivTag valueRowContainer = div().withId("predicate-config-value-row-container");

    DivTag helpTextRow = div().withClasses("flex", "predicate-help-text-row");
    valueRowContainer.with(helpTextRow);
    DivTag spacerText = div().withClasses("w-16", "shrink-0");

    int columnNumber = 0;
    for (QuestionDefinition questionDefinition : questionDefinitions) {
      helpTextRow
          .condWith(columnNumber++ != 0, spacerText)
          .with(
              div()
                  .withClasses("w-48", "shrink-0")
                  .with(
                      div()
                          .withClasses(
                              ReferenceClasses.PREDICATE_VALUE_COMMA_HELP_TEXT,
                              "hidden",
                              "text-xs",
                              "pb-4",
                              BaseStyles.FORM_LABEL_TEXT_COLOR)
                          .withText(
                              "Enter a list of comma-separated values. For example, \"v1,v2,v3\".")
                          .withData("question-id", String.valueOf(questionDefinition.getId())))
                  .with(
                      div("Enter two comma-separated or dash-separated values. For example"
                              + " \"18,30\" or \"18-30\". The condition will become true on the"
                              + " applicant's birthday for the first age, and will become false on"
                              + " the applicant's birthday for the second age.")
                          .withClasses(
                              ReferenceClasses.PREDICATE_VALUE_BETWEEN_HELP_TEXT,
                              "hidden",
                              "text-xs",
                              "pb-4",
                              BaseStyles.FORM_LABEL_TEXT_COLOR)
                          .withData("question-id", String.valueOf(questionDefinition.getId()))));
    }

    if (maybeExistingPredicate.isPresent()) {
      PredicateDefinition existingPredicate = maybeExistingPredicate.get();

      AtomicInteger groupCount = new AtomicInteger(0);
      getExistingAndNodes(existingPredicate).stream()
          .map(PredicateExpressionNode::getAndNode)
          .forEach(
              andNode ->
                  valueRowContainer.with(
                      renderValueRow(
                          questionDefinitions,
                          groupCount.incrementAndGet(),
                          Optional.of(andNode))));
    } else {
      valueRowContainer.with(
          renderValueRow(questionDefinitions, 1, /* maybeAndNode= */ Optional.empty()));
    }

    formTag.with(valueRowContainer);
    formTag.with(div(makeSvgTextButton("Add values", Icons.ADD).withId("predicate-add-value-row")));
    formTag.with(
        submitButton("Save condition").withId("predicate-submit-button").withClasses("my-4"));

    return formTag;
  }

  private static DivTag renderConfiguratorEligibilityHeader() {
    return div(
            text("Applicant is eligible when:"),
            input()
                .withType("hidden")
                .withName("predicateAction")
                .withValue(PredicateAction.ELIGIBLE_BLOCK.name()))
        .withClasses("font-bold");
  }

  private static DivTag renderConfiguratorVisibilityHeader(
      Optional<PredicateDefinition> maybeExistingPredicate) {
    DivTag container =
        div("Screen is ").withClasses("font-bold", ReferenceClasses.PREDICATE_ACTION);
    SelectTag selectTag = select().withName("predicateAction");

    ImmutableList.of(PredicateAction.HIDE_BLOCK, PredicateAction.SHOW_BLOCK)
        .forEach(
            action ->
                selectTag.with(
                    option(action.toDisplayString())
                        .withClasses(
                            ReferenceClasses.MULTI_OPTION_QUESTION_OPTION,
                            ReferenceClasses.MULTI_OPTION_VALUE)
                        .withCondSelected(
                            maybeExistingPredicate
                                .map(PredicateDefinition::action)
                                .map(existingAction -> existingAction.equals(action))
                                .orElse(false))
                        .withValue(action.name())));

    container.with(selectTag);

    return container;
  }

  /**
   * Presents the existing predicate as a list of {@link AndNode}'s regardless of actual AST
   * structure. This is done to make rendering the tabular view easier.
   */
  private static ImmutableList<PredicateExpressionNode> getExistingAndNodes(
      PredicateDefinition existingPredicate) {
    PredicateDefinition.PredicateFormat format = existingPredicate.predicateFormat();
    switch (format) {
      case SINGLE_QUESTION:
        {
          return ImmutableList.of(
              PredicateExpressionNode.create(
                  AndNode.create(ImmutableList.of(existingPredicate.rootNode()))));
        }

      case OR_OF_SINGLE_LAYER_ANDS:
        {
          return existingPredicate.rootNode().getOrNode().children();
        }

      default:
        {
          throw new IllegalArgumentException(
              String.format("Unrecognized predicate format: %s", format));
        }
    }
  }

  private static ImmutableMap<Long, LeafExpressionNode> getOneRowOfLeafNodes(
      PredicateDefinition existingPredicate) {
    return getExistingAndNodes(existingPredicate).get(0).getAndNode().children().stream()
        .map(PredicateExpressionNode::getLeafNode)
        .collect(ImmutableMap.toImmutableMap(LeafExpressionNode::questionId, Function.identity()));
  }

  private DivTag renderQuestionHeaders(
      ImmutableList<QuestionDefinition> questionDefinitions,
      Optional<PredicateDefinition> maybeExistingPredicate) {
    DivTag container = div().withClasses("flex", "py-4");

<<<<<<< HEAD
    ImmutableMap<Long, LeafExpressionNode> questionIdLeafNodeMap =
        maybeExistingPredicate
            .map(ProgramPredicateConfigureView::getOneRowOfLeafNodes)
            .orElse(ImmutableMap.of());

=======

    ImmutableMap<Long, LeafExpressionNode> questionIdLeafNodeMap =
        maybeExistingPredicate
            .map(ProgramPredicateConfigureView::getOneRowOfLeafNodes)
            .orElse(ImmutableMap.of());

>>>>>>> b59c5309
    int columnNumber = 0;
    for (var qd : questionDefinitions) {
      Optional<LeafExpressionNode> maybeLeafNode =
          Optional.ofNullable(questionIdLeafNodeMap.get(qd.getId()));

      container.with(
          div(
                  div()
<<<<<<< HEAD
                      .with(TextFormatter.formatText(qd.getQuestionText().getDefault()))
=======
                      .with(TextFormatter.formatText(qd.getQuestionText().getDefault())))
>>>>>>> b59c5309
                      .withClasses(
                          BaseStyles.INPUT,
                          "text-gray-500",
                          "mb-2",
                          "truncate",
                          ReferenceClasses.PREDICATE_QUESTION_NAME_FIELD)
                      .withData("testid", qd.getName())
                      .withData("question-id", String.valueOf(qd.getId())),
                  createScalarDropdown(qd, maybeLeafNode),
                  createOperatorDropdown(qd, maybeLeafNode))
              .withClasses(COLUMN_WIDTH, "shrink-0", iff(columnNumber++ != 0, "ml-16")));
    }

    return container.with(div().withClasses("w-28"));
  }

  private DivTag renderValueRow(
      ImmutableList<QuestionDefinition> questionDefinitions,
      int groupId,
      Optional<AndNode> maybeAndNode) {
    DivTag innerRow = div().withClasses("flex");
    DivTag row = div(innerRow).withClasses("flex", "mb-6", "predicate-config-value-row");
    DivTag andText = div("and").withClasses("object-center", "w-16", "p-4", "leading-10");

    ImmutableMap<Long, LeafExpressionNode> questionIdLeafNodeMap =
        maybeAndNode.map(AndNode::children).orElse(ImmutableList.of()).stream()
            .map(PredicateExpressionNode::getLeafNode)
            .collect(
                ImmutableMap.toImmutableMap(LeafExpressionNode::questionId, Function.identity()));

    int columnNumber = 1;
    for (QuestionDefinition questionDefinition : questionDefinitions) {
      Optional<LeafExpressionNode> maybeLeafNode =
          Optional.ofNullable(questionIdLeafNodeMap.get(questionDefinition.getId()));
      innerRow
          .condWith(columnNumber++ != 1, andText)
          .with(createValueField(questionDefinition, groupId, maybeLeafNode));
    }

    DivTag delete =
        div(Icons.svg(Icons.DELETE).withClasses("w-8"))
            .attr("role", "button")
            .withClasses(
                "predicate-config-delete-value-row",
                "mx-6",
                "w-12",
                "pt-2",
                "cursor-pointer",
                iff(groupId == 1, "hidden"));

    return row.with(delete);
  }

  // TODO: Refactor shared styles between this and
  // ProgramBlockPredicatesEditViewV2.renderPredicateQuestionCheckBoxRow.
  private DivTag renderQuestionCard(QuestionDefinition questionDefinition) {
    String questionHelpText =
        questionDefinition.getQuestionHelpText().isEmpty()
            ? ""
            : questionDefinition.getQuestionHelpText().getDefault();

    return div()
        .withClasses("my-4", "p-4", "flex", "flex-row", "gap-4", "border", "border-gray-300")
        .with(
            div(Icons.questionTypeSvg(questionDefinition.getQuestionType())
                    .withClasses("shrink-0", "h-12", "w-6"))
                .withClasses("flex", "items-center"))
        .with(
            div()
                .withClasses("text-left")
                .with(
                    div()
                        .with(
                            TextFormatter.formatText(
                                questionDefinition.getQuestionText().getDefault()))
                        .withClasses("font-bold"),
                    div()
                        .with(TextFormatter.formatText(questionHelpText))
                        .withClasses("mt-1", "text-sm"),
                    div(String.format("Admin ID: %s", questionDefinition.getName()))
                        .withClasses("mt-1", "text-sm")));
  }

  private DivTag createScalarDropdown(
      QuestionDefinition questionDefinition, Optional<LeafExpressionNode> maybeLeafNode) {
    Optional<Scalar> maybeSelectedScalar;
    ImmutableSet<Scalar> scalars;

    if (questionDefinition.isAddress()) {
      scalars = ImmutableSet.of(Scalar.SERVICE_AREA);
      maybeSelectedScalar = Optional.of(Scalar.SERVICE_AREA);
    } else {
      try {
        scalars = Scalar.getScalars(questionDefinition.getQuestionType());
        maybeSelectedScalar =
            assertLeafOperationNode(maybeLeafNode).map(LeafOperationExpressionNode::scalar);
      } catch (InvalidQuestionTypeException | UnsupportedQuestionTypeException e) {
        // This should never happen since we filter out Enumerator questions before this point.
        return div()
            .withText("Sorry, you cannot create a show/hide predicate with this question type.");
      }
    }

    ImmutableList<OptionTag> options =
        scalars.stream()
            .map(
                scalar -> {
                  OptionTag tag =
                      option(scalar.toDisplayString())
                          .withValue(scalar.name())
                          // Add the scalar type as data so we can determine which operators to
                          // allow.
                          .withData("type", scalar.toScalarType().name());

                  if (maybeSelectedScalar.isPresent()
                      && maybeSelectedScalar.get().name().equals(scalar.name())) {
                    tag.isSelected();
                  }

                  return tag;
                })
            .collect(toImmutableList());

    var selectElement =
        new SelectWithLabel()
            .setFieldName(String.format("question-%d-scalar", questionDefinition.getId()))
            .setCustomOptions(options)
            .addReferenceClass(ReferenceClasses.PREDICATE_SCALAR_SELECT);

    if (scalars.size() == 1) {
      options.stream().findFirst().get().isSelected();
    }

    return selectElement
        .getSelectTag()
        .withData("question-id", String.valueOf(questionDefinition.getId()));
  }

  private Optional<LeafOperationExpressionNode> assertLeafOperationNode(
      Optional<LeafExpressionNode> maybeLeafNode) {
    if (maybeLeafNode.isPresent()
        && !maybeLeafNode.get().getType().equals(PredicateExpressionNodeType.LEAF_OPERATION)) {
      throw new IllegalArgumentException(
          String.format(
              "Expected LEAF_OPERATION node but received %s", maybeLeafNode.get().getType()));
    }

    return maybeLeafNode.map(node -> (LeafOperationExpressionNode) node);
  }

  private Optional<LeafAddressServiceAreaExpressionNode> assertLeafAddressServiceAreaNode(
      Optional<LeafExpressionNode> maybeLeafNode) {
    if (maybeLeafNode.isPresent()
        && !maybeLeafNode
            .get()
            .getType()
            .equals(PredicateExpressionNodeType.LEAF_ADDRESS_SERVICE_AREA)) {
      throw new IllegalArgumentException(
          String.format(
              "Expected LEAF_ADDRESS_SERVICE_AREA node but received %s",
              maybeLeafNode.get().getType()));
    }

    return maybeLeafNode.map(node -> (LeafAddressServiceAreaExpressionNode) node);
  }

  private DivTag createOperatorDropdown(
      QuestionDefinition questionDefinition, Optional<LeafExpressionNode> maybeLeafNode) {
    Optional<Scalar> maybeSelectedScalar;
    Optional<Operator> maybeSelectedOperator;

    if (questionDefinition.isAddress()) {
      maybeSelectedScalar = Optional.of(Scalar.SERVICE_AREA);
      maybeSelectedOperator = Optional.of(Operator.IN_SERVICE_AREA);
    } else {
      try {
        ImmutableSet<Scalar> scalars = Scalar.getScalars(questionDefinition.getQuestionType());
        Optional<LeafOperationExpressionNode> maybeLeafOperationNode =
            assertLeafOperationNode(maybeLeafNode);
        maybeSelectedScalar = maybeLeafOperationNode.map(LeafOperationExpressionNode::scalar);
        maybeSelectedOperator = maybeLeafOperationNode.map(LeafOperationExpressionNode::operator);

        if (scalars.size() == 1) {
          maybeSelectedScalar = scalars.stream().findFirst();
        }
      } catch (InvalidQuestionTypeException | UnsupportedQuestionTypeException e) {
        throw new RuntimeException(e);
      }
    }

    // Copying to a final variable because variables referenced within
    // lambdas must be final or effectively final.
    final Optional<Scalar> finalMaybeSelectedScalar = maybeSelectedScalar;
    ImmutableList<OptionTag> operatorOptions =
        Arrays.stream(Operator.values())
            .map(
                operator -> {
                  // Add this operator's allowed scalar types as data, so that we can determine
                  // whether to show or hide each operator based on the current type of scalar
                  // selected.
                  OptionTag optionTag =
                      option(operator.toDisplayString()).withValue(operator.name());
                  operator
                      .getOperableTypes()
                      .forEach(
                          type -> optionTag.withData(type.name().toLowerCase(Locale.ROOT), ""));

                  if (maybeSelectedOperator.isPresent()
                      && operator.name().equals(maybeSelectedOperator.get().name())) {
                    optionTag.isSelected();
                  }

                  finalMaybeSelectedScalar.ifPresent(
                      selectedScalar -> {
                        if (!operator.getOperableTypes().contains(selectedScalar.toScalarType())) {
                          optionTag.withClass("hidden");
                        }
                      });

                  return optionTag;
                })
            .collect(toImmutableList());

    return new SelectWithLabel()
        .setFieldName(String.format("question-%d-operator", questionDefinition.getId()))
        .setCustomOptions(operatorOptions)
        .addReferenceClass(ReferenceClasses.PREDICATE_OPERATOR_SELECT)
        .getSelectTag()
        .withData("question-id", String.valueOf(questionDefinition.getId()));
  }

  private DivTag createValueField(
      QuestionDefinition questionDefinition,
      int groupId,
      Optional<LeafExpressionNode> maybeLeafNode) {
    DivTag valueField = div().withClasses(COLUMN_WIDTH);

    if (questionDefinition.getQuestionType().equals(QuestionType.ADDRESS)) {
      // Address questions only support service area predicates.

      Optional<String> maybeServiceArea =
          assertLeafAddressServiceAreaNode(maybeLeafNode)
              .map(LeafAddressServiceAreaExpressionNode::serviceAreaId);

      ImmutableCollection<EsriServiceAreaValidationOption> serviceAreaOptions =
          esriServiceAreaValidationConfig.getImmutableMap().values();

      SelectWithLabel select =
          new SelectWithLabel()
              .setFieldName(
                  String.format(
                      "group-%d-question-%d-predicateValue", groupId, questionDefinition.getId()))
              .setOptions(
                  serviceAreaOptions.stream()
                      .map(
                          option ->
                              SelectWithLabel.OptionValue.builder()
                                  .setLabel(option.getLabel())
                                  .setValue(option.getId())
                                  .build())
                      .collect(ImmutableList.toImmutableList()));

      if (maybeServiceArea.isPresent()) {
        select.setValue(maybeServiceArea.get());
      } else if (serviceAreaOptions.size() == 1) {
        select.setValue(serviceAreaOptions.stream().findFirst().get().getId());
      }

      return valueField
          .with(select.getSelectTag())
          .withData("question-id", String.valueOf(questionDefinition.getId()));
    } else if (questionDefinition.getQuestionType().isMultiOptionType()) {

      // If it's a multi-option question, we need to provide a discrete list of possible values to
      // choose from instead of a freeform text field. Not only is it a better UX, but we store the
      // ID of the options rather than the display strings since the option display strings are
      // localized.
      ImmutableList<QuestionOption> options =
          ((MultiOptionQuestionDefinition) questionDefinition).getOptions();

      ImmutableSet<String> currentlyCheckedValues =
          assertLeafOperationNode(maybeLeafNode)
              .map(LeafOperationExpressionNode::comparedValue)
              .map(PredicateValue::value)
              .map(
                  value ->
                      Splitter.on(", ")
                          .splitToStream(value.substring(1, value.length() - 1))
                          .map(item -> item.replaceAll("\"", ""))
                          .collect(ImmutableSet.toImmutableSet()))
              .orElse(ImmutableSet.of());

      for (QuestionOption option : options) {
        boolean isChecked = currentlyCheckedValues.contains(String.valueOf(option.id()));

        LabelTag optionCheckbox =
            FieldWithLabel.checkbox()
                .setFieldName(
                    String.format(
                        "group-%d-question-%d-predicateValues[]",
                        groupId, questionDefinition.getId()))
                .setValue(String.valueOf(option.id()))
                .setLabelText(option.optionText().getDefault())
                .setChecked(isChecked)
                .getCheckboxTag();
        valueField.with(optionCheckbox);
      }

      return valueField.withData("question-id", String.valueOf(questionDefinition.getId()));
    }

    Optional<LeafOperationExpressionNode> maybeLeafOperationNode =
        assertLeafOperationNode(maybeLeafNode);

    return valueField
        .withData("question-id", String.valueOf(questionDefinition.getId()))
        .with(
            FieldWithLabel.input()
                .setFieldName(
                    String.format(
                        "group-%d-question-%d-predicateValue", groupId, questionDefinition.getId()))
                .setValue(
                    maybeLeafOperationNode.map(
                        leafNode ->
                            formatPredicateValue(leafNode.scalar(), leafNode.comparedValue())))
                .addReferenceClass(ReferenceClasses.PREDICATE_VALUE_INPUT)
                .getInputTag());
  }

  private static String formatPredicateValue(Scalar scalar, PredicateValue predicateValue) {
    String value = predicateValue.value();
    OperatorRightHandType predicateType = predicateValue.type();
    switch (scalar.toScalarType()) {
      case CURRENCY_CENTS:
        long storedCents = Long.parseLong(value);
        long dollars = storedCents / 100;
        long cents = storedCents % 100;
        return String.format("%d.%02d", dollars, cents);
      case DATE:
        if (predicateType == OperatorRightHandType.LIST_OF_LONGS) {
          return formatListOfLongs(value);
        }
        if (predicateType == OperatorRightHandType.LONG
            || predicateType == OperatorRightHandType.DOUBLE) {
          return value;
        }
        return Instant.ofEpochMilli(Long.parseLong(value))
            .atZone(ZoneId.systemDefault())
            .toLocalDate()
            .format(DateTimeFormatter.ofPattern("yyyy-MM-dd"));
      case LONG:
        if (predicateType == OperatorRightHandType.LIST_OF_LONGS) {
          return formatListOfLongs(value);
        }
        return value;
      case LIST_OF_STRINGS:
      case STRING:
        if (predicateType == OperatorRightHandType.LIST_OF_STRINGS) {
          // Lists of strings are serialized as JSON arrays e.g. "[\"one\", \"two\"]"
          return Splitter.on(", ")
              // Remove opening and closing brackets
              .splitToStream(value.substring(1, value.length() - 1))
              // Remove quotes
              .map(item -> item.substring(1, item.length() - 1))
              // Join to CSV
              .collect(Collectors.joining(","));
        }
        return predicateValue.valueWithoutSurroundingQuotes();
      default:
        throw new RuntimeException(String.format("Unknown scalar type: %s", scalar.toScalarType()));
    }
  }

  private static String formatListOfLongs(String value) {
    // Lists of longs are serialized as JSON arrays e.g. "[1, 2]"
    return Splitter.on(", ")
        // Remove opening and closing brackets
        .splitToStream(value.substring(1, value.length() - 1))
        // Join to CSV
        .collect(Collectors.joining(","));
  }

  @Override
  protected ProgramDisplayType getProgramDisplayStatus() {
    return DRAFT;
  }
}<|MERGE_RESOLUTION|>--- conflicted
+++ resolved
@@ -421,44 +421,53 @@
       Optional<PredicateDefinition> maybeExistingPredicate) {
     DivTag container = div().withClasses("flex", "py-4");
 
-<<<<<<< HEAD
+
     ImmutableMap<Long, LeafExpressionNode> questionIdLeafNodeMap =
         maybeExistingPredicate
             .map(ProgramPredicateConfigureView::getOneRowOfLeafNodes)
             .orElse(ImmutableMap.of());
 
-=======
-
-    ImmutableMap<Long, LeafExpressionNode> questionIdLeafNodeMap =
-        maybeExistingPredicate
-            .map(ProgramPredicateConfigureView::getOneRowOfLeafNodes)
-            .orElse(ImmutableMap.of());
-
->>>>>>> b59c5309
     int columnNumber = 0;
     for (var qd : questionDefinitions) {
       Optional<LeafExpressionNode> maybeLeafNode =
           Optional.ofNullable(questionIdLeafNodeMap.get(qd.getId()));
 
-      container.with(
-          div(
-                  div()
-<<<<<<< HEAD
-                      .with(TextFormatter.formatText(qd.getQuestionText().getDefault()))
-=======
-                      .with(TextFormatter.formatText(qd.getQuestionText().getDefault())))
->>>>>>> b59c5309
-                      .withClasses(
-                          BaseStyles.INPUT,
-                          "text-gray-500",
-                          "mb-2",
-                          "truncate",
-                          ReferenceClasses.PREDICATE_QUESTION_NAME_FIELD)
-                      .withData("testid", qd.getName())
-                      .withData("question-id", String.valueOf(qd.getId())),
-                  createScalarDropdown(qd, maybeLeafNode),
-                  createOperatorDropdown(qd, maybeLeafNode))
-              .withClasses(COLUMN_WIDTH, "shrink-0", iff(columnNumber++ != 0, "ml-16")));
+        container.with(
+            div(
+                    div()
+                        .with(TextFormatter.formatText(qd.getQuestionText().getDefault()))
+                        .withClasses(
+                            BaseStyles.INPUT,
+                            "text-gray-500",
+                            "mb-2",
+                            "truncate",
+                            ReferenceClasses.PREDICATE_QUESTION_NAME_FIELD)
+                        .withData("testid", qd.getName())
+                        .withData("question-id", String.valueOf(qd.getId())),
+                    createScalarDropdown(qd, Optional.of(leafNode)),
+                    createOperatorDropdown(qd, Optional.of(leafNode)))
+                .withClasses(COLUMN_WIDTH, iff(columnNumber++ != 1, "ml-16")));
+      }
+    } else {
+      int columnNumber = 1;
+
+      for (var qd : questionDefinitions) {
+        container.with(
+            div(
+                    div()
+                        .with(TextFormatter.formatText(qd.getQuestionText().getDefault()))
+                        .withClasses(
+                            BaseStyles.INPUT,
+                            "text-gray-500",
+                            "mb-2",
+                            "truncate",
+                            ReferenceClasses.PREDICATE_QUESTION_NAME_FIELD)
+                        .withData("testid", qd.getName())
+                        .withData("question-id", String.valueOf(qd.getId())),
+                    createScalarDropdown(qd, /* maybeLeafNode= */ Optional.empty()),
+                    createOperatorDropdown(qd, /* maybeLeafNode= */ Optional.empty()))
+                .withClasses(COLUMN_WIDTH, iff(columnNumber++ != 1, "ml-16")));
+      }
     }
 
     return container.with(div().withClasses("w-28"));
