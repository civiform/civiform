--- conflicted
+++ resolved
@@ -421,61 +421,7 @@
       Optional<PredicateDefinition> maybeExistingPredicate) {
     DivTag container = div().withClasses("flex", "py-4");
 
-<<<<<<< HEAD
-    if (maybeExistingPredicate.isPresent()) {
-      int columnNumber = 1;
-
-      ImmutableMap<Long, LeafExpressionNode> questionIdLeafNodeMap =
-          getExistingAndNodes(maybeExistingPredicate.get()).stream()
-              .findFirst()
-              .get()
-              .getAndNode()
-              .children()
-              .stream()
-              .map(PredicateExpressionNode::getLeafNode)
-              .collect(
-                  ImmutableMap.toImmutableMap(LeafExpressionNode::questionId, Function.identity()));
-
-      for (var qd : questionDefinitions) {
-        var leafNode = questionIdLeafNodeMap.get(qd.getId());
-
-        container.with(
-            div(
-                    div()
-                        .with(TextFormatter.formatText(qd.getQuestionText().getDefault()))
-                        .withClasses(
-                            BaseStyles.INPUT,
-                            "text-gray-500",
-                            "mb-2",
-                            "truncate",
-                            ReferenceClasses.PREDICATE_QUESTION_NAME_FIELD)
-                        .withData("testid", qd.getName())
-                        .withData("question-id", String.valueOf(qd.getId())),
-                    createScalarDropdown(qd, Optional.of(leafNode)),
-                    createOperatorDropdown(qd, Optional.of(leafNode)))
-                .withClasses(COLUMN_WIDTH, iff(columnNumber++ != 1, "ml-16")));
-      }
-    } else {
-      int columnNumber = 1;
-
-      for (var qd : questionDefinitions) {
-        container.with(
-            div(
-                    div()
-                        .with(TextFormatter.formatText(qd.getQuestionText().getDefault()))
-                        .withClasses(
-                            BaseStyles.INPUT,
-                            "text-gray-500",
-                            "mb-2",
-                            "truncate",
-                            ReferenceClasses.PREDICATE_QUESTION_NAME_FIELD)
-                        .withData("testid", qd.getName())
-                        .withData("question-id", String.valueOf(qd.getId())),
-                    createScalarDropdown(qd, /* maybeLeafNode= */ Optional.empty()),
-                    createOperatorDropdown(qd, /* maybeLeafNode= */ Optional.empty()))
-                .withClasses(COLUMN_WIDTH, iff(columnNumber++ != 1, "ml-16")));
-      }
-=======
+
     ImmutableMap<Long, LeafExpressionNode> questionIdLeafNodeMap =
         maybeExistingPredicate
             .map(ProgramPredicateConfigureView::getOneRowOfLeafNodes)
@@ -488,7 +434,8 @@
 
       container.with(
           div(
-                  div(qd.getQuestionText().getDefault())
+                  div()
+                      .with(TextFormatter.formatText(qd.getQuestionText().getDefault())))
                       .withClasses(
                           BaseStyles.INPUT,
                           "text-gray-500",
@@ -500,7 +447,6 @@
                   createScalarDropdown(qd, maybeLeafNode),
                   createOperatorDropdown(qd, maybeLeafNode))
               .withClasses(COLUMN_WIDTH, "shrink-0", iff(columnNumber++ != 0, "ml-16")));
->>>>>>> cf9cef60
     }
 
     return container.with(div().withClasses("w-28"));
