--- conflicted
+++ resolved
@@ -178,12 +178,8 @@
   private FormTag renderSearchForm(
       ProgramDefinition program,
       ImmutableList<String> allPossibleProgramApplicationStatuses,
-<<<<<<< HEAD
-      ProgramApplicationTableView.RenderFilterParams filterParams) {
-=======
-      ProgramApplicationListView.RenderFilterParams filterParams,
+      ProgramApplicationTableView.RenderFilterParams filterParams,
       boolean showDownloadButton) {
->>>>>>> 21df22a6
     String redirectUrl =
         routes.AdminApplicationController.index(
                 program.id(),
