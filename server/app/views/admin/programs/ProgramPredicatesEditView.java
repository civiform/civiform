--- conflicted
+++ resolved
@@ -229,17 +229,10 @@
                         .withClasses(ButtonStyles.SOLID_BLUE)))
             // Show the control to remove the current predicate.
             .with(removePredicateForm)
-<<<<<<< HEAD
-            // Show the eligibility message field, if the eligibility msg feature flag is on.
-            .with(createEligibilityMessageForm(request, blockDefinition, programDefinition))
-=======
-            // Show the eligibility message field, if the eligibility msg feature flag is on and it
-            // is eligibility condition page.
+            // Show the eligibility message field, if it is eligibility condition page.
             .condWith(
-                settingsManifest.getCustomizedEligibilityMessageEnabled(request)
-                    && type == ViewType.ELIGIBILITY,
+                type == ViewType.ELIGIBILITY,
                 createEligibilityMessageForm(request, blockDefinition, programDefinition))
->>>>>>> 5d9d66d9
             // Show all available questions that predicates can be made for, for this block.
             .with(
                 div()
