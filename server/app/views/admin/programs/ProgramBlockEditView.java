--- conflicted
+++ resolved
@@ -338,15 +338,6 @@
             blockDefinition.name(),
             allQuestions);
 
-<<<<<<< HEAD
-    DivTag eligibilityPredicateDisplay =
-        renderEligibilityPredicate(
-            program.id(),
-            blockDefinition.id(),
-            blockDefinition.eligibilityDefinition(),
-            blockDefinition.name(),
-            allQuestions);
-=======
     Optional<DivTag> maybeEligibilityPredicateDisplay = Optional.empty();
     if (isProgramEligibilityConditionsEnabled) {
       maybeEligibilityPredicateDisplay =
@@ -358,7 +349,6 @@
                   blockDefinition.name(),
                   allQuestions));
     }
->>>>>>> 7733cb1e
 
     // Add buttons to change the block.
     DivTag buttons = div().withClasses("flex", "flex-row", "gap-4");
@@ -414,17 +404,6 @@
                 ReferenceClasses.OPEN_QUESTION_BANK_BUTTON,
                 "my-4");
 
-<<<<<<< HEAD
-    return div()
-        .withClasses("w-7/12", "py-6", "px-4")
-        .with(
-            blockInfoDisplay,
-            buttons,
-            visibilityPredicateDisplay,
-            eligibilityPredicateDisplay,
-            programQuestions,
-            addQuestion);
-=======
     DivTag div =
         div()
             .withClasses("w-7/12", "py-6", "px-4")
@@ -432,7 +411,6 @@
     maybeEligibilityPredicateDisplay.ifPresent(div::with);
 
     return div.with(programQuestions, addQuestion);
->>>>>>> 7733cb1e
   }
 
   private DivTag renderVisibilityPredicate(
@@ -476,11 +454,8 @@
     ButtonTag editScreenButton =
         ViewUtils.makeSvgTextButton("Edit eligibility condition", Icons.EDIT)
             .withClasses(AdminStyles.SECONDARY_BUTTON_STYLES, "m-2")
-<<<<<<< HEAD
-            .withId(ReferenceClasses.EDIT_PREDICATE_BUTTON);
-=======
             .withId(ReferenceClasses.EDIT_ELIGIBILITY_PREDICATE_BUTTON);
->>>>>>> 7733cb1e
+
     return div()
         .withClasses("my-4")
         .with(div("Eligibility condition").withClasses("text-lg", "font-bold", "py-2"))
