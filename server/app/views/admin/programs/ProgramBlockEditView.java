package views.admin.programs;

import static com.google.common.base.Preconditions.checkNotNull;
import static j2html.TagCreator.a;
import static j2html.TagCreator.b;
import static j2html.TagCreator.div;
import static j2html.TagCreator.form;
import static j2html.TagCreator.h1;
import static j2html.TagCreator.input;
import static j2html.TagCreator.join;
import static j2html.TagCreator.p;
import static views.ViewUtils.ProgramDisplayType.DRAFT;

import com.google.common.collect.ImmutableList;
import com.google.inject.Inject;
import com.google.inject.assistedinject.Assisted;
import com.typesafe.config.Config;
import controllers.admin.routes;
import featureflags.FeatureFlags;
import forms.BlockForm;
import j2html.TagCreator;
import j2html.tags.specialized.ButtonTag;
import j2html.tags.specialized.DivTag;
import j2html.tags.specialized.FormTag;
import j2html.tags.specialized.InputTag;
import java.util.ArrayList;
import java.util.Optional;
import java.util.OptionalLong;
import java.util.stream.IntStream;
import play.mvc.Http.HttpVerbs;
import play.mvc.Http.Request;
import play.twirl.api.Content;
import services.program.BlockDefinition;
import services.program.EligibilityDefinition;
import services.program.ProgramDefinition;
import services.program.ProgramDefinition.Direction;
import services.program.ProgramQuestionDefinition;
import services.program.predicate.PredicateDefinition;
import services.question.types.QuestionDefinition;
import services.question.types.StaticContentQuestionDefinition;
import views.HtmlBundle;
import views.ViewUtils;
import views.ViewUtils.ProgramDisplayType;
import views.admin.AdminLayout;
import views.admin.AdminLayout.NavPage;
import views.admin.AdminLayoutFactory;
import views.components.FieldWithLabel;
import views.components.Icons;
import views.components.Modal;
import views.components.QuestionBank;
import views.components.SvgTag;
import views.components.ToastMessage;
import views.style.AdminStyles;
import views.style.ReferenceClasses;
import views.style.StyleUtils;

/**
 * Renders a page for an admin to view or edit the configuration for a single block of an active or
 * draft program.
 *
 * <p>For editing drafts this contains elements to:
 *
 * <ul>
 *   <li>Delete the block
 *   <li>Edit the name and description
 *   <li>View, add, delete and reorder questions
 *   <li>View and navigate to the visibility criteria
 * </ul>
 *
 * For viewing an active program, it contains the same elements, but without UI elements that can be
 * used for editing. TODO(#4019) Rename this to ProgramBlockView
 */
public final class ProgramBlockEditView extends ProgramBlockBaseView {

  private final AdminLayout layout;
  private final FeatureFlags featureFlags;
  private final boolean featureFlagOptionalQuestions;
  private final ProgramDisplayType programDisplayType;

  public static final String ENUMERATOR_ID_FORM_FIELD = "enumeratorId";
  public static final String MOVE_QUESTION_POSITION_FIELD = "position";
  private static final String CREATE_BLOCK_FORM_ID = "block-create-form";
  private static final String CREATE_REPEATED_BLOCK_FORM_ID = "repeated-block-create-form";
  private static final String DELETE_BLOCK_FORM_ID = "block-delete-form";

  @Inject
  public ProgramBlockEditView(
      @Assisted ProgramDisplayType programViewType,
      AdminLayoutFactory layoutFactory,
      Config config,
      FeatureFlags featureFlags) {
    this.layout = checkNotNull(layoutFactory).getLayout(NavPage.PROGRAMS);
    this.featureFlags = checkNotNull(featureFlags);
    this.featureFlagOptionalQuestions = checkNotNull(config).hasPath("cf.optional_questions");
    this.programDisplayType = programViewType;
  }

  public Content render(
      Request request,
      ProgramDefinition program,
      BlockDefinition blockDefinition,
      Optional<ToastMessage> message,
      ImmutableList<QuestionDefinition> questions) {
    return render(
        request,
        program,
        blockDefinition.id(),
        new BlockForm(blockDefinition.name(), blockDefinition.description()),
        blockDefinition,
        blockDefinition.programQuestionDefinitions(),
        message,
        questions);
  }

  public Content render(
      Request request,
      ProgramDefinition programDefinition,
      long blockId,
      BlockForm blockForm,
      BlockDefinition blockDefinition,
      ImmutableList<ProgramQuestionDefinition> blockQuestions,
      Optional<ToastMessage> message,
      ImmutableList<QuestionDefinition> questions) {
    InputTag csrfTag = makeCsrfTokenInputTag(request);
<<<<<<< HEAD

    String title =
        viewAllowsEditingProgram()
            ? String.format("Edit %s", blockDefinition.name())
            : String.format("View %s", blockDefinition.name());
=======
    String title = String.format("Edit %s", blockDefinition.name());
    Long programId = programDefinition.id();
>>>>>>> b69baca1

    String blockUpdateAction =
        controllers.admin.routes.AdminProgramBlocksController.update(programId, blockId).url();
    Modal blockDescriptionEditModal = blockDescriptionModal(csrfTag, blockForm, blockUpdateAction);

    String blockDeleteAction =
        controllers.admin.routes.AdminProgramBlocksController.destroy(programId, blockId).url();
    Modal blockDeleteScreenModal = blockDeleteModal(csrfTag, blockDeleteAction, blockDefinition);

    HtmlBundle htmlBundle =
        layout
            .getBundle()
            .setTitle(title)
            .addMainContent(
                div()
                    .withClasses(
                        "flex",
                        "flex-grow",
                        "flex-col",
                        "px-2",
                        StyleUtils.responsive2XLarge("px-16"))
                    .with(
                        renderProgramInfo(programDefinition)
                            .with(renderEditButton(request, programDefinition)),
                        div()
                            .withClasses("flex", "flex-grow", "-mx-2")
                            .with(blockOrderPanel(request, programDefinition, blockId))
                            .with(
                                blockPanel(
                                    programDefinition,
                                    blockDefinition,
                                    blockForm,
                                    blockQuestions,
                                    questions,
                                    blockDefinition.isEnumerator(),
                                    csrfTag,
                                    blockDescriptionEditModal.getButton(),
                                    blockDeleteScreenModal.getButton(),
                                    featureFlags.isProgramEligibilityConditionsEnabled(request),
                                    request))));

    // Add top level UI that is only visible in the editable version.
    if (viewAllowsEditingProgram()) {
      htmlBundle
          .addMainContent(
              questionBankPanel(
                  questions,
                  programDefinition,
                  blockDefinition,
                  csrfTag,
                  QuestionBank.shouldShowQuestionBank(request)))
          .addMainContent(addFormEndpoints(csrfTag, programDefinition.id(), blockId))
          .addModals(blockDescriptionEditModal, blockDeleteScreenModal);
    }

    // Add toast messages
    request
        .flash()
        .get("error")
        .map(ToastMessage::error)
        .map(m -> m.setDuration(-1))
        .ifPresent(htmlBundle::addToastMessages);
    message.ifPresent(htmlBundle::addToastMessages);

    return layout.render(htmlBundle);
  }

  private DivTag addFormEndpoints(InputTag csrfTag, long programId, long blockId) {
    String blockCreateAction =
        controllers.admin.routes.AdminProgramBlocksController.create(programId).url();
    FormTag createBlockForm =
        form(csrfTag)
            .withId(CREATE_BLOCK_FORM_ID)
            .withMethod(HttpVerbs.POST)
            .withAction(blockCreateAction);

    FormTag createRepeatedBlockForm =
        form(csrfTag)
            .withId(CREATE_REPEATED_BLOCK_FORM_ID)
            .withMethod(HttpVerbs.POST)
            .withAction(blockCreateAction)
            .with(
                FieldWithLabel.number()
                    .setFieldName(ENUMERATOR_ID_FORM_FIELD)
                    .setScreenReaderText(ENUMERATOR_ID_FORM_FIELD)
                    .setValue(OptionalLong.of(blockId))
                    .getNumberTag());

    return div(createBlockForm, createRepeatedBlockForm).withClasses("hidden");
  }

  private DivTag blockOrderPanel(Request request, ProgramDefinition program, long focusedBlockId) {
    DivTag ret = div().withClasses("shadow-lg", "pt-6", "w-2/12", "border-r", "border-gray-200");
    ret.with(
        renderBlockList(
            request,
            program,
            program.getNonRepeatedBlockDefinitions(),
            focusedBlockId,
            /* level= */ 0));

    if (viewAllowsEditingProgram()) {
      ret.with(
          ViewUtils.makeSvgTextButton("Add screen", Icons.ADD)
              .withClasses(AdminStyles.SECONDARY_BUTTON_STYLES, "m-4")
              .withType("submit")
              .withId("add-block-button")
              .withForm(CREATE_BLOCK_FORM_ID));
    }
    return ret;
  }

  private DivTag renderBlockList(
      Request request,
      ProgramDefinition programDefinition,
      ImmutableList<BlockDefinition> blockDefinitions,
      long focusedBlockId,
      int level) {
    DivTag container = div().withClass("pl-" + level * 2);
    String genericBlockDivId = "block_list_item_";
    for (BlockDefinition blockDefinition : blockDefinitions) {

      // TODO: Not i18n safe.
      int numQuestions = blockDefinition.getQuestionCount();
      String questionCountText = String.format("Question count: %d", numQuestions);
      String blockName = blockDefinition.name();

      String selectedClasses = blockDefinition.id() == focusedBlockId ? "bg-gray-100" : "";
      DivTag blockTag =
          div()
              .withClasses(
                  "flex",
                  "flex-row",
                  "gap-2",
                  "py-2",
                  "px-4",
                  "border",
                  "border-white",
                  StyleUtils.hover("border-gray-300"),
                  selectedClasses);
      String switchBlockLink;
      if (viewAllowsEditingProgram()) {
        switchBlockLink =
            controllers.admin.routes.AdminProgramBlocksController.edit(
                    programDefinition.id(), blockDefinition.id())
                .url();
      } else {
        switchBlockLink =
            controllers.admin.routes.AdminProgramBlocksController.show(
                    programDefinition.id(), blockDefinition.id())
                .url();
      }
      blockTag
          .withId(genericBlockDivId + blockDefinition.id())
          .with(
              a().withClasses("flex-grow", "overflow-hidden")
                  .withHref(switchBlockLink)
                  .with(p(blockName), p(questionCountText).withClasses("text-sm")));
      if (viewAllowsEditingProgram()) {
        DivTag moveButtons =
            blockMoveButtons(request, programDefinition.id(), blockDefinitions, blockDefinition);
        blockTag.with(moveButtons);
      }
      container.with(blockTag);

      // Recursively add repeated blocks indented under their enumerator block
      if (blockDefinition.isEnumerator()) {
        container.with(
            renderBlockList(
                request,
                programDefinition,
                programDefinition.getBlockDefinitionsForEnumerator(blockDefinition.id()),
                focusedBlockId,
                level + 1));
      }
    }
    return container;
  }

  private DivTag blockMoveButtons(
      Request request,
      long programId,
      ImmutableList<BlockDefinition> blockDefinitions,
      BlockDefinition blockDefinition) {
    String moveUpFormAction =
        routes.AdminProgramBlocksController.move(programId, blockDefinition.id()).url();
    // Move up button is invisible for the first block
    String moveUpInvisible =
        blockDefinition.id() == blockDefinitions.get(0).id() ? "invisible" : "";
    DivTag moveUp =
        div()
            .withClass(moveUpInvisible)
            .with(
                form()
                    .withAction(moveUpFormAction)
                    .withMethod(HttpVerbs.POST)
                    .with(makeCsrfTokenInputTag(request))
                    .with(input().isHidden().withName("direction").withValue(Direction.UP.name()))
                    .with(submitButton("^").withClasses(AdminStyles.MOVE_BLOCK_BUTTON)));

    String moveDownFormAction =
        routes.AdminProgramBlocksController.move(programId, blockDefinition.id()).url();
    // Move down button is invisible for the last block
    String moveDownInvisible =
        blockDefinition.id() == blockDefinitions.get(blockDefinitions.size() - 1).id()
            ? "invisible"
            : "";
    DivTag moveDown =
        div()
            .withClasses("transform", "rotate-180", moveDownInvisible)
            .with(
                form()
                    .withAction(moveDownFormAction)
                    .withMethod(HttpVerbs.POST)
                    .with(makeCsrfTokenInputTag(request))
                    .with(input().isHidden().withName("direction").withValue(Direction.DOWN.name()))
                    .with(submitButton("^").withClasses(AdminStyles.MOVE_BLOCK_BUTTON)));
    return div().withClasses("flex", "flex-col", "self-center").with(moveUp, moveDown);
  }

  private DivTag blockPanel(
      ProgramDefinition program,
      BlockDefinition blockDefinition,
      BlockForm blockForm,
      ImmutableList<ProgramQuestionDefinition> blockQuestions,
      ImmutableList<QuestionDefinition> allQuestions,
      boolean blockDefinitionIsEnumerator,
      InputTag csrfTag,
      ButtonTag blockDescriptionModalButton,
      ButtonTag blockDeleteModalButton,
      boolean isProgramEligibilityConditionsEnabled,
      Request request) {
    // A block can only be deleted when it has no repeated blocks. Same is true for removing the
    // enumerator question from the block.
    final boolean canDelete =
        !blockDefinitionIsEnumerator || hasNoRepeatedBlocks(program, blockDefinition.id());

    DivTag blockInfoDisplay =
        div()
            .with(div(blockForm.getName()).withClasses("text-xl", "font-bold", "py-2"))
            .with(div(blockForm.getDescription()).withClasses("text-lg", "max-w-prose"))
            .withId("block-info-display-" + blockDefinition.id())
            .withClasses("my-4");

    DivTag visibilityPredicateDisplay =
        renderVisibilityPredicate(
            program.id(),
            blockDefinition.id(),
            blockDefinition.visibilityPredicate(),
            blockDefinition.name(),
            allQuestions);

    Optional<DivTag> maybeEligibilityPredicateDisplay = Optional.empty();
    if (isProgramEligibilityConditionsEnabled) {
      maybeEligibilityPredicateDisplay =
          Optional.of(
              renderEligibilityPredicate(
                  program.id(),
                  blockDefinition.id(),
                  blockDefinition.eligibilityDefinition(),
                  blockDefinition.name(),
                  allQuestions));
    }

    DivTag programQuestions = div();
    IntStream.range(0, blockQuestions.size())
        .forEach(
            index -> {
              var question = blockQuestions.get(index);
              programQuestions.with(
                  renderQuestion(
                      csrfTag,
                      program,
                      blockDefinition,
                      question.getQuestionDefinition(),
                      canDelete,
                      question.optional(),
                      question.addressCorrectionEnabled(),
                      index,
                      blockQuestions.size(),
                      request));
            });

    DivTag div = div().withClasses("w-7/12", "py-6", "px-4");

    // UI elements for editing are only needed when we view a draft
    if (viewAllowsEditingProgram()) {
      DivTag buttons =
          blockPanelButtons(
              program,
              blockDefinitionIsEnumerator,
              blockDescriptionModalButton,
              blockDeleteModalButton,
              canDelete);
      ButtonTag addQuestion =
          makeSvgTextButton("Add a question", Icons.ADD)
              .withClasses(
                  AdminStyles.PRIMARY_BUTTON_STYLES,
                  ReferenceClasses.OPEN_QUESTION_BANK_BUTTON,
                  "my-4");

      div.with(blockInfoDisplay, buttons, visibilityPredicateDisplay);
      maybeEligibilityPredicateDisplay.ifPresent(div::with);
      return div.with(programQuestions, addQuestion);
    } else {
      div.with(blockInfoDisplay, visibilityPredicateDisplay);
      maybeEligibilityPredicateDisplay.ifPresent(div::with);
      return div.with(programQuestions);
    }
  }

  private DivTag blockPanelButtons(
      ProgramDefinition program,
      boolean blockDefinitionIsEnumerator,
      ButtonTag blockDescriptionModalButton,
      ButtonTag blockDeleteModalButton,
      Boolean canDelete) {

    // Add buttons to change the block.
    DivTag buttons = div().withClasses("flex", "flex-row", "gap-4");

    // Buttons are only needed when the view is used for editing
    buttons.with(blockDescriptionModalButton);
    buttons.condWith(
        blockDefinitionIsEnumerator,
        button("Create repeated screen")
            .withType("submit")
            .withId("create-repeated-block-button")
            .withForm(CREATE_REPEATED_BLOCK_FORM_ID)
            .withClasses(AdminStyles.SECONDARY_BUTTON_STYLES));

    // TODO: Maybe add alpha variants to button color on hover over so we do not have
    //  to hard-code what the color will be when button is in hover state?

    // Only add the delete button if there is more than one screen in the program
    if (program.blockDefinitions().size() > 1) {
      buttons.with(div().withClass("flex-grow"));
      if (canDelete) {
        buttons.with(blockDeleteModalButton);
      } else {
        buttons.with(
            blockDeleteModalButton
                .withCondDisabled(!canDelete)
                .withCondTitle(
                    !canDelete, "A screen can only be deleted when it has no repeated screens."));
      }
    }
    return buttons;
  }

  private DivTag renderVisibilityPredicate(
      long programId,
      long blockId,
      Optional<PredicateDefinition> predicate,
      String blockName,
      ImmutableList<QuestionDefinition> questions) {
    DivTag currentBlockStatus =
        predicate.isEmpty()
            ? div("This screen is always shown.")
            : renderExistingPredicate(blockName, predicate.get(), questions);

    DivTag div =
        div()
            .withClasses("my-4")
            .with(div("Visibility condition").withClasses("text-lg", "font-bold", "py-2"))
            .with(currentBlockStatus.withClasses("text-lg", "max-w-prose"));

    if (viewAllowsEditingProgram()) {
      ButtonTag editScreenButton =
          ViewUtils.makeSvgTextButton("Edit visibility condition", Icons.EDIT)
              .withClasses(AdminStyles.SECONDARY_BUTTON_STYLES, "m-2")
              .withId(ReferenceClasses.EDIT_VISIBILITY_PREDICATE_BUTTON);
      div.with(
          asRedirectElement(
              editScreenButton,
              routes.AdminProgramBlockPredicatesController.editVisibility(programId, blockId)
                  .url()));
    }
    return div;
  }

  private DivTag renderEligibilityPredicate(
      long programId,
      long blockId,
      Optional<EligibilityDefinition> predicate,
      String blockName,
      ImmutableList<QuestionDefinition> questions) {
    DivTag currentBlockStatus =
        predicate.isEmpty()
            ? div(
                "You can add eligibility conditions to help you screen out applicants who do not"
                    + " meet the minimum requirements for a program early in the application"
                    + " process.")
            : renderExistingPredicate(blockName, predicate.get().predicate(), questions);
    DivTag div =
        div()
            .withClasses("my-4")
            .with(div("Eligibility condition").withClasses("text-lg", "font-bold", "py-2"))
            .with(currentBlockStatus.withClasses("text-lg", "max-w-prose"));

    if (viewAllowsEditingProgram()) {
      ButtonTag editScreenButton =
          ViewUtils.makeSvgTextButton("Edit eligibility condition", Icons.EDIT)
              .withClasses(AdminStyles.SECONDARY_BUTTON_STYLES, "m-2")
              .withId(ReferenceClasses.EDIT_ELIGIBILITY_PREDICATE_BUTTON);
      div.with(
          asRedirectElement(
              editScreenButton,
              routes.AdminProgramBlockPredicatesController.editEligibility(programId, blockId)
                  .url()));
    }
    return div;
  }

  private DivTag renderQuestion(
      InputTag csrfTag,
      ProgramDefinition programDefinition,
      BlockDefinition blockDefinition,
      QuestionDefinition questionDefinition,
      boolean canRemove,
      boolean isOptional,
      boolean addressCorrectionEnabled,
      int questionIndex,
      int questionsCount,
      Request request) {
    DivTag ret =
        div()
            .withClasses(
                ReferenceClasses.PROGRAM_QUESTION,
                "my-2",
                "border",
                "border-gray-200",
                "px-4",
                "py-2",
                "flex",
                "gap-4",
                "items-center",
                StyleUtils.hover("text-gray-800", "bg-gray-100"));

    SvgTag icon =
        Icons.questionTypeSvg(questionDefinition.getQuestionType())
            .withClasses("shrink-0", "h-12", "w-6");
    String questionHelpText =
        questionDefinition.getQuestionHelpText().isEmpty()
            ? ""
            : questionDefinition.getQuestionHelpText().getDefault();
    DivTag content =
        div()
            .withClass("flex-grow")
            .with(
                p(questionDefinition.getQuestionText().getDefault()),
                p(questionHelpText).withClasses("mt-1", "text-sm"),
                p(String.format("Admin ID: %s", questionDefinition.getName()))
                    .withClasses("mt-1", "text-sm"));

    Optional<FormTag> maybeOptionalToggle =
        optionalToggle(
            csrfTag, programDefinition.id(), blockDefinition.id(), questionDefinition, isOptional);

    Optional<FormTag> maybeAddressCorrectionEnabledToggle =
        addressCorrectionEnabledToggle(
            request,
            csrfTag,
            programDefinition,
            blockDefinition,
            questionDefinition,
            addressCorrectionEnabled);

    ret.with(icon, content);
    maybeAddressCorrectionEnabledToggle.ifPresent(toggle -> ret.with(toggle));
    // UI for editing is only added if we are viewing a draft.
    if (viewAllowsEditingProgram()) {
      maybeOptionalToggle.ifPresent(ret::with);
      ret.with(
          this.createMoveQuestionButtonsSection(
              csrfTag,
              programDefinition.id(),
              blockDefinition.id(),
              questionDefinition,
              questionIndex,
              questionsCount));
      ret.with(
          deleteQuestionForm(
              csrfTag,
              programDefinition.id(),
              blockDefinition.id(),
              questionDefinition,
              canRemove));
    }
    return ret;
  }

  private DivTag createMoveQuestionButtonsSection(
      InputTag csrfTag,
      long programDefinitionId,
      long blockDefinitionId,
      QuestionDefinition questionDefinition,
      int questionIndex,
      int questionsCount) {
    FormTag moveUp =
        this.createMoveQuestionButton(
            csrfTag,
            programDefinitionId,
            blockDefinitionId,
            questionDefinition,
            Math.max(0, questionIndex - 1),
            Icons.ARROW_UPWARD,
            /* label= */ "move up",
            /* isInvisible= */ questionIndex == 0);
    FormTag moveDown =
        this.createMoveQuestionButton(
            csrfTag,
            programDefinitionId,
            blockDefinitionId,
            questionDefinition,
            Math.min(questionsCount - 1, questionIndex + 1),
            Icons.ARROW_DOWNWARD,
            /* label= */ "move down",
            /* isInvisible= */ questionIndex == questionsCount - 1);
    return div().with(moveUp, moveDown);
  }

  private FormTag createMoveQuestionButton(
      InputTag csrfTag,
      long programDefinitionId,
      long blockDefinitionId,
      QuestionDefinition questionDefinition,
      int newIndex,
      Icons icon,
      String label,
      boolean isInvisible) {
    ButtonTag button =
        submitButton("")
            .with(Icons.svg(icon).withClasses("w-6", "h-6"))
            .withClasses(AdminStyles.MOVE_BLOCK_BUTTON)
            .attr("aria-label", label);
    String moveAction =
        controllers.admin.routes.AdminProgramBlockQuestionsController.move(
                programDefinitionId, blockDefinitionId, questionDefinition.getId())
            .url();
    return form(csrfTag)
        .withClasses("inline-block", "mx-1", isInvisible ? "invisible" : "")
        .withMethod(HttpVerbs.POST)
        .withAction(moveAction)
        .with(
            input()
                .isHidden()
                .withName(MOVE_QUESTION_POSITION_FIELD)
                .withValue(String.valueOf(newIndex)))
        .with(button);
  }

  private Optional<FormTag> optionalToggle(
      InputTag csrfTag,
      long programDefinitionId,
      long blockDefinitionId,
      QuestionDefinition questionDefinition,
      boolean isOptional) {
    if (!featureFlagOptionalQuestions) {
      return Optional.empty();
    }
    if (questionDefinition instanceof StaticContentQuestionDefinition) {
      return Optional.empty();
    }
    ButtonTag optionalButton =
        TagCreator.button()
            .withClasses(
                "flex",
                "gap-2",
                "items-center",
                isOptional ? "text-black" : "text-gray-400",
                "font-medium",
                "bg-transparent",
                "rounded-full",
                StyleUtils.hover("bg-gray-400", "text-gray-300"))
            .withType("submit")
            .with(p("optional").withClasses("hover-group:text-white"))
            .with(
                div()
                    .withClasses("relative")
                    .with(
                        div()
                            .withClasses(
                                isOptional ? "bg-blue-600" : "bg-gray-600",
                                "w-14",
                                "h-8",
                                "rounded-full"))
                    .with(
                        div()
                            .withClasses(
                                "absolute",
                                "bg-white",
                                isOptional ? "right-1" : "left-1",
                                "top-1",
                                "w-6",
                                "h-6",
                                "rounded-full")));
    String toggleOptionalAction =
        controllers.admin.routes.AdminProgramBlockQuestionsController.setOptional(
                programDefinitionId, blockDefinitionId, questionDefinition.getId())
            .url();
    return Optional.of(
        form(csrfTag)
            .withMethod(HttpVerbs.POST)
            .withAction(toggleOptionalAction)
            .with(input().isHidden().withName("optional").withValue(isOptional ? "false" : "true"))
            .with(optionalButton));
  }

  private Optional<FormTag> addressCorrectionEnabledToggle(
      Request request,
      InputTag csrfTag,
      ProgramDefinition programDefinition,
      BlockDefinition blockDefinition,
      QuestionDefinition questionDefinition,
      boolean addressCorrectionEnabled) {
    if (!questionDefinition.isAddress()) {
      return Optional.empty();
    }

    boolean questionIsUsedInPredicate =
        programDefinition.isQuestionUsedInPredicate(questionDefinition.getId());

    String toolTipText =
        "Enabling address correction will check the resident's address to ensure it is accurate.";
    if (!featureFlags.isEsriAddressCorrectionEnabled(request)) {
      toolTipText +=
          " To use this feature, you will need to have your IT manager configure the GIS service.";
    }
    if (questionIsUsedInPredicate) {
      toolTipText +=
          " Questions used in visibility or eligibility conditions must have address correction"
              + " enabled.";
    }

    boolean addressCorrectionEnabledQuestionAlreadyExists =
        blockDefinition.hasAddressCorrectionEnabledOnDifferentQuestion(questionDefinition.getId());
    if (addressCorrectionEnabledQuestionAlreadyExists) {
      toolTipText +=
          " This screen already contains a question with address correction enabled. This feature"
              + " can only be enabled once per screen.";
    }

    ButtonTag addressCorrectionButton =
        TagCreator.button()
            .withClasses(
                "flex",
                "gap-2",
                "items-center",
                addressCorrectionEnabled ? "text-black" : "text-gray-400",
                "font-medium",
                "bg-transparent",
                "rounded-full",
                StyleUtils.hover("bg-gray-400", "text-gray-300"))
            .withType("submit")
            .with(p("Address correction").withClasses("hover-group:text-white"))
            .with(
                div()
                    .withClasses("relative")
                    .with(
                        div()
                            .withClasses(
                                addressCorrectionEnabled ? "bg-blue-600" : "bg-gray-600",
                                "w-14",
                                "h-8",
                                "rounded-full"))
                    .with(
                        div()
                            .withClasses(
                                "absolute",
                                "bg-white",
                                addressCorrectionEnabled ? "right-1" : "left-1",
                                "top-1",
                                "w-6",
                                "h-6",
                                "rounded-full")))
            .with(div(ViewUtils.makeSvgToolTip(toolTipText, Icons.HELP)));
    String toggleAddressCorrectionAction =
        controllers.admin.routes.AdminProgramBlockQuestionsController.setAddressCorrectionEnabled(
                programDefinition.id(), blockDefinition.id(), questionDefinition.getId())
            .url();
    return Optional.of(
        form(csrfTag)
            .withMethod(HttpVerbs.POST)
            .withCondOnsubmit(
                !featureFlags.isEsriAddressCorrectionEnabled(request) || questionIsUsedInPredicate,
                "return false;")
            .withCondOnsubmit(addressCorrectionEnabledQuestionAlreadyExists, "return false;")
            .withAction(toggleAddressCorrectionAction)
            .with(
                input()
                    .isHidden()
                    .withName("addressCorrectionEnabled")
                    .withValue(addressCorrectionEnabled ? "false" : "true"))
            .with(addressCorrectionButton));
  }

  private FormTag deleteQuestionForm(
      InputTag csrfTag,
      long programDefinitionId,
      long blockDefinitionId,
      QuestionDefinition questionDefinition,
      boolean canRemove) {
    ButtonTag removeButton =
        ViewUtils.makeSvgTextButton("Delete", Icons.DELETE)
            .withType("submit")
            .withId("block-question-" + questionDefinition.getId())
            .withName("questionDefinitionId")
            .withValue(String.valueOf(questionDefinition.getId()))
            .withCondDisabled(!canRemove)
            .withCondTitle(
                !canRemove,
                "An enumerator question can only be removed from the screen when the screen has no"
                    + " repeated screens.")
            .withClasses(
                ReferenceClasses.REMOVE_QUESTION_BUTTON,
                AdminStyles.SECONDARY_BUTTON_STYLES,
                canRemove ? "" : "opacity-50");
    String deleteQuestionAction =
        controllers.admin.routes.AdminProgramBlockQuestionsController.destroy(
                programDefinitionId, blockDefinitionId, questionDefinition.getId())
            .url();
    return form(csrfTag)
        .withId("block-questions-form")
        .withMethod(HttpVerbs.POST)
        .withAction(deleteQuestionAction)
        .with(removeButton);
  }

  private DivTag questionBankPanel(
      ImmutableList<QuestionDefinition> questionDefinitions,
      ProgramDefinition program,
      BlockDefinition blockDefinition,
      InputTag csrfTag,
      QuestionBank.Visibility questionBankVisibility) {
    String addQuestionAction =
        controllers.admin.routes.AdminProgramBlockQuestionsController.create(
                program.id(), blockDefinition.id())
            .url();

    String redirectUrl =
        QuestionBank.addShowQuestionBankParam(
            controllers.admin.routes.AdminProgramBlocksController.edit(
                    program.id(), blockDefinition.id())
                .url());
    QuestionBank qb =
        new QuestionBank(
            QuestionBank.QuestionBankParams.builder()
                .setQuestionAction(addQuestionAction)
                .setCsrfTag(csrfTag)
                .setQuestions(questionDefinitions)
                .setProgram(program)
                .setBlockDefinition(blockDefinition)
                .setQuestionCreateRedirectUrl(redirectUrl)
                .build());
    return qb.getContainer(questionBankVisibility);
  }

  private Modal blockDeleteModal(
      InputTag csrfTag, String blockDeleteAction, BlockDefinition blockDefinition) {

    FormTag deleteBlockForm =
        form(csrfTag)
            .withId(DELETE_BLOCK_FORM_ID)
            .withMethod(HttpVerbs.POST)
            .withAction(blockDeleteAction);

    boolean hasQuestions = blockDefinition.getQuestionCount() > 0;
    boolean hasEligibilityCondition = !blockDefinition.eligibilityDefinition().isEmpty();
    boolean hasVisibilityCondition = !blockDefinition.visibilityPredicate().isEmpty();
    ArrayList<String> itemsInBlock = new ArrayList<String>();

    if (hasQuestions) {
      itemsInBlock.add("questions");
    }
    if (hasEligibilityCondition) {
      itemsInBlock.add("eligibility conditions");
    }
    if (hasVisibilityCondition) {
      itemsInBlock.add("visibility conditions");
    }

    // If there are no questions, eligibilty conditions, or visibility conditions on this screen,
    // just print "Are you sure you want to delete this screen?"
    if (itemsInBlock.size() == 0) {
      deleteBlockForm
          .withId("block-delete-form")
          .with(
              div(h1("Are you sure you want to delete this screen?")
                      .withClasses("text-base", "mb-2"))
                  .withClasses("mx-4"),
              submitButton("Delete")
                  .withId("delete-block-button")
                  .withClasses(
                      "mx-4", "my-1", "inline", "opacity-100", StyleUtils.disabled("opacity-50")));
    } else {
      // If there are questions, eligibility conditions, or visibility conditions on this screen,
      // print the appropriate message.
      String listItemsInBlock = "";
      if (itemsInBlock.size() == 1) {
        listItemsInBlock = itemsInBlock.get(0);
      } else if (itemsInBlock.size() == 2) {
        listItemsInBlock = itemsInBlock.get(0) + " and " + itemsInBlock.get(1);
      } else {
        // there will only ever be 1, 2, or 3 items
        listItemsInBlock =
            itemsInBlock.get(0) + ", " + itemsInBlock.get(1) + " and " + itemsInBlock.get(2);
      }
      deleteBlockForm
          .withId("block-delete-form")
          .with(
              div(
                      h1(join(blockDefinition.name(), " includes ", b(listItemsInBlock + ".")))
                          .withClasses("text-base", "mb-2"),
                      h1("Are you sure you want to delete this screen?")
                          .withClasses("text-base", "mb-2"))
                  .withClasses("mx-4"),
              submitButton("Delete")
                  .withId("delete-block-button")
                  .withClasses(
                      "mx-4", "my-1", "inline", "opacity-100", StyleUtils.disabled("opacity-50")));
    }

    ButtonTag deleteScreenButton =
        ViewUtils.makeSvgTextButton("Delete screen", Icons.DELETE)
            .withClasses(AdminStyles.SECONDARY_BUTTON_STYLES);

    return Modal.builder("block-delete-modal", deleteBlockForm)
        .setModalTitle(String.format("Delete %s?", blockDefinition.name()))
        .setTriggerButtonContent(deleteScreenButton)
        .setWidth(Modal.Width.THIRD)
        .build();
  }

  private Modal blockDescriptionModal(
      InputTag csrfTag, BlockForm blockForm, String blockUpdateAction) {
    String modalTitle = "Screen name and description";
    FormTag blockDescriptionForm =
        form(csrfTag).withMethod(HttpVerbs.POST).withAction(blockUpdateAction);
    blockDescriptionForm
        .withId("block-edit-form")
        .with(
            div(
                    h1("The following fields will only be visible to administrators")
                        .withClasses("text-base", "mb-2"),
                    FieldWithLabel.input()
                        .setId("block-name-input")
                        .setFieldName("name")
                        .setLabelText("Screen name")
                        .setValue(blockForm.getName())
                        .getInputTag(),
                    FieldWithLabel.textArea()
                        .setId("block-description-textarea")
                        .setFieldName("description")
                        .setLabelText("Screen description")
                        .setValue(blockForm.getDescription())
                        .getTextareaTag())
                .withClasses("mx-4"),
            submitButton("Save")
                .withId("update-block-button")
                .withClasses(
                    "mx-4", "my-1", "inline", "opacity-100", StyleUtils.disabled("opacity-50"))
                .isDisabled());
    ButtonTag editScreenButton =
        ViewUtils.makeSvgTextButton("Edit screen name and description", Icons.EDIT)
            .withClasses(AdminStyles.SECONDARY_BUTTON_STYLES);
    return Modal.builder("block-description-modal", blockDescriptionForm)
        .setModalTitle(modalTitle)
        .setTriggerButtonContent(editScreenButton)
        .setWidth(Modal.Width.THIRD)
        .build();
  }

  private boolean hasNoRepeatedBlocks(ProgramDefinition programDefinition, long blockId) {
    return programDefinition.getBlockDefinitionsForEnumerator(blockId).isEmpty();
  }

  private boolean viewAllowsEditingProgram() {
    return programDisplayType.equals(DRAFT);
  }

  private ButtonTag renderEditButton(Request request, ProgramDefinition programDefinition) {
    if (viewAllowsEditingProgram()) {
      ButtonTag editButton = getStandardizedEditButton("Edit program details");
      String editLink = routes.AdminProgramController.edit(programDefinition.id()).url();
      return asRedirectElement(editButton, editLink);
    } else {
      ButtonTag editButton = getStandardizedEditButton("Edit program");
      String editLink = routes.AdminProgramController.newVersionFrom(programDefinition.id()).url();
      return toLinkButtonForPost(editButton, editLink, request);
    }
  }

  @Override
  protected ProgramDisplayType getProgramDisplayStatus() {
    return programDisplayType;
  }

  public interface Factory {
    ProgramBlockEditView create(ProgramDisplayType type);
  }
}<|MERGE_RESOLUTION|>--- conflicted
+++ resolved
@@ -122,16 +122,12 @@
       Optional<ToastMessage> message,
       ImmutableList<QuestionDefinition> questions) {
     InputTag csrfTag = makeCsrfTokenInputTag(request);
-<<<<<<< HEAD
 
     String title =
         viewAllowsEditingProgram()
             ? String.format("Edit %s", blockDefinition.name())
             : String.format("View %s", blockDefinition.name());
-=======
-    String title = String.format("Edit %s", blockDefinition.name());
     Long programId = programDefinition.id();
->>>>>>> b69baca1
 
     String blockUpdateAction =
         controllers.admin.routes.AdminProgramBlocksController.update(programId, blockId).url();
