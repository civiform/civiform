package views.admin.programs;

import static com.google.common.base.Preconditions.checkNotNull;
import static j2html.TagCreator.a;
import static j2html.TagCreator.div;
import static j2html.TagCreator.form;
import static j2html.TagCreator.h1;
import static j2html.TagCreator.input;
import static j2html.TagCreator.p;
import static views.ViewUtils.ProgramDisplayType.DRAFT;

import com.google.common.collect.ImmutableList;
import com.google.inject.Inject;
import com.google.inject.assistedinject.Assisted;
import com.typesafe.config.Config;
import controllers.admin.routes;
import featureflags.FeatureFlags;
import forms.BlockForm;
import j2html.TagCreator;
import j2html.tags.specialized.ButtonTag;
import j2html.tags.specialized.DivTag;
import j2html.tags.specialized.FormTag;
import j2html.tags.specialized.InputTag;
import java.util.Optional;
import java.util.OptionalLong;
import java.util.stream.IntStream;
import play.mvc.Http.HttpVerbs;
import play.mvc.Http.Request;
import play.twirl.api.Content;
import services.program.BlockDefinition;
import services.program.EligibilityDefinition;
import services.program.ProgramDefinition;
import services.program.ProgramDefinition.Direction;
import services.program.ProgramQuestionDefinition;
import services.program.predicate.PredicateDefinition;
import services.question.types.QuestionDefinition;
import services.question.types.StaticContentQuestionDefinition;
import views.HtmlBundle;
import views.ViewUtils;
import views.ViewUtils.ProgramDisplayType;
import views.admin.AdminLayout;
import views.admin.AdminLayout.NavPage;
import views.admin.AdminLayoutFactory;
import views.components.FieldWithLabel;
import views.components.Icons;
import views.components.Modal;
import views.components.QuestionBank;
import views.components.SvgTag;
import views.components.ToastMessage;
import views.style.AdminStyles;
import views.style.ReferenceClasses;
import views.style.StyleUtils;

/**
 * Renders a page for an admin to view or edit the configuration for a single block of an active or
 * draft program.
 *
 * <p>For editing drafts this contains elements to:
 *
 * <ul>
 *   <li>Delete the block
 *   <li>Edit the name and description
 *   <li>View, add, delete and reorder questions
 *   <li>View and navigate to the visibility criteria
 * </ul>
 *
 * For viewing an active program, it contains the same elements, but without UI elements that can be
 * used for editing. TODO(#4019) Rename this to ProgramBlockView
 */
public final class ProgramBlockEditView extends ProgramBlockBaseView {

  private final AdminLayout layout;
  private final FeatureFlags featureFlags;
  private final boolean featureFlagOptionalQuestions;
  private final ProgramDisplayType programDisplayType;

  public static final String ENUMERATOR_ID_FORM_FIELD = "enumeratorId";
  public static final String MOVE_QUESTION_POSITION_FIELD = "position";
  private static final String CREATE_BLOCK_FORM_ID = "block-create-form";
  private static final String CREATE_REPEATED_BLOCK_FORM_ID = "repeated-block-create-form";
  private static final String DELETE_BLOCK_FORM_ID = "block-delete-form";
  private static final String NOT_YET_IMPLEMENTED_ERROR_MESSAGE =
      "The read only version of ProgramBlockView is not fully implemented. It should only be "
          + "used once issue #3162 is closed.";

  @Inject
  public ProgramBlockEditView(
      @Assisted ProgramDisplayType programViewType,
      AdminLayoutFactory layoutFactory,
      Config config,
      FeatureFlags featureFlags) {
    this.layout = checkNotNull(layoutFactory).getLayout(NavPage.PROGRAMS);
    this.featureFlags = checkNotNull(featureFlags);
    this.featureFlagOptionalQuestions = checkNotNull(config).hasPath("cf.optional_questions");
    this.programDisplayType = programViewType;

    if (!programDisplayType.equals(DRAFT)) {
      throw new UnsupportedOperationException(NOT_YET_IMPLEMENTED_ERROR_MESSAGE);
    }
  }

  public Content render(
      Request request,
      ProgramDefinition program,
      BlockDefinition blockDefinition,
      Optional<ToastMessage> message,
      ImmutableList<QuestionDefinition> questions) {
    return render(
        request,
        program,
        blockDefinition.id(),
        new BlockForm(blockDefinition.name(), blockDefinition.description()),
        blockDefinition,
        blockDefinition.programQuestionDefinitions(),
        message,
        questions);
  }

  public Content render(
      Request request,
      ProgramDefinition programDefinition,
      long blockId,
      BlockForm blockForm,
      BlockDefinition blockDefinition,
      ImmutableList<ProgramQuestionDefinition> blockQuestions,
      Optional<ToastMessage> message,
      ImmutableList<QuestionDefinition> questions) {
    InputTag csrfTag = makeCsrfTokenInputTag(request);
    String title = String.format("Edit %s", blockDefinition.name());

    String blockUpdateAction =
        controllers.admin.routes.AdminProgramBlocksController.update(
                programDefinition.id(), blockId)
            .url();
    Modal blockDescriptionEditModal = blockDescriptionModal(csrfTag, blockForm, blockUpdateAction);

    HtmlBundle htmlBundle =
        layout
            .getBundle()
            .setTitle(title)
            .addMainContent(
                div()
                    .withClasses(
                        "flex",
                        "flex-grow",
                        "flex-col",
                        "px-2",
                        StyleUtils.responsive2XLarge("px-16"))
                    .with(
                        renderProgramInfo(programDefinition),
                        div()
                            .withClasses("flex", "flex-grow", "-mx-2")
                            .with(blockOrderPanel(request, programDefinition, blockId))
                            .with(
                                blockPanel(
                                    programDefinition,
                                    blockDefinition,
                                    blockForm,
                                    blockQuestions,
                                    questions,
                                    blockDefinition.isEnumerator(),
                                    csrfTag,
                                    blockDescriptionEditModal.getButton(),
                                    featureFlags.isProgramEligibilityConditionsEnabled(request)))));

    // Add top level UI that is only visible in the editable version.
    if (viewAllowsEditingProgram()) {
      htmlBundle
          .addMainContent(
              questionBankPanel(
                  questions,
                  programDefinition,
                  blockDefinition,
                  csrfTag,
                  QuestionBank.shouldShowQuestionBank(request)))
          .addMainContent(addFormEndpoints(csrfTag, programDefinition.id(), blockId))
          .addModals(blockDescriptionEditModal);
    }

    // Add toast messages
    request
        .flash()
        .get("error")
        .map(ToastMessage::error)
        .map(m -> m.setDuration(-1))
        .ifPresent(htmlBundle::addToastMessages);
    message.ifPresent(htmlBundle::addToastMessages);

    return layout.render(htmlBundle);
  }

  private DivTag addFormEndpoints(InputTag csrfTag, long programId, long blockId) {
    String blockCreateAction =
        controllers.admin.routes.AdminProgramBlocksController.create(programId).url();
    FormTag createBlockForm =
        form(csrfTag)
            .withId(CREATE_BLOCK_FORM_ID)
            .withMethod(HttpVerbs.POST)
            .withAction(blockCreateAction);

    FormTag createRepeatedBlockForm =
        form(csrfTag)
            .withId(CREATE_REPEATED_BLOCK_FORM_ID)
            .withMethod(HttpVerbs.POST)
            .withAction(blockCreateAction)
            .with(
                FieldWithLabel.number()
                    .setFieldName(ENUMERATOR_ID_FORM_FIELD)
                    .setScreenReaderText(ENUMERATOR_ID_FORM_FIELD)
                    .setValue(OptionalLong.of(blockId))
                    .getNumberTag());

    String blockDeleteAction =
        controllers.admin.routes.AdminProgramBlocksController.destroy(programId, blockId).url();
    FormTag deleteBlockForm =
        form(csrfTag)
            .withId(DELETE_BLOCK_FORM_ID)
            .withMethod(HttpVerbs.POST)
            .withAction(blockDeleteAction);

    return div(createBlockForm, createRepeatedBlockForm, deleteBlockForm).withClasses("hidden");
  }

  private DivTag blockOrderPanel(Request request, ProgramDefinition program, long focusedBlockId) {
    DivTag ret = div().withClasses("shadow-lg", "pt-6", "w-2/12", "border-r", "border-gray-200");
    ret.with(
        renderBlockList(
            request,
            program,
            program.getNonRepeatedBlockDefinitions(),
            focusedBlockId,
            /* level= */ 0));

    if (viewAllowsEditingProgram()) {
      ret.with(
          ViewUtils.makeSvgTextButton("Add screen", Icons.ADD)
              .withClasses(AdminStyles.SECONDARY_BUTTON_STYLES, "m-4")
              .withType("submit")
              .withId("add-block-button")
              .withForm(CREATE_BLOCK_FORM_ID));
    }
    return ret;
  }

  private DivTag renderBlockList(
      Request request,
      ProgramDefinition programDefinition,
      ImmutableList<BlockDefinition> blockDefinitions,
      long focusedBlockId,
      int level) {
    DivTag container = div().withClass("pl-" + level * 2);
    String genericBlockDivId = "block_list_item_";
    for (BlockDefinition blockDefinition : blockDefinitions) {

      // TODO: Not i18n safe.
      int numQuestions = blockDefinition.getQuestionCount();
      String questionCountText = String.format("Question count: %d", numQuestions);
      String blockName = blockDefinition.name();

      String selectedClasses = blockDefinition.id() == focusedBlockId ? "bg-gray-100" : "";
      DivTag blockTag =
          div()
              .withClasses(
                  "flex",
                  "flex-row",
                  "gap-2",
                  "py-2",
                  "px-4",
                  "border",
                  "border-white",
                  StyleUtils.hover("border-gray-300"),
<<<<<<< HEAD
                  selectedClasses)
              .withId(genericBlockDivId + blockDefinition.id())
              .with(
                  a().withClasses("flex-grow", "overflow-hidden")
                      .withHref(editBlockLink)
                      .with(p(blockName), p(questionCountText).withClasses("text-sm")))
              .with(moveButtons);

=======
                  selectedClasses);
      String switchBlockLink;
      if (viewAllowsEditingProgram()) {
        switchBlockLink =
            controllers.admin.routes.AdminProgramBlocksController.edit(
                    programDefinition.id(), blockDefinition.id())
                .url();
      } else {
        throw new UnsupportedOperationException(NOT_YET_IMPLEMENTED_ERROR_MESSAGE);
      }
      blockTag.with(
          a().withClasses("flex-grow", "overflow-hidden")
              .withHref(switchBlockLink)
              .with(p(blockName), p(questionCountText).withClasses("text-sm")));
      if (viewAllowsEditingProgram()) {
        DivTag moveButtons =
            blockMoveButtons(request, programDefinition.id(), blockDefinitions, blockDefinition);
        blockTag.with(moveButtons);
      }
>>>>>>> 88ec004a
      container.with(blockTag);

      // Recursively add repeated blocks indented under their enumerator block
      if (blockDefinition.isEnumerator()) {
        container.with(
            renderBlockList(
                request,
                programDefinition,
                programDefinition.getBlockDefinitionsForEnumerator(blockDefinition.id()),
                focusedBlockId,
                level + 1));
      }
    }
    return container;
  }

  private DivTag blockMoveButtons(
      Request request,
      long programId,
      ImmutableList<BlockDefinition> blockDefinitions,
      BlockDefinition blockDefinition) {
    String moveUpFormAction =
        routes.AdminProgramBlocksController.move(programId, blockDefinition.id()).url();
    // Move up button is invisible for the first block
    String moveUpInvisible =
        blockDefinition.id() == blockDefinitions.get(0).id() ? "invisible" : "";
    DivTag moveUp =
        div()
            .withClass(moveUpInvisible)
            .with(
                form()
                    .withAction(moveUpFormAction)
                    .withMethod(HttpVerbs.POST)
                    .with(makeCsrfTokenInputTag(request))
                    .with(input().isHidden().withName("direction").withValue(Direction.UP.name()))
                    .with(submitButton("^").withClasses(AdminStyles.MOVE_BLOCK_BUTTON)));

    String moveDownFormAction =
        routes.AdminProgramBlocksController.move(programId, blockDefinition.id()).url();
    // Move down button is invisible for the last block
    String moveDownInvisible =
        blockDefinition.id() == blockDefinitions.get(blockDefinitions.size() - 1).id()
            ? "invisible"
            : "";
    DivTag moveDown =
        div()
            .withClasses("transform", "rotate-180", moveDownInvisible)
            .with(
                form()
                    .withAction(moveDownFormAction)
                    .withMethod(HttpVerbs.POST)
                    .with(makeCsrfTokenInputTag(request))
                    .with(input().isHidden().withName("direction").withValue(Direction.DOWN.name()))
                    .with(submitButton("^").withClasses(AdminStyles.MOVE_BLOCK_BUTTON)));
    return div().withClasses("flex", "flex-col", "self-center").with(moveUp, moveDown);
  }

  private DivTag blockPanel(
      ProgramDefinition program,
      BlockDefinition blockDefinition,
      BlockForm blockForm,
      ImmutableList<ProgramQuestionDefinition> blockQuestions,
      ImmutableList<QuestionDefinition> allQuestions,
      boolean blockDefinitionIsEnumerator,
      InputTag csrfTag,
      ButtonTag blockDescriptionModalButton,
      boolean isProgramEligibilityConditionsEnabled) {
    // A block can only be deleted when it has no repeated blocks. Same is true for removing the
    // enumerator question from the block.
    final boolean canDelete =
        !blockDefinitionIsEnumerator || hasNoRepeatedBlocks(program, blockDefinition.id());

    DivTag blockInfoDisplay =
        div()
            .with(div(blockForm.getName()).withClasses("text-xl", "font-bold", "py-2"))
            .with(div(blockForm.getDescription()).withClasses("text-lg", "max-w-prose"))
            .withClasses("my-4");

    DivTag visibilityPredicateDisplay =
        renderVisibilityPredicate(
            program.id(),
            blockDefinition.id(),
            blockDefinition.visibilityPredicate(),
            blockDefinition.name(),
            allQuestions);

    Optional<DivTag> maybeEligibilityPredicateDisplay = Optional.empty();
    if (isProgramEligibilityConditionsEnabled) {
      maybeEligibilityPredicateDisplay =
          Optional.of(
              renderEligibilityPredicate(
                  program.id(),
                  blockDefinition.id(),
                  blockDefinition.eligibilityDefinition(),
                  blockDefinition.name(),
                  allQuestions));
    }

    DivTag programQuestions = div();
    IntStream.range(0, blockQuestions.size())
        .forEach(
            index -> {
              var question = blockQuestions.get(index);
              programQuestions.with(
                  renderQuestion(
                      csrfTag,
                      program.id(),
                      blockDefinition.id(),
                      question.getQuestionDefinition(),
                      canDelete,
                      question.optional(),
                      index,
                      blockQuestions.size()));
            });

    DivTag div = div().withClasses("w-7/12", "py-6", "px-4");

    // UI elements for editing are only needed when we view a draft
    if (viewAllowsEditingProgram()) {
      DivTag buttons =
          blockPanelButtons(
              program, blockDefinitionIsEnumerator, blockDescriptionModalButton, canDelete);
      ButtonTag addQuestion =
          makeSvgTextButton("Add a question", Icons.ADD)
              .withClasses(
                  AdminStyles.PRIMARY_BUTTON_STYLES,
                  ReferenceClasses.OPEN_QUESTION_BANK_BUTTON,
                  "my-4");

      div.with(blockInfoDisplay, buttons, visibilityPredicateDisplay);
      maybeEligibilityPredicateDisplay.ifPresent(div::with);
      return div.with(programQuestions, addQuestion);
    } else {
      div.with(blockInfoDisplay, visibilityPredicateDisplay);
      maybeEligibilityPredicateDisplay.ifPresent(div::with);
      return div.with(programQuestions);
    }
  }

  private DivTag blockPanelButtons(
      ProgramDefinition program,
      boolean blockDefinitionIsEnumerator,
      ButtonTag blockDescriptionModalButton,
      boolean canDelete) {

    // Add buttons to change the block.
    DivTag buttons = div().withClasses("flex", "flex-row", "gap-4");

    // Buttons are only needed when the view is used for editing
    buttons.with(blockDescriptionModalButton);
    buttons.condWith(
        blockDefinitionIsEnumerator,
        button("Create repeated screen")
            .withType("submit")
            .withId("create-repeated-block-button")
            .withForm(CREATE_REPEATED_BLOCK_FORM_ID)
            .withClasses(AdminStyles.SECONDARY_BUTTON_STYLES));

    // TODO: Maybe add alpha variants to button color on hover over so we do not have
    //  to hard-code what the color will be when button is in hover state?
    if (program.blockDefinitions().size() > 1) {
      buttons.with(div().withClass("flex-grow"));
      buttons.with(
          ViewUtils.makeSvgTextButton("Delete screen", Icons.DELETE)
              .withType("submit")
              .withId("delete-block-button")
              .withForm(DELETE_BLOCK_FORM_ID)
              .withCondDisabled(!canDelete)
              .withCondTitle(
                  !canDelete, "A screen can only be deleted when it has no repeated screens.")
              .withClasses(
                  AdminStyles.SECONDARY_BUTTON_STYLES,
                  "mx-4",
                  "my-1",
                  StyleUtils.disabled("opacity-50")));
    }
    return buttons;
  }

  private DivTag renderVisibilityPredicate(
      long programId,
      long blockId,
      Optional<PredicateDefinition> predicate,
      String blockName,
      ImmutableList<QuestionDefinition> questions) {
    DivTag currentBlockStatus =
        predicate.isEmpty()
            ? div("This screen is always shown.")
            : renderExistingPredicate(blockName, predicate.get(), questions);

    DivTag div =
        div()
            .withClasses("my-4")
            .with(div("Visibility condition").withClasses("text-lg", "font-bold", "py-2"))
            .with(currentBlockStatus.withClasses("text-lg", "max-w-prose"));

    if (viewAllowsEditingProgram()) {
      ButtonTag editScreenButton =
          ViewUtils.makeSvgTextButton("Edit visibility condition", Icons.EDIT)
              .withClasses(AdminStyles.SECONDARY_BUTTON_STYLES, "m-2")
              .withId(ReferenceClasses.EDIT_VISIBILITY_PREDICATE_BUTTON);
      div.with(
          asRedirectElement(
              editScreenButton,
              routes.AdminProgramBlockPredicatesController.editVisibility(programId, blockId)
                  .url()));
    }
    return div;
  }

  private DivTag renderEligibilityPredicate(
      long programId,
      long blockId,
      Optional<EligibilityDefinition> predicate,
      String blockName,
      ImmutableList<QuestionDefinition> questions) {
    DivTag currentBlockStatus =
        predicate.isEmpty()
            ? div(
                "You can add eligibility conditions to help you screen out applicants who do not"
                    + " meet the minimum requirements for a program early in the application"
                    + " process.")
            : renderExistingPredicate(blockName, predicate.get().predicate(), questions);
    DivTag div =
        div()
            .withClasses("my-4")
            .with(div("Eligibility condition").withClasses("text-lg", "font-bold", "py-2"))
            .with(currentBlockStatus.withClasses("text-lg", "max-w-prose"));

    if (viewAllowsEditingProgram()) {
      ButtonTag editScreenButton =
          ViewUtils.makeSvgTextButton("Edit eligibility condition", Icons.EDIT)
              .withClasses(AdminStyles.SECONDARY_BUTTON_STYLES, "m-2")
              .withId(ReferenceClasses.EDIT_ELIGIBILITY_PREDICATE_BUTTON);
      div.with(
          asRedirectElement(
              editScreenButton,
              routes.AdminProgramBlockPredicatesController.editEligibility(programId, blockId)
                  .url()));
    }
    return div;
  }

  private DivTag renderQuestion(
      InputTag csrfTag,
      long programDefinitionId,
      long blockDefinitionId,
      QuestionDefinition questionDefinition,
      boolean canRemove,
      boolean isOptional,
      int questionIndex,
      int questionsCount) {
    DivTag ret =
        div()
            .withClasses(
                ReferenceClasses.PROGRAM_QUESTION,
                "my-2",
                "border",
                "border-gray-200",
                "px-4",
                "py-2",
                "flex",
                "gap-4",
                "items-center",
                StyleUtils.hover("text-gray-800", "bg-gray-100"));

    SvgTag icon =
        Icons.questionTypeSvg(questionDefinition.getQuestionType())
            .withClasses("shrink-0", "h-12", "w-6");
    String questionHelpText =
        questionDefinition.getQuestionHelpText().isEmpty()
            ? ""
            : questionDefinition.getQuestionHelpText().getDefault();
    DivTag content =
        div()
            .withClass("flex-grow")
            .with(
                p(questionDefinition.getQuestionText().getDefault()),
                p(questionHelpText).withClasses("mt-1", "text-sm"),
                p(String.format("Admin ID: %s", questionDefinition.getName()))
                    .withClasses("mt-1", "text-sm"));

    Optional<FormTag> maybeOptionalToggle =
        optionalToggle(
            csrfTag, programDefinitionId, blockDefinitionId, questionDefinition, isOptional);

    ret.with(icon, content);

    // UI for editing is only added if we are viewing a draft.
    if (viewAllowsEditingProgram()) {
      maybeOptionalToggle.ifPresent(ret::with);
      ret.with(
          this.createMoveQuestionButtonsSection(
              csrfTag,
              programDefinitionId,
              blockDefinitionId,
              questionDefinition,
              questionIndex,
              questionsCount));
      ret.with(
          deleteQuestionForm(
              csrfTag, programDefinitionId, blockDefinitionId, questionDefinition, canRemove));
    }
    return ret;
  }

  private DivTag createMoveQuestionButtonsSection(
      InputTag csrfTag,
      long programDefinitionId,
      long blockDefinitionId,
      QuestionDefinition questionDefinition,
      int questionIndex,
      int questionsCount) {
    FormTag moveUp =
        this.createMoveQuestionButton(
            csrfTag,
            programDefinitionId,
            blockDefinitionId,
            questionDefinition,
            Math.max(0, questionIndex - 1),
            Icons.ARROW_UPWARD,
            /* label= */ "move up",
            /* isInvisible= */ questionIndex == 0);
    FormTag moveDown =
        this.createMoveQuestionButton(
            csrfTag,
            programDefinitionId,
            blockDefinitionId,
            questionDefinition,
            Math.min(questionsCount - 1, questionIndex + 1),
            Icons.ARROW_DOWNWARD,
            /* label= */ "move down",
            /* isInvisible= */ questionIndex == questionsCount - 1);
    return div().with(moveUp, moveDown);
  }

  private FormTag createMoveQuestionButton(
      InputTag csrfTag,
      long programDefinitionId,
      long blockDefinitionId,
      QuestionDefinition questionDefinition,
      int newIndex,
      Icons icon,
      String label,
      boolean isInvisible) {
    ButtonTag button =
        submitButton("")
            .with(Icons.svg(icon).withClasses("w-6", "h-6"))
            .withClasses(AdminStyles.MOVE_BLOCK_BUTTON)
            .attr("aria-label", label);
    String moveAction =
        controllers.admin.routes.AdminProgramBlockQuestionsController.move(
                programDefinitionId, blockDefinitionId, questionDefinition.getId())
            .url();
    return form(csrfTag)
        .withClasses("inline-block", "mx-1", isInvisible ? "invisible" : "")
        .withMethod(HttpVerbs.POST)
        .withAction(moveAction)
        .with(
            input()
                .isHidden()
                .withName(MOVE_QUESTION_POSITION_FIELD)
                .withValue(String.valueOf(newIndex)))
        .with(button);
  }

  private Optional<FormTag> optionalToggle(
      InputTag csrfTag,
      long programDefinitionId,
      long blockDefinitionId,
      QuestionDefinition questionDefinition,
      boolean isOptional) {
    if (!featureFlagOptionalQuestions) {
      return Optional.empty();
    }
    if (questionDefinition instanceof StaticContentQuestionDefinition) {
      return Optional.empty();
    }
    ButtonTag optionalButton =
        TagCreator.button()
            .withClasses(
                "flex",
                "gap-2",
                "items-center",
                isOptional ? "text-black" : "text-gray-400",
                "font-medium",
                "bg-transparent",
                "rounded-full",
                StyleUtils.hover("bg-gray-400", "text-gray-300"))
            .withType("submit")
            .with(p("optional").withClasses("hover-group:text-white"))
            .with(
                div()
                    .withClasses("relative")
                    .with(
                        div()
                            .withClasses(
                                isOptional ? "bg-blue-600" : "bg-gray-600",
                                "w-14",
                                "h-8",
                                "rounded-full"))
                    .with(
                        div()
                            .withClasses(
                                "absolute",
                                "bg-white",
                                isOptional ? "right-1" : "left-1",
                                "top-1",
                                "w-6",
                                "h-6",
                                "rounded-full")));
    String toggleOptionalAction =
        controllers.admin.routes.AdminProgramBlockQuestionsController.setOptional(
                programDefinitionId, blockDefinitionId, questionDefinition.getId())
            .url();
    return Optional.of(
        form(csrfTag)
            .withMethod(HttpVerbs.POST)
            .withAction(toggleOptionalAction)
            .with(input().isHidden().withName("optional").withValue(isOptional ? "false" : "true"))
            .with(optionalButton));
  }

  private FormTag deleteQuestionForm(
      InputTag csrfTag,
      long programDefinitionId,
      long blockDefinitionId,
      QuestionDefinition questionDefinition,
      boolean canRemove) {
    ButtonTag removeButton =
        ViewUtils.makeSvgTextButton("Delete", Icons.DELETE)
            .withType("submit")
            .withId("block-question-" + questionDefinition.getId())
            .withName("questionDefinitionId")
            .withValue(String.valueOf(questionDefinition.getId()))
            .withCondDisabled(!canRemove)
            .withCondTitle(
                !canRemove,
                "An enumerator question can only be removed from the screen when the screen has no"
                    + " repeated screens.")
            .withClasses(
                ReferenceClasses.REMOVE_QUESTION_BUTTON,
                AdminStyles.SECONDARY_BUTTON_STYLES,
                canRemove ? "" : "opacity-50");
    String deleteQuestionAction =
        controllers.admin.routes.AdminProgramBlockQuestionsController.destroy(
                programDefinitionId, blockDefinitionId, questionDefinition.getId())
            .url();
    return form(csrfTag)
        .withId("block-questions-form")
        .withMethod(HttpVerbs.POST)
        .withAction(deleteQuestionAction)
        .with(removeButton);
  }

  private DivTag questionBankPanel(
      ImmutableList<QuestionDefinition> questionDefinitions,
      ProgramDefinition program,
      BlockDefinition blockDefinition,
      InputTag csrfTag,
      QuestionBank.Visibility questionBankVisibility) {
    String addQuestionAction =
        controllers.admin.routes.AdminProgramBlockQuestionsController.create(
                program.id(), blockDefinition.id())
            .url();

    String redirectUrl =
        QuestionBank.addShowQuestionBankParam(
            controllers.admin.routes.AdminProgramBlocksController.edit(
                    program.id(), blockDefinition.id())
                .url());
    QuestionBank qb =
        new QuestionBank(
            QuestionBank.QuestionBankParams.builder()
                .setQuestionAction(addQuestionAction)
                .setCsrfTag(csrfTag)
                .setQuestions(questionDefinitions)
                .setProgram(program)
                .setBlockDefinition(blockDefinition)
                .setQuestionCreateRedirectUrl(redirectUrl)
                .build());
    return qb.getContainer(questionBankVisibility);
  }

  private Modal blockDescriptionModal(
      InputTag csrfTag, BlockForm blockForm, String blockUpdateAction) {
    String modalTitle = "Screen name and description";
    FormTag blockDescriptionForm =
        form(csrfTag).withMethod(HttpVerbs.POST).withAction(blockUpdateAction);
    blockDescriptionForm
        .withId("block-edit-form")
        .with(
            div(
                    h1("The following fields will only be visible to administrators")
                        .withClasses("text-base", "mb-2"),
                    FieldWithLabel.input()
                        .setId("block-name-input")
                        .setFieldName("name")
                        .setLabelText("Screen name")
                        .setValue(blockForm.getName())
                        .getInputTag(),
                    FieldWithLabel.textArea()
                        .setId("block-description-textarea")
                        .setFieldName("description")
                        .setLabelText("Screen description")
                        .setValue(blockForm.getDescription())
                        .getTextareaTag())
                .withClasses("mx-4"),
            submitButton("Save")
                .withId("update-block-button")
                .withClasses(
                    "mx-4", "my-1", "inline", "opacity-100", StyleUtils.disabled("opacity-50"))
                .isDisabled());
    ButtonTag editScreenButton =
        ViewUtils.makeSvgTextButton("Edit screen name and description", Icons.EDIT)
            .withClasses(AdminStyles.SECONDARY_BUTTON_STYLES);
    return Modal.builder("block-description-modal", blockDescriptionForm)
        .setModalTitle(modalTitle)
        .setTriggerButtonContent(editScreenButton)
        .setWidth(Modal.Width.THIRD)
        .build();
  }

  private boolean hasNoRepeatedBlocks(ProgramDefinition programDefinition, long blockId) {
    return programDefinition.getBlockDefinitionsForEnumerator(blockId).isEmpty();
  }

  private boolean viewAllowsEditingProgram() {
    return programDisplayType.equals(DRAFT);
  }

  @Override
  protected String getEditButtonText() {
    if (viewAllowsEditingProgram()) {
      return "Edit program details";
    } else {
      return "Edit Program";
    }
  }

  @Override
  protected String getEditButtonUrl(ProgramDefinition programDefinition) {
    if (viewAllowsEditingProgram()) {
      return routes.AdminProgramController.edit(programDefinition.id()).url();
    }
    // TODO(#3162) add the route once a read only navigation option is available
    throw new UnsupportedOperationException(NOT_YET_IMPLEMENTED_ERROR_MESSAGE);
  }

  @Override
  protected ProgramDisplayType getProgramDisplayStatus() {
    return programDisplayType;
  }

  public interface Factory {
    ProgramBlockEditView create(ProgramDisplayType type);
  }
}<|MERGE_RESOLUTION|>--- conflicted
+++ resolved
@@ -269,16 +269,6 @@
                   "border",
                   "border-white",
                   StyleUtils.hover("border-gray-300"),
-<<<<<<< HEAD
-                  selectedClasses)
-              .withId(genericBlockDivId + blockDefinition.id())
-              .with(
-                  a().withClasses("flex-grow", "overflow-hidden")
-                      .withHref(editBlockLink)
-                      .with(p(blockName), p(questionCountText).withClasses("text-sm")))
-              .with(moveButtons);
-
-=======
                   selectedClasses);
       String switchBlockLink;
       if (viewAllowsEditingProgram()) {
@@ -289,8 +279,8 @@
       } else {
         throw new UnsupportedOperationException(NOT_YET_IMPLEMENTED_ERROR_MESSAGE);
       }
-      blockTag.with(
-          a().withClasses("flex-grow", "overflow-hidden")
+      blockTag.withId(genericBlockDivId + blockDefinition.id())
+        .with(a().withClasses("flex-grow", "overflow-hidden")
               .withHref(switchBlockLink)
               .with(p(blockName), p(questionCountText).withClasses("text-sm")));
       if (viewAllowsEditingProgram()) {
@@ -298,7 +288,6 @@
             blockMoveButtons(request, programDefinition.id(), blockDefinitions, blockDefinition);
         blockTag.with(moveButtons);
       }
->>>>>>> 88ec004a
       container.with(blockTag);
 
       // Recursively add repeated blocks indented under their enumerator block
