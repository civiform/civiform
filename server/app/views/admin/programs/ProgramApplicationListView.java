package views.admin.programs;

import static com.google.common.base.Preconditions.checkNotNull;
import static j2html.TagCreator.a;
import static j2html.TagCreator.br;
import static j2html.TagCreator.div;
import static j2html.TagCreator.each;
import static j2html.TagCreator.fieldset;
import static j2html.TagCreator.form;
import static j2html.TagCreator.h1;
import static j2html.TagCreator.h2;
import static j2html.TagCreator.iframe;
import static j2html.TagCreator.input;
import static j2html.TagCreator.label;
import static j2html.TagCreator.span;
import static j2html.TagCreator.table;
import static j2html.TagCreator.tbody;
import static j2html.TagCreator.td;
import static j2html.TagCreator.text;
import static j2html.TagCreator.th;
import static j2html.TagCreator.thead;
import static j2html.TagCreator.tr;

import auth.CiviFormProfile;
import com.google.auto.value.AutoValue;
import com.google.common.collect.ImmutableList;
import com.google.inject.Inject;
import controllers.admin.routes;
import j2html.TagCreator;
import j2html.tags.specialized.ButtonTag;
import j2html.tags.specialized.DivTag;
import j2html.tags.specialized.FormTag;
import j2html.tags.specialized.SpanTag;
import java.util.Optional;
import models.ApplicationModel;
import org.slf4j.Logger;
import org.slf4j.LoggerFactory;
import play.mvc.Http;
import play.twirl.api.Content;
import repository.SubmittedApplicationFilter;
import services.DateConverter;
import services.PageNumberBasedPaginationSpec;
import services.PaginationResult;
import services.UrlUtils;
import services.applicant.ApplicantService;
import services.program.ProgramDefinition;
import services.program.StatusDefinitions;
import services.settings.SettingsManifest;
import views.ApplicantUtils;
import views.BaseHtmlView;
import views.HtmlBundle;
import views.admin.AdminLayout;
import views.admin.AdminLayout.NavPage;
import views.admin.AdminLayoutFactory;
import views.components.ButtonStyles;
import views.components.FieldWithLabel;
import views.components.Icons;
import views.components.LinkElement;
import views.components.Modal;
import views.components.SelectWithLabel;
import views.components.ToastMessage;
import views.style.ReferenceClasses;
import views.style.StyleUtils;

/** Renders a page for viewing applications to a program. */
public final class ProgramApplicationListView extends BaseHtmlView {
  private static final String FROM_DATE_PARAM = "fromDate";
  private static final String UNTIL_DATE_PARAM = "untilDate";
  private static final String SEARCH_PARAM = "search";
  private static final String APPLICATION_STATUS_PARAM = "applicationStatus";
  private static final String IGNORE_FILTERS_PARAM = "ignoreFilters";

  private final AdminLayout layout;
  private final ApplicantUtils applicantUtils;
  private final ApplicantService applicantService;
  private final DateConverter dateConverter;
  private final SettingsManifest settingsManifest;
  private final Logger log = LoggerFactory.getLogger(ProgramApplicationListView.class);

  @Inject
  public ProgramApplicationListView(
      AdminLayoutFactory layoutFactory,
      ApplicantUtils applicantUtils,
      ApplicantService applicantService,
      DateConverter dateConverter,
      SettingsManifest settingsManifest) {
    this.layout = checkNotNull(layoutFactory).getLayout(NavPage.PROGRAMS);
    this.applicantUtils = checkNotNull(applicantUtils);
    this.applicantService = checkNotNull(applicantService);
    this.dateConverter = checkNotNull(dateConverter);
    this.settingsManifest = checkNotNull(settingsManifest);
  }

  public Content render(
      Http.Request request,
      CiviFormProfile profile,
      ProgramDefinition program,
      ImmutableList<String> allPossibleProgramApplicationStatuses,
      PageNumberBasedPaginationSpec paginationSpec,
      PaginationResult<ApplicationModel> paginatedApplications,
      RenderFilterParams filterParams,
      Optional<String> selectedApplicationUri) {
    Modal downloadModal = renderDownloadApplicationsModal(program, filterParams);
    boolean hasEligibilityEnabled = program.hasEligibilityEnabled();
    Optional<StatusDefinitions.Status> defaultStatus = program.toProgram().getDefaultStatus();

    DivTag applicationListDiv =
        div()
            .withData("testid", "application-list")
            .with(
                h1(program.adminName()).withClasses("mt-4"),
                br(),
                h2("All submitted applications")
                    .withClasses("font-bold", "font-sans", "text-black-700", "flex"),
                renderSearchForm(
                    program,
                    allPossibleProgramApplicationStatuses,
                    downloadModal.getButton(),
                    filterParams,
                    request),
<<<<<<< HEAD
                div(
                    div(renderApplicationsTable(
                            paginatedApplications.getPageContents(),
                            allPossibleProgramApplicationStatuses,
                            hasEligibilityEnabled,
                            defaultStatus,
                            program))
                        .withClasses("usa-table-container", "usa-table--borderless")
                        .withTabindex(0)),
                div(div()
                        .condWith(
                            paginatedApplications.getNumPages() > 1,
                            renderPagination(
                                paginationSpec.getCurrentPage(),
                                paginatedApplications.getNumPages(),
                                pageNumber ->
                                    routes.AdminApplicationController.index(
                                        program.id(),
                                        filterParams.search(),
                                        Optional.of(pageNumber),
                                        filterParams.fromDate(),
                                        filterParams.untilDate(),
                                        filterParams.selectedApplicationStatus(),
                                        /* selectedApplicationUri= */ Optional.empty()))))
                    .withClasses("flex", "items-start"))
=======
                each(
                    paginatedApplications.getPageContents(),
                    application ->
                        renderApplicationListItem(
                            application,
                            /* displayStatus= */ allPossibleProgramApplicationStatuses.size() > 0,
                            hasEligibilityEnabled
                                ? applicantService.getApplicationEligibilityStatus(
                                    application, program)
                                : Optional.empty(),
                            defaultStatus)))
            .condWith(
                paginatedApplications.getNumPages() > 1,
                renderPagination(
                    paginationSpec.getCurrentPage(),
                    paginatedApplications.getNumPages(),
                    pageNumber ->
                        routes.AdminApplicationController.index(
                            program.id(),
                            filterParams.search(),
                            Optional.of(pageNumber),
                            filterParams.fromDate(),
                            filterParams.untilDate(),
                            filterParams.selectedApplicationStatus(),
                            /* selectedApplicationUri= */ Optional.empty()),
                    /* optionalMessages */ Optional.empty()))
>>>>>>> 6e4577b2
            .withClasses("mt-6", StyleUtils.responsiveLarge("mt-12"), "mb-16", "ml-6", "mr-2");

    DivTag applicationShowDiv =
        div()
            .withClasses("mt-6", StyleUtils.responsiveLarge("mt-12"), "w-full")
            .with(
                iframe()
                    .withName("application-display-frame")
                    // Only allow relative URLs to ensure that we redirect to the same domain.
                    .withSrc(UrlUtils.checkIsRelativeUrl(selectedApplicationUri.orElse("")))
                    .withClasses("w-full", "h-full"));

    HtmlBundle htmlBundle =
        layout
            .setAdminType(profile)
            .getBundle(request)
            .setTitle(program.adminName() + " - Applications")
            .addModals(downloadModal)
            .addMainStyles("flex")
            .addMainContent(makeCsrfTokenInputTag(request), applicationListDiv, applicationShowDiv);

    Optional<String> maybeSuccessMessage = request.flash().get("success");
    if (maybeSuccessMessage.isPresent()) {
      htmlBundle.addToastMessages(ToastMessage.success(maybeSuccessMessage.get()));
    }
    Optional<String> maybeErrorMessage = request.flash().get("error");
    if (maybeErrorMessage.isPresent()) {
      htmlBundle.addToastMessages(ToastMessage.errorNonLocalized(maybeErrorMessage.get()));
    }
    return layout.renderCentered(htmlBundle);
  }

  private FormTag renderSearchForm(
      ProgramDefinition program,
      ImmutableList<String> allPossibleProgramApplicationStatuses,
      ButtonTag downloadButton,
      RenderFilterParams filterParams,
      Http.Request request) {
    String redirectUrl =
        routes.AdminApplicationController.index(
                program.id(),
                /* search= */ Optional.empty(),
                /* page= */ Optional.empty(),
                /* fromDate= */ Optional.empty(),
                /* untilDate= */ Optional.empty(),
                /* applicationStatus= */ Optional.empty(),
                /* selectedApplicationUri= */ Optional.empty())
            .url();
    String labelText =
        settingsManifest.getPrimaryApplicantInfoQuestionsEnabled(request)
            ? "Search by name, email, phone number, or application ID"
            : "Search by name, email, or application ID";
    return form()
        .withClasses("mt-6")
        .attr("data-override-disable-submit-on-enter")
        .withMethod("GET")
        .withAction(
            routes.AdminApplicationController.index(
                    program.id(),
                    /* search= */ Optional.empty(),
                    /* page= */ Optional.empty(),
                    /* fromDate= */ Optional.empty(),
                    /* untilDate= */ Optional.empty(),
                    /* applicationStatus= */ Optional.empty(),
                    /* selectedApplicationUri= */ Optional.empty())
                .url())
        .with(
            fieldset()
                .withClasses("pt-1")
                .with(
                    div().withClass("mt-6"),
                    FieldWithLabel.input()
                        .setFieldName(SEARCH_PARAM)
                        .setValue(filterParams.search().orElse(""))
                        .setLabelText(labelText)
                        .getInputTag()
                        .withClasses("w-full", "mt-6"))
                .condWith(
                    allPossibleProgramApplicationStatuses.size() > 0,
                    div().withClass("mt-6"),
                    new SelectWithLabel()
                        .setFieldName(APPLICATION_STATUS_PARAM)
                        .setLabelText("Application status")
                        .setValue(filterParams.selectedApplicationStatus().orElse(""))
                        .setOptionGroups(
                            ImmutableList.of(
                                SelectWithLabel.OptionGroup.builder()
                                    .setLabel("General")
                                    .setOptions(
                                        ImmutableList.of(
                                            SelectWithLabel.OptionValue.builder()
                                                .setLabel("- Filter by status -")
                                                .setValue("")
                                                .build(),
                                            SelectWithLabel.OptionValue.builder()
                                                .setLabel("Only applications without a status")
                                                .setValue(
                                                    SubmittedApplicationFilter
                                                        .NO_STATUS_FILTERS_OPTION_UUID)
                                                .build()))
                                    .build(),
                                SelectWithLabel.OptionGroup.builder()
                                    .setLabel("Application statuses")
                                    .setOptions(
                                        ImmutableList.<SelectWithLabel.OptionValue>builder()
                                            .addAll(
                                                allPossibleProgramApplicationStatuses.stream()
                                                    .map(
                                                        status ->
                                                            SelectWithLabel.OptionValue.builder()
                                                                .setLabel(status)
                                                                .setValue(status)
                                                                .build())
                                                    .collect(ImmutableList.toImmutableList()))
                                            .build())
                                    .build()))
                        .getSelectTag()),
            div(
                    div(
                            div(label("Start date").withClass("usa-label")),
                            FieldWithLabel.date()
                                .setFieldName(FROM_DATE_PARAM)
                                .setValue(filterParams.fromDate().orElse(""))
                                .getDateTag())
                        .withClasses("flex", "flex-col", "justify-between"),
                    div(
                            div(label("End date").withClass("usa-label")),
                            FieldWithLabel.date()
                                .setFieldName(UNTIL_DATE_PARAM)
                                .setValue(filterParams.untilDate().orElse(""))
                                .getDateTag())
                        .withClasses("flex", "flex-col", "justify-between", "gap-2"))
                .withClasses("flex", "gap-6"))
        .with(
            div()
                .withClasses("flex", "my-6", "items-start", "gap-6")
                .with(
                    makeSvgTextButton("Search", Icons.SEARCH)
                        .withClass(ButtonStyles.SOLID_BLUE_WITH_ICON)
                        .withType("submit"),
                    a("Clear").withHref(redirectUrl).withClass(ButtonStyles.SOLID_BLUE),
                    downloadButton));
  }

  private Modal renderDownloadApplicationsModal(
      ProgramDefinition program, RenderFilterParams filterParams) {
    String modalId = "download-program-applications-modal";
    DivTag modalContent =
        div()
            .withClasses("px-8")
            .with(
                form()
                    .withMethod("GET")
                    .with(
                        FieldWithLabel.radio()
                            .setFieldName(IGNORE_FILTERS_PARAM)
                            .setLabelText("Current results")
                            .setChecked(true)
                            .getRadioTag(),
                        FieldWithLabel.radio()
                            .setFieldName(IGNORE_FILTERS_PARAM)
                            .setLabelText("All data")
                            .setValue("1")
                            .setChecked(false)
                            .getRadioTag(),
                        input()
                            .withName(FROM_DATE_PARAM)
                            .isHidden()
                            .withValue(filterParams.fromDate().orElse("")),
                        input()
                            .withName(UNTIL_DATE_PARAM)
                            .isHidden()
                            .withValue(filterParams.untilDate().orElse("")),
                        input()
                            .withName(SEARCH_PARAM)
                            .isHidden()
                            .withValue(filterParams.search().orElse("")),
                        input()
                            .withName(APPLICATION_STATUS_PARAM)
                            .isHidden()
                            .withValue(filterParams.selectedApplicationStatus().orElse("")),
                        div()
                            .withClasses("flex", "mt-6", "space-x-2")
                            .with(
                                TagCreator.button("Download CSV")
                                    .withClasses(
                                        ReferenceClasses.DOWNLOAD_ALL_BUTTON,
                                        ReferenceClasses.MODAL_CLOSE,
                                        ButtonStyles.SOLID_BLUE_WITH_ICON)
                                    .withFormaction(
                                        controllers.admin.routes.AdminApplicationController
                                            .downloadAll(
                                                program.id(),
                                                /* search= */ Optional.empty(),
                                                /* fromDate= */ Optional.empty(),
                                                /* untilDate= */ Optional.empty(),
                                                /* applicationStatus= */ Optional.empty(),
                                                /* ignoreFilters= */ Optional.empty())
                                            .url())
                                    .withType("submit"),
                                TagCreator.button("Download JSON")
                                    .withClasses(
                                        ReferenceClasses.DOWNLOAD_ALL_BUTTON,
                                        ReferenceClasses.MODAL_CLOSE,
                                        ButtonStyles.SOLID_BLUE_WITH_ICON)
                                    .withFormaction(
                                        controllers.admin.routes.AdminApplicationController
                                            .downloadAllJson(
                                                program.id(),
                                                /* search= */ Optional.empty(),
                                                /* fromDate= */ Optional.empty(),
                                                /* untilDate= */ Optional.empty(),
                                                /* applicationStatus= */ Optional.empty(),
                                                /* ignoreFilters= */ Optional.empty())
                                            .url())
                                    .withType("submit"))));
    return Modal.builder()
        .setModalId(modalId)
        .setLocation(Modal.Location.ADMIN_FACING)
        .setContent(modalContent)
        .setModalTitle("Download application data")
        .setTriggerButtonContent(
            makeSvgTextButton("Download", Icons.DOWNLOAD)
                .withClass(ButtonStyles.OUTLINED_WHITE_WITH_ICON)
                .withType("button"))
        .build();
  }

  private DivTag renderApplicationsTable(
      ImmutableList<ApplicationModel> applications,
      ImmutableList<String> allPossibleProgramApplicationStatuses,
      boolean hasEligibilityEnabled,
      Optional<StatusDefinitions.Status> defaultStatus,
      ProgramDefinition program) {
    boolean displayStatus = allPossibleProgramApplicationStatuses.size() > 0;
    DivTag table =
        div(
            table()
                .withClasses("usa-table")
                .with(renderGroupTableHeader(displayStatus))
                .with(
                    tbody(
                        each(
                            applications,
                            application ->
                                renderApplicationRowItem(
                                    application,
                                    /* displayStatus= */ displayStatus,
                                    hasEligibilityEnabled
                                        ? applicantService.getApplicationEligibilityStatus(
                                            application, program)
                                        : Optional.empty(),
                                    defaultStatus)))));
    return table;
  }

  private j2html.tags.specialized.TheadTag renderGroupTableHeader(boolean displayStatus) {
    return thead(
        tr().with(th("Name").withScope("col"))
            .with(th("Eligibility").withScope("col"))
            .condWith(displayStatus, th("Status").withScope("col"))
            .with(th("Submission date").withScope("col")));
  }

  private j2html.tags.specialized.TrTag renderApplicationRowItem(
      ApplicationModel application,
      boolean displayStatus,
      Optional<Boolean> maybeEligibilityStatus,
      Optional<StatusDefinitions.Status> defaultStatus) {
    String applicantNameWithApplicationId =
        String.format(
            "%s (%d)",
            applicantUtils.getApplicantNameEnUs(application.getApplicantData().getApplicantName()),
            application.id);
    String statusString =
        application
            .getLatestStatus()
            .map(
                s ->
                    String.format(
                        "%s%s",
                        s,
                        defaultStatus.map(defaultString -> defaultString.matches(s)).orElse(false)
                            ? " (default)"
                            : ""))
            .orElse("None");
    String eligibility =
        maybeEligibilityStatus.isPresent() && maybeEligibilityStatus.get()
            ? "Meets eligibility"
            : "Doesn't meet eligibility";
    return tr().with(td(renderApplicationLink(applicantNameWithApplicationId, application)))
        .with(td(eligibility))
        .condWith(displayStatus, td(statusString))
        .with(td(renderSubmitTime(application)))
        .withClass(ReferenceClasses.ADMIN_APPLICATION_ROW);
  }

  private SpanTag renderSubmitTime(ApplicationModel application) {
    try {
      return span()
          .withText(dateConverter.renderDateTimeHumanReadable(application.getSubmitTime()));
    } catch (NullPointerException e) {
      log.error("Application {} submitted without submission time marked.", application.id);
      return span().withClass(ReferenceClasses.BT_DATE);
    }
  }

  private j2html.tags.specialized.ATag renderApplicationLink(
      String text, ApplicationModel application) {
    String viewLink =
        controllers.admin.routes.AdminApplicationController.show(
                application.getProgram().id, application.id)
            .url();

    return new LinkElement()
        .setId("application-view-link-" + application.id)
        .setHref(viewLink)
        .setText(text)
        .setStyles(
            "mr-2", ReferenceClasses.VIEW_BUTTON, "underline", ReferenceClasses.BT_APPLICATION_ID)
        .asAnchorText();
  }

  @AutoValue
  public abstract static class RenderFilterParams {
    public abstract Optional<String> search();

    public abstract Optional<String> fromDate();

    public abstract Optional<String> untilDate();

    public abstract Optional<String> selectedApplicationStatus();

    public static Builder builder() {
      return new AutoValue_ProgramApplicationListView_RenderFilterParams.Builder();
    }

    @AutoValue.Builder
    public abstract static class Builder {
      public abstract Builder setSearch(Optional<String> search);

      public abstract Builder setFromDate(Optional<String> fromDate);

      public abstract Builder setUntilDate(Optional<String> untilDate);

      public abstract Builder setSelectedApplicationStatus(
          Optional<String> selectedApplicationStatus);

      public abstract RenderFilterParams build();
    }
  }
}<|MERGE_RESOLUTION|>--- conflicted
+++ resolved
@@ -92,14 +92,14 @@
   }
 
   public Content render(
-      Http.Request request,
-      CiviFormProfile profile,
-      ProgramDefinition program,
-      ImmutableList<String> allPossibleProgramApplicationStatuses,
-      PageNumberBasedPaginationSpec paginationSpec,
-      PaginationResult<ApplicationModel> paginatedApplications,
-      RenderFilterParams filterParams,
-      Optional<String> selectedApplicationUri) {
+    Http.Request request,
+    CiviFormProfile profile,
+    ProgramDefinition program,
+    ImmutableList<String> allPossibleProgramApplicationStatuses,
+    PageNumberBasedPaginationSpec paginationSpec,
+    PaginationResult<ApplicationModel> paginatedApplications,
+    RenderFilterParams filterParams,
+    Optional<String> selectedApplicationUri) {
     Modal downloadModal = renderDownloadApplicationsModal(program, filterParams);
     boolean hasEligibilityEnabled = program.hasEligibilityEnabled();
     Optional<StatusDefinitions.Status> defaultStatus = program.toProgram().getDefaultStatus();
@@ -118,7 +118,6 @@
                     downloadModal.getButton(),
                     filterParams,
                     request),
-<<<<<<< HEAD
                 div(
                     div(renderApplicationsTable(
                             paginatedApplications.getPageContents(),
@@ -129,49 +128,23 @@
                         .withClasses("usa-table-container", "usa-table--borderless")
                         .withTabindex(0)),
                 div(div()
-                        .condWith(
-                            paginatedApplications.getNumPages() > 1,
-                            renderPagination(
-                                paginationSpec.getCurrentPage(),
-                                paginatedApplications.getNumPages(),
-                                pageNumber ->
-                                    routes.AdminApplicationController.index(
-                                        program.id(),
-                                        filterParams.search(),
-                                        Optional.of(pageNumber),
-                                        filterParams.fromDate(),
-                                        filterParams.untilDate(),
-                                        filterParams.selectedApplicationStatus(),
-                                        /* selectedApplicationUri= */ Optional.empty()))))
+                  .condWith(
+                    paginatedApplications.getNumPages() > 1,
+                    renderPagination(
+                      paginationSpec.getCurrentPage(),
+                      paginatedApplications.getNumPages(),
+                      pageNumber ->
+                        routes.AdminApplicationController.index(
+                          program.id(),
+                          filterParams.search(),
+                          Optional.of(pageNumber),
+                          filterParams.fromDate(),
+                          filterParams.untilDate(),
+                          filterParams.selectedApplicationStatus(),
+                          /* selectedApplicationUri= */ Optional.empty()),
+                      /* optionalMessages */ Optional.empty())))
                     .withClasses("flex", "items-start"))
-=======
-                each(
-                    paginatedApplications.getPageContents(),
-                    application ->
-                        renderApplicationListItem(
-                            application,
-                            /* displayStatus= */ allPossibleProgramApplicationStatuses.size() > 0,
-                            hasEligibilityEnabled
-                                ? applicantService.getApplicationEligibilityStatus(
-                                    application, program)
-                                : Optional.empty(),
-                            defaultStatus)))
-            .condWith(
-                paginatedApplications.getNumPages() > 1,
-                renderPagination(
-                    paginationSpec.getCurrentPage(),
-                    paginatedApplications.getNumPages(),
-                    pageNumber ->
-                        routes.AdminApplicationController.index(
-                            program.id(),
-                            filterParams.search(),
-                            Optional.of(pageNumber),
-                            filterParams.fromDate(),
-                            filterParams.untilDate(),
-                            filterParams.selectedApplicationStatus(),
-                            /* selectedApplicationUri= */ Optional.empty()),
-                    /* optionalMessages */ Optional.empty()))
->>>>>>> 6e4577b2
+
             .withClasses("mt-6", StyleUtils.responsiveLarge("mt-12"), "mb-16", "ml-6", "mr-2");
 
     DivTag applicationShowDiv =
