--- conflicted
+++ resolved
@@ -120,9 +120,7 @@
                     program,
                     allPossibleProgramApplicationStatuses,
                     downloadModal.getButton(),
-<<<<<<< HEAD
-                    filterParams,
-                    request),
+                    filterParams),
                 div(
                     div(renderApplicationsTable(
                             paginatedApplications.getPageContents(),
@@ -139,26 +137,7 @@
                       paginationSpec.getCurrentPage(),
                       paginatedApplications.getNumPages(),
                       pageNumber ->
-=======
-                    filterParams),
-                each(
-                    paginatedApplications.getPageContents(),
-                    application ->
-                        renderApplicationListItem(
-                            application,
-                            /* displayStatus= */ allPossibleProgramApplicationStatuses.size() > 0,
-                            hasEligibilityEnabled
-                                ? applicantService.getApplicationEligibilityStatus(
-                                    application, program)
-                                : Optional.empty(),
-                            defaultStatus)))
-            .condWith(
-                paginatedApplications.getNumPages() > 1,
-                renderPagination(
-                    paginationSpec.getCurrentPage(),
-                    paginatedApplications.getNumPages(),
-                    pageNumber ->
->>>>>>> a398fb2a
+
                         routes.AdminApplicationController.index(
                           program.id(),
                           filterParams.search(),
