package views.admin.programs;

import static com.google.common.base.Preconditions.checkNotNull;
import static j2html.TagCreator.a;
import static j2html.TagCreator.br;
import static j2html.TagCreator.div;
import static j2html.TagCreator.each;
import static j2html.TagCreator.fieldset;
import static j2html.TagCreator.form;
import static j2html.TagCreator.h1;
import static j2html.TagCreator.h2;
import static j2html.TagCreator.iframe;
import static j2html.TagCreator.input;
import static j2html.TagCreator.label;
import static j2html.TagCreator.span;
import static j2html.TagCreator.table;
import static j2html.TagCreator.tbody;
import static j2html.TagCreator.td;
import static j2html.TagCreator.th;
import static j2html.TagCreator.thead;
import static j2html.TagCreator.tr;

import auth.CiviFormProfile;
import com.google.auto.value.AutoValue;
import com.google.common.collect.ImmutableList;
import com.google.inject.Inject;
import controllers.FlashKey;
import controllers.admin.routes;
import j2html.TagCreator;
import j2html.tags.specialized.ButtonTag;
import j2html.tags.specialized.DivTag;
import j2html.tags.specialized.FormTag;
import j2html.tags.specialized.SpanTag;
import java.util.Optional;
import java.util.concurrent.atomic.AtomicInteger;

import models.ApplicationModel;
import org.slf4j.Logger;
import org.slf4j.LoggerFactory;
import play.mvc.Http;
import play.twirl.api.Content;
import repository.SubmittedApplicationFilter;

import services.DateConverter;
import services.PageNumberBasedPaginationSpec;
import services.PaginationResult;
import services.UrlUtils;
import services.applicant.ApplicantService;
import services.program.ProgramDefinition;
import services.settings.SettingsManifest;
import services.statuses.StatusDefinitions;
import views.ApplicantUtils;
import views.BaseHtmlView;
import views.HtmlBundle;
import views.admin.AdminLayout;
import views.admin.AdminLayout.NavPage;
import views.admin.AdminLayoutFactory;
import views.components.ButtonStyles;
import views.components.FieldWithLabel;
import views.components.Icons;
import views.components.LinkElement;
import views.components.Modal;
import views.components.SelectWithLabel;
import views.components.ToastMessage;
import views.style.BaseStyles;
import views.style.ReferenceClasses;
import views.style.StyleUtils;

/** Renders a page for viewing applications to a program. */
public final class ProgramApplicationListView extends BaseHtmlView {
  private static final String FROM_DATE_PARAM = "fromDate";
  private static final String UNTIL_DATE_PARAM = "untilDate";
  private static final String SEARCH_PARAM = "search";
  private static final String APPLICATION_STATUS_PARAM = "applicationStatus";
  private static final String IGNORE_FILTERS_PARAM = "ignoreFilters";

  private final AdminLayout layout;
  private final ApplicantUtils applicantUtils;
  private final ApplicantService applicantService;
  private final DateConverter dateConverter;
  private final SettingsManifest settingsManifest;
  private final Logger log = LoggerFactory.getLogger(ProgramApplicationListView.class);

  @Inject
  public ProgramApplicationListView(
      AdminLayoutFactory layoutFactory,
      ApplicantUtils applicantUtils,
      ApplicantService applicantService,
      DateConverter dateConverter,
      SettingsManifest settingsManifest) {
    this.layout = checkNotNull(layoutFactory).getLayout(NavPage.PROGRAMS);
    this.applicantUtils = checkNotNull(applicantUtils);
    this.applicantService = checkNotNull(applicantService);
    this.dateConverter = checkNotNull(dateConverter);
    this.settingsManifest = checkNotNull(settingsManifest);
  }

  public Content render(
<<<<<<< HEAD
    Http.Request request,
    CiviFormProfile profile,
    ProgramDefinition program,
    ImmutableList<String> allPossibleProgramApplicationStatuses,
    PageNumberBasedPaginationSpec paginationSpec,
    PaginationResult<ApplicationModel> paginatedApplications,
    RenderFilterParams filterParams,
    Optional<String> selectedApplicationUri) {
=======
      Http.Request request,
      CiviFormProfile profile,
      ProgramDefinition program,
      Optional<StatusDefinitions.Status> defaultStatus,
      ImmutableList<String> allPossibleProgramApplicationStatuses,
      PageNumberBasedPaginationSpec paginationSpec,
      PaginationResult<ApplicationModel> paginatedApplications,
      RenderFilterParams filterParams,
      Optional<String> selectedApplicationUri) {
>>>>>>> b9d49d37
    Modal downloadModal = renderDownloadApplicationsModal(program, filterParams);
    boolean hasEligibilityEnabled = program.hasEligibilityEnabled();

    DivTag applicationListDiv =
        div()
            .withData("testid", "application-list")
            .with(
                h1(program.adminName()).withClasses("mt-4"),
                br(),
                h2("All submitted applications")
                    .withClasses("font-bold", "font-sans", "text-black-700", "flex"),
                renderSearchForm(
                    program,
                    allPossibleProgramApplicationStatuses,
                    downloadModal.getButton(),
                    filterParams),
                div(
                    div(renderApplicationsTable(
                            paginatedApplications.getPageContents(),
                            allPossibleProgramApplicationStatuses,
                            hasEligibilityEnabled,
                            defaultStatus,
                            program, request))
                        .withClasses("usa-table-container", "usa-table--borderless")
                        .withTabindex(0)),
                div(div()
                  .condWith(
                    paginatedApplications.getNumPages() > 1,
                    renderPagination(
                      paginationSpec.getCurrentPage(),
                      paginatedApplications.getNumPages(),
                      pageNumber ->

                        routes.AdminApplicationController.index(
                          program.id(),
                          filterParams.search(),
                          Optional.of(pageNumber),
                          filterParams.fromDate(),
                          filterParams.untilDate(),
                          filterParams.selectedApplicationStatus(),
                          /* selectedApplicationUri= */ Optional.empty()),
                      /* optionalMessages */ Optional.empty())))
                    .withClasses("flex", "items-start"))

            .withClasses("mt-6", StyleUtils.responsiveLarge("mt-12"), "mb-16", "ml-6", "mr-2");

    DivTag applicationShowDiv =
        div()
            .withClasses("mt-6", StyleUtils.responsiveLarge("mt-12"), "w-full")
            .with(
                iframe()
                    .withName("application-display-frame")
                    // Only allow relative URLs to ensure that we redirect to the same domain.
                    .withSrc(UrlUtils.checkIsRelativeUrl(selectedApplicationUri.orElse("")))
                    .withClasses("w-full", "h-full"));

    HtmlBundle htmlBundle =
        layout
            .setAdminType(profile)
            .getBundle(request)
            .setTitle(program.adminName() + " - Applications")
            .addModals(downloadModal)
            .addMainStyles("flex")
            .addMainContent(makeCsrfTokenInputTag(request), applicationListDiv, applicationShowDiv);

    Optional<String> maybeSuccessMessage = request.flash().get(FlashKey.SUCCESS);
    if (maybeSuccessMessage.isPresent()) {
      htmlBundle.addToastMessages(ToastMessage.success(maybeSuccessMessage.get()));
    }
    Optional<String> maybeErrorMessage = request.flash().get(FlashKey.ERROR);
    if (maybeErrorMessage.isPresent()) {
      htmlBundle.addToastMessages(ToastMessage.errorNonLocalized(maybeErrorMessage.get()));
    }
    return layout.renderCentered(htmlBundle);
  }

  private FormTag renderSearchForm(
      ProgramDefinition program,
      ImmutableList<String> allPossibleProgramApplicationStatuses,
      ButtonTag downloadButton,
      RenderFilterParams filterParams) {
    String redirectUrl =
        routes.AdminApplicationController.index(
                program.id(),
                /* search= */ Optional.empty(),
                /* page= */ Optional.empty(),
                /* fromDate= */ Optional.empty(),
                /* untilDate= */ Optional.empty(),
                /* applicationStatus= */ Optional.empty(),
                /* selectedApplicationUri= */ Optional.empty())
            .url();
    String labelText =
        settingsManifest.getPrimaryApplicantInfoQuestionsEnabled()
            ? "Search by name, email, phone number, or application ID"
            : "Search by name, email, or application ID";
    return form()
        .withClasses("mt-6")
        .attr("data-override-disable-submit-on-enter")
        .withMethod("GET")
        .withAction(
            routes.AdminApplicationController.index(
                    program.id(),
                    /* search= */ Optional.empty(),
                    /* page= */ Optional.empty(),
                    /* fromDate= */ Optional.empty(),
                    /* untilDate= */ Optional.empty(),
                    /* applicationStatus= */ Optional.empty(),
                    /* selectedApplicationUri= */ Optional.empty())
                .url())
        .with(
            fieldset()
                .withClasses("pt-1")
                .with(
                    div().withClass("mt-6"),
                    FieldWithLabel.input()
                        .setFieldName(SEARCH_PARAM)
                        .setValue(filterParams.search().orElse(""))
                        .setLabelText(labelText)
                        .getInputTag()
                        .withClasses("w-full", "mt-6"))
                .condWith(
                    allPossibleProgramApplicationStatuses.size() > 0,
                    div().withClass("mt-6"),
                    new SelectWithLabel()
                        .setFieldName(APPLICATION_STATUS_PARAM)
                        .setLabelText("Application status")
                        .setValue(filterParams.selectedApplicationStatus().orElse(""))
                        .setOptionGroups(
                            ImmutableList.of(
                                SelectWithLabel.OptionGroup.builder()
                                    .setLabel("General")
                                    .setOptions(
                                        ImmutableList.of(
                                            SelectWithLabel.OptionValue.builder()
                                                .setLabel("- Filter by status -")
                                                .setValue("")
                                                .build(),
                                            SelectWithLabel.OptionValue.builder()
                                                .setLabel("Only applications without a status")
                                                .setValue(
                                                    SubmittedApplicationFilter
                                                        .NO_STATUS_FILTERS_OPTION_UUID)
                                                .build()))
                                    .build(),
                                SelectWithLabel.OptionGroup.builder()
                                    .setLabel("Application statuses")
                                    .setOptions(
                                        ImmutableList.<SelectWithLabel.OptionValue>builder()
                                            .addAll(
                                                allPossibleProgramApplicationStatuses.stream()
                                                    .map(
                                                        status ->
                                                            SelectWithLabel.OptionValue.builder()
                                                                .setLabel(status)
                                                                .setValue(status)
                                                                .build())
                                                    .collect(ImmutableList.toImmutableList()))
                                            .build())
                                    .build()))
                        .getSelectTag()),
            div(
                    div(
                            div(label("Start date").withClass("usa-label")),
                            FieldWithLabel.date()
                                .setFieldName(FROM_DATE_PARAM)
                                .setValue(filterParams.fromDate().orElse(""))
                                .getDateTag())
                        .withClasses("flex", "flex-col", "justify-between"),
                    div(
                            div(label("End date").withClass("usa-label")),
                            FieldWithLabel.date()
                                .setFieldName(UNTIL_DATE_PARAM)
                                .setValue(filterParams.untilDate().orElse(""))
                                .getDateTag())
                        .withClasses("flex", "flex-col", "justify-between", "gap-2"))
                .withClasses("flex", "gap-6"))
        .with(
            div()
                .withClasses("flex", "my-6", "items-start", "gap-6")
                .with(
                    makeSvgTextButton("Search", Icons.SEARCH)
                        .withClass(ButtonStyles.SOLID_BLUE_WITH_ICON)
                        .withType("submit"),
                    a("Clear").withHref(redirectUrl).withClass(ButtonStyles.SOLID_BLUE),
                    downloadButton));
  }

  private Modal renderDownloadApplicationsModal(
      ProgramDefinition program, RenderFilterParams filterParams) {
    String modalId = "download-program-applications-modal";
    DivTag modalContent =
        div()
            .withClasses("px-8")
            .with(
                form()
                    .withMethod("GET")
                    .with(
                        FieldWithLabel.radio()
                            .setFieldName(IGNORE_FILTERS_PARAM)
                            .setLabelText("Current results")
                            .setChecked(true)
                            .getRadioTag(),
                        FieldWithLabel.radio()
                            .setFieldName(IGNORE_FILTERS_PARAM)
                            .setLabelText("All data")
                            .setValue("1")
                            .setChecked(false)
                            .getRadioTag(),
                        input()
                            .withName(FROM_DATE_PARAM)
                            .isHidden()
                            .withValue(filterParams.fromDate().orElse("")),
                        input()
                            .withName(UNTIL_DATE_PARAM)
                            .isHidden()
                            .withValue(filterParams.untilDate().orElse("")),
                        input()
                            .withName(SEARCH_PARAM)
                            .isHidden()
                            .withValue(filterParams.search().orElse("")),
                        input()
                            .withName(APPLICATION_STATUS_PARAM)
                            .isHidden()
                            .withValue(filterParams.selectedApplicationStatus().orElse("")),
                        div()
                            .withClasses("flex", "mt-6", "space-x-2")
                            .with(
                                TagCreator.button("Download CSV")
                                    .withClasses(
                                        ReferenceClasses.DOWNLOAD_ALL_BUTTON,
                                        ReferenceClasses.MODAL_CLOSE,
                                        ButtonStyles.SOLID_BLUE_WITH_ICON)
                                    .withFormaction(
                                        controllers.admin.routes.AdminApplicationController
                                            .downloadAll(
                                                program.id(),
                                                /* search= */ Optional.empty(),
                                                /* fromDate= */ Optional.empty(),
                                                /* untilDate= */ Optional.empty(),
                                                /* applicationStatus= */ Optional.empty(),
                                                /* ignoreFilters= */ Optional.empty())
                                            .url())
                                    .withType("submit"),
                                TagCreator.button("Download JSON")
                                    .withClasses(
                                        ReferenceClasses.DOWNLOAD_ALL_BUTTON,
                                        ReferenceClasses.MODAL_CLOSE,
                                        ButtonStyles.SOLID_BLUE_WITH_ICON)
                                    .withFormaction(
                                        controllers.admin.routes.AdminApplicationController
                                            .downloadAllJson(
                                                program.id(),
                                                /* search= */ Optional.empty(),
                                                /* fromDate= */ Optional.empty(),
                                                /* untilDate= */ Optional.empty(),
                                                /* applicationStatus= */ Optional.empty(),
                                                /* ignoreFilters= */ Optional.empty())
                                            .url())
                                    .withType("submit"))));
    return Modal.builder()
        .setModalId(modalId)
        .setLocation(Modal.Location.ADMIN_FACING)
        .setContent(modalContent)
        .setModalTitle("Download application data")
        .setTriggerButtonContent(
            makeSvgTextButton("Download", Icons.DOWNLOAD)
                .withClass(ButtonStyles.OUTLINED_WHITE_WITH_ICON)
                .withType("button"))
        .build();
  }

  private DivTag renderApplicationsTable(
    ImmutableList<ApplicationModel> applications,
    ImmutableList<String> allPossibleProgramApplicationStatuses,
    boolean hasEligibilityEnabled,
    Optional<StatusDefinitions.Status> defaultStatus,
    ProgramDefinition program, Http.Request request) {
    boolean displayStatus = allPossibleProgramApplicationStatuses.size() > 0;
    AtomicInteger count = new AtomicInteger();
    DivTag table =
      div(form().withId("bulk-status-update")
          .withMethod("POST")
          .withAction(
            routes.AdminApplicationController.updateStatuses(program.id()).url())
        .with(
            table()
                .withClasses("usa-table")
                .with(renderGroupTableHeader(displayStatus))
                .with(
                    tbody(
                        each(
                            applications,
                            application ->
                                renderApplicationRowItem(
                                    application,
                                    /* displayStatus= */ displayStatus,
                                    hasEligibilityEnabled
                                        ? applicantService.getApplicationEligibilityStatus(
                                            application, program)
                                        : Optional.empty(),
                                    defaultStatus, count.getAndIncrement()))))).with(makeCsrfTokenInputTag(request),
          submitButton("Submit")));
    return table;
  }

  private j2html.tags.specialized.TheadTag renderGroupTableHeader(boolean displayStatus) {
    return thead(
        tr()//.with(th(input().withName("selectall").withType("checked").withClasses(BaseStyles.CHECKBOX)))
      .with(th("Name").withScope("col"))
            .with(th("Eligibility").withScope("col"))
            .condWith(displayStatus, th("Status").withScope("col"))
            .with(th("Submission date").withScope("col")));
  }

  private j2html.tags.specialized.TrTag renderApplicationRowItem(
      ApplicationModel application,
      boolean displayStatus,
      Optional<Boolean> maybeEligibilityStatus,
      Optional<StatusDefinitions.Status> defaultStatus, int count) {
    String applicantNameWithApplicationId =
        String.format(
            "%s (%d)",
            applicantUtils.getApplicantNameEnUs(application.getApplicantData().getApplicantName()),
            application.id);
    String statusString =
        application
            .getLatestStatus()
            .map(
                s ->
                    String.format(
                        "%s%s",
                        s,
                        defaultStatus.map(defaultString -> defaultString.matches(s)).orElse(false)
                            ? " (default)"
                            : ""))
            .orElse("None");
    String eligibility =
        maybeEligibilityStatus.isPresent() && maybeEligibilityStatus.get()
            ? "Meets eligibility"
            : "Doesn't meet eligibility";
    System.out.print("count " + count);
    return tr().withClasses("has:checked:text-red-500")
        .with(td(
//          input()
//            .withName("applicationid" + count)
//            .withValue(Long.toString(application.id))
//            .isHidden(),
          input().withType("checkbox").withName("selected"+count).withValue(Long.toString(application.id))
           .withClasses(BaseStyles.CHECKBOX)
          ))
        .with(td(renderApplicationLink(applicantNameWithApplicationId, application)))
        .with(td(eligibility))
        .condWith(displayStatus, td(statusString))
        .with(td(renderSubmitTime(application)))
        .withClass(ReferenceClasses.ADMIN_APPLICATION_ROW);
  }

  private SpanTag renderSubmitTime(ApplicationModel application) {
    try {
      return span()
          .withText(dateConverter.renderDateTimeHumanReadable(application.getSubmitTime()));
    } catch (NullPointerException e) {
      log.error("Application {} submitted without submission time marked.", application.id);
      return span().withClass(ReferenceClasses.BT_DATE);
    }
  }

  private j2html.tags.specialized.ATag renderApplicationLink(
      String text, ApplicationModel application) {
    String viewLink =
        controllers.admin.routes.AdminApplicationController.show(
                application.getProgram().id, application.id)
            .url();

    return new LinkElement()
        .setId("application-view-link-" + application.id)
        .setHref(viewLink)
        .setText(text)
        .setStyles(
            "mr-2", ReferenceClasses.VIEW_BUTTON, "underline", ReferenceClasses.BT_APPLICATION_ID)
        .asAnchorText();
  }

  @AutoValue
  public abstract static class RenderFilterParams {
    public abstract Optional<String> search();

    public abstract Optional<String> fromDate();

    public abstract Optional<String> untilDate();

    public abstract Optional<String> selectedApplicationStatus();

    public static Builder builder() {
      return new AutoValue_ProgramApplicationListView_RenderFilterParams.Builder();
    }

    @AutoValue.Builder
    public abstract static class Builder {
      public abstract Builder setSearch(Optional<String> search);

      public abstract Builder setFromDate(Optional<String> fromDate);

      public abstract Builder setUntilDate(Optional<String> untilDate);

      public abstract Builder setSelectedApplicationStatus(
          Optional<String> selectedApplicationStatus);

      public abstract RenderFilterParams build();
    }
  }
}<|MERGE_RESOLUTION|>--- conflicted
+++ resolved
@@ -96,16 +96,6 @@
   }
 
   public Content render(
-<<<<<<< HEAD
-    Http.Request request,
-    CiviFormProfile profile,
-    ProgramDefinition program,
-    ImmutableList<String> allPossibleProgramApplicationStatuses,
-    PageNumberBasedPaginationSpec paginationSpec,
-    PaginationResult<ApplicationModel> paginatedApplications,
-    RenderFilterParams filterParams,
-    Optional<String> selectedApplicationUri) {
-=======
       Http.Request request,
       CiviFormProfile profile,
       ProgramDefinition program,
@@ -115,7 +105,6 @@
       PaginationResult<ApplicationModel> paginatedApplications,
       RenderFilterParams filterParams,
       Optional<String> selectedApplicationUri) {
->>>>>>> b9d49d37
     Modal downloadModal = renderDownloadApplicationsModal(program, filterParams);
     boolean hasEligibilityEnabled = program.hasEligibilityEnabled();
 
