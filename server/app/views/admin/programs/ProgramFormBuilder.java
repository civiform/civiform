package views.admin.programs;

import static com.google.common.base.Preconditions.checkNotNull;
import static j2html.TagCreator.div;
import static j2html.TagCreator.each;
import static j2html.TagCreator.fieldset;
import static j2html.TagCreator.form;
import static j2html.TagCreator.h2;
import static j2html.TagCreator.h3;
import static j2html.TagCreator.iff;
import static j2html.TagCreator.iffElse;
import static j2html.TagCreator.input;
import static j2html.TagCreator.label;
import static j2html.TagCreator.legend;
import static j2html.TagCreator.p;
import static j2html.TagCreator.span;

import com.google.common.collect.ImmutableList;
import com.google.common.collect.ImmutableSet;
import com.google.inject.Inject;
import com.typesafe.config.Config;
import controllers.applicant.routes;
import forms.ProgramForm;
import j2html.tags.DomContent;
import j2html.tags.specialized.ButtonTag;
import j2html.tags.specialized.DivTag;
import j2html.tags.specialized.FieldsetTag;
import j2html.tags.specialized.FormTag;
import j2html.tags.specialized.LabelTag;
import java.util.List;
import java.util.Map;
import java.util.Optional;
import models.CategoryModel;
import models.DisplayMode;
import models.ProgramNotificationPreference;
import models.TrustedIntermediaryGroupModel;
import modules.MainModule;
import play.i18n.Lang;
import play.i18n.Messages;
import play.i18n.MessagesApi;
import play.mvc.Http.Request;
import repository.AccountRepository;
import repository.CategoryRepository;
import services.AlertType;
import services.MessageKey;
import services.Path;
import services.program.ProgramDefinition;
import services.program.ProgramType;
import services.settings.SettingsManifest;
import views.AlertComponent;
import views.AlertComponent.HeadingLevel;
import views.BaseHtmlView;
import views.ViewUtils;
import views.components.ButtonStyles;
import views.components.FieldWithLabel;
import views.components.Icons;
import views.components.Modal;
import views.components.Modal.Width;
import views.style.BaseStyles;

/**
 * Builds a program form for rendering. If the program was previously created, the {@code adminName}
 * field is disabled, since it cannot be edited once set.
 */
public class ProgramFormBuilder extends BaseHtmlView {
  // TODO(#9218): remove this custom spacing when we update the page to match the new mocks
  private static final String SPACE_BETWEEN_FORM_ELEMENTS = "mb-4";
  // Names of form fields.
  private static final String DISPLAY_MODE_FIELD_NAME = "displayMode";
  private static final String ELIGIBILITY_FIELD_NAME = "eligibilityIsGating";
  // private static final String LOGIN_ONLY_FIELD_NAME = "loginOnly";
  private static final String NOTIFICATIONS_PREFERENCES_FIELD_NAME = "notificationPreferences";
  private static final String PROGRAM_TYPE_FIELD_NAME = "programTypeValue";
  private static final String TI_GROUPS_FIELD_NAME = "tiGroups[]";

  private final SettingsManifest settingsManifest;
  private final String baseUrl;
  private final AccountRepository accountRepository;
  private final CategoryRepository categoryRepository;
  private final Messages messages;

  @Inject
  ProgramFormBuilder(
      Config configuration,
      SettingsManifest settingsManifest,
      AccountRepository accountRepository,
      CategoryRepository categoryRepository,
      MessagesApi messagesApi) {
    this.settingsManifest = settingsManifest;
    this.baseUrl = checkNotNull(configuration).getString("base_url");
    this.accountRepository = checkNotNull(accountRepository);
    this.categoryRepository = checkNotNull(categoryRepository);
    this.messages = messagesApi.preferred(ImmutableList.of(Lang.defaultLang()));
  }

  /** Builds the form using program form data. */
  protected final FormTag buildProgramForm(
      Request request, ProgramForm program, ProgramEditStatus programEditStatus) {
    return buildProgramForm(
        request,
        program.getAdminName(),
        program.getAdminDescription(),
        program.getLocalizedDisplayName(),
        program.getLocalizedDisplayDescription(),
        program.getLocalizedShortDescription(),
        program.getExternalLink(),
        program.getLocalizedConfirmationMessage(),
        program.getDisplayMode(),
        ImmutableList.copyOf(program.getNotificationPreferences()),
        program.getEligibilityIsGating(),
        program.getLoginOnly(),
        program.getProgramType(),
        programEditStatus,
        ImmutableSet.copyOf(program.getTiGroups()),
        ImmutableList.copyOf(program.getCategories()),
        ImmutableList.copyOf(program.getApplicationSteps()));
  }

  /* Builds the form using program definition data. */
  protected final FormTag buildProgramForm(
      Request request, ProgramDefinition program, ProgramEditStatus programEditStatus) {
    return buildProgramForm(
        request,
        program.adminName(),
        program.adminDescription(),
        program.localizedName().getDefault(),
        program.localizedDescription().getDefault(),
        program.localizedShortDescription().getDefault(),
        program.externalLink(),
        program.localizedConfirmationMessage().getDefault(),
        program.displayMode().getValue(),
        program.notificationPreferences().stream()
            .map(ProgramNotificationPreference::getValue)
            .collect(ImmutableList.toImmutableList()),
        program.eligibilityIsGating(),
        program.loginOnly(),
        program.programType(),
        programEditStatus,
        program.acls().getTiProgramViewAcls(),
        program.categories().stream()
            .map(CategoryModel::getId)
            .collect(ImmutableList.toImmutableList()),
        program.applicationSteps().stream()
            .map(
                step ->
                    Map.of(
                        /* k1= */ "title",
                        /* v1= */ step.getTitle().getDefault(),
                        /* k2= */ "description",
                        /* v2= */ step.getDescription().getDefault()))
            .collect(ImmutableList.toImmutableList()));
  }

  private FormTag buildProgramForm(
      Request request,
      String adminName,
      String adminDescription,
      String displayName,
      String displayDescription,
      String shortDescription,
      String externalLink,
      String confirmationScreen,
      String displayMode,
      ImmutableList<String> notificationPreferences,
      boolean eligibilityIsGating,
      boolean loginOnly,
      ProgramType programType,
      ProgramEditStatus programEditStatus,
      ImmutableSet<Long> selectedTi,
      ImmutableList<Long> categories,
      ImmutableList<Map<String, String>> applicationSteps) {
    boolean isDefaultProgram = programType.equals(ProgramType.DEFAULT);
    boolean isCommonIntakeForm = programType.equals(ProgramType.COMMON_INTAKE_FORM);
    boolean isExternalProgram = programType.equals(ProgramType.EXTERNAL);
    boolean isExternalProgramCardsEnabled =
        settingsManifest.getExternalProgramCardsEnabled(request);
    // TODO(#11581): North star clean up
    boolean isNorthStarEnabled = settingsManifest.getNorthStarApplicantUi();

    boolean disableProgramEligibility = isCommonIntakeForm || isExternalProgram;
    boolean disableLongDescription =
        (isCommonIntakeForm || isExternalProgram) && isNorthStarEnabled;
    boolean disableExternalLink = (isDefaultProgram || isCommonIntakeForm) && isNorthStarEnabled;
    boolean disableEmailNotifications = isExternalProgram;
    boolean disableApplicationSteps = isCommonIntakeForm || isExternalProgram;
    boolean disableConfirmationMessage = isExternalProgram;
    System.out.println("**************" + loginOnly);

    List<CategoryModel> categoryOptions = categoryRepository.listCategories();
    FormTag formTag = form().withMethod("POST").withId("program-details-form");

<<<<<<< HEAD
    formTag.with(
        requiredFieldsExplanationContent(),
        h2("Program setup").withClasses("py-2", "mt-6", "font-semibold"),
        // Program name
        FieldWithLabel.input()
            .setId("program-display-name-input")
            .setFieldName("localizedDisplayName")
            .setLabelText("Program name")
            .setRequired(true)
            .setValue(displayName)
            .getInputTag()
            .withClass(SPACE_BETWEEN_FORM_ELEMENTS),
        // Short description
        FieldWithLabel.textArea()
            .setId("program-display-short-description-textarea")
            .setFieldName("localizedShortDescription")
            .setLabelText(
                "Short description of this program for the public. Maximum 100 characters.")
            .setMaxLength(100)
            .setRequired(true)
            .setValue(shortDescription)
            .getTextareaTag()
            .withClass(SPACE_BETWEEN_FORM_ELEMENTS),
        // Program slug
        iffElse(
            isExternalProgramCardsEnabled,
            buildProgramSlugFieldForExternalProgramsFeature(
                adminName, programEditStatus, programType),
            buildProgramSlugField(adminName, programEditStatus)),
        // Admin description
        FieldWithLabel.textArea()
            .setId("program-description-textarea")
            .setFieldName("adminDescription")
            .setLabelText("Program note for administrative use only")
            .setValue(adminDescription)
            .getTextareaTag()
            .withClass(SPACE_BETWEEN_FORM_ELEMENTS),
        // Program type
        buildProgramTypeFieldset(programType, programEditStatus, isExternalProgramCardsEnabled),
        // Program Eligibility
        fieldset(
                legend("Program eligibility gating")
                    .withClass("text-gray-600")
                    .with(ViewUtils.requiredQuestionIndicator()),
                buildUSWDSRadioOption(
                    /* id= */ "program-eligibility-gating",
                    /* name= */ ELIGIBILITY_FIELD_NAME,
                    /* value= */ String.valueOf(true),
                    /* isChecked= */ eligibilityIsGating && !disableProgramEligibility,
                    /* isDisabled= */ disableProgramEligibility,
                    /* label= */ "Only allow residents to submit applications if they meet all"
                        + " eligibility requirements",
                    /* description= */ Optional.empty()),
                buildUSWDSRadioOption(
                    /* id= */ "program-eligibility-not-gating",
                    /* name= */ ELIGIBILITY_FIELD_NAME,
                    /* value= */ String.valueOf(false),
                    /* isChecked= */ !eligibilityIsGating && !disableProgramEligibility,
                    /* isDisabled= */ disableProgramEligibility,
                    /* label= */ "Allow residents to submit applications even if they don't meet"
                        + " eligibility requirements",
                    /* description= */ Optional.empty()))
            .withId("program-eligibility")
            .withClasses("usa-fieldset", SPACE_BETWEEN_FORM_ELEMENTS),
        // Program categories
        iff(
            !categoryOptions.isEmpty(),
            showCategoryCheckboxes(categoryOptions, categories, isCommonIntakeForm)),
        // Program visibility
        fieldset(
                legend("Program visibility")
                    .withClass("text-gray-600")
                    .with(ViewUtils.requiredQuestionIndicator()),
                buildUSWDSRadioOption(
                    /* id= */ "program-display-mode-public",
                    /* name= */ DISPLAY_MODE_FIELD_NAME,
                    /* value= */ DisplayMode.PUBLIC.getValue(),
                    /* isChecked= */ displayMode.equals(DisplayMode.PUBLIC.getValue()),
                    /* isDisabled */ false,
                    /* label= */ "Publicly visible",
                    /* description= */ Optional.empty()),
                buildUSWDSRadioOption(
                    /* id= */ "program-display-mode-hidden",
                    /* name= */ DISPLAY_MODE_FIELD_NAME,
                    /* value= */ DisplayMode.HIDDEN_IN_INDEX.getValue(),
                    /* isChecked= */ displayMode.equals(DisplayMode.HIDDEN_IN_INDEX.getValue()),
                    /* isDisabled= */ false,
                    /* label= */ "Hide from applicants. Only individuals with the unique"
                        + " program link can access this program",
                    /* description= */ Optional.empty()),
                buildUSWDSRadioOption(
                    /* id= */ "program-display-mode-ti-only",
                    /* name= */ DISPLAY_MODE_FIELD_NAME,
                    /* value= */ DisplayMode.TI_ONLY.getValue(),
                    /* isChecked= */ displayMode.equals(DisplayMode.TI_ONLY.getValue()),
                    /* isDisabled= */ false,
                    /* label= */ "Trusted intermediaries only",
                    /* description= */ Optional.empty()),
                buildUSWDSRadioOption(
                    "program-display-mode-select-ti-only",
                    /* name= */ DISPLAY_MODE_FIELD_NAME,
                    /* value= */ DisplayMode.SELECT_TI.getValue(),
                    /* isChecked= */ displayMode.equals(DisplayMode.SELECT_TI.getValue()),
                    /* isDisabled= */ false,
                    /* label= */ " Visible to selected trusted intermediaries only",
                    /* description= */ Optional.empty()),
                showTiSelectionList(
                    selectedTi, displayMode.equals(DisplayMode.SELECT_TI.getValue())),
                buildUSWDSRadioOption(
                    /* id= */ "program-display-mode-disabled",
                    /* name= */ DISPLAY_MODE_FIELD_NAME,
                    /* value= */ DisplayMode.DISABLED.getValue(),
                    /* isChecked= */ displayMode.equals(DisplayMode.DISABLED.getValue()),
                    /* isDisabled= */ false,
                    /* label= */ "Disabled",
                    /* description= */ Optional.empty()))
            .withClasses("usa-fieldset", SPACE_BETWEEN_FORM_ELEMENTS),
        // Program external link
        FieldWithLabel.input()
            .setId("program-external-link-input")
            .setFieldName("externalLink")
            .setLabelText("Link to program website")
            .setValue(externalLink)
            .setRequired(isExternalProgram)
            .setDisabled(disableExternalLink)
            .setReadOnly(disableExternalLink)
            .setAttribute(
                "data-northstar-enabled",
                String.valueOf(settingsManifest.getNorthStarApplicantUi()))
            .getInputTag()
            .withClass(SPACE_BETWEEN_FORM_ELEMENTS),
        // Email notifications
        fieldset(
                legend("Email notifications").withClass("text-gray-600"),
                buildUSWDSCheckboxOption(
                    /* id= */ "notification-preferences-email",
                    /* name= */ NOTIFICATIONS_PREFERENCES_FIELD_NAME,
                    /* value= */ ProgramNotificationPreference.EMAIL_PROGRAM_ADMIN_ALL_SUBMISSIONS
                        .getValue(),
                    /* isChecked= */ notificationPreferences.contains(
                            ProgramNotificationPreference.EMAIL_PROGRAM_ADMIN_ALL_SUBMISSIONS
                                .getValue())
                        && !disableEmailNotifications,
                    /* isDisabled= */ disableEmailNotifications,
                    /* label= */ "Send Program Admins an email notification every time an"
                        + " application is submitted"))
            .withClasses("usa-fieldset", SPACE_BETWEEN_FORM_ELEMENTS),
        fieldset(
                legend("Login only applications").withClass("text-gray-600"),
                buildUSWDSCheckboxOption(
                    /* id= */ "login-only-applications",
                    /* name= */ "loginOnly",
                    /* isChecked= */ loginOnly,
                    /* isDisabled= */ false,
                    /* label= */ "Is program available to only logged in applicants"))
            .withClasses("usa-fieldset", SPACE_BETWEEN_FORM_ELEMENTS),
        h2("Program overview").withClasses("py-2", "mt-6", "font-semibold"),
        // Program long description
        FieldWithLabel.textArea()
            .setId("program-display-description-textarea")
            .setFieldName("localizedDisplayDescription")
            .setLabelText("Long program description")
            .setMarkdownSupported(true)
            .setValue(displayDescription)
            .setDisabled(disableLongDescription)
            .setReadOnly(disableLongDescription)
            .getTextareaTag()
            .withClass(SPACE_BETWEEN_FORM_ELEMENTS),
        h2("How to apply").withClasses("py-2", "mt-6", "font-semibold"),
        // Application steps
        div()
            .with(
                buildApplicationStepDiv(0, applicationSteps, disableApplicationSteps),
                buildApplicationStepDiv(1, applicationSteps, disableApplicationSteps),
                buildApplicationStepDiv(2, applicationSteps, disableApplicationSteps),
                buildApplicationStepDiv(3, applicationSteps, disableApplicationSteps),
                buildApplicationStepDiv(4, applicationSteps, disableApplicationSteps)),
        h2("Confirmation message").withClasses("py-2", "mt-6", "font-semibold"),
        // Confirmation message
        FieldWithLabel.textArea()
            .setId("program-confirmation-message-textarea")
            .setFieldName("localizedConfirmationMessage")
            .setLabelText(
                "A custom message that will be shown on the confirmation page after an application"
                    + " has been submitted. You can use this message to explain next steps of the"
                    + " application process and/or highlight other programs to apply for.")
            .setMarkdownSupported(true)
            .setValue(confirmationScreen)
            .setDisabled(disableConfirmationMessage)
            .setReadOnly(disableConfirmationMessage)
            .getTextareaTag());
=======
    formTag
        .with(
            requiredFieldsExplanationContent(),
            h2("Program setup").withClasses("py-2", "mt-6", "font-semibold"),
            // Program name
            FieldWithLabel.input()
                .setId("program-display-name-input")
                .setFieldName("localizedDisplayName")
                .setLabelText("Program name")
                .setRequired(true)
                .setValue(displayName)
                .getInputTag()
                .withClass(SPACE_BETWEEN_FORM_ELEMENTS),
            // Short description
            FieldWithLabel.textArea()
                .setId("program-display-short-description-textarea")
                .setFieldName("localizedShortDescription")
                .setLabelText(
                    "Short description of this program for the public. Maximum 100 characters.")
                .setMaxLength(100)
                .setRequired(true)
                .setValue(shortDescription)
                .getTextareaTag()
                .withClass(SPACE_BETWEEN_FORM_ELEMENTS),
            // Program slug
            iffElse(
                isExternalProgramCardsEnabled,
                buildProgramSlugFieldForExternalProgramsFeature(
                    adminName, programEditStatus, programType),
                buildProgramSlugField(adminName, programEditStatus)),
            // Admin description
            FieldWithLabel.textArea()
                .setId("program-description-textarea")
                .setFieldName("adminDescription")
                .setLabelText("Program note for administrative use only")
                .setValue(adminDescription)
                .getTextareaTag()
                .withClass(SPACE_BETWEEN_FORM_ELEMENTS),
            // Program type
            buildProgramTypeFieldset(programType, programEditStatus, isExternalProgramCardsEnabled),
            // Program Eligibility
            fieldset(
                    legend("Program eligibility gating")
                        .withClass("text-gray-600")
                        .with(ViewUtils.requiredQuestionIndicator()),
                    buildUSWDSRadioOption(
                        /* id= */ "program-eligibility-gating",
                        /* name= */ ELIGIBILITY_FIELD_NAME,
                        /* value= */ String.valueOf(true),
                        /* isChecked= */ eligibilityIsGating && !disableProgramEligibility,
                        /* isDisabled= */ disableProgramEligibility,
                        /* label= */ "Only allow residents to submit applications if they meet all"
                            + " eligibility requirements",
                        /* description= */ Optional.empty()),
                    buildUSWDSRadioOption(
                        /* id= */ "program-eligibility-not-gating",
                        /* name= */ ELIGIBILITY_FIELD_NAME,
                        /* value= */ String.valueOf(false),
                        /* isChecked= */ !eligibilityIsGating && !disableProgramEligibility,
                        /* isDisabled= */ disableProgramEligibility,
                        /* label= */ "Allow residents to submit applications even if they don't"
                            + " meet eligibility requirements",
                        /* description= */ Optional.empty()))
                .withId("program-eligibility")
                .withClasses("usa-fieldset", SPACE_BETWEEN_FORM_ELEMENTS),
            // Program categories
            iff(
                !categoryOptions.isEmpty(),
                showCategoryCheckboxes(categoryOptions, categories, isCommonIntakeForm)),
            // Program visibility
            fieldset(
                    legend("Program visibility")
                        .withClass("text-gray-600")
                        .with(ViewUtils.requiredQuestionIndicator()),
                    buildUSWDSRadioOption(
                        /* id= */ "program-display-mode-public",
                        /* name= */ DISPLAY_MODE_FIELD_NAME,
                        /* value= */ DisplayMode.PUBLIC.getValue(),
                        /* isChecked= */ displayMode.equals(DisplayMode.PUBLIC.getValue()),
                        /* isDisabled */ false,
                        /* label= */ "Publicly visible",
                        /* description= */ Optional.empty()),
                    buildUSWDSRadioOption(
                        /* id= */ "program-display-mode-hidden",
                        /* name= */ DISPLAY_MODE_FIELD_NAME,
                        /* value= */ DisplayMode.HIDDEN_IN_INDEX.getValue(),
                        /* isChecked= */ displayMode.equals(DisplayMode.HIDDEN_IN_INDEX.getValue()),
                        /* isDisabled= */ false,
                        /* label= */ "Hide from applicants. Only individuals with the unique"
                            + " program link can access this program",
                        /* description= */ Optional.empty()),
                    buildUSWDSRadioOption(
                        /* id= */ "program-display-mode-ti-only",
                        /* name= */ DISPLAY_MODE_FIELD_NAME,
                        /* value= */ DisplayMode.TI_ONLY.getValue(),
                        /* isChecked= */ displayMode.equals(DisplayMode.TI_ONLY.getValue()),
                        /* isDisabled= */ false,
                        /* label= */ "Trusted intermediaries only",
                        /* description= */ Optional.empty()),
                    buildUSWDSRadioOption(
                        "program-display-mode-select-ti-only",
                        /* name= */ DISPLAY_MODE_FIELD_NAME,
                        /* value= */ DisplayMode.SELECT_TI.getValue(),
                        /* isChecked= */ displayMode.equals(DisplayMode.SELECT_TI.getValue()),
                        /* isDisabled= */ false,
                        /* label= */ " Visible to selected trusted intermediaries only",
                        /* description= */ Optional.empty()),
                    showTiSelectionList(
                        selectedTi, displayMode.equals(DisplayMode.SELECT_TI.getValue())),
                    buildUSWDSRadioOption(
                        /* id= */ "program-display-mode-disabled",
                        /* name= */ DISPLAY_MODE_FIELD_NAME,
                        /* value= */ DisplayMode.DISABLED.getValue(),
                        /* isChecked= */ displayMode.equals(DisplayMode.DISABLED.getValue()),
                        /* isDisabled= */ false,
                        /* label= */ "Disabled",
                        /* description= */ Optional.empty()))
                .withClasses("usa-fieldset", SPACE_BETWEEN_FORM_ELEMENTS),
            // Program external link
            FieldWithLabel.input()
                .setId("program-external-link-input")
                .setFieldName("externalLink")
                .setLabelText("Link to program website")
                .setValue(externalLink)
                .setRequired(isExternalProgram)
                .setDisabled(disableExternalLink)
                .setReadOnly(disableExternalLink)
                .setAttribute(
                    "data-northstar-enabled",
                    // TODO(#11581): North star clean up
                    String.valueOf(settingsManifest.getNorthStarApplicantUi()))
                .getInputTag()
                .withClass(SPACE_BETWEEN_FORM_ELEMENTS),
            // Email notifications
            fieldset(
                    legend("Email notifications").withClass("text-gray-600"),
                    buildUSWDSCheckboxOption(
                        /* id= */ "notification-preferences-email",
                        /* name= */ NOTIFICATIONS_PREFERENCES_FIELD_NAME,
                        /* value= */ ProgramNotificationPreference
                            .EMAIL_PROGRAM_ADMIN_ALL_SUBMISSIONS
                            .getValue(),
                        /* isChecked= */ notificationPreferences.contains(
                                ProgramNotificationPreference.EMAIL_PROGRAM_ADMIN_ALL_SUBMISSIONS
                                    .getValue())
                            && !disableEmailNotifications,
                        /* isDisabled= */ disableEmailNotifications,
                        /* label= */ "Send Program Admins an email notification every time an"
                            + " application is submitted"))
                .withClasses("usa-fieldset", SPACE_BETWEEN_FORM_ELEMENTS),
            fieldset(
                    legend("Login only applications").withClass("text-gray-600"),
                    buildUSWDSCheckboxOption(
                        /* id= */ "login-only-applications",
                        /* name= */ "loginOnly",
                        /* isChecked= */ loginOnly,
                        /* isDisabled= */ false,
                        /* label= */ "Require applicants to log in to apply to this program"))
                .withClasses("usa-fieldset", SPACE_BETWEEN_FORM_ELEMENTS),
            h2("Program overview").withClasses("py-2", "mt-6", "font-semibold"),
            // Program long description
            FieldWithLabel.textArea()
                .setId("program-display-description-textarea")
                .setFieldName("localizedDisplayDescription")
                .setLabelText("Long program description")
                .setMarkdownSupported(true)
                .setValue(displayDescription)
                .setDisabled(disableLongDescription)
                .setReadOnly(disableLongDescription)
                .getTextareaTag()
                .withClass(SPACE_BETWEEN_FORM_ELEMENTS),
            h2("How to apply").withClasses("py-2", "mt-6", "font-semibold"),
            // Application steps
            div()
                .with(
                    buildApplicationStepDiv(0, applicationSteps, disableApplicationSteps),
                    buildApplicationStepDiv(1, applicationSteps, disableApplicationSteps),
                    buildApplicationStepDiv(2, applicationSteps, disableApplicationSteps),
                    buildApplicationStepDiv(3, applicationSteps, disableApplicationSteps),
                    buildApplicationStepDiv(4, applicationSteps, disableApplicationSteps)),
            h2("Confirmation message").withClasses("mt-6", "mb-2", "font-semibold"),
            h3("Current confirmation message preview:")
                .withClasses("pt-1", "font-semibold", "ml-4"),
            AlertComponent.renderFullAlert(
                    AlertType.SUCCESS,
                    /* text= */ "",
                    /* title= */ Optional.empty(),
                    /* hidden= */ false,
                    /* headingLevel= */ HeadingLevel.H3,
                    /* classes...= */ "mb-2",
                    "ml-4")
                .withId("program-confirmation-message-preview"),
            // Confirmation message
            FieldWithLabel.textArea()
                .setId("program-confirmation-message-textarea")
                .setFieldName("localizedConfirmationMessage")
                .setLabelText(
                    "A custom message that will be shown on the confirmation page after an"
                        + " application has been submitted. You can use this message to explain"
                        + " next steps of the application process and/or highlight other programs"
                        + " to apply for.")
                .setMarkdownSupported(true)
                .setValue(confirmationScreen)
                .setDisabled(disableConfirmationMessage)
                .setReadOnly(disableConfirmationMessage)
                .addReferenceClass("pt-3")
                .getTextareaTag())
        .withData(
            "default-confirmation-message", messages.at(MessageKey.CONTENT_CONFIRMED.getKeyName()));
>>>>>>> 5833bcfa

    formTag.with(createSubmitButton(programEditStatus));
    return formTag;
  }

  private DomContent buildProgramTypeFieldset(
      ProgramType programType,
      ProgramEditStatus programEditStatus,
      Boolean isExternalProgramCardsEnabled) {
    DomContent programTypeFieldset;
    if (isExternalProgramCardsEnabled) {
      // When creating a program, program type fields (if visible) are never disabled.
      boolean defaultProgramFieldDisabled = false;
      boolean commonIntakeFieldDisabled = false;
      boolean externalProgramFieldDisabled = false;

      // When editing a program:
      //   - external program field is disabled when program type is default or common intake form,
      // since a program can be changed to external after creation.
      //   - common intake and default program fields are disabled when program type is external
      // program, since an external program cannot change type after creation.
      if (programEditStatus.equals(ProgramEditStatus.EDIT)) {
        switch (programType) {
          case DEFAULT, COMMON_INTAKE_FORM -> {
            defaultProgramFieldDisabled = false;
            commonIntakeFieldDisabled = false;
            externalProgramFieldDisabled = true;
          }
          case EXTERNAL -> {
            defaultProgramFieldDisabled = true;
            commonIntakeFieldDisabled = true;
            externalProgramFieldDisabled = false;
          }
        }
      }
      programTypeFieldset =
          fieldset(
                  legend("Program type")
                      .withData("testId", "program-type-options")
                      .withClass("text-gray-600")
                      .with(ViewUtils.requiredQuestionIndicator()),
                  buildUSWDSRadioOption(
                      /* id= */ "default-program-option",
                      /* name= */ PROGRAM_TYPE_FIELD_NAME,
                      /* value= */ ProgramType.DEFAULT.getValue(),
                      /* isChecked= */ programType.equals(ProgramType.DEFAULT),
                      /* isDisabled= */ defaultProgramFieldDisabled,
                      /* label= */ "CiviForm program",
                      /* description= */ Optional.of(
                          "This program’s informational card will open program details on the"
                              + " CiviForm website.")),
                  buildUSWDSRadioOption(
                      /* id= */ "external-program-option",
                      /* name= */ PROGRAM_TYPE_FIELD_NAME,
                      /* value= */ ProgramType.EXTERNAL.getValue(),
                      /* isChecked= */ programType.equals(ProgramType.EXTERNAL),
                      /* isDisabled= */ externalProgramFieldDisabled,
                      /* label= */ "External program",
                      /* description */ Optional.of(
                          "This program’s informational card will open program details on an"
                              + " external website.")),
                  buildUSWDSRadioOption(
                      /* id= */ "common-intake-program-option",
                      /* name= */ PROGRAM_TYPE_FIELD_NAME,
                      /* value= */ ProgramType.COMMON_INTAKE_FORM.getValue(),
                      /* isChecked= */ programType.equals(ProgramType.COMMON_INTAKE_FORM),
                      /* isDisabled= */ commonIntakeFieldDisabled,
                      /* label= */ "Pre-screener",
                      /* description */ Optional.of(
                          "This program informational card will always appear at the top of the"
                              + " Programs and Services page. Only one program can be a"
                              + " screener.")))
              .withId("program-type")
              .withClasses("usa-fieldset", SPACE_BETWEEN_FORM_ELEMENTS);
    } else {
      programTypeFieldset =
          fieldset(
                  div(
                          input()
                              .withId("common-intake-checkbox")
                              .withClasses("usa-checkbox__input")
                              .withType("checkbox")
                              .withName(PROGRAM_TYPE_FIELD_NAME)
                              .withValue(ProgramType.COMMON_INTAKE_FORM.getValue())
                              .withCondChecked(programType.equals(ProgramType.COMMON_INTAKE_FORM)),
                          label("Set program as pre-screener")
                              .withFor("common-intake-checkbox")
                              .withClasses("usa-checkbox__label"),
                          span(ViewUtils.makeSvgToolTip(
                                  "You can set one program as the ‘pre-screener’. This will pin the"
                                      + " program card to the top of the programs and services page"
                                      + " while moving other program cards below it.",
                                  Icons.INFO))
                              .withClass("ml-2"))
                      .withClasses("usa-checkbox"))
              .withClasses("usa-fieldset", SPACE_BETWEEN_FORM_ELEMENTS);
    }

    return each(
        programTypeFieldset,
        // Hidden checkbox used to signal whether or not the user has confirmed they want to
        // change which program is marked as the common intake form.
        FieldWithLabel.checkbox()
            .setId("confirmed-change-common-intake-checkbox")
            .setFieldName("confirmedChangeCommonIntakeForm")
            .setValue("false")
            .setChecked(false)
            .addStyleClass("hidden")
            .getCheckboxTag());
  }

  protected DivTag buildApplicationStepDiv(
      int i, ImmutableList<Map<String, String>> applicationSteps, boolean isDisabled) {

    // Fill in the existing application steps
    String titleValue = "";
    String descriptionValue = "";
    if (i + 1 <= applicationSteps.size()) {
      titleValue = applicationSteps.get(i).get("title");
      descriptionValue = applicationSteps.get(i).get("description");
    }

    String index = Integer.toString(i);
    String indexPlusOne = Integer.toString(i + 1);

    FieldWithLabel title =
        FieldWithLabel.input()
            .setId("apply-step-" + indexPlusOne + "-title")
            .setFieldName("applicationSteps[" + index + "][title]")
            .setDisabled(isDisabled)
            .setReadOnly(isDisabled)
            .setValue(titleValue);

    FieldWithLabel description =
        FieldWithLabel.textArea()
            .setId("apply-step-" + indexPlusOne + "-description")
            .setFieldName("applicationSteps[" + index + "][description]")
            .setDisabled(isDisabled)
            .setReadOnly(isDisabled)
            .setMarkdownSupported(true)
            .setValue(descriptionValue);

    Boolean isRequired = indexPlusOne.equals("1") && !isDisabled;
    title.setLabelText("Step " + indexPlusOne + " title").setRequired(isRequired);
    description.setLabelText("Step " + indexPlusOne + " description").setRequired(isRequired);

    return div()
        .withId("apply-step-" + indexPlusOne + "-div")
        .with(title.getInputTag(), description.getTextareaTag());
  }

  private FieldsetTag showCategoryCheckboxes(
      List<CategoryModel> categoryOptions, List<Long> categories, boolean isDisabled) {
    return fieldset(
            legend("Tag this program with 1 or more categories to make it easier to find")
                .withClass("text-gray-600"),
            div(each(
                    categoryOptions,
                    category ->
                        buildUSWDSCheckboxOption(
                                /* id= */ "checkbox-category-" + category.getDefaultName(),
                                /* name= */ "categories" + Path.ARRAY_SUFFIX,
                                /* value= */ String.valueOf(category.getId()),
                                /* isChecked= */ categories.contains(category.getId())
                                    && !isDisabled,
                                /* isDisabled= */ isDisabled,
                                /* label= */ category.getDefaultName())
                            .withClasses("grid-col-12", "tablet:grid-col-6")))
                .withClasses("grid-row", "grid-gap-md"))
        .withId("category-checkboxes")
        .withClasses("usa-fieldset", SPACE_BETWEEN_FORM_ELEMENTS);
  }

  private DomContent showTiSelectionList(ImmutableSet<Long> selectedTi, boolean selectTiChecked) {
    List<TrustedIntermediaryGroupModel> tiGroups =
        accountRepository.listTrustedIntermediaryGroups();

    DivTag tiDiv =
        div(
                // Hidden input that's always selected to allow for clearing multi-select data.
                buildUSWDSCheckboxOption(
                        /* id= */ "",
                        /* name= */ TI_GROUPS_FIELD_NAME,
                        /* value= */ "",
                        /* isChecked= */ true,
                        /* isDisabled= */ false,
                        /* label= */ "")
                    .withClasses("hidden"),
                each(
                    tiGroups,
                    tiGroup ->
                        buildUSWDSCheckboxOption(
                            /* id= */ tiGroup.id.toString(),
                            /* name= */ TI_GROUPS_FIELD_NAME,
                            /* value= */ tiGroup.id.toString(),
                            /* isChecked= */ selectedTi.contains(tiGroup.id),
                            /* isDisabled= */ false,
                            /* label= */ tiGroup.getName())))
            .withId("TiList")
            .withClasses("px-4", "py-2");
    return selectTiChecked ? tiDiv : tiDiv.isHidden();
  }

  private DomContent buildProgramSlugField(String adminName, ProgramEditStatus programEditStatus) {
    if (programEditStatus != ProgramEditStatus.CREATION) {
      // Only allow editing the program URL at program creation time.
      String programUrl =
          baseUrl
              + routes.ApplicantProgramsController.show(MainModule.SLUGIFIER.slugify(adminName))
                  .url();
      return div()
          .withClass(SPACE_BETWEEN_FORM_ELEMENTS)
          .with(
              p("The URL for this program. This value can't be changed")
                  .withClasses(BaseStyles.INPUT_LABEL),
              p(programUrl).withClasses(BaseStyles.FORM_FIELD));
    }
    return FieldWithLabel.input()
        .setId("program-slug")
        .setFieldName("adminName")
        .setLabelText(
            "Enter an identifier that will be used in this program's applicant-facing URL. This"
                + " value can't be changed later. Aim to keep it short so it's easy to share. Use"
                + " a dash between each word")
        .setRequired(true)
        .setValue(adminName)
        .getInputTag()
        .withClass(SPACE_BETWEEN_FORM_ELEMENTS);
  }

  protected DomContent buildProgramSlugFieldForExternalProgramsFeature(
      String adminName, ProgramEditStatus programEditStatus, ProgramType programType) {
    if (programEditStatus == ProgramEditStatus.CREATION) {
      String labelText =
          " Create a program ID. This ID can only contain lowercase letters, numbers, and"
              + " dashes. It will be used in the program’s applicant-facing URL (except for"
              + " external programs), and it can’t be changed later.";
      return FieldWithLabel.input()
          .setId("program-slug")
          .setFieldName("adminName")
          .setLabelText(labelText)
          .setRequired(true)
          .setValue(adminName)
          .getInputTag()
          .withClass(SPACE_BETWEEN_FORM_ELEMENTS);
    }

    String labelText;
    String fieldText;
    if (programType.equals(ProgramType.EXTERNAL)) {
      labelText = "The program ID. This ID can’t be changed.";
      fieldText = adminName;
    } else {
      labelText = "The URL for this program. This URL can’t be changed";
      fieldText =
          baseUrl
              + routes.ApplicantProgramsController.show(MainModule.SLUGIFIER.slugify(adminName))
                  .url();
    }

    // Only allow editing this field at program creation time.
    return div()
        .withClass(SPACE_BETWEEN_FORM_ELEMENTS)
        .with(
            p(labelText).withClasses(BaseStyles.INPUT_LABEL),
            p(fieldText).withClasses(BaseStyles.FORM_FIELD));
  }

  protected Modal buildConfirmCommonIntakeChangeModal(String existingCommonIntakeFormDisplayName) {
    DivTag content =
        div()
            .withClasses("flex-row", "space-y-6")
            .with(
                p("The pre-screener will be updated from ")
                    .with(span(existingCommonIntakeFormDisplayName).withClass("font-bold"))
                    .withText(" to the current program."))
            .with(p("Would you like to confirm the change?"))
            .with(
                div()
                    .withClasses("flex")
                    .with(div().withClasses("flex-grow"))
                    .with(
                        submitButton("Confirm")
                            .withForm("program-details-form")
                            .withId("confirm-common-intake-change-button")
                            .withClasses(ButtonStyles.SOLID_BLUE, "cursor-pointer")));
    return Modal.builder()
        .setModalId("confirm-common-intake-change")
        .setLocation(Modal.Location.ADMIN_FACING)
        .setContent(content)
        .setModalTitle("Confirm pre-screener change?")
        .setDisplayOnLoad(true)
        .setWidth(Width.THIRD)
        .build();
  }

  private ButtonTag createSubmitButton(ProgramEditStatus programEditStatus) {
    String saveProgramDetailsText;
    if (programEditStatus == ProgramEditStatus.CREATION
        || programEditStatus == ProgramEditStatus.CREATION_EDIT) {
      // If the admin is in the middle of creating a new program, they'll be redirected to the next
      // step of adding a program image, so we want the save button text to reflect that.
      saveProgramDetailsText = "Save and continue to next step";
    } else {
      // If the admin is editing an existing program, they'll be redirected back to the program
      // blocks page.
      saveProgramDetailsText = "Save";
    }

    return submitButton(saveProgramDetailsText)
        .withId("program-update-button")
        .withClasses(ButtonStyles.SOLID_BLUE, "mt-6");
  }

  private DivTag buildUSWDSRadioOption(
      String id,
      String name,
      String value,
      Boolean isChecked,
      Boolean isDisabled,
      String label,
      Optional<String> description) {

    LabelTag labelTag = label().withFor(id).withClasses("usa-radio__label").withText(label);
    if (description.isPresent()) {
      labelTag.with(span(description.get()).withClasses("usa-checkbox__label-description"));
    }

    return div(
            input()
                .withId(id)
                .withClasses("usa-radio__input usa-radio__input--tile")
                .withType("radio")
                .withName(name)
                .withValue(value)
                .withCondChecked(isChecked)
                .withCondDisabled(isDisabled),
            labelTag)
        .withClasses("usa-radio");
  }

  private DivTag buildUSWDSCheckboxOption(
      String id, String name, Boolean isChecked, Boolean isDisabled, String label) {
    return div(
            input()
                .withId(id)
                .withClasses("usa-checkbox__input usa-checkbox__input--tile")
                .withType("checkbox")
                .withName(name)
                .withCondChecked(isChecked)
                .withCondDisabled(isDisabled),
            label(label).withFor(id).withClasses("usa-checkbox__label"))
        .withClasses("usa-checkbox");
  }

  private DivTag buildUSWDSCheckboxOption(
      String id, String name, String value, Boolean isChecked, Boolean isDisabled, String label) {
    return div(
            input()
                .withId(id)
                .withClasses("usa-checkbox__input usa-checkbox__input--tile")
                .withType("checkbox")
                .withName(name)
                .withValue(value)
                .withCondChecked(isChecked)
                .withCondDisabled(isDisabled),
            label(label).withFor(id).withClasses("usa-checkbox__label"))
        .withClasses("usa-checkbox");
  }

  private DivTag buildUSWDSCheckboxOption(
      String id, String name, Boolean isChecked, Boolean isDisabled, String label) {
    return div(
            input()
                .withId(id)
                .withClasses("usa-checkbox__input usa-checkbox__input--tile")
                .withType("checkbox")
                .withName(name)
                .withCondChecked(isChecked)
                .withCondDisabled(isDisabled),
            label(label).withFor(id).withClasses("usa-checkbox__label"))
        .withClasses("usa-checkbox");
  }
}<|MERGE_RESOLUTION|>--- conflicted
+++ resolved
@@ -68,7 +68,6 @@
   // Names of form fields.
   private static final String DISPLAY_MODE_FIELD_NAME = "displayMode";
   private static final String ELIGIBILITY_FIELD_NAME = "eligibilityIsGating";
-  // private static final String LOGIN_ONLY_FIELD_NAME = "loginOnly";
   private static final String NOTIFICATIONS_PREFERENCES_FIELD_NAME = "notificationPreferences";
   private static final String PROGRAM_TYPE_FIELD_NAME = "programTypeValue";
   private static final String TI_GROUPS_FIELD_NAME = "tiGroups[]";
@@ -184,204 +183,10 @@
     boolean disableEmailNotifications = isExternalProgram;
     boolean disableApplicationSteps = isCommonIntakeForm || isExternalProgram;
     boolean disableConfirmationMessage = isExternalProgram;
-    System.out.println("**************" + loginOnly);
 
     List<CategoryModel> categoryOptions = categoryRepository.listCategories();
     FormTag formTag = form().withMethod("POST").withId("program-details-form");
 
-<<<<<<< HEAD
-    formTag.with(
-        requiredFieldsExplanationContent(),
-        h2("Program setup").withClasses("py-2", "mt-6", "font-semibold"),
-        // Program name
-        FieldWithLabel.input()
-            .setId("program-display-name-input")
-            .setFieldName("localizedDisplayName")
-            .setLabelText("Program name")
-            .setRequired(true)
-            .setValue(displayName)
-            .getInputTag()
-            .withClass(SPACE_BETWEEN_FORM_ELEMENTS),
-        // Short description
-        FieldWithLabel.textArea()
-            .setId("program-display-short-description-textarea")
-            .setFieldName("localizedShortDescription")
-            .setLabelText(
-                "Short description of this program for the public. Maximum 100 characters.")
-            .setMaxLength(100)
-            .setRequired(true)
-            .setValue(shortDescription)
-            .getTextareaTag()
-            .withClass(SPACE_BETWEEN_FORM_ELEMENTS),
-        // Program slug
-        iffElse(
-            isExternalProgramCardsEnabled,
-            buildProgramSlugFieldForExternalProgramsFeature(
-                adminName, programEditStatus, programType),
-            buildProgramSlugField(adminName, programEditStatus)),
-        // Admin description
-        FieldWithLabel.textArea()
-            .setId("program-description-textarea")
-            .setFieldName("adminDescription")
-            .setLabelText("Program note for administrative use only")
-            .setValue(adminDescription)
-            .getTextareaTag()
-            .withClass(SPACE_BETWEEN_FORM_ELEMENTS),
-        // Program type
-        buildProgramTypeFieldset(programType, programEditStatus, isExternalProgramCardsEnabled),
-        // Program Eligibility
-        fieldset(
-                legend("Program eligibility gating")
-                    .withClass("text-gray-600")
-                    .with(ViewUtils.requiredQuestionIndicator()),
-                buildUSWDSRadioOption(
-                    /* id= */ "program-eligibility-gating",
-                    /* name= */ ELIGIBILITY_FIELD_NAME,
-                    /* value= */ String.valueOf(true),
-                    /* isChecked= */ eligibilityIsGating && !disableProgramEligibility,
-                    /* isDisabled= */ disableProgramEligibility,
-                    /* label= */ "Only allow residents to submit applications if they meet all"
-                        + " eligibility requirements",
-                    /* description= */ Optional.empty()),
-                buildUSWDSRadioOption(
-                    /* id= */ "program-eligibility-not-gating",
-                    /* name= */ ELIGIBILITY_FIELD_NAME,
-                    /* value= */ String.valueOf(false),
-                    /* isChecked= */ !eligibilityIsGating && !disableProgramEligibility,
-                    /* isDisabled= */ disableProgramEligibility,
-                    /* label= */ "Allow residents to submit applications even if they don't meet"
-                        + " eligibility requirements",
-                    /* description= */ Optional.empty()))
-            .withId("program-eligibility")
-            .withClasses("usa-fieldset", SPACE_BETWEEN_FORM_ELEMENTS),
-        // Program categories
-        iff(
-            !categoryOptions.isEmpty(),
-            showCategoryCheckboxes(categoryOptions, categories, isCommonIntakeForm)),
-        // Program visibility
-        fieldset(
-                legend("Program visibility")
-                    .withClass("text-gray-600")
-                    .with(ViewUtils.requiredQuestionIndicator()),
-                buildUSWDSRadioOption(
-                    /* id= */ "program-display-mode-public",
-                    /* name= */ DISPLAY_MODE_FIELD_NAME,
-                    /* value= */ DisplayMode.PUBLIC.getValue(),
-                    /* isChecked= */ displayMode.equals(DisplayMode.PUBLIC.getValue()),
-                    /* isDisabled */ false,
-                    /* label= */ "Publicly visible",
-                    /* description= */ Optional.empty()),
-                buildUSWDSRadioOption(
-                    /* id= */ "program-display-mode-hidden",
-                    /* name= */ DISPLAY_MODE_FIELD_NAME,
-                    /* value= */ DisplayMode.HIDDEN_IN_INDEX.getValue(),
-                    /* isChecked= */ displayMode.equals(DisplayMode.HIDDEN_IN_INDEX.getValue()),
-                    /* isDisabled= */ false,
-                    /* label= */ "Hide from applicants. Only individuals with the unique"
-                        + " program link can access this program",
-                    /* description= */ Optional.empty()),
-                buildUSWDSRadioOption(
-                    /* id= */ "program-display-mode-ti-only",
-                    /* name= */ DISPLAY_MODE_FIELD_NAME,
-                    /* value= */ DisplayMode.TI_ONLY.getValue(),
-                    /* isChecked= */ displayMode.equals(DisplayMode.TI_ONLY.getValue()),
-                    /* isDisabled= */ false,
-                    /* label= */ "Trusted intermediaries only",
-                    /* description= */ Optional.empty()),
-                buildUSWDSRadioOption(
-                    "program-display-mode-select-ti-only",
-                    /* name= */ DISPLAY_MODE_FIELD_NAME,
-                    /* value= */ DisplayMode.SELECT_TI.getValue(),
-                    /* isChecked= */ displayMode.equals(DisplayMode.SELECT_TI.getValue()),
-                    /* isDisabled= */ false,
-                    /* label= */ " Visible to selected trusted intermediaries only",
-                    /* description= */ Optional.empty()),
-                showTiSelectionList(
-                    selectedTi, displayMode.equals(DisplayMode.SELECT_TI.getValue())),
-                buildUSWDSRadioOption(
-                    /* id= */ "program-display-mode-disabled",
-                    /* name= */ DISPLAY_MODE_FIELD_NAME,
-                    /* value= */ DisplayMode.DISABLED.getValue(),
-                    /* isChecked= */ displayMode.equals(DisplayMode.DISABLED.getValue()),
-                    /* isDisabled= */ false,
-                    /* label= */ "Disabled",
-                    /* description= */ Optional.empty()))
-            .withClasses("usa-fieldset", SPACE_BETWEEN_FORM_ELEMENTS),
-        // Program external link
-        FieldWithLabel.input()
-            .setId("program-external-link-input")
-            .setFieldName("externalLink")
-            .setLabelText("Link to program website")
-            .setValue(externalLink)
-            .setRequired(isExternalProgram)
-            .setDisabled(disableExternalLink)
-            .setReadOnly(disableExternalLink)
-            .setAttribute(
-                "data-northstar-enabled",
-                String.valueOf(settingsManifest.getNorthStarApplicantUi()))
-            .getInputTag()
-            .withClass(SPACE_BETWEEN_FORM_ELEMENTS),
-        // Email notifications
-        fieldset(
-                legend("Email notifications").withClass("text-gray-600"),
-                buildUSWDSCheckboxOption(
-                    /* id= */ "notification-preferences-email",
-                    /* name= */ NOTIFICATIONS_PREFERENCES_FIELD_NAME,
-                    /* value= */ ProgramNotificationPreference.EMAIL_PROGRAM_ADMIN_ALL_SUBMISSIONS
-                        .getValue(),
-                    /* isChecked= */ notificationPreferences.contains(
-                            ProgramNotificationPreference.EMAIL_PROGRAM_ADMIN_ALL_SUBMISSIONS
-                                .getValue())
-                        && !disableEmailNotifications,
-                    /* isDisabled= */ disableEmailNotifications,
-                    /* label= */ "Send Program Admins an email notification every time an"
-                        + " application is submitted"))
-            .withClasses("usa-fieldset", SPACE_BETWEEN_FORM_ELEMENTS),
-        fieldset(
-                legend("Login only applications").withClass("text-gray-600"),
-                buildUSWDSCheckboxOption(
-                    /* id= */ "login-only-applications",
-                    /* name= */ "loginOnly",
-                    /* isChecked= */ loginOnly,
-                    /* isDisabled= */ false,
-                    /* label= */ "Is program available to only logged in applicants"))
-            .withClasses("usa-fieldset", SPACE_BETWEEN_FORM_ELEMENTS),
-        h2("Program overview").withClasses("py-2", "mt-6", "font-semibold"),
-        // Program long description
-        FieldWithLabel.textArea()
-            .setId("program-display-description-textarea")
-            .setFieldName("localizedDisplayDescription")
-            .setLabelText("Long program description")
-            .setMarkdownSupported(true)
-            .setValue(displayDescription)
-            .setDisabled(disableLongDescription)
-            .setReadOnly(disableLongDescription)
-            .getTextareaTag()
-            .withClass(SPACE_BETWEEN_FORM_ELEMENTS),
-        h2("How to apply").withClasses("py-2", "mt-6", "font-semibold"),
-        // Application steps
-        div()
-            .with(
-                buildApplicationStepDiv(0, applicationSteps, disableApplicationSteps),
-                buildApplicationStepDiv(1, applicationSteps, disableApplicationSteps),
-                buildApplicationStepDiv(2, applicationSteps, disableApplicationSteps),
-                buildApplicationStepDiv(3, applicationSteps, disableApplicationSteps),
-                buildApplicationStepDiv(4, applicationSteps, disableApplicationSteps)),
-        h2("Confirmation message").withClasses("py-2", "mt-6", "font-semibold"),
-        // Confirmation message
-        FieldWithLabel.textArea()
-            .setId("program-confirmation-message-textarea")
-            .setFieldName("localizedConfirmationMessage")
-            .setLabelText(
-                "A custom message that will be shown on the confirmation page after an application"
-                    + " has been submitted. You can use this message to explain next steps of the"
-                    + " application process and/or highlight other programs to apply for.")
-            .setMarkdownSupported(true)
-            .setValue(confirmationScreen)
-            .setDisabled(disableConfirmationMessage)
-            .setReadOnly(disableConfirmationMessage)
-            .getTextareaTag());
-=======
     formTag
         .with(
             requiredFieldsExplanationContent(),
@@ -591,7 +396,6 @@
                 .getTextareaTag())
         .withData(
             "default-confirmation-message", messages.at(MessageKey.CONTENT_CONFIRMED.getKeyName()));
->>>>>>> 5833bcfa
 
     formTag.with(createSubmitButton(programEditStatus));
     return formTag;
@@ -627,6 +431,7 @@
           }
         }
       }
+
       programTypeFieldset =
           fieldset(
                   legend("Program type")
@@ -961,18 +766,4 @@
             label(label).withFor(id).withClasses("usa-checkbox__label"))
         .withClasses("usa-checkbox");
   }
-
-  private DivTag buildUSWDSCheckboxOption(
-      String id, String name, Boolean isChecked, Boolean isDisabled, String label) {
-    return div(
-            input()
-                .withId(id)
-                .withClasses("usa-checkbox__input usa-checkbox__input--tile")
-                .withType("checkbox")
-                .withName(name)
-                .withCondChecked(isChecked)
-                .withCondDisabled(isDisabled),
-            label(label).withFor(id).withClasses("usa-checkbox__label"))
-        .withClasses("usa-checkbox");
-  }
 }