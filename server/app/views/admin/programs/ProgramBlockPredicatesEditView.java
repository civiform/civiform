package views.admin.programs;

import static com.google.common.base.Preconditions.checkNotNull;
import static com.google.common.collect.ImmutableList.toImmutableList;
import static com.google.common.collect.ImmutableMap.toImmutableMap;
import static j2html.TagCreator.div;
import static j2html.TagCreator.each;
import static j2html.TagCreator.form;
import static j2html.TagCreator.h1;
import static j2html.TagCreator.h2;
import static j2html.TagCreator.input;
import static j2html.TagCreator.option;
import static j2html.TagCreator.text;
import static play.mvc.Http.HttpVerbs.POST;

import com.google.common.collect.ImmutableList;
import com.google.common.collect.ImmutableMap;
import com.google.common.collect.ImmutableSet;
import controllers.admin.routes;
import j2html.TagCreator;
import j2html.attributes.Attr;
import j2html.tags.specialized.DivTag;
import j2html.tags.specialized.FormTag;
import j2html.tags.specialized.InputTag;
import j2html.tags.specialized.OptionTag;
import java.util.Arrays;
import javax.inject.Inject;
import play.mvc.Http;
import play.twirl.api.Content;
import services.applicant.question.Scalar;
import services.program.BlockDefinition;
import services.program.ProgramDefinition;
import services.program.predicate.Operator;
import services.program.predicate.PredicateAction;
import services.question.QuestionOption;
import services.question.exceptions.InvalidQuestionTypeException;
import services.question.exceptions.UnsupportedQuestionTypeException;
import services.question.types.MultiOptionQuestionDefinition;
import services.question.types.QuestionDefinition;
import views.BaseHtmlView;
import views.HtmlBundle;
import views.admin.AdminLayout;
import views.admin.AdminLayout.NavPage;
import views.admin.AdminLayoutFactory;
import views.components.FieldWithLabel;
import views.components.Icons;
import views.components.LinkElement;
import views.components.Modal;
import views.components.SelectWithLabel;
import views.components.ToastMessage;
import views.style.AdminStyles;
import views.style.BaseStyles;
import views.style.ReferenceClasses;
import views.style.Styles;

/** Renders a page for editing predicates of a block in a program. */
public class ProgramBlockPredicatesEditView extends BaseHtmlView {
  private static final String H2_CURRENT_VISIBILITY_CONDITION = "Current visibility condition";
  private static final String H2_NEW_VISIBILITY_CONDITION = "New visibility condition";
  private static final String TEXT_NO_VISIBILITY_CONDITIONS = "This screen is always shown.";
  private static final String TEXT_NO_AVAILABLE_QUESTIONS =
      "There are no available questions with which to set a visibility condition for this screen.";
  private static final String TEXT_NEW_VISIBILITY_CONDITION =
      "Apply a visibility condition using a question below. When you create a visibility"
          + " condition, it replaces the present one.";

  private final AdminLayout layout;

  @Inject
  public ProgramBlockPredicatesEditView(AdminLayoutFactory layoutFactory) {
    this.layout = checkNotNull(layoutFactory).getLayout(NavPage.PROGRAMS);
  }

  public Content render(
      Http.Request request,
      ProgramDefinition programDefinition,
      BlockDefinition blockDefinition,
      ImmutableList<QuestionDefinition> potentialPredicateQuestions) {

    String title = String.format("Visibility condition for %s", blockDefinition.name());
    InputTag csrfTag = makeCsrfTokenInputTag(request);

    String predicateUpdateUrl =
        routes.AdminProgramBlockPredicatesController.update(
                programDefinition.id(), blockDefinition.id())
            .url();
    ImmutableList<Modal> modals =
        predicateFormModals(
            blockDefinition.name(), potentialPredicateQuestions, predicateUpdateUrl, csrfTag);

    String removePredicateUrl =
        routes.AdminProgramBlockPredicatesController.destroy(
                programDefinition.id(), blockDefinition.id())
            .url();
    String removePredicateFormId = "visibility-predicate-form-remove";
    FormTag removePredicateForm =
        form(csrfTag)
            .withId(removePredicateFormId)
            .withMethod(POST)
            .attr("action", removePredicateUrl)
            .with(
                submitButton("Remove visibility condition")
                    .attr(Attr.FORM, removePredicateFormId)
                    .attr(blockDefinition.visibilityPredicate().isEmpty() ? Attr.DISABLED : ""));

    String editBlockUrl =
        routes.AdminProgramBlocksController.edit(programDefinition.id(), blockDefinition.id())
            .url();

    DivTag content =
        div()
            .withClasses(Styles.MX_6, Styles.MY_10, Styles.FLEX, Styles.FLEX_COL, Styles.GAP_6)
            .with(
                div()
                    .withClasses(Styles.FLEX, Styles.FLEX_ROW)
                    .with(h1(title).withClasses(Styles.FONT_BOLD, Styles.TEXT_XL))
                    .with(div().withClasses(Styles.FLEX_GROW))
                    .with(
                        new LinkElement()
                            .setHref(editBlockUrl)
                            .setText(String.format("Return to edit %s", blockDefinition.name()))
                            .asAnchorText()))
            .with(
                div()
                    .with(
                        h2(H2_CURRENT_VISIBILITY_CONDITION)
                            .withClasses(Styles.FONT_SEMIBOLD, Styles.TEXT_LG))
                    .with(
                        div(blockDefinition.visibilityPredicate().isPresent()
                                ? blockDefinition
                                    .visibilityPredicate()
                                    .get()
                                    .toDisplayString(
                                        blockDefinition.name(), potentialPredicateQuestions)
                                : TEXT_NO_VISIBILITY_CONDITIONS)
                            .withClasses(ReferenceClasses.PREDICATE_DISPLAY)))
            .with(removePredicateForm)
            .with(
                div()
                    .with(
                        h2(H2_NEW_VISIBILITY_CONDITION)
                            .withClasses(Styles.FONT_SEMIBOLD, Styles.TEXT_LG))
                    .with(div(TEXT_NEW_VISIBILITY_CONDITION).withClasses(Styles.MB_2))
                    .with(
                        modals.isEmpty()
                            ? text(TEXT_NO_AVAILABLE_QUESTIONS)
                            : renderPredicateModalTriggerButtons(modals)));

    HtmlBundle htmlBundle =
        layout
            .getBundle()
            .setTitle(title)
            .addMainContent(layout.renderProgramInfo(programDefinition), content);

    Http.Flash flash = request.flash();
    if (flash.get("error").isPresent()) {
      htmlBundle.addToastMessages(ToastMessage.error(flash.get("error").get()).setDuration(-1));
    } else if (flash.get("success").isPresent()) {
      htmlBundle.addToastMessages(ToastMessage.success(flash.get("success").get()).setDuration(-1));
    }

    for (Modal modal : modals) {
      htmlBundle = htmlBundle.addModals(modal);
    }

    return layout.renderCentered(htmlBundle);
  }

  private ImmutableList<Modal> predicateFormModals(
      String blockName,
      ImmutableList<QuestionDefinition> questionDefinitions,
      String predicateUpdateUrl,
      InputTag csrfTag) {
    ImmutableList.Builder<Modal> builder = ImmutableList.builder();
    for (QuestionDefinition qd : questionDefinitions) {
      builder.add(predicateFormModal(blockName, qd, predicateUpdateUrl, csrfTag));
    }
    return builder.build();
  }

  private Modal predicateFormModal(
      String blockName,
      QuestionDefinition questionDefinition,
      String predicateUpdateUrl,
<<<<<<< HEAD
      InputTag csrfTag) {
    DivTag triggerButtonContent =
        div()
            .withClasses(Styles.FLEX, Styles.FLEX_ROW, Styles.GAP_4)
            .with(
                Icons.questionTypeSvg(questionDefinition.getQuestionType(), 24)
                    .withClasses(Styles.FLEX_SHRINK_0, Styles.H_12, Styles.W_6))
=======
      Tag csrfTag) {
    Tag triggerButtonContent =
        TagCreator.button()
>>>>>>> ea136b8f
            .with(
                div()
                    .withClasses(Styles.FLEX, Styles.FLEX_ROW, Styles.GAP_4)
                    .with(
                        Icons.questionTypeSvg(questionDefinition.getQuestionType(), 24)
                            .withClasses(Styles.FLEX_SHRINK_0, Styles.H_12, Styles.W_6))
                    .with(
                        div()
                            .withClasses()
                            .with(
                                div(questionDefinition.getName()),
                                div(questionDefinition.getDescription())
                                    .withClasses(Styles.MT_1, Styles.TEXT_SM))));

    DivTag modalContent =
        div()
            .withClasses(Styles.M_4)
            .with(renderPredicateForm(blockName, questionDefinition, predicateUpdateUrl, csrfTag));

    return Modal.builder(
            String.format("predicate-modal-%s", questionDefinition.getId()), modalContent)
        .setModalTitle(String.format("Add a visibility condition for %s", blockName))
        .setTriggerButtonContent(triggerButtonContent)
        .setTriggerButtonStyles(AdminStyles.BUTTON_QUESTION_PREDICATE)
        .build();
  }

  private FormTag renderPredicateForm(
      String blockName,
      QuestionDefinition questionDefinition,
      String predicateUpdateUrl,
      InputTag csrfTag) {
    String formId = String.format("visibility-predicate-form-%s", questionDefinition.getId());

    return form(csrfTag)
        .withId(formId)
        .withMethod(POST)
        .attr("action", predicateUpdateUrl)
        .with(createActionDropdown(blockName))
        .with(renderQuestionDefinitionBox(questionDefinition))
        // Need to pass in the question ID with the rest of the form data in order to save the
        // correct predicate. However, this field's value is already known and set by the time the
        // modal is open, so make this field hidden.
        .with(createHiddenQuestionDefinitionInput(questionDefinition))
        .with(
            div()
                .withClasses(
                    ReferenceClasses.PREDICATE_OPTIONS, Styles.FLEX, Styles.FLEX_ROW, Styles.GAP_1)
                .with(createScalarDropdown(questionDefinition))
                .with(createOperatorDropdown())
                .with(createValueField(questionDefinition)))
        .with(submitButton("Submit").attr(Attr.FORM, formId));
  }

  private DivTag renderPredicateModalTriggerButtons(ImmutableList<Modal> modals) {
    return div()
        .withClasses(Styles.FLEX, Styles.FLEX_COL, Styles.GAP_2)
        .with(each(modals, modal -> modal.getButton()));
  }

  private DivTag renderQuestionDefinitionBox(QuestionDefinition questionDefinition) {
    return div()
        .withClasses(
            Styles.FLEX,
            Styles.FLEX_ROW,
            Styles.GAP_4,
            Styles.PX_4,
            Styles.PY_2,
            Styles.MY_2,
            Styles.BORDER,
            Styles.BORDER_GRAY_200)
        .with(
            Icons.questionTypeSvg(questionDefinition.getQuestionType(), 24)
                .withClasses(Styles.FLEX_SHRINK_0, Styles.H_12, Styles.W_6))
        .with(
            div()
                .withClasses()
                .with(
                    div(questionDefinition.getName()),
                    div(questionDefinition.getDescription())
                        .withClasses(Styles.MT_1, Styles.TEXT_SM)));
  }

  private DivTag createActionDropdown(String blockName) {
    ImmutableMap<String, String> actionOptions =
        Arrays.stream(PredicateAction.values())
            .collect(toImmutableMap(PredicateAction::toDisplayString, PredicateAction::name));
    return new SelectWithLabel()
        .setFieldName("predicateAction")
        .setLabelText(String.format("%s should be", blockName))
        .setOptions(actionOptions)
        .addReferenceClass(ReferenceClasses.PREDICATE_ACTION)
        .getContainer();
  }

  private InputTag createHiddenQuestionDefinitionInput(QuestionDefinition questionDefinition) {
    return input()
        .attr("name", "questionId")
        .attr("type", "hidden")
        .attr("value", String.valueOf(questionDefinition.getId()));
  }

  private DivTag createScalarDropdown(QuestionDefinition questionDefinition) {
    ImmutableSet<Scalar> scalars;
    try {
      scalars = Scalar.getScalars(questionDefinition.getQuestionType());
    } catch (InvalidQuestionTypeException | UnsupportedQuestionTypeException e) {
      // This should never happen since we filter out Enumerator questions before this point.
      return div()
          .withText("Sorry, you cannot create a show/hide predicate with this question type.");
    }

    ImmutableList<OptionTag> options =
        scalars.stream()
            .map(
                scalar ->
                    option(scalar.toDisplayString())
                        .attr("value", scalar.name())
                        // Add the scalar type as data so we can determine which operators to allow.
                        .withData("type", scalar.toScalarType().name().toLowerCase()))
            .collect(toImmutableList());

    return new SelectWithLabel()
        .setFieldName("scalar")
        .setLabelText("Field")
        .setCustomOptions(options)
        .addReferenceClass(ReferenceClasses.PREDICATE_SCALAR_SELECT)
        .getContainer();
  }

  private DivTag createOperatorDropdown() {
    ImmutableList<OptionTag> operatorOptions =
        Arrays.stream(Operator.values())
            .map(
                operator -> {
                  // Add this operator's allowed scalar types as data, so that we can determine
                  // whether to show or hide each operator based on the current type of scalar
                  // selected.
                  OptionTag option =
                      option(operator.toDisplayString()).attr("value", operator.name());
                  operator
                      .getOperableTypes()
                      .forEach(type -> option.attr("data-" + type.name().toLowerCase()));
                  return option;
                })
            .collect(toImmutableList());

    return new SelectWithLabel()
        .setFieldName("operator")
        .setLabelText("Operator")
        .setCustomOptions(operatorOptions)
        .addReferenceClass(ReferenceClasses.PREDICATE_OPERATOR_SELECT)
        .getContainer();
  }

  private DivTag createValueField(QuestionDefinition questionDefinition) {
    if (questionDefinition.getQuestionType().isMultiOptionType()) {
      // If it's a multi-option question, we need to provide a discrete list of possible values to
      // choose from instead of a freeform text field. Not only is it a better UX, but we store the
      // ID of the options rather than the display strings since the option display strings are
      // localized.
      ImmutableList<QuestionOption> options =
          ((MultiOptionQuestionDefinition) questionDefinition).getOptions();
      DivTag valueOptionsDiv =
          div().with(div("Values").withClasses(BaseStyles.CHECKBOX_GROUP_LABEL));
      for (QuestionOption option : options) {
        DivTag optionCheckbox =
            FieldWithLabel.checkbox()
                .setFieldName("predicateValues[]")
                .setValue(String.valueOf(option.id()))
                .setLabelText(option.optionText().getDefault())
                .getContainer();
        valueOptionsDiv.with(optionCheckbox);
      }
      return valueOptionsDiv;
    } else {
      return div()
          .with(
              FieldWithLabel.input()
                  .setFieldName("predicateValue")
                  .setLabelText("Value")
                  .addReferenceClass(ReferenceClasses.PREDICATE_VALUE_INPUT)
                  .getContainer())
          .with(
              div()
                  .withClasses(
                      ReferenceClasses.PREDICATE_VALUE_COMMA_HELP_TEXT,
                      Styles.HIDDEN,
                      Styles.TEXT_XS,
                      BaseStyles.FORM_LABEL_TEXT_COLOR)
                  .withText("Enter a list of comma-separated values. For example, \"v1,v2,v3\"."));
    }
  }
}<|MERGE_RESOLUTION|>--- conflicted
+++ resolved
@@ -182,19 +182,9 @@
       String blockName,
       QuestionDefinition questionDefinition,
       String predicateUpdateUrl,
-<<<<<<< HEAD
       InputTag csrfTag) {
-    DivTag triggerButtonContent =
-        div()
-            .withClasses(Styles.FLEX, Styles.FLEX_ROW, Styles.GAP_4)
-            .with(
-                Icons.questionTypeSvg(questionDefinition.getQuestionType(), 24)
-                    .withClasses(Styles.FLEX_SHRINK_0, Styles.H_12, Styles.W_6))
-=======
-      Tag csrfTag) {
-    Tag triggerButtonContent =
+    ButtonTag triggerButtonContent =
         TagCreator.button()
->>>>>>> ea136b8f
             .with(
                 div()
                     .withClasses(Styles.FLEX, Styles.FLEX_ROW, Styles.GAP_4)
