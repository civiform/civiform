package views.admin.programs;

import static annotations.FeatureFlags.ApplicationStatusTrackingEnabled;
import static com.google.common.base.Preconditions.checkNotNull;
import static j2html.TagCreator.div;
import static j2html.TagCreator.legend;
import static j2html.TagCreator.span;

import com.google.common.collect.ImmutableList;
import controllers.DisplayableMessage;
import controllers.admin.routes;
import forms.translation.ProgramTranslationForm;
import j2html.tags.DomContent;
import j2html.tags.specialized.FormTag;
import java.util.Locale;
import java.util.Optional;
import java.util.OptionalLong;
import javax.inject.Inject;
import javax.inject.Provider;
import play.mvc.Http;
import play.twirl.api.Content;
import services.TranslationLocales;
import services.program.ProgramDefinition;
import services.program.StatusDefinitions;
import views.HtmlBundle;
import views.admin.AdminLayout;
import views.admin.AdminLayout.NavPage;
import views.admin.AdminLayoutFactory;
import views.admin.TranslationFormView;
import views.components.FieldWithLabel;
import views.components.LinkElement;
import views.components.ToastMessage;
import views.style.Styles;

/** Renders a list of languages to select from, and a form for updating program information. */
public final class ProgramTranslationView extends TranslationFormView {
  private final AdminLayout layout;
  private final Provider<Boolean> statusTrackingEnabled;

  @Inject
  public ProgramTranslationView(
      AdminLayoutFactory layoutFactory,
      TranslationLocales translationLocales,
      @ApplicationStatusTrackingEnabled Provider<Boolean> statusTrackingEnabled) {
    super(translationLocales);
    this.layout = checkNotNull(layoutFactory).getLayout(NavPage.PROGRAMS);
    this.statusTrackingEnabled = statusTrackingEnabled;
  }

  public Content render(
      Http.Request request,
      Locale locale,
      ProgramDefinition program,
<<<<<<< HEAD
      Optional<String> localizedName,
      Optional<String> localizedDescription,
      Optional<DisplayableMessage> message) {
=======
      Optional<ProgramTranslationForm> maybeTranslationForm,
      Optional<String> errors) {
>>>>>>> 44b472b8
    String formAction =
        controllers.admin.routes.AdminProgramTranslationsController.update(
                program.id(), locale.toLanguageTag())
            .url();
    FormTag form =
        renderTranslationForm(
            request, locale, formAction, formFields(program, locale, maybeTranslationForm));

    String title = String.format("Manage program translations: %s", program.adminName());

    HtmlBundle htmlBundle =
        layout
            .getBundle()
            .setTitle(title)
            .addMainContent(renderHeader(title), renderLanguageLinks(program.id(), locale), form);

    message.map(ToastMessage::fromMessage).ifPresent(htmlBundle::addToastMessages);

    return layout.renderCentered(htmlBundle);
  }

  @Override
  protected String languageLinkDestination(long programId, Locale locale) {
    return routes.AdminProgramTranslationsController.edit(programId, locale.toLanguageTag()).url();
  }

  private ImmutableList<DomContent> formFields(
      ProgramDefinition program,
      Locale locale,
      Optional<ProgramTranslationForm> maybeTranslationForm) {
    ProgramTranslationForm translationForm =
        maybeTranslationForm.orElse(ProgramTranslationForm.fromProgram(program, locale));
    String programDetailsLink =
        controllers.admin.routes.AdminProgramController.edit(program.id()).url();
    ImmutableList.Builder<DomContent> result =
        ImmutableList.<DomContent>builder()
            .add(
                fieldSetForFields(
                    legend()
                        .with(
                            span("Applicant-visible program details"),
                            new LinkElement()
                                .setText("(edit default)")
                                .setHref(programDetailsLink)
                                .setStyles(Styles.ML_2)
                                .asAnchorText()),
                    ImmutableList.of(
                        div()
                            .with(
                                FieldWithLabel.input()
                                    .setFieldName("displayName")
                                    .setLabelText("Program name")
                                    .setValue(translationForm.getDisplayName())
                                    .getInputTag(),
                                defaultLocaleTextHint(program.localizedName())),
                        div()
                            .with(
                                FieldWithLabel.input()
                                    .setFieldName("displayDescription")
                                    .setLabelText("Program description")
                                    .setValue(translationForm.getDisplayDescription())
                                    .getInputTag(),
                                defaultLocaleTextHint(program.localizedDescription())))));
    if (statusTrackingEnabled.get()) {
      String programStatusesLink =
          controllers.admin.routes.AdminProgramStatusesController.index(program.id()).url();

      for (StatusDefinitions.Status s : program.statusDefinitions().getStatuses()) {
        ImmutableList.Builder<DomContent> fieldsBuilder =
            ImmutableList.<DomContent>builder()
                .add(
                    div()
                        .with(
                            FieldWithLabel.input()
                                .setLabelText("Status name")
                                .setScreenReaderText("Status name")
                                .setValue(s.localizedStatusText().maybeGet(locale))
                                .getInputTag(),
                            defaultLocaleTextHint(s.localizedStatusText())));
        if (s.localizedEmailBodyText().isPresent()) {
          fieldsBuilder.add(
              div()
                  .with(
                      FieldWithLabel.textArea()
                          .setLabelText("Email content")
                          .setScreenReaderText("Email content")
                          .setValue(
                              s.localizedEmailBodyText()
                                  .map(localizedEmail -> localizedEmail.maybeGet(locale))
                                  .orElse(Optional.empty()))
                          .setRows(OptionalLong.of(8))
                          .getTextareaTag(),
                      defaultLocaleTextHint(s.localizedEmailBodyText().get())));
        }
        result.add(
            fieldSetForFields(
                legend()
                    .with(
                        span(String.format("Application status: %s", s.statusText())),
                        new LinkElement()
                            .setText("(edit default)")
                            .setHref(programStatusesLink)
                            .setStyles(Styles.ML_2)
                            .asAnchorText()),
                fieldsBuilder.build()));
      }
    }
    return result.build();
  }
}<|MERGE_RESOLUTION|>--- conflicted
+++ resolved
@@ -51,14 +51,8 @@
       Http.Request request,
       Locale locale,
       ProgramDefinition program,
-<<<<<<< HEAD
-      Optional<String> localizedName,
-      Optional<String> localizedDescription,
+      Optional<ProgramTranslationForm> maybeTranslationForm,
       Optional<DisplayableMessage> message) {
-=======
-      Optional<ProgramTranslationForm> maybeTranslationForm,
-      Optional<String> errors) {
->>>>>>> 44b472b8
     String formAction =
         controllers.admin.routes.AdminProgramTranslationsController.update(
                 program.id(), locale.toLanguageTag())
