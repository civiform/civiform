--- conflicted
+++ resolved
@@ -92,29 +92,8 @@
 
   private ImmutableList<FieldsetTag> formFields(
       Optional<String> localizedName, Optional<String> localizedDescription) {
-<<<<<<< HEAD
-    return ImmutableList.of(
-        fieldset()
-            .withClasses(Styles.MY_4, Styles.PT_1, Styles.PB_2, Styles.PX_2, Styles.BORDER)
-            .with(
-                legend("Program details (visible to applicants)"),
-                FieldWithLabel.input()
-                    .setId("localize-display-name")
-                    .setFieldName("displayName")
-                    .setLabelText("Program name")
-                    .setScreenReaderText("Program display name")
-                    .setValue(localizedName)
-                    .getInputTag(),
-                FieldWithLabel.input()
-                    .setId("localize-display-description")
-                    .setFieldName("displayDescription")
-                    .setLabelText("Program description")
-                    .setScreenReaderText("Program description")
-                    .setValue(localizedDescription)
-                    .getInputTag()));
-=======
-    ImmutableList.Builder<Tag> result =
-        ImmutableList.<Tag>builder()
+    ImmutableList.Builder<FieldsetTag> result =
+        ImmutableList.<FieldsetTag>builder()
             .add(
                 fieldset()
                     .withClasses(Styles.MY_4, Styles.PT_1, Styles.PB_2, Styles.PX_2, Styles.BORDER)
@@ -126,14 +105,14 @@
                             .setLabelText("Program name")
                             .setScreenReaderText("Program display name")
                             .setValue(localizedName)
-                            .getContainer(),
+                            .getInputTag(),
                         FieldWithLabel.input()
                             .setId("localize-display-description")
                             .setFieldName("displayDescription")
                             .setLabelText("Program description")
                             .setScreenReaderText("Program description")
                             .setValue(localizedDescription)
-                            .getContainer()));
+                            .getInputTag()));
     if (statusTrackingEnabled) {
       // TODO(#2752): Use real statuses from the program.
       ImmutableList<ApplicationStatus> statusesWithEmail =
@@ -150,13 +129,13 @@
                         .setLabelText("Status name")
                         .setScreenReaderText("Status name")
                         .setValue(s.statusName())
-                        .getContainer(),
+                        .getInputTag(),
                     FieldWithLabel.textArea()
                         .setLabelText("Email content")
                         .setScreenReaderText("Email content")
                         .setValue(s.emailContent())
                         .setRows(OptionalLong.of(8))
-                        .getContainer()));
+                        .getTextareaTag()));
       }
     }
     return result.build();
@@ -174,6 +153,5 @@
     abstract String statusName();
 
     abstract String emailContent();
->>>>>>> 6d3ef6bc
   }
 }