package views.admin.programs;

import static annotations.FeatureFlags.ApplicationStatusTrackingEnabled;
import static com.google.common.base.Preconditions.checkNotNull;
import static j2html.TagCreator.div;
<<<<<<< HEAD
import static j2html.TagCreator.legend;
import static j2html.TagCreator.span;
=======
>>>>>>> d3725fe9

import com.google.auto.value.AutoValue;
import com.google.common.collect.ImmutableList;
import controllers.admin.routes;
import j2html.tags.DomContent;
import j2html.tags.specialized.FormTag;
import java.util.Locale;
import java.util.Optional;
import java.util.OptionalLong;
import javax.inject.Inject;
import play.mvc.Http;
import play.twirl.api.Content;
import services.LocalizedStrings;
<<<<<<< HEAD
import services.TranslationHelper;
=======
>>>>>>> d3725fe9
import services.program.ProgramDefinition;
import views.HtmlBundle;
import views.admin.AdminLayout;
import views.admin.AdminLayout.NavPage;
import views.admin.AdminLayoutFactory;
import views.admin.TranslationFormView;
import views.components.FieldWithLabel;
import views.components.LinkElement;
import views.components.ToastMessage;

/** Renders a list of languages to select from, and a form for updating program information. */
public final class ProgramTranslationView extends TranslationFormView {
  private final AdminLayout layout;
  private final boolean statusTrackingEnabled;

  @Inject
  public ProgramTranslationView(
      AdminLayoutFactory layoutFactory,
      TranslationHelper translationHelper,
      @ApplicationStatusTrackingEnabled boolean statusTrackingEnabled) {
    super(translationHelper);
    this.layout = checkNotNull(layoutFactory).getLayout(NavPage.PROGRAMS);
    this.statusTrackingEnabled = statusTrackingEnabled;
  }

  public Content render(
      Http.Request request,
      Locale locale,
      ProgramDefinition program,
      Optional<String> localizedName,
      Optional<String> localizedDescription,
      Optional<String> errors) {
    String formAction =
        controllers.admin.routes.AdminProgramTranslationsController.update(
                program.id(), locale.toLanguageTag())
            .url();
    FormTag form =
        renderTranslationForm(
<<<<<<< HEAD
            request, locale, formAction, formFields(program, localizedName, localizedDescription));
=======
            request,
            locale,
            formAction,
            formFields(program, locale, localizedName, localizedDescription));
>>>>>>> d3725fe9

    String title = String.format("Manage program translations: %s", program.adminName());

    HtmlBundle htmlBundle =
        layout
            .getBundle()
            .setTitle(title)
            .addMainContent(renderHeader(title), renderLanguageLinks(program.id(), locale), form);

    errors.ifPresent(s -> htmlBundle.addToastMessages(ToastMessage.error(s).setDismissible(false)));

    return layout.renderCentered(htmlBundle);
  }

  @Override
  protected String languageLinkDestination(long programId, Locale locale) {
    return routes.AdminProgramTranslationsController.edit(programId, locale.toLanguageTag()).url();
  }

  private ImmutableList<DomContent> formFields(
      ProgramDefinition program,
<<<<<<< HEAD
      Optional<String> localizedName,
      Optional<String> localizedDescription) {
    String programDetailsLink =
        controllers.admin.routes.AdminProgramController.edit(program.id()).url();
=======
      Locale locale,
      Optional<String> localizedName,
      Optional<String> localizedDescription) {
>>>>>>> d3725fe9
    ImmutableList.Builder<DomContent> result =
        ImmutableList.<DomContent>builder()
            .add(
                fieldSetForFields(
<<<<<<< HEAD
                    legend()
                        .with(
                            span("Applicant-visible program details"),
                            new LinkElement()
                                .setText("(edit default)")
                                .setHref(programDetailsLink)
                                .setStyles(Styles.ML_2)
                                .asAnchorText()),
=======
                    "Program details (visible to applicants)",
>>>>>>> d3725fe9
                    ImmutableList.of(
                        div()
                            .with(
                                FieldWithLabel.input()
                                    .setFieldName("displayName")
                                    .setLabelText("Program name")
                                    .setValue(localizedName)
<<<<<<< HEAD
                                    .getInputTag(),
=======
                                    .getInputTag())
                            .condWith(
                                !isDefaultLocale(locale),
>>>>>>> d3725fe9
                                defaultLocaleTextHint(program.localizedName())),
                        div()
                            .with(
                                FieldWithLabel.input()
                                    .setFieldName("displayDescription")
                                    .setLabelText("Program description")
                                    .setValue(localizedDescription)
<<<<<<< HEAD
                                    .getInputTag(),
=======
                                    .getInputTag())
                            .condWith(
                                !isDefaultLocale(locale),
>>>>>>> d3725fe9
                                defaultLocaleTextHint(program.localizedDescription())))));
    if (statusTrackingEnabled) {
      String programStatusesLink =
          controllers.admin.routes.AdminProgramStatusesController.index(program.id()).url();
      // TODO(#2752): Use real statuses from the program.
      ImmutableList<ApplicationStatus> statusesWithEmail =
          ImmutableList.of(
              ApplicationStatus.create("Approved", "Some email content"),
              ApplicationStatus.create("Needs more information", "Other email content"));

      for (ApplicationStatus s : statusesWithEmail) {
        result.add(
            fieldSetForFields(
<<<<<<< HEAD
                legend()
                    .with(
                        span(String.format("Application status: %s", s.statusName())),
                        new LinkElement()
                            .setText("(edit default)")
                            .setHref(programStatusesLink)
                            .setStyles(Styles.ML_2)
                            .asAnchorText()),
=======
                String.format("Application status: %s", s.statusName()),
>>>>>>> d3725fe9
                ImmutableList.of(
                    div()
                        .with(
                            FieldWithLabel.input()
                                .setLabelText("Status name")
                                .setScreenReaderText("Status name")
                                .setValue(s.statusName())
<<<<<<< HEAD
                                .getInputTag(),
=======
                                .getInputTag())
                        .condWith(
                            !isDefaultLocale(locale),
>>>>>>> d3725fe9
                            defaultLocaleTextHint(
                                LocalizedStrings.withDefaultValue(s.statusName()))),
                    div()
                        .with(
                            FieldWithLabel.textArea()
                                .setLabelText("Email content")
                                .setScreenReaderText("Email content")
                                .setValue(s.emailContent())
                                .setRows(OptionalLong.of(8))
<<<<<<< HEAD
                                .getTextareaTag(),
=======
                                .getTextareaTag())
                        .condWith(
                            !isDefaultLocale(locale),
>>>>>>> d3725fe9
                            defaultLocaleTextHint(
                                LocalizedStrings.withDefaultValue(s.emailContent()))))));
      }
    }
    return result.build();
  }

  // TODO(#2752): Use a domain-specific representation of an ApplicationStatus
  // rather than an auto-value.
  @AutoValue
  abstract static class ApplicationStatus {

    static ApplicationStatus create(String statusName, String emailContent) {
      return new AutoValue_ProgramTranslationView_ApplicationStatus(statusName, emailContent);
    }

    abstract String statusName();

    abstract String emailContent();
  }
}<|MERGE_RESOLUTION|>--- conflicted
+++ resolved
@@ -3,11 +3,9 @@
 import static annotations.FeatureFlags.ApplicationStatusTrackingEnabled;
 import static com.google.common.base.Preconditions.checkNotNull;
 import static j2html.TagCreator.div;
-<<<<<<< HEAD
+import static j2html.TagCreator.fieldset;
 import static j2html.TagCreator.legend;
 import static j2html.TagCreator.span;
-=======
->>>>>>> d3725fe9
 
 import com.google.auto.value.AutoValue;
 import com.google.common.collect.ImmutableList;
@@ -21,10 +19,7 @@
 import play.mvc.Http;
 import play.twirl.api.Content;
 import services.LocalizedStrings;
-<<<<<<< HEAD
 import services.TranslationHelper;
-=======
->>>>>>> d3725fe9
 import services.program.ProgramDefinition;
 import views.HtmlBundle;
 import views.admin.AdminLayout;
@@ -63,14 +58,7 @@
             .url();
     FormTag form =
         renderTranslationForm(
-<<<<<<< HEAD
             request, locale, formAction, formFields(program, localizedName, localizedDescription));
-=======
-            request,
-            locale,
-            formAction,
-            formFields(program, locale, localizedName, localizedDescription));
->>>>>>> d3725fe9
 
     String title = String.format("Manage program translations: %s", program.adminName());
 
@@ -92,21 +80,14 @@
 
   private ImmutableList<DomContent> formFields(
       ProgramDefinition program,
-<<<<<<< HEAD
       Optional<String> localizedName,
       Optional<String> localizedDescription) {
     String programDetailsLink =
         controllers.admin.routes.AdminProgramController.edit(program.id()).url();
-=======
-      Locale locale,
-      Optional<String> localizedName,
-      Optional<String> localizedDescription) {
->>>>>>> d3725fe9
     ImmutableList.Builder<DomContent> result =
         ImmutableList.<DomContent>builder()
             .add(
                 fieldSetForFields(
-<<<<<<< HEAD
                     legend()
                         .with(
                             span("Applicant-visible program details"),
@@ -115,9 +96,6 @@
                                 .setHref(programDetailsLink)
                                 .setStyles(Styles.ML_2)
                                 .asAnchorText()),
-=======
-                    "Program details (visible to applicants)",
->>>>>>> d3725fe9
                     ImmutableList.of(
                         div()
                             .with(
@@ -125,13 +103,7 @@
                                     .setFieldName("displayName")
                                     .setLabelText("Program name")
                                     .setValue(localizedName)
-<<<<<<< HEAD
                                     .getInputTag(),
-=======
-                                    .getInputTag())
-                            .condWith(
-                                !isDefaultLocale(locale),
->>>>>>> d3725fe9
                                 defaultLocaleTextHint(program.localizedName())),
                         div()
                             .with(
@@ -139,13 +111,7 @@
                                     .setFieldName("displayDescription")
                                     .setLabelText("Program description")
                                     .setValue(localizedDescription)
-<<<<<<< HEAD
                                     .getInputTag(),
-=======
-                                    .getInputTag())
-                            .condWith(
-                                !isDefaultLocale(locale),
->>>>>>> d3725fe9
                                 defaultLocaleTextHint(program.localizedDescription())))));
     if (statusTrackingEnabled) {
       String programStatusesLink =
@@ -159,7 +125,6 @@
       for (ApplicationStatus s : statusesWithEmail) {
         result.add(
             fieldSetForFields(
-<<<<<<< HEAD
                 legend()
                     .with(
                         span(String.format("Application status: %s", s.statusName())),
@@ -168,9 +133,6 @@
                             .setHref(programStatusesLink)
                             .setStyles(Styles.ML_2)
                             .asAnchorText()),
-=======
-                String.format("Application status: %s", s.statusName()),
->>>>>>> d3725fe9
                 ImmutableList.of(
                     div()
                         .with(
@@ -178,13 +140,7 @@
                                 .setLabelText("Status name")
                                 .setScreenReaderText("Status name")
                                 .setValue(s.statusName())
-<<<<<<< HEAD
                                 .getInputTag(),
-=======
-                                .getInputTag())
-                        .condWith(
-                            !isDefaultLocale(locale),
->>>>>>> d3725fe9
                             defaultLocaleTextHint(
                                 LocalizedStrings.withDefaultValue(s.statusName()))),
                     div()
@@ -194,13 +150,7 @@
                                 .setScreenReaderText("Email content")
                                 .setValue(s.emailContent())
                                 .setRows(OptionalLong.of(8))
-<<<<<<< HEAD
                                 .getTextareaTag(),
-=======
-                                .getTextareaTag())
-                        .condWith(
-                            !isDefaultLocale(locale),
->>>>>>> d3725fe9
                             defaultLocaleTextHint(
                                 LocalizedStrings.withDefaultValue(s.emailContent()))))));
       }
