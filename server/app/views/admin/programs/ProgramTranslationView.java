--- conflicted
+++ resolved
@@ -53,13 +53,8 @@
       Http.Request request,
       Locale locale,
       ProgramDefinition program,
-<<<<<<< HEAD
-      Optional<ProgramTranslationForm> maybeTranslationForm,
+      ProgramTranslationForm translationForm,
       Optional<ToastMessage> message) {
-=======
-      ProgramTranslationForm translationForm,
-      Optional<String> errors) {
->>>>>>> 7b47bd56
     String formAction =
         controllers.admin.routes.AdminProgramTranslationsController.update(
                 program.id(), locale.toLanguageTag())
