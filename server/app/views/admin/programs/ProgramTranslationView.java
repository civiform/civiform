package views.admin.programs;

import static com.google.common.base.Preconditions.checkNotNull;
import static j2html.TagCreator.input;
import static j2html.TagCreator.legend;
import static j2html.TagCreator.span;

import com.google.common.base.Preconditions;
import com.google.common.collect.ImmutableList;
import controllers.admin.routes;
import featureflags.FeatureFlags;
import forms.translation.ProgramTranslationForm;
import j2html.tags.DomContent;
import j2html.tags.specialized.FormTag;
import java.util.Locale;
import java.util.Optional;
import java.util.OptionalLong;
import javax.inject.Inject;
import play.mvc.Http;
import play.twirl.api.Content;
import services.TranslationLocales;
import services.program.LocalizationUpdate;
import services.program.ProgramDefinition;
import services.program.StatusDefinitions;
import views.HtmlBundle;
import views.admin.AdminLayout;
import views.admin.AdminLayout.NavPage;
import views.admin.AdminLayoutFactory;
import views.admin.TranslationFormView;
import views.components.FieldWithLabel;
import views.components.LinkElement;
import views.components.ToastMessage;
import views.style.Styles;

/** Renders a list of languages to select from, and a form for updating program information. */
public final class ProgramTranslationView extends TranslationFormView {
  private final AdminLayout layout;
  private final FeatureFlags featureFlags;

  @Inject
  public ProgramTranslationView(
      AdminLayoutFactory layoutFactory,
      TranslationLocales translationLocales,
      FeatureFlags featureFlags) {
    super(translationLocales);
    this.layout = checkNotNull(layoutFactory).getLayout(NavPage.PROGRAMS);
    this.featureFlags = checkNotNull(featureFlags);
  }

  public Content render(
      Http.Request request,
      Locale locale,
      ProgramDefinition program,
      ProgramTranslationForm translationForm,
      Optional<ToastMessage> message) {
    String formAction =
        controllers.admin.routes.AdminProgramTranslationsController.update(
                program.id(), locale.toLanguageTag())
            .url();
    FormTag form =
<<<<<<< HEAD
        renderTranslationForm(
            request,
            locale,
            formAction,
            formFields(request, program, locale, maybeTranslationForm));
=======
        renderTranslationForm(request, locale, formAction, formFields(program, translationForm));
>>>>>>> e4ec7fa8

    String title = String.format("Manage program translations: %s", program.adminName());

    HtmlBundle htmlBundle =
        layout
            .getBundle()
            .setTitle(title)
            .addMainContent(renderHeader(title), renderLanguageLinks(program.id(), locale), form);

    message.ifPresent(htmlBundle::addToastMessages);

    return layout.renderCentered(htmlBundle);
  }

  @Override
  protected String languageLinkDestination(long programId, Locale locale) {
    return routes.AdminProgramTranslationsController.edit(programId, locale.toLanguageTag()).url();
  }

  private ImmutableList<DomContent> formFields(
<<<<<<< HEAD
      Http.Request request,
      ProgramDefinition program,
      Locale locale,
      Optional<ProgramTranslationForm> maybeTranslationForm) {
    ProgramTranslationForm translationForm =
        maybeTranslationForm.orElse(ProgramTranslationForm.fromProgram(program, locale));
=======
      ProgramDefinition program, ProgramTranslationForm translationForm) {
    LocalizationUpdate updateData = translationForm.getUpdateData();
>>>>>>> e4ec7fa8
    String programDetailsLink =
        controllers.admin.routes.AdminProgramController.edit(program.id()).url();
    ImmutableList.Builder<DomContent> result =
        ImmutableList.<DomContent>builder()
            .add(
                fieldSetForFields(
                    legend()
                        .with(
                            span("Applicant-visible program details"),
                            new LinkElement()
                                .setText("(edit default)")
                                .setHref(programDetailsLink)
                                .setStyles(Styles.ML_2)
                                .asAnchorText()),
                    ImmutableList.of(
<<<<<<< HEAD
                        div()
                            .with(
                                FieldWithLabel.input()
                                    .setFieldName("displayName")
                                    .setLabelText("Program name")
                                    .setValue(translationForm.getDisplayName())
                                    .getInputTag(),
                                defaultLocaleTextHint(program.localizedName())),
                        div()
                            .with(
                                FieldWithLabel.input()
                                    .setFieldName("displayDescription")
                                    .setLabelText("Program description")
                                    .setValue(translationForm.getDisplayDescription())
                                    .getInputTag(),
                                defaultLocaleTextHint(program.localizedDescription())))));
    if (featureFlags.isStatusTrackingEnabled(request)) {
=======
                        fieldWithDefaultLocaleTextHint(
                            FieldWithLabel.input()
                                .setFieldName(ProgramTranslationForm.DISPLAY_NAME_FORM_NAME)
                                .setLabelText("Program name")
                                .setValue(updateData.localizedDisplayName())
                                .getInputTag(),
                            program.localizedName()),
                        fieldWithDefaultLocaleTextHint(
                            FieldWithLabel.input()
                                .setFieldName(ProgramTranslationForm.DISPLAY_DESCRIPTION_FORM_NAME)
                                .setLabelText("Program description")
                                .setValue(updateData.localizedDisplayDescription())
                                .getInputTag(),
                            program.localizedDescription()))));
    if (statusTrackingEnabled.get()) {
>>>>>>> e4ec7fa8
      String programStatusesLink =
          controllers.admin.routes.AdminProgramStatusesController.index(program.id()).url();

      Preconditions.checkState(
          updateData.statuses().size() == program.statusDefinitions().getStatuses().size());
      for (int statusIdx = 0; statusIdx < updateData.statuses().size(); statusIdx++) {
        StatusDefinitions.Status configuredStatus =
            program.statusDefinitions().getStatuses().get(statusIdx);
        LocalizationUpdate.StatusUpdate statusUpdateData = updateData.statuses().get(statusIdx);
        // Note: While displayed as siblings, fields are logically grouped together by sharing a
        // common index in their field names. These are dynamically generated via helper methods
        // within ProgramTranslationForm (e.g. statusKeyToUpdateFieldName).
        ImmutableList.Builder<DomContent> fieldsBuilder =
            ImmutableList.<DomContent>builder()
                .add(
                    // This input serves as the key indicating which status to update translations
                    // for and isn't configurable.
                    input()
                        .isHidden()
                        .withName(ProgramTranslationForm.statusKeyToUpdateFieldName(statusIdx))
                        .withValue(configuredStatus.statusText()),
                    fieldWithDefaultLocaleTextHint(
                        FieldWithLabel.input()
                            .setFieldName(
                                ProgramTranslationForm.localizedStatusFieldName(statusIdx))
                            .setLabelText("Status name")
                            .setScreenReaderText("Status name")
                            .setValue(statusUpdateData.localizedStatusText())
                            .getInputTag(),
                        configuredStatus.localizedStatusText()));
        if (configuredStatus.localizedEmailBodyText().isPresent()) {
          fieldsBuilder.add(
              fieldWithDefaultLocaleTextHint(
                  FieldWithLabel.textArea()
                      .setFieldName(ProgramTranslationForm.localizedEmailFieldName(statusIdx))
                      .setLabelText("Email content")
                      .setScreenReaderText("Email content")
                      .setValue(statusUpdateData.localizedEmailBody())
                      .setRows(OptionalLong.of(8))
                      .getTextareaTag(),
                  configuredStatus.localizedEmailBodyText().get()));
        }
        result.add(
            fieldSetForFields(
                legend()
                    .with(
                        span(
                            String.format("Application status: %s", configuredStatus.statusText())),
                        new LinkElement()
                            .setText("(edit default)")
                            .setHref(programStatusesLink)
                            .setStyles(Styles.ML_2)
                            .asAnchorText()),
                fieldsBuilder.build()));
      }
    }
    return result.build();
  }
}<|MERGE_RESOLUTION|>--- conflicted
+++ resolved
@@ -58,15 +58,7 @@
                 program.id(), locale.toLanguageTag())
             .url();
     FormTag form =
-<<<<<<< HEAD
-        renderTranslationForm(
-            request,
-            locale,
-            formAction,
-            formFields(request, program, locale, maybeTranslationForm));
-=======
-        renderTranslationForm(request, locale, formAction, formFields(program, translationForm));
->>>>>>> e4ec7fa8
+        renderTranslationForm(request, locale, formAction, formFields(request, program, translationForm));
 
     String title = String.format("Manage program translations: %s", program.adminName());
 
@@ -87,17 +79,9 @@
   }
 
   private ImmutableList<DomContent> formFields(
-<<<<<<< HEAD
       Http.Request request,
-      ProgramDefinition program,
-      Locale locale,
-      Optional<ProgramTranslationForm> maybeTranslationForm) {
-    ProgramTranslationForm translationForm =
-        maybeTranslationForm.orElse(ProgramTranslationForm.fromProgram(program, locale));
-=======
       ProgramDefinition program, ProgramTranslationForm translationForm) {
     LocalizationUpdate updateData = translationForm.getUpdateData();
->>>>>>> e4ec7fa8
     String programDetailsLink =
         controllers.admin.routes.AdminProgramController.edit(program.id()).url();
     ImmutableList.Builder<DomContent> result =
@@ -113,25 +97,6 @@
                                 .setStyles(Styles.ML_2)
                                 .asAnchorText()),
                     ImmutableList.of(
-<<<<<<< HEAD
-                        div()
-                            .with(
-                                FieldWithLabel.input()
-                                    .setFieldName("displayName")
-                                    .setLabelText("Program name")
-                                    .setValue(translationForm.getDisplayName())
-                                    .getInputTag(),
-                                defaultLocaleTextHint(program.localizedName())),
-                        div()
-                            .with(
-                                FieldWithLabel.input()
-                                    .setFieldName("displayDescription")
-                                    .setLabelText("Program description")
-                                    .setValue(translationForm.getDisplayDescription())
-                                    .getInputTag(),
-                                defaultLocaleTextHint(program.localizedDescription())))));
-    if (featureFlags.isStatusTrackingEnabled(request)) {
-=======
                         fieldWithDefaultLocaleTextHint(
                             FieldWithLabel.input()
                                 .setFieldName(ProgramTranslationForm.DISPLAY_NAME_FORM_NAME)
@@ -146,8 +111,7 @@
                                 .setValue(updateData.localizedDisplayDescription())
                                 .getInputTag(),
                             program.localizedDescription()))));
-    if (statusTrackingEnabled.get()) {
->>>>>>> e4ec7fa8
+    if (featureFlags.isStatusTrackingEnabled(request)) {
       String programStatusesLink =
           controllers.admin.routes.AdminProgramStatusesController.index(program.id()).url();
 
