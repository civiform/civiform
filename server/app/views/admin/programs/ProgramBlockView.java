package views.admin.programs;

import static j2html.TagCreator.div;

import j2html.tags.specialized.ButtonTag;
import j2html.tags.specialized.DivTag;
import services.program.ProgramDefinition;
import views.BaseHtmlView;
import views.ViewUtils;
<<<<<<< HEAD
import views.ViewUtils.BadgeStatus;
=======
import views.components.Icons;
import views.style.AdminStyles;
>>>>>>> aba87b69
import views.style.Styles;

abstract class ProgramBlockView extends BaseHtmlView {
  /** Renders a div with internal/admin program information. */
  protected final DivTag renderProgramInfo(ProgramDefinition programDefinition) {
    DivTag programTitle =
        div(programDefinition.adminName())
            .withId("program-title")
            .withClasses(Styles.TEXT_3XL, Styles.PB_3, Styles.MT_5);
    DivTag programDescription =
        div(programDefinition.adminDescription()).withClasses(Styles.TEXT_SM);

<<<<<<< HEAD
    return div(ViewUtils.makeBadge(BadgeStatus.DRAFT), programTitle, programDescription)
=======
    ButtonTag editDetailsButton =
        ViewUtils.makeSvgTextButton("Edit program details", Icons.EDIT)
            .withClasses(AdminStyles.SECONDARY_BUTTON_STYLES, Styles.MY_5);
    asRedirectElement(
        editDetailsButton,
        controllers.admin.routes.AdminProgramController.edit(programDefinition.id()).url());

    return div(programStatus, programTitle, programDescription, editDetailsButton)
>>>>>>> aba87b69
        .withClasses(
            Styles.BG_GRAY_100,
            Styles.TEXT_GRAY_800,
            Styles.SHADOW_MD,
            Styles.PX_8,
            Styles.PY_4,
            Styles._MX_2);
  }
}<|MERGE_RESOLUTION|>--- conflicted
+++ resolved
@@ -7,12 +7,9 @@
 import services.program.ProgramDefinition;
 import views.BaseHtmlView;
 import views.ViewUtils;
-<<<<<<< HEAD
 import views.ViewUtils.BadgeStatus;
-=======
 import views.components.Icons;
 import views.style.AdminStyles;
->>>>>>> aba87b69
 import views.style.Styles;
 
 abstract class ProgramBlockView extends BaseHtmlView {
@@ -21,13 +18,10 @@
     DivTag programTitle =
         div(programDefinition.adminName())
             .withId("program-title")
-            .withClasses(Styles.TEXT_3XL, Styles.PB_3, Styles.MT_5);
+            .withClasses(Styles.TEXT_3XL, Styles.PB_3);
     DivTag programDescription =
         div(programDefinition.adminDescription()).withClasses(Styles.TEXT_SM);
 
-<<<<<<< HEAD
-    return div(ViewUtils.makeBadge(BadgeStatus.DRAFT), programTitle, programDescription)
-=======
     ButtonTag editDetailsButton =
         ViewUtils.makeSvgTextButton("Edit program details", Icons.EDIT)
             .withClasses(AdminStyles.SECONDARY_BUTTON_STYLES, Styles.MY_5);
@@ -35,14 +29,13 @@
         editDetailsButton,
         controllers.admin.routes.AdminProgramController.edit(programDefinition.id()).url());
 
-    return div(programStatus, programTitle, programDescription, editDetailsButton)
->>>>>>> aba87b69
+    return div(ViewUtils.makeBadge(BadgeStatus.DRAFT), programTitle, programDescription, editDetailsButton)
         .withClasses(
             Styles.BG_GRAY_100,
             Styles.TEXT_GRAY_800,
             Styles.SHADOW_MD,
-            Styles.PX_8,
-            Styles.PY_4,
+            Styles.P_8,
+            Styles.PT_4,
             Styles._MX_2);
   }
 }