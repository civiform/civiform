package views.admin.programs;

import static j2html.TagCreator.div;

import j2html.tags.specialized.ButtonTag;
import j2html.tags.specialized.DivTag;
import services.program.ProgramDefinition;
import views.BaseHtmlView;
import views.ViewUtils;
import views.ViewUtils.BadgeStatus;
import views.components.Icons;
import views.style.AdminStyles;

abstract class ProgramBlockView extends BaseHtmlView {
  /** Renders a div with internal/admin program information. */
  protected final DivTag renderProgramInfo(ProgramDefinition programDefinition) {
    DivTag programTitle =
        div(programDefinition.adminName()).withId("program-title").withClasses("text-3xl", "pb-3");
    DivTag programDescription = div(programDefinition.adminDescription()).withClasses("text-sm");

    ButtonTag editDetailsButton =
        ViewUtils.makeSvgTextButton("Edit program details", Icons.EDIT)
<<<<<<< HEAD
            .withId("edit-program-details")
            .withClasses(AdminStyles.SECONDARY_BUTTON_STYLES, Styles.MY_5);
=======
            .withClasses(AdminStyles.SECONDARY_BUTTON_STYLES, "my-5");
>>>>>>> 8ffc494e
    asRedirectElement(
        editDetailsButton,
        controllers.admin.routes.AdminProgramController.edit(programDefinition.id()).url());

    return div(
            ViewUtils.makeBadge(BadgeStatus.DRAFT),
            programTitle,
            programDescription,
            editDetailsButton)
        .withClasses("bg-gray-100", "text-gray-800", "shadow-md", "p-8", "pt-4", "-mx-2");
  }
}<|MERGE_RESOLUTION|>--- conflicted
+++ resolved
@@ -20,12 +20,8 @@
 
     ButtonTag editDetailsButton =
         ViewUtils.makeSvgTextButton("Edit program details", Icons.EDIT)
-<<<<<<< HEAD
             .withId("edit-program-details")
-            .withClasses(AdminStyles.SECONDARY_BUTTON_STYLES, Styles.MY_5);
-=======
             .withClasses(AdminStyles.SECONDARY_BUTTON_STYLES, "my-5");
->>>>>>> 8ffc494e
     asRedirectElement(
         editDetailsButton,
         controllers.admin.routes.AdminProgramController.edit(programDefinition.id()).url());
