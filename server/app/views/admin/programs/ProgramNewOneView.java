package views.admin.programs;

import static com.google.common.base.Preconditions.checkNotNull;
import static j2html.TagCreator.div;

import com.google.inject.Inject;
import com.typesafe.config.Config;
import forms.ProgramForm;
import j2html.tags.specialized.DivTag;
import java.util.Optional;
import play.mvc.Http.Request;
import play.twirl.api.Content;
import repository.AccountRepository;
import services.settings.SettingsManifest;
import views.HtmlBundle;
import views.admin.AdminLayout;
import views.admin.AdminLayout.NavPage;
import views.admin.AdminLayoutFactory;
import views.components.Modal;
import views.components.ToastMessage;

/** Renders a page for adding a new program. */
public final class ProgramNewOneView extends ProgramFormBuilder {
  private final AdminLayout layout;

  @Inject
  public ProgramNewOneView(
      AdminLayoutFactory layoutFactory,
      Config configuration,
      SettingsManifest settingsManifest,
      AccountRepository accountRepository) {
    super(configuration, settingsManifest, accountRepository);
    this.layout = checkNotNull(layoutFactory).getLayout(NavPage.PROGRAMS);
  }

  /** Renders the create form. */
  public Content render(Request request) {
    return render(request, new ProgramForm(), Optional.empty(), Optional.empty());
  }

  /**
   * Renders the create form with a toast containing the content of ToastMessage. Fields are
   * pre-populated based on the content of programForm.
   */
  public Content render(Request request, ProgramForm programForm, ToastMessage toastMessage) {
    return render(request, programForm, Optional.of(toastMessage), Optional.empty());
  }

  /**
   * Renders the create form with a modal that confirms whether or not the user wants to change
   * which program is set to be the common intake form. Fields are pre-populated based on the
   * content of programForm.
   */
  public Content renderChangeCommonIntakeConfirmation(
      Request request, ProgramForm programForm, String existingCommonIntakeFormDisplayName) {
    return render(
        request,
        programForm,
        Optional.empty(),
        Optional.of(buildConfirmCommonIntakeChangeModal(existingCommonIntakeFormDisplayName)));
  }

  private Content render(
      Request request,
      ProgramForm programForm,
      Optional<ToastMessage> toastMessage,
      Optional<Modal> modal) {
    String title = "New program information";

    DivTag contentDiv =
        div(
                renderHeader(title),
<<<<<<< HEAD
                buildProgramForm(request, programForm, /* editExistingProgram= */ false)
=======
                buildProgramForm(request, programForm, ProgramEditStatus.CREATION)
>>>>>>> f6367df5
                    .with(makeCsrfTokenInputTag(request))
                    .withAction(controllers.admin.routes.AdminProgramController.create().url()))
            .withClasses("mx-4", "my-12", "flex", "flex-col");
    HtmlBundle htmlBundle = layout.getBundle(request).setTitle(title).addMainContent(contentDiv);
    toastMessage.ifPresent(htmlBundle::addToastMessages);
    modal.ifPresent(htmlBundle::addModals);
    return layout.renderCentered(htmlBundle);
  }
}<|MERGE_RESOLUTION|>--- conflicted
+++ resolved
@@ -70,11 +70,7 @@
     DivTag contentDiv =
         div(
                 renderHeader(title),
-<<<<<<< HEAD
-                buildProgramForm(request, programForm, /* editExistingProgram= */ false)
-=======
                 buildProgramForm(request, programForm, ProgramEditStatus.CREATION)
->>>>>>> f6367df5
                     .with(makeCsrfTokenInputTag(request))
                     .withAction(controllers.admin.routes.AdminProgramController.create().url()))
             .withClasses("mx-4", "my-12", "flex", "flex-col");
