package views.admin.reporting;

import static com.google.common.base.Preconditions.checkNotNull;
import static j2html.TagCreator.div;
import static j2html.TagCreator.h1;
import static j2html.TagCreator.p;
import static j2html.TagCreator.td;
import static j2html.TagCreator.tr;

import com.google.common.collect.ImmutableList;
import com.google.inject.Inject;
import controllers.admin.AdminReportingController;
import j2html.tags.specialized.DivTag;
import modules.MainModule;
import play.twirl.api.Content;
import services.DateConverter;
import services.reporting.ApplicationSubmissionsStat;
import services.reporting.ReportingService;
import views.BaseHtmlView;
import views.HtmlBundle;
import views.admin.AdminLayout;
import views.admin.AdminLayoutFactory;
import views.components.LinkElement;

/** Summary view for reporting data. */
public final class AdminReportingIndexView extends BaseHtmlView {

  private final AdminLayout layout;
  private final ReportingTableRenderer reportingTableRenderer;
  private final DateConverter dateConverter;

  @Inject
  public AdminReportingIndexView(
      ReportingTableRenderer reportingTableRenderer,
      AdminLayoutFactory layoutFactory,
      DateConverter dateConverter) {
    this.reportingTableRenderer = checkNotNull(reportingTableRenderer);
    this.dateConverter = checkNotNull(dateConverter);
    this.layout = checkNotNull(layoutFactory).getLayout(AdminLayout.NavPage.REPORTING);
  }

  public Content render(ReportingService.MonthlyStats monthlyStats) {
    ImmutableList<ApplicationSubmissionsStat> allApplicationsMonthlyStats =
        monthlyStats.monthlySubmissionsAggregated();
    ImmutableList<ApplicationSubmissionsStat> totalSubmissionsByProgram =
        monthlyStats.totalSubmissionsByProgram();

    var title = "Reporting";

    DivTag headerDiv =
        div()
            .withClasses("my-8")
            .with(h1(title).withClasses("my-4"))
            .with(p("Data may be up to an hour delayed."));

    DivTag contentDiv = div().withClasses("px-20").with(headerDiv);

    contentDiv.with(renderAggregatedProgramStats(totalSubmissionsByProgram));
    contentDiv.with(renderAllApplicationsMonthlyStats(allApplicationsMonthlyStats));

    HtmlBundle htmlBundle = layout.getBundle().setTitle(title).addMainContent(contentDiv);
    return layout.renderCentered(htmlBundle);
  }

  public static final ImmutableList<ReportingTableRenderer.ReportingTableHeader>
      APPLICATION_COUNTS_BY_MONTH_HEADERS =
          ImmutableList.of(
              ReportingTableRenderer.ReportingTableHeader.create("Month"),
              ReportingTableRenderer.ReportingTableHeader.create(
                  "Submissions", "The total number of applications submitted during this month."),
              ReportingTableRenderer.ReportingTableHeader.create(
                  "Time to complete (p25)",
                  "The 25th percentile time between when an applicant started and completed an"
                      + " application. Meaning 25% of applicants completed their application in"
                      + " this amount of time or less."),
              ReportingTableRenderer.ReportingTableHeader.create(
                  "Median time to complete",
                  "The median time between when an applicant started and completed an application."
                      + " Meaning 50% of applicants completed their application in this amount of"
                      + " time or less."),
              ReportingTableRenderer.ReportingTableHeader.create(
                  "Time to complete (p75)",
                  "The 75th percentile time between when an applicant started and completed an"
                      + " application. Meaning 75% of applicants completed their application in"
                      + " this amount of time or less."),
              ReportingTableRenderer.ReportingTableHeader.create(
                  "Time to complete (p99)",
                  "The 99th percentile time between when an applicant started and completed an"
                      + " application. Meaning 99% of applicants completed their application in"
                      + " this amount of time or less."));

  private DivTag renderAllApplicationsMonthlyStats(
      ImmutableList<ApplicationSubmissionsStat> allApplicationsMonthlyStats) {

    return reportingTableRenderer
        .renderTable(
            "Submissions by month (all programs)",
            APPLICATION_COUNTS_BY_MONTH_HEADERS,
            allApplicationsMonthlyStats.stream()
                .map(
                    stat ->
                        tr(
<<<<<<< HEAD
                            td(dateConverter.renderAsTwoDigitMonthAndYear(stat.timestamp().get())),
=======
                            td(getDisplayMonth(stat)),
                            td(DECIMAL_FORMAT.format(stat.applicationCount())),
                            td(renderDurationWithTestStubbing(stat.submissionDurationSeconds25p())),
                            td(renderDurationWithTestStubbing(stat.submissionDurationSeconds50p())),
                            td(renderDurationWithTestStubbing(stat.submissionDurationSeconds75p())),
>>>>>>> 54806796
                            td(
                                ReportingTableRenderer.DECIMAL_FORMAT.format(
                                    stat.applicationCount())),
                            td(
                                reportingTableRenderer.renderDurationWithTestStubbing(
                                    stat.submissionDurationSeconds25p())),
                            td(
                                reportingTableRenderer.renderDurationWithTestStubbing(
                                    stat.submissionDurationSeconds50p())),
                            td(
                                reportingTableRenderer.renderDurationWithTestStubbing(
                                    stat.submissionDurationSeconds75p())),
                            td(
                                reportingTableRenderer.renderDurationWithTestStubbing(
                                    stat.submissionDurationSeconds99p()))))
                .collect(ImmutableList.toImmutableList()))
        .with(
            redirectButton(
                "by-programs-csv",
                "Download CSV",
                controllers.admin.routes.AdminReportingController.downloadCsv(
                        AdminReportingController.DataSetName.APPLICATION_COUNTS_BY_MONTH.toString())
                    .url()));
  }

<<<<<<< HEAD
  public static final ImmutableList<ReportingTableRenderer.ReportingTableHeader>
      APPLICATION_COUNTS_BY_PROGRAM_HEADERS =
          ImmutableList.of(
              ReportingTableRenderer.ReportingTableHeader.create("Program"),
              ReportingTableRenderer.ReportingTableHeader.create(
                  "Submissions", "The total number of applications submitted to this program."),
              ReportingTableRenderer.ReportingTableHeader.create(
                  "Time to complete (p25)",
                  "The 25th percentile time between when an applicant started and completed an"
                      + " application. Meaning 25% of applicants completed their application in"
                      + " this amount of time or less."),
              ReportingTableRenderer.ReportingTableHeader.create(
                  "Median time to complete",
                  "The median time between when an applicant started and completed an application."
                      + " Meaning 50% of applicants completed their application in this amount of"
                      + " time or less."),
              ReportingTableRenderer.ReportingTableHeader.create(
                  "Time to complete (p75)",
                  "The 75th percentile time between when an applicant started and completed an"
                      + " application. Meaning 75% of applicants completed their application in"
                      + " this amount of time or less."),
              ReportingTableRenderer.ReportingTableHeader.create(
                  "Time to complete (p99)",
                  "The 99th percentile time between when an applicant started and completed an"
                      + " application. Meaning 99% of applicants completed their application in"
                      + " this amount of time or less."));
=======
  private String getDisplayMonth(ApplicationSubmissionsStat stat) {
    if (useDeterministicStatsForBrowserTest) {
      return "MM/YY";
    }

    return dateConverter.renderAsTwoDigitMonthAndYear(stat.timestamp().get());
  }

  public static final ImmutableList<ReportingTableHeader> APPLICATION_COUNTS_BY_PROGRAM_HEADERS =
      ImmutableList.of(
          ReportingTableHeader.create("Program"),
          ReportingTableHeader.create(
              "Submissions", "The total number of applications submitted to this program."),
          ReportingTableHeader.create(
              "Time to complete (p25)",
              "The 25th percentile time between when an applicant started and completed an"
                  + " application. Meaning 25% of applicants completed their application in this"
                  + " amount of time or less."),
          ReportingTableHeader.create(
              "Median time to complete",
              "The median time between when an applicant started and completed an application."
                  + " Meaning 50% of applicants completed their application in this amount of time"
                  + " or less."),
          ReportingTableHeader.create(
              "Time to complete (p75)",
              "The 75th percentile time between when an applicant started and completed an"
                  + " application. Meaning 75% of applicants completed their application in this"
                  + " amount of time or less."),
          ReportingTableHeader.create(
              "Time to complete (p99)",
              "The 99th percentile time between when an applicant started and completed an"
                  + " application. Meaning 99% of applicants completed their application in this"
                  + " amount of time or less."));
>>>>>>> 54806796

  private DivTag renderAggregatedProgramStats(
      ImmutableList<ApplicationSubmissionsStat> aggregatedProgramStats) {

    return reportingTableRenderer
        .renderTable(
            "Submissions by program (all time)",
            APPLICATION_COUNTS_BY_PROGRAM_HEADERS,
            aggregatedProgramStats.stream()
                .map(
                    stat ->
                        tr(
                            td(
                                new LinkElement()
                                    .setText(stat.programName())
                                    .setHref(
                                        controllers.admin.routes.AdminReportingController.show(
                                                MainModule.SLUGIFIER.slugify(stat.programName()))
                                            .url())
                                    .asAnchorText()),
                            td(
                                ReportingTableRenderer.DECIMAL_FORMAT.format(
                                    stat.applicationCount())),
                            td(
                                reportingTableRenderer.renderDurationWithTestStubbing(
                                    stat.submissionDurationSeconds25p())),
                            td(
                                reportingTableRenderer.renderDurationWithTestStubbing(
                                    stat.submissionDurationSeconds50p())),
                            td(
                                reportingTableRenderer.renderDurationWithTestStubbing(
                                    stat.submissionDurationSeconds75p())),
                            td(
                                reportingTableRenderer.renderDurationWithTestStubbing(
                                    stat.submissionDurationSeconds99p()))))
                .collect(ImmutableList.toImmutableList()))
        .with(
            redirectButton(
                "by-programs-csv",
                "Download CSV",
                controllers.admin.routes.AdminReportingController.downloadCsv(
                        AdminReportingController.DataSetName.APPLICATION_COUNTS_BY_PROGRAM
                            .toString())
                    .url()));
  }
}<|MERGE_RESOLUTION|>--- conflicted
+++ resolved
@@ -13,7 +13,6 @@
 import j2html.tags.specialized.DivTag;
 import modules.MainModule;
 import play.twirl.api.Content;
-import services.DateConverter;
 import services.reporting.ApplicationSubmissionsStat;
 import services.reporting.ReportingService;
 import views.BaseHtmlView;
@@ -27,15 +26,11 @@
 
   private final AdminLayout layout;
   private final ReportingTableRenderer reportingTableRenderer;
-  private final DateConverter dateConverter;
 
   @Inject
   public AdminReportingIndexView(
-      ReportingTableRenderer reportingTableRenderer,
-      AdminLayoutFactory layoutFactory,
-      DateConverter dateConverter) {
+      ReportingTableRenderer reportingTableRenderer, AdminLayoutFactory layoutFactory) {
     this.reportingTableRenderer = checkNotNull(reportingTableRenderer);
-    this.dateConverter = checkNotNull(dateConverter);
     this.layout = checkNotNull(layoutFactory).getLayout(AdminLayout.NavPage.REPORTING);
   }
 
@@ -100,15 +95,7 @@
                 .map(
                     stat ->
                         tr(
-<<<<<<< HEAD
-                            td(dateConverter.renderAsTwoDigitMonthAndYear(stat.timestamp().get())),
-=======
-                            td(getDisplayMonth(stat)),
-                            td(DECIMAL_FORMAT.format(stat.applicationCount())),
-                            td(renderDurationWithTestStubbing(stat.submissionDurationSeconds25p())),
-                            td(renderDurationWithTestStubbing(stat.submissionDurationSeconds50p())),
-                            td(renderDurationWithTestStubbing(stat.submissionDurationSeconds75p())),
->>>>>>> 54806796
+                            td(reportingTableRenderer.getDisplayMonth(stat)),
                             td(
                                 ReportingTableRenderer.DECIMAL_FORMAT.format(
                                     stat.applicationCount())),
@@ -134,7 +121,6 @@
                     .url()));
   }
 
-<<<<<<< HEAD
   public static final ImmutableList<ReportingTableRenderer.ReportingTableHeader>
       APPLICATION_COUNTS_BY_PROGRAM_HEADERS =
           ImmutableList.of(
@@ -161,41 +147,6 @@
                   "The 99th percentile time between when an applicant started and completed an"
                       + " application. Meaning 99% of applicants completed their application in"
                       + " this amount of time or less."));
-=======
-  private String getDisplayMonth(ApplicationSubmissionsStat stat) {
-    if (useDeterministicStatsForBrowserTest) {
-      return "MM/YY";
-    }
-
-    return dateConverter.renderAsTwoDigitMonthAndYear(stat.timestamp().get());
-  }
-
-  public static final ImmutableList<ReportingTableHeader> APPLICATION_COUNTS_BY_PROGRAM_HEADERS =
-      ImmutableList.of(
-          ReportingTableHeader.create("Program"),
-          ReportingTableHeader.create(
-              "Submissions", "The total number of applications submitted to this program."),
-          ReportingTableHeader.create(
-              "Time to complete (p25)",
-              "The 25th percentile time between when an applicant started and completed an"
-                  + " application. Meaning 25% of applicants completed their application in this"
-                  + " amount of time or less."),
-          ReportingTableHeader.create(
-              "Median time to complete",
-              "The median time between when an applicant started and completed an application."
-                  + " Meaning 50% of applicants completed their application in this amount of time"
-                  + " or less."),
-          ReportingTableHeader.create(
-              "Time to complete (p75)",
-              "The 75th percentile time between when an applicant started and completed an"
-                  + " application. Meaning 75% of applicants completed their application in this"
-                  + " amount of time or less."),
-          ReportingTableHeader.create(
-              "Time to complete (p99)",
-              "The 99th percentile time between when an applicant started and completed an"
-                  + " application. Meaning 99% of applicants completed their application in this"
-                  + " amount of time or less."));
->>>>>>> 54806796
 
   private DivTag renderAggregatedProgramStats(
       ImmutableList<ApplicationSubmissionsStat> aggregatedProgramStats) {
