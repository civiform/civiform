--- conflicted
+++ resolved
@@ -66,12 +66,8 @@
       String programAdminName,
       String programLocalizedName,
       ReportingService.MonthlyStats monthlyStats) {
-<<<<<<< HEAD
+
     var title = String.format("%s reporting", programLocalizedName);
-=======
-    var title = String.format("%s reporting", programName);
->>>>>>> 0de4fbf4
-
     DivTag headerDiv =
         div()
             .withClasses("my-8")
