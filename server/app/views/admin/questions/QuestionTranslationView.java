package views.admin.questions;

import static com.google.common.base.Preconditions.checkNotNull;
import static j2html.TagCreator.div;
<<<<<<< HEAD
import static j2html.TagCreator.legend;
import static j2html.TagCreator.span;
=======
>>>>>>> d3725fe9

import com.google.common.collect.ImmutableList;
import j2html.tags.DomContent;
import j2html.tags.specialized.FormTag;
import java.util.Locale;
import java.util.Optional;
import javax.inject.Inject;
import play.mvc.Http;
import play.twirl.api.Content;
import services.LocalizedStrings;
import services.TranslationHelper;
import services.question.QuestionOption;
import services.question.types.EnumeratorQuestionDefinition;
import services.question.types.MultiOptionQuestionDefinition;
import services.question.types.QuestionDefinition;
import views.HtmlBundle;
import views.admin.AdminLayout;
import views.admin.AdminLayout.NavPage;
import views.admin.AdminLayoutFactory;
import views.admin.TranslationFormView;
import views.components.FieldWithLabel;
import views.components.LinkElement;
import views.components.ToastMessage;
import views.style.Styles;

/** Renders a list of languages to select from, and a form for updating question information. */
public final class QuestionTranslationView extends TranslationFormView {

  private final AdminLayout layout;

  @Inject
  public QuestionTranslationView(
      AdminLayoutFactory layoutFactory, TranslationHelper translationHelper) {
    super(translationHelper);
    this.layout = checkNotNull(layoutFactory).getLayout(NavPage.QUESTIONS);
  }

  public Content render(Http.Request request, Locale locale, QuestionDefinition question) {
    return render(request, locale, question, Optional.empty());
  }

  public Content renderErrors(
      Http.Request request, Locale locale, QuestionDefinition invalidQuestion, String errors) {
    return render(request, locale, invalidQuestion, Optional.of(errors));
  }

  private Content render(
      Http.Request request, Locale locale, QuestionDefinition question, Optional<String> errors) {
    String formAction =
        controllers.admin.routes.AdminQuestionTranslationsController.update(
                question.getId(), locale.toLanguageTag())
            .url();

    // Add form fields for questions.
    ImmutableList.Builder<DomContent> inputFieldsBuilder =
        ImmutableList.<DomContent>builder()
            .add(
                questionTextFields(
<<<<<<< HEAD
                    question, locale, question.getQuestionText(), question.getQuestionHelpText()));
=======
                    locale, question.getQuestionText(), question.getQuestionHelpText()));
>>>>>>> d3725fe9
    Optional<DomContent> questionTypeSpecificContent =
        getQuestionTypeSpecificContent(question, locale);
    if (questionTypeSpecificContent.isPresent()) {
      inputFieldsBuilder.add(questionTypeSpecificContent.get());
    }

    FormTag form = renderTranslationForm(request, locale, formAction, inputFieldsBuilder.build());

    String title = String.format("Manage Question Translations: %s", question.getName());

    HtmlBundle htmlBundle =
        layout
            .getBundle()
            .setTitle(title)
            .addMainContent(
                renderHeader(title), renderLanguageLinks(question.getId(), locale), form);
    errors.ifPresent(s -> htmlBundle.addToastMessages(ToastMessage.error(s).setDismissible(false)));

    return layout.renderCentered(htmlBundle);
  }

  @Override
  protected String languageLinkDestination(long questionId, Locale locale) {
    return controllers.admin.routes.AdminQuestionTranslationsController.edit(
            questionId, locale.toLanguageTag())
        .url();
  }

  private Optional<DomContent> getQuestionTypeSpecificContent(
      QuestionDefinition question, Locale toUpdate) {
    switch (question.getQuestionType()) {
      case CHECKBOX: // fallthrough intended
      case DROPDOWN: // fallthrough intended
      case RADIO_BUTTON:
        MultiOptionQuestionDefinition multiOption = (MultiOptionQuestionDefinition) question;
        return multiOptionQuestionFields(multiOption.getOptions(), toUpdate);
      case ENUMERATOR:
        EnumeratorQuestionDefinition enumerator = (EnumeratorQuestionDefinition) question;
        return enumeratorQuestionFields(enumerator.getEntityType(), toUpdate);
      case ADDRESS: // fallthrough intended
      case CURRENCY: // fallthrough intended
      case FILEUPLOAD: // fallthrough intended
      case NAME: // fallthrough intended
      case NUMBER: // fallthrough intended
      case TEXT: // fallthrough intended
      default:
        return Optional.empty();
    }
  }

  private DomContent questionTextFields(
<<<<<<< HEAD
      QuestionDefinition questionDefinition,
      Locale locale,
      LocalizedStrings questionText,
      LocalizedStrings helpText) {
=======
      Locale locale, LocalizedStrings questionText, LocalizedStrings helpText) {
>>>>>>> d3725fe9
    ImmutableList.Builder<DomContent> fields = ImmutableList.builder();
    fields.add(
        div()
            .with(
                FieldWithLabel.input()
                    .setFieldName("questionText")
                    .setLabelText("Question text")
                    .setValue(questionText.maybeGet(locale))
<<<<<<< HEAD
                    .getInputTag(),
                defaultLocaleTextHint(questionText)));
=======
                    .getInputTag())
            .condWith(!isDefaultLocale(locale), defaultLocaleTextHint(questionText)));
>>>>>>> d3725fe9

    // Help text is optional - only show if present.
    if (!helpText.isEmpty()) {
      fields.add(
          div()
              .with(
                  FieldWithLabel.input()
                      .setFieldName("questionHelpText")
                      .setLabelText("Question help text")
                      .setValue(helpText.maybeGet(locale))
<<<<<<< HEAD
                      .getInputTag(),
                  defaultLocaleTextHint(helpText)));
    }

    return fieldSetForFields(
        legend()
            .with(
                span("Applicant-visible question details"),
                new LinkElement()
                    .setText("(edit default)")
                    .setHref(
                        controllers.admin.routes.AdminQuestionController.edit(
                                questionDefinition.getId())
                            .url())
                    .setStyles(Styles.ML_2)
                    .asAnchorText()),
        fields.build());
=======
                      .getInputTag())
              .condWith(!isDefaultLocale(locale), defaultLocaleTextHint(helpText)));
    }

    return fieldSetForFields("Question details (visible to applicants)", fields.build());
>>>>>>> d3725fe9
  }

  private Optional<DomContent> multiOptionQuestionFields(
      ImmutableList<QuestionOption> options, Locale toUpdate) {
    if (options.isEmpty()) {
      return Optional.empty();
    }
    ImmutableList.Builder<DomContent> optionFieldsBuilder = ImmutableList.builder();
    for (int optionIdx = 0; optionIdx < options.size(); optionIdx++) {
      QuestionOption option = options.get(optionIdx);
      optionFieldsBuilder.add(
          div()
              .with(
                  FieldWithLabel.input()
                      .setFieldName("options[]")
                      .setLabelText(String.format("Answer option #%d", optionIdx + 1))
                      .setValue(option.optionText().maybeGet(toUpdate).orElse(""))
<<<<<<< HEAD
                      .getInputTag(),
                  defaultLocaleTextHint(option.optionText())));
    }

    return Optional.of(fieldSetForFields(legend("Answer options"), optionFieldsBuilder.build()));
=======
                      .getInputTag())
              .condWith(!isDefaultLocale(toUpdate), defaultLocaleTextHint(option.optionText())));
    }

    return Optional.of(fieldSetForFields("Answer options", optionFieldsBuilder.build()));
>>>>>>> d3725fe9
  }

  private Optional<DomContent> enumeratorQuestionFields(
      LocalizedStrings entityType, Locale toUpdate) {
    return Optional.of(
        div()
            .with(
                FieldWithLabel.input()
                    .setFieldName("entityType")
                    .setLabelText("What is being enumerated")
                    .setValue(entityType.maybeGet(toUpdate).orElse(""))
<<<<<<< HEAD
                    .getInputTag(),
                defaultLocaleTextHint(entityType)));
=======
                    .getInputTag())
            .condWith(!isDefaultLocale(toUpdate), defaultLocaleTextHint(entityType)));
>>>>>>> d3725fe9
  }
}<|MERGE_RESOLUTION|>--- conflicted
+++ resolved
@@ -2,11 +2,9 @@
 
 import static com.google.common.base.Preconditions.checkNotNull;
 import static j2html.TagCreator.div;
-<<<<<<< HEAD
 import static j2html.TagCreator.legend;
 import static j2html.TagCreator.span;
-=======
->>>>>>> d3725fe9
+import static com.google.common.collect.ImmutableList.toImmutableList;
 
 import com.google.common.collect.ImmutableList;
 import j2html.tags.DomContent;
@@ -65,11 +63,7 @@
         ImmutableList.<DomContent>builder()
             .add(
                 questionTextFields(
-<<<<<<< HEAD
                     question, locale, question.getQuestionText(), question.getQuestionHelpText()));
-=======
-                    locale, question.getQuestionText(), question.getQuestionHelpText()));
->>>>>>> d3725fe9
     Optional<DomContent> questionTypeSpecificContent =
         getQuestionTypeSpecificContent(question, locale);
     if (questionTypeSpecificContent.isPresent()) {
@@ -121,14 +115,10 @@
   }
 
   private DomContent questionTextFields(
-<<<<<<< HEAD
       QuestionDefinition questionDefinition,
       Locale locale,
       LocalizedStrings questionText,
       LocalizedStrings helpText) {
-=======
-      Locale locale, LocalizedStrings questionText, LocalizedStrings helpText) {
->>>>>>> d3725fe9
     ImmutableList.Builder<DomContent> fields = ImmutableList.builder();
     fields.add(
         div()
@@ -137,13 +127,8 @@
                     .setFieldName("questionText")
                     .setLabelText("Question text")
                     .setValue(questionText.maybeGet(locale))
-<<<<<<< HEAD
                     .getInputTag(),
                 defaultLocaleTextHint(questionText)));
-=======
-                    .getInputTag())
-            .condWith(!isDefaultLocale(locale), defaultLocaleTextHint(questionText)));
->>>>>>> d3725fe9
 
     // Help text is optional - only show if present.
     if (!helpText.isEmpty()) {
@@ -154,7 +139,6 @@
                       .setFieldName("questionHelpText")
                       .setLabelText("Question help text")
                       .setValue(helpText.maybeGet(locale))
-<<<<<<< HEAD
                       .getInputTag(),
                   defaultLocaleTextHint(helpText)));
     }
@@ -172,13 +156,6 @@
                     .setStyles(Styles.ML_2)
                     .asAnchorText()),
         fields.build());
-=======
-                      .getInputTag())
-              .condWith(!isDefaultLocale(locale), defaultLocaleTextHint(helpText)));
-    }
-
-    return fieldSetForFields("Question details (visible to applicants)", fields.build());
->>>>>>> d3725fe9
   }
 
   private Optional<DomContent> multiOptionQuestionFields(
@@ -196,19 +173,11 @@
                       .setFieldName("options[]")
                       .setLabelText(String.format("Answer option #%d", optionIdx + 1))
                       .setValue(option.optionText().maybeGet(toUpdate).orElse(""))
-<<<<<<< HEAD
                       .getInputTag(),
                   defaultLocaleTextHint(option.optionText())));
     }
 
     return Optional.of(fieldSetForFields(legend("Answer options"), optionFieldsBuilder.build()));
-=======
-                      .getInputTag())
-              .condWith(!isDefaultLocale(toUpdate), defaultLocaleTextHint(option.optionText())));
-    }
-
-    return Optional.of(fieldSetForFields("Answer options", optionFieldsBuilder.build()));
->>>>>>> d3725fe9
   }
 
   private Optional<DomContent> enumeratorQuestionFields(
@@ -220,12 +189,7 @@
                     .setFieldName("entityType")
                     .setLabelText("What is being enumerated")
                     .setValue(entityType.maybeGet(toUpdate).orElse(""))
-<<<<<<< HEAD
                     .getInputTag(),
                 defaultLocaleTextHint(entityType)));
-=======
-                    .getInputTag())
-            .condWith(!isDefaultLocale(toUpdate), defaultLocaleTextHint(entityType)));
->>>>>>> d3725fe9
   }
 }