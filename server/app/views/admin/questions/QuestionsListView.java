package views.admin.questions;

import static com.google.common.base.Preconditions.checkNotNull;
import static j2html.TagCreator.a;
import static j2html.TagCreator.br;
import static j2html.TagCreator.div;
import static j2html.TagCreator.each;
import static j2html.TagCreator.h1;
import static j2html.TagCreator.h2;
import static j2html.TagCreator.li;
import static j2html.TagCreator.p;
import static j2html.TagCreator.span;
import static j2html.TagCreator.ul;

import com.google.auto.value.AutoValue;
import com.google.common.collect.ImmutableList;
import com.google.common.collect.ImmutableMap;
import com.google.common.collect.Sets;
import com.google.inject.Inject;
import j2html.tags.DomContent;
import j2html.tags.specialized.ButtonTag;
import j2html.tags.specialized.DivTag;
import j2html.tags.specialized.PTag;
import java.time.Instant;
import java.util.Collection;
import java.util.Comparator;
import java.util.Locale;
import java.util.Optional;
import java.util.Set;
import java.util.function.Function;
import models.DisplayMode;
import org.apache.commons.lang3.tuple.Pair;
import play.mvc.Http;
import play.twirl.api.Content;
import services.DeletionStatus;
import services.TranslationLocales;
import services.program.ProgramDefinition;
import services.question.ActiveAndDraftQuestions;
import services.question.types.QuestionDefinition;
import services.settings.SettingsManifest;
import views.BaseHtmlView;
import views.HtmlBundle;
import views.ViewUtils;
import views.ViewUtils.ProgramDisplayType;
import views.admin.AdminLayout;
import views.admin.AdminLayout.NavPage;
import views.admin.AdminLayoutFactory;
import views.components.ButtonStyles;
import views.components.CreateQuestionButton;
import views.components.Icons;
import views.components.Modal;
import views.components.Modal.Width;
import views.components.QuestionBank;
import views.components.QuestionSortOption;
import views.components.ToastMessage;
import views.style.AdminStyles;
import views.style.BaseStyles;
import views.style.ReferenceClasses;
import views.style.StyleUtils;

/** Renders a page for viewing all active questions and draft questions. */
public final class QuestionsListView extends BaseHtmlView {

  private final AdminLayout layout;
  private final TranslationLocales translationLocales;
  private final ViewUtils viewUtils;
  private final SettingsManifest settingsManifest;

  @Inject
  public QuestionsListView(
      AdminLayoutFactory layoutFactory,
      TranslationLocales translationLocales,
      ViewUtils viewUtils,
      SettingsManifest settingsManifest) {
    this.layout = checkNotNull(layoutFactory).getLayout(NavPage.QUESTIONS);
    this.translationLocales = checkNotNull(translationLocales);
    this.viewUtils = checkNotNull(viewUtils);
    this.settingsManifest = settingsManifest;
  }

  /** Renders a page with a list view of all questions. */
  public Content render(ActiveAndDraftQuestions activeAndDraftQuestions, Http.Request request) {
    String title = "All questions";

    Pair<DivTag, ImmutableList<Modal>> questionRowsAndModals =
        renderAllQuestionRows(activeAndDraftQuestions, request);

    DivTag contentDiv =
        div()
            .withClasses("px-4")
            .with(
                div()
                    .withClasses("flex", "items-center", "space-x-4", "mt-12", "mb-6")
                    .with(
                        h1(title),
                        div().withClass("flex-grow"),
                        CreateQuestionButton.renderCreateQuestionButton(
                            controllers.admin.routes.AdminQuestionController.index().url(),
                            /* isPrimaryButton= */ true)),
                QuestionBank.renderFilterAndSort(
                    ImmutableList.of(
                        QuestionSortOption.LAST_MODIFIED,
                        QuestionSortOption.ADMIN_NAME,
                        QuestionSortOption.NUM_PROGRAMS)))
            .with(div().withClass("mt-6").with(questionRowsAndModals.getLeft()))
            .with(renderSummary(activeAndDraftQuestions));
    HtmlBundle htmlBundle =
        layout
            .getBundle(request)
            .setTitle(title)
            .addModals(questionRowsAndModals.getRight())
            .addMainContent(contentDiv);

    Http.Flash flash = request.flash();
    if (flash.get("success").isPresent()) {
      htmlBundle.addToastMessages(
          ToastMessage.success(flash.get("success").get()).setDismissible(false));
    } else if (flash.get("error").isPresent()) {
      htmlBundle.addToastMessages(
          ToastMessage.errorNonLocalized(flash.get("error").get()).setDismissible(false));
    }

    return layout.renderCentered(htmlBundle);
  }

  private DivTag renderSummary(ActiveAndDraftQuestions activeAndDraftQuestions) {
    // The total question count should be equivalent to the number of rows in the displayed table,
    // where we have a single entry for a question that is active and has a draft.
    return div(String.format(
            "Total questions: %d", activeAndDraftQuestions.getQuestionNames().size()))
        .withClasses("float-right", "text-base", "px-4", "my-2");
  }

  private static QuestionDefinition getDisplayQuestion(QuestionCardData cardData) {
    return cardData.draftQuestion().orElseGet(cardData.activeQuestion()::get);
  }

  private static boolean isQuestionPendingDeletion(
      QuestionCardData card, ActiveAndDraftQuestions activeAndDraftQuestions) {
    return isQuestionPendingDeletion(getDisplayQuestion(card), activeAndDraftQuestions);
  }

  private static boolean isQuestionPendingDeletion(
      QuestionDefinition question, ActiveAndDraftQuestions activeAndDraftQuestions) {
    return activeAndDraftQuestions.getDeletionStatus(question.getName())
        == DeletionStatus.PENDING_DELETION;
  }

  private Pair<DivTag, ImmutableList<Modal>> renderAllQuestionRows(
      ActiveAndDraftQuestions activeAndDraftQuestions, Http.Request request) {
    ImmutableList<QuestionCardData> cards =
        activeAndDraftQuestions.getQuestionNames().stream()
            .map(
                name -> {
                  ActiveAndDraftQuestions.ReferencingPrograms referencingPrograms =
                      activeAndDraftQuestions.getReferencingPrograms(name);
                  return QuestionCardData.builder()
                      .setActiveQuestion(activeAndDraftQuestions.getActiveQuestionDefinition(name))
                      .setDraftQuestion(activeAndDraftQuestions.getDraftQuestionDefinition(name))
                      .setReferencingPrograms(
                          createReferencingPrograms(
                              referencingPrograms.activeReferences(),
                              referencingPrograms.draftReferences()))
                      .build();
                })
            .sorted(
                Comparator.<QuestionCardData, Boolean>comparing(
                        card -> getDisplayQuestion(card).isUniversal())
                    .thenComparing(
                        card ->
                            getDisplayQuestion(card).getLastModifiedTime().orElse(Instant.EPOCH))
                    .reversed()
                    .thenComparing(
                        card ->
                            getDisplayQuestion(card)
                                .getQuestionText()
                                .getDefault()
                                .toLowerCase(Locale.ROOT)))
            .collect(ImmutableList.toImmutableList());

    ImmutableList.Builder<DomContent> universalQuestionRows = ImmutableList.builder();
    ImmutableList.Builder<DomContent> nonArchivedQuestionRows = ImmutableList.builder();
    ImmutableList.Builder<DomContent> archivedQuestionRows = ImmutableList.builder();
    ImmutableList.Builder<Modal> modals = ImmutableList.builder();
    for (QuestionCardData card : cards) {
      Pair<DivTag, ImmutableList<Modal>> rowAndModals =
          renderQuestionCard(card, activeAndDraftQuestions, request);
      if (isQuestionPendingDeletion(card, activeAndDraftQuestions)) {
        archivedQuestionRows.add(rowAndModals.getLeft());
      } else if (getDisplayQuestion(card).isUniversal()) {
        universalQuestionRows.add(rowAndModals.getLeft());
      } else {
        nonArchivedQuestionRows.add(rowAndModals.getLeft());
      }
      modals.addAll(rowAndModals.getRight());
    }

    ImmutableList<DomContent> universalQuestionContent = universalQuestionRows.build();
    ImmutableList<DomContent> nonArchivedQuestionContent = nonArchivedQuestionRows.build();
    ImmutableList<DomContent> archivedQuestionContent = archivedQuestionRows.build();
    DivTag questionContent = div();
    if (!universalQuestionContent.isEmpty()) {
      questionContent.with(
          div()
              .withId("questions-list-universal")
              .withClasses(ReferenceClasses.SORTABLE_QUESTIONS_CONTAINER)
              .with(h2("Universal questions").withClasses(AdminStyles.SEMIBOLD_HEADER))
              .with(
                  ViewUtils.makeAlertSlim(
                      "We recommend using Universal questions in your program for all personal and"
                          + " contact information questions.",
                      /* hidden= */ false,
                      /* classes...= */ BaseStyles.ALERT_INFO))
              .with(universalQuestionContent));
    }
    questionContent.with(
        div()
            .withId("questions-list-non-universal")
            .withClasses(ReferenceClasses.SORTABLE_QUESTIONS_CONTAINER)
            .condWith(
                !universalQuestionContent.isEmpty(),
                h2("All other questions").withClasses(AdminStyles.SEMIBOLD_HEADER))
            .with(nonArchivedQuestionContent));
    if (!archivedQuestionContent.isEmpty()) {
      questionContent.with(
          div()
              .withId("questions-list-archived")
              .with(h2("Marked for archival").withClasses(AdminStyles.SEMIBOLD_HEADER))
              .with(archivedQuestionContent));
    }
    return Pair.of(questionContent, modals.build());
  }

  @AutoValue
  abstract static class QuestionCardData {
    abstract Optional<QuestionDefinition> activeQuestion();

    abstract Optional<QuestionDefinition> draftQuestion();

    abstract GroupedReferencingPrograms referencingPrograms();

    static Builder builder() {
      return new AutoValue_QuestionsListView_QuestionCardData.Builder();
    }

    @AutoValue.Builder
    abstract static class Builder {
      abstract Builder setActiveQuestion(Optional<QuestionDefinition> v);

      abstract Builder setDraftQuestion(Optional<QuestionDefinition> v);

      abstract Builder setReferencingPrograms(GroupedReferencingPrograms v);

      abstract QuestionCardData build();
    }
  }

  /**
   * Renders a card in the question list. The card contains question text, help text, active and
   * draft versions, list of programs questions is used in and buttons to edit the question.
   */
  private Pair<DivTag, ImmutableList<Modal>> renderQuestionCard(
      QuestionCardData cardData,
      ActiveAndDraftQuestions activeAndDraftQuestions,
      Http.Request request) {
    if (cardData.draftQuestion().isEmpty() && cardData.activeQuestion().isEmpty()) {
      throw new IllegalArgumentException("Did not receive a valid question.");
    }
    QuestionDefinition latestDefinition =
        cardData.draftQuestion().orElseGet(cardData.activeQuestion()::get);

    ImmutableList.Builder<Modal> modals = ImmutableList.builder();
    Pair<DivTag, ImmutableList<Modal>> referencingProgramAndModal =
        renderReferencingPrograms(
            latestDefinition.getName(), cardData.referencingPrograms(), request);
    modals.addAll(referencingProgramAndModal.getRight());

    DivTag row =
        div()
            .withClasses("flex")
            .with(renderInfoCell(latestDefinition))
            .with(referencingProgramAndModal.getLeft());

    DivTag draftAndActiveRows = div().withClasses("flex-grow");
    if (cardData.draftQuestion().isPresent()) {
      Pair<DivTag, ImmutableList<Modal>> draftRow =
          renderActiveOrDraftRow(/* isActive= */ false, cardData, activeAndDraftQuestions, request);
      modals.addAll(draftRow.getRight());
      draftAndActiveRows.with(draftRow.getLeft());
    }
    if (cardData.activeQuestion().isPresent()) {
      Pair<DivTag, ImmutableList<Modal>> activeRow =
          renderActiveOrDraftRow(/* isActive= */ true, cardData, activeAndDraftQuestions, request);
      modals.addAll(activeRow.getRight());
      draftAndActiveRows.with(activeRow.getLeft());
    }
    row.with(draftAndActiveRows);

    DivTag adminNote =
        div()
            .withClasses("py-7")
            .with(
                span("Admin ID: ").withClasses("font-bold"),
                span(latestDefinition.getName()),
                br(),
                span("Admin note: ").withClasses("font-bold"),
                span(latestDefinition.getDescription()));

    DivTag rowWithAdminNote =
        div()
            .withClasses(
                ReferenceClasses.QUESTION_BANK_ELEMENT,
                "w-full",
                "my-4",
                "pl-6",
                "border-gray-300",
                "rounded-lg",
                "border",
                ReferenceClasses.ADMIN_QUESTION_TABLE_ROW)
            .condWith(
                getDisplayQuestion(cardData).isUniversal(),
                ViewUtils.makeUniversalBadge(latestDefinition, "mt-4"))
            .with(row)
            .with(adminNote)
            // Add data attributes used for sorting.
            .withData(QuestionSortOption.ADMIN_NAME.getDataAttribute(), latestDefinition.getName())
            .withData(
                QuestionSortOption.LAST_MODIFIED.getDataAttribute(),
                latestDefinition.getLastModifiedTime().orElse(Instant.EPOCH).toString())
            .withData(
                QuestionSortOption.NUM_PROGRAMS.getDataAttribute(),
                Integer.toString(cardData.referencingPrograms().getTotalNumReferencingPrograms()));
    return Pair.of(rowWithAdminNote, modals.build());
  }

  /**
   * Renders single "draft" or "active" row within a question row. Question can have up to two such
   * rows, one "draft" and one "active".
   */
  private Pair<DivTag, ImmutableList<Modal>> renderActiveOrDraftRow(
      boolean isActive,
      QuestionCardData cardData,
      ActiveAndDraftQuestions activeAndDraftQuestions,
      Http.Request request) {
    QuestionDefinition question =
        isActive ? cardData.activeQuestion().get() : cardData.draftQuestion().get();
    boolean isSecondRow =
        isActive
            && activeAndDraftQuestions.getDraftQuestionDefinition(question.getName()).isPresent();

    Pair<DivTag, ImmutableList<Modal>> actionsCellAndModal =
        renderActionsCell(isActive, cardData, activeAndDraftQuestions, request);

    ProgramDisplayType displayType = ProgramDisplayType.ACTIVE;
    if (!isActive) {
      displayType =
          isQuestionPendingDeletion(question, activeAndDraftQuestions)
              ? ProgramDisplayType.PENDING_DELETION
              : ProgramDisplayType.DRAFT;
    }
    PTag badge =
        ViewUtils.makeLifecycleBadge(displayType, "ml-2", StyleUtils.responsiveXLarge("ml-8"));

    DivTag row =
        div()
            .withClasses(
                "py-7",
                "flex",
                "flex-row",
                "items-center",
                StyleUtils.hover("bg-gray-100"),
                "cursor-pointer",
                isSecondRow ? "border-t" : "")
            .with(badge)
            .with(div().withClasses("flex-grow"))
            .with(
                div()
                    .withClasses("ml-4", StyleUtils.responsiveXLarge("ml-10"))
                    .with(viewUtils.renderEditOnText("Edited on ", question.getLastModifiedTime())))
            .with(actionsCellAndModal.getLeft());

    asRedirectElement(
        row, controllers.admin.routes.AdminQuestionController.show(question.getId()).url());

    return Pair.of(row, actionsCellAndModal.getRight());
  }

  private DivTag renderInfoCell(QuestionDefinition definition) {
    DivTag questionText =
        div()
            .withClasses("font-bold", "text-black", "flex", "flex-row", "items-center")
            .with(
                Icons.questionTypeSvg(definition.getQuestionType())
                    .withClasses("w-6", "h-6", "shrink-0"))
            .with(
                div(definition.getQuestionText().getDefault())
                    .withClasses(ReferenceClasses.ADMIN_QUESTION_TITLE, "pl-4", "text-xl"));
    DivTag questionDescription =
        div(
            div(definition.getQuestionHelpText().isEmpty()
                    ? ""
                    : definition.getQuestionHelpText().getDefault())
                .withClasses("pl-10"));
    return div()
        .withClasses("py-7", "w-1/4", "flex", "flex-col", "justify-between")
        .with(div().with(questionText).with(questionDescription));
  }

  /**
   * Renders text describing how programs use specified question and provides a link to show dialog
   * listing all such programs.
   */
  private Pair<DivTag, ImmutableList<Modal>> renderReferencingPrograms(
      String questionName,
      GroupedReferencingPrograms groupedReferencingPrograms,
      Http.Request request) {
    Optional<Modal> maybeReferencingProgramsModal =
        makeReferencingProgramsModal(
            questionName, groupedReferencingPrograms, /* modalHeader= */ Optional.empty(), request);

    DivTag tag =
        div()
            .withClasses(
                ReferenceClasses.ADMIN_QUESTION_PROGRAM_REFERENCE_COUNTS,
                "ml-4",
                StyleUtils.responsiveXLarge("ml-10"),
                "py-7",
                "w-1/4");
    if (groupedReferencingPrograms.isEmpty(
        settingsManifest.getDisabledVisibilityConditionEnabled(request))) {
      tag.with(p("Used in 0 programs."));
    } else {
      if (!groupedReferencingPrograms.usedPrograms().isEmpty()) {
        int numPrograms = groupedReferencingPrograms.usedPrograms().size();
        tag.with(p(formatReferencingProgramsText("Used in", numPrograms, "program")));
      }
      if (!groupedReferencingPrograms.addedPrograms().isEmpty()) {
        int numPrograms = groupedReferencingPrograms.addedPrograms().size();
        tag.with(p(formatReferencingProgramsText("Added to", numPrograms, "program")));
      }
      if (!groupedReferencingPrograms.removedPrograms().isEmpty()) {
        int numPrograms = groupedReferencingPrograms.removedPrograms().size();
        tag.with(p(formatReferencingProgramsText("Removed from", numPrograms, "program")));
      }
<<<<<<< HEAD
      if (!groupedReferencingPrograms.disabledPrograms().isEmpty()) {
=======
      if (!groupedReferencingPrograms.disabledPrograms().isEmpty()
          && settingsManifest.getDisabledVisibilityConditionEnabled(request)) {
>>>>>>> 8c3c0458
        int numPrograms = groupedReferencingPrograms.disabledPrograms().size();
        tag.with(p(formatReferencingProgramsText("Added to ", numPrograms, "disabled program")));
      }
    }
    if (maybeReferencingProgramsModal.isPresent()) {
      tag.with(
          a().withId(maybeReferencingProgramsModal.get().getTriggerButtonId())
              .withClasses(
                  "cursor-pointer",
                  "font-medium",
                  "underline",
                  BaseStyles.TEXT_CIVIFORM_BLUE,
                  StyleUtils.hover("text-black"))
              .withText("See list"));
    }
    return Pair.of(
        tag, maybeReferencingProgramsModal.map(ImmutableList::of).orElse(ImmutableList.of()));
  }

  private static String formatReferencingProgramsText(
      String prefix, int numPrograms, String suffix) {
<<<<<<< HEAD
    return String.format(
        "%s %d %s.",
        prefix,
        numPrograms,
        (numPrograms > 1 ? suffix.replaceAll("\\bprogram\\b", "programs") : suffix));
=======
    return String.format("%s %d %s%s.", prefix, numPrograms, suffix, (numPrograms > 1 ? "s" : ""));
>>>>>>> 8c3c0458
  }

  @AutoValue
  abstract static class GroupedReferencingPrograms {
    abstract ImmutableList<ProgramDefinition> usedPrograms();

    abstract ImmutableList<ProgramDefinition> addedPrograms();

    abstract ImmutableList<ProgramDefinition> removedPrograms();

<<<<<<< HEAD
=======
    /**
     * Returns an immutable list of program definitions that are currently in draft status with
     * disabled visibility.
     */
>>>>>>> 8c3c0458
    abstract ImmutableList<ProgramDefinition> disabledPrograms();

    static Builder builder() {
      return new AutoValue_QuestionsListView_GroupedReferencingPrograms.Builder();
    }

<<<<<<< HEAD
    boolean isEmpty() {
      return usedPrograms().isEmpty()
          && addedPrograms().isEmpty()
          && removedPrograms().isEmpty()
          && disabledPrograms().isEmpty();
=======
    boolean isEmpty(boolean includeDisabledPrograms) {
      boolean usedAndAddedAndRemovedProgramsIsEmpty =
          usedPrograms().isEmpty() && addedPrograms().isEmpty() && removedPrograms().isEmpty();
      if (includeDisabledPrograms) {
        return usedAndAddedAndRemovedProgramsIsEmpty && disabledPrograms().isEmpty();
      }
      return usedAndAddedAndRemovedProgramsIsEmpty;
>>>>>>> 8c3c0458
    }

    int getTotalNumReferencingPrograms() {
      return usedPrograms().size() + addedPrograms().size();
    }

    @AutoValue.Builder
    abstract static class Builder {
      abstract Builder setUsedPrograms(ImmutableList<ProgramDefinition> usedPrograms);

      abstract Builder setAddedPrograms(ImmutableList<ProgramDefinition> addedPrograms);

      abstract Builder setRemovedPrograms(ImmutableList<ProgramDefinition> removedPrograms);

      abstract Builder setDisabledPrograms(ImmutableList<ProgramDefinition> disabledPrograms);

      abstract GroupedReferencingPrograms build();
    }
  }

  private GroupedReferencingPrograms createReferencingPrograms(
      Collection<ProgramDefinition> activePrograms, Collection<ProgramDefinition> draftPrograms) {
    ImmutableMap<String, ProgramDefinition> activeProgramsMap =
        activePrograms.stream()
            .collect(
                ImmutableMap.toImmutableMap(ProgramDefinition::adminName, Function.identity()));

    ImmutableMap<String, ProgramDefinition> draftDisabledProgramsMap =
        draftPrograms.stream()
            .filter(program -> program.displayMode() == DisplayMode.DISABLED)
            .collect(
                ImmutableMap.toImmutableMap(ProgramDefinition::adminName, Function.identity()));

    ImmutableMap<String, ProgramDefinition> draftProgramsMap =
        draftPrograms.stream()
            .collect(
                ImmutableMap.toImmutableMap(ProgramDefinition::adminName, Function.identity()));

    // Use set operations to collect programs into 4 sets.
    Set<String> usedSet = Sets.intersection(activeProgramsMap.keySet(), draftProgramsMap.keySet());
    Set<String> addedSet = Sets.difference(draftProgramsMap.keySet(), activeProgramsMap.keySet());
    Set<String> removedSet = Sets.difference(activeProgramsMap.keySet(), draftProgramsMap.keySet());
    Set<String> disabledSet =
        Sets.difference(draftDisabledProgramsMap.keySet(), activeProgramsMap.keySet());

    ImmutableList<ProgramDefinition> usedPrograms =
        usedSet.stream()
            .map(draftProgramsMap::get)
            .sorted(Comparator.comparing(ProgramDefinition::adminName))
            .collect(ImmutableList.toImmutableList());
    ImmutableList<ProgramDefinition> addedPrograms =
        addedSet.stream()
            .map(draftProgramsMap::get)
            .sorted(Comparator.comparing(ProgramDefinition::adminName))
            .collect(ImmutableList.toImmutableList());
    ImmutableList<ProgramDefinition> removedPrograms =
        removedSet.stream()
            .map(activeProgramsMap::get)
            .sorted(Comparator.comparing(ProgramDefinition::adminName))
            .collect(ImmutableList.toImmutableList());
    ImmutableList<ProgramDefinition> disabledPrograms =
        disabledSet.stream()
            .map(draftDisabledProgramsMap::get)
            .sorted(Comparator.comparing(ProgramDefinition::adminName))
            .collect(ImmutableList.toImmutableList());
    return GroupedReferencingPrograms.builder()
        .setUsedPrograms(usedPrograms)
        .setAddedPrograms(addedPrograms)
        .setRemovedPrograms(removedPrograms)
        .setDisabledPrograms(disabledPrograms)
        .build();
  }

  private Optional<Modal> makeReferencingProgramsModal(
      String questionName,
      GroupedReferencingPrograms referencingPrograms,
      Optional<DomContent> modalHeader,
      Http.Request request) {
    if (referencingPrograms.isEmpty(
        settingsManifest.getDisabledVisibilityConditionEnabled(request))) {
      return Optional.empty();
    }

    DivTag referencingProgramModalContent = div().withClasses("flex-row", "space-y-6");
    if (modalHeader.isPresent()) {
      referencingProgramModalContent.with(modalHeader.get());
    }
    referencingProgramModalContent
        .condWith(
            !referencingPrograms.usedPrograms().isEmpty(),
            div()
                .with(
                    referencingProgramList(
                        "This question is used in:", referencingPrograms.usedPrograms()))
                .withClass(ReferenceClasses.ADMIN_QUESTION_PROGRAM_REFERENCE_COUNTS_USED))
        .condWith(
            !referencingPrograms.addedPrograms().isEmpty(),
            div()
                .with(
                    referencingProgramList(
                        "This question is added to:", referencingPrograms.addedPrograms()))
                .withClass(ReferenceClasses.ADMIN_QUESTION_PROGRAM_REFERENCE_COUNTS_ADDED))
        .condWith(
            !referencingPrograms.removedPrograms().isEmpty(),
            div()
                .with(
                    referencingProgramList(
                        "This question is removed from:", referencingPrograms.removedPrograms()))
                .withClass(ReferenceClasses.ADMIN_QUESTION_PROGRAM_REFERENCE_COUNTS_REMOVED))
        .with(
            p("Note: This list does not automatically refresh. If edits are made to a program"
                    + " in a separate tab, they won't be reflected until the page has been"
                    + " refreshed.")
                .withClass("text-sm"));

    return Optional.of(
        Modal.builder()
            .setModalId(Modal.randomModalId())
            .setLocation(Modal.Location.ADMIN_FACING)
            .setContent(referencingProgramModalContent)
            .setModalTitle(String.format("Programs referencing %s", questionName))
            .setWidth(Width.HALF)
            .build());
  }

  private DivTag referencingProgramList(
      String title, ImmutableList<ProgramDefinition> referencingPrograms) {
    // TODO(#3162): Add ability to view a published program. Then add
    // links to the specific block that references the question.
    return div()
        .with(p(title).withClass("font-semibold"))
        .with(
            div()
                .with(
                    ul().withClasses("list-disc", "list-inside")
                        .with(
                            each(
                                referencingPrograms,
                                programReference -> {
                                  return li(programReference.adminName());
                                }))));
  }

  private ButtonTag renderQuestionEditLink(QuestionDefinition definition, boolean isVisible) {
    String link = controllers.admin.routes.AdminQuestionController.edit(definition.getId()).url();
    return asRedirectElement(
        makeSvgTextButton("Edit", Icons.EDIT)
            .withClasses(ButtonStyles.CLEAR_WITH_ICON, isVisible ? "" : "invisible"),
        link);
  }

  private Optional<ButtonTag> renderQuestionTranslationLink(QuestionDefinition definition) {
    if (translationLocales.translatableLocales().isEmpty()) {
      return Optional.empty();
    }
    String link =
        controllers.admin.routes.AdminQuestionTranslationsController.redirectToFirstLocale(
                definition.getName())
            .url();

    ButtonTag button =
        asRedirectElement(
            makeSvgTextButton("Manage translations", Icons.TRANSLATE)
                .withClasses(ButtonStyles.CLEAR_WITH_ICON_FOR_DROPDOWN),
            link);
    return Optional.of(button);
  }

  private Pair<DivTag, ImmutableList<Modal>> renderActionsCell(
      boolean isActive,
      QuestionCardData cardData,
      ActiveAndDraftQuestions activeAndDraftQuestions,
      Http.Request request) {
    QuestionDefinition question =
        isActive ? cardData.activeQuestion().get() : cardData.draftQuestion().get();
    ImmutableList.Builder<DomContent> extraActions = ImmutableList.builder();
    ImmutableList.Builder<Modal> modals = ImmutableList.builder();
    // some actions such as "edit" or "archive" need to be rendered only on one of two rows.
    // If there is only "draft" or only "active" rows - render these actions.
    // If there are both "draft" and "active" versions - render edit actions only on "draft".
    boolean isEditable =
        !isActive
            || activeAndDraftQuestions.getDraftQuestionDefinition(question.getName()).isEmpty();

    if (!isActive) {
      Optional<ButtonTag> maybeTranslationLink = renderQuestionTranslationLink(question);
      maybeTranslationLink.ifPresent(extraActions::add);
      if (activeAndDraftQuestions.getActiveQuestionDefinition(question.getName()).isPresent()) {
        Pair<DomContent, Modal> discardDraftButtonAndModal =
            renderDiscardDraftOption(question, request);
        extraActions.add(discardDraftButtonAndModal.getLeft());
        modals.add(discardDraftButtonAndModal.getRight());
      }
    }
    // Add Archive option only if current question is draft or it's active, but there is no
    // draft version of the question.
    if (isEditable) {
      Pair<DomContent, Optional<Modal>> archiveOptionsAndModal =
          renderArchiveOptions(cardData, question, activeAndDraftQuestions, request);
      extraActions.add(archiveOptionsAndModal.getLeft());
      archiveOptionsAndModal.getRight().ifPresent(modals::add);
    }

    // Build extra actions button and menu.
    String extraActionsButtonId = "extra-actions-" + Modal.randomModalId();
    ButtonTag extraActionsButton =
        makeSvgTextButton("", Icons.MORE_VERT)
            .withId(extraActionsButtonId)
            .withClasses(
                ButtonStyles.CLEAR_WITH_ICON,
                ReferenceClasses.WITH_DROPDOWN,
                "h-12",
                extraActions.build().isEmpty() ? "invisible" : "");
    DivTag result =
        div()
            .withClasses("flex", "space-x-2", "pr-6", "font-medium")
            .with(renderQuestionEditLink(question, isEditable))
            .with(
                div()
                    .withClass("relative")
                    .with(
                        extraActionsButton,
                        div()
                            .withId(extraActionsButtonId + "-dropdown")
                            .withClasses(
                                "hidden",
                                "flex",
                                "flex-col",
                                "border",
                                "bg-white",
                                "absolute",
                                "right-0",
                                "w-56",
                                "z-50")
                            .with(extraActions.build())));

    return Pair.of(result, modals.build());
  }

  private Pair<DomContent, Modal> renderDiscardDraftOption(
      QuestionDefinition definition, Http.Request request) {
    String link =
        controllers.admin.routes.AdminQuestionController.discardDraft(definition.getId()).url();

    ButtonTag discardConfirmButton =
        toLinkButtonForPost(
            makeSvgTextButton("Discard", Icons.DELETE)
                .withId("discard-button")
                .withClasses(ButtonStyles.SOLID_BLUE_WITH_ICON),
            link,
            request);

    DivTag discardConfirmationDiv =
        div(p("Are you sure you want to discard this draft?"), discardConfirmButton)
            .withClasses("p-6", "flex-row", "space-y-6");

    ButtonTag discardMenuButton =
        makeSvgTextButton("Discard Draft", Icons.DELETE)
            .withClasses(ButtonStyles.CLEAR_WITH_ICON_FOR_DROPDOWN);

    Modal modal =
        Modal.builder()
            .setModalId("discard-confirmation-modal")
            .setLocation(Modal.Location.ADMIN_FACING)
            .setContent(discardConfirmationDiv)
            .setModalTitle("Discard draft?")
            .setTriggerButtonContent(discardMenuButton)
            .setWidth(Width.FOURTH)
            .build();

    return Pair.of(modal.getButton(), modal);
  }

  private Pair<DomContent, Optional<Modal>> renderArchiveOptions(
      QuestionCardData cardData,
      QuestionDefinition definition,
      ActiveAndDraftQuestions activeAndDraftQuestions,
      Http.Request request) {
    switch (activeAndDraftQuestions.getDeletionStatus(definition.getName())) {
      case PENDING_DELETION:
        String restoreLink =
            controllers.admin.routes.AdminQuestionController.restore(definition.getId()).url();
        ButtonTag unarchiveButton =
            toLinkButtonForPost(
                makeSvgTextButton("Restore archived", Icons.UNARCHIVE)
                    .withClasses(ButtonStyles.CLEAR_WITH_ICON_FOR_DROPDOWN),
                restoreLink,
                request);
        return Pair.of(unarchiveButton, Optional.empty());
      case DELETABLE:
        String archiveLink =
            controllers.admin.routes.AdminQuestionController.archive(definition.getId()).url();
        ButtonTag archiveButton =
            toLinkButtonForPost(
                makeSvgTextButton("Archive", Icons.ARCHIVE)
                    .withClasses(ButtonStyles.CLEAR_WITH_ICON_FOR_DROPDOWN),
                archiveLink,
                request);
        return Pair.of(archiveButton, Optional.empty());
      default:
        DivTag modalHeader =
            div()
                .withClasses("p-2", "border", "border-gray-400", "bg-gray-200", "text-sm")
                .with(
                    span(
                        "This question cannot be archived since there are still programs"
                            + " using it. Please remove all usages from the below"
                            + " programs before attempting to archive."));

        GroupedReferencingPrograms referencingPrograms = cardData.referencingPrograms();
        Optional<Modal> maybeModal =
            makeReferencingProgramsModal(
                definition.getName(), referencingPrograms, Optional.of(modalHeader), request);
        ButtonTag cantArchiveButton =
            makeSvgTextButton("Archive", Icons.ARCHIVE)
                .withClasses(ButtonStyles.CLEAR_WITH_ICON_FOR_DROPDOWN)
                .withId(maybeModal.get().getTriggerButtonId());

        return Pair.of(cantArchiveButton, maybeModal);
    }
  }
}<|MERGE_RESOLUTION|>--- conflicted
+++ resolved
@@ -442,12 +442,8 @@
         int numPrograms = groupedReferencingPrograms.removedPrograms().size();
         tag.with(p(formatReferencingProgramsText("Removed from", numPrograms, "program")));
       }
-<<<<<<< HEAD
-      if (!groupedReferencingPrograms.disabledPrograms().isEmpty()) {
-=======
       if (!groupedReferencingPrograms.disabledPrograms().isEmpty()
           && settingsManifest.getDisabledVisibilityConditionEnabled(request)) {
->>>>>>> 8c3c0458
         int numPrograms = groupedReferencingPrograms.disabledPrograms().size();
         tag.with(p(formatReferencingProgramsText("Added to ", numPrograms, "disabled program")));
       }
@@ -469,15 +465,11 @@
 
   private static String formatReferencingProgramsText(
       String prefix, int numPrograms, String suffix) {
-<<<<<<< HEAD
     return String.format(
         "%s %d %s.",
         prefix,
         numPrograms,
         (numPrograms > 1 ? suffix.replaceAll("\\bprogram\\b", "programs") : suffix));
-=======
-    return String.format("%s %d %s%s.", prefix, numPrograms, suffix, (numPrograms > 1 ? "s" : ""));
->>>>>>> 8c3c0458
   }
 
   @AutoValue
@@ -488,26 +480,16 @@
 
     abstract ImmutableList<ProgramDefinition> removedPrograms();
 
-<<<<<<< HEAD
-=======
     /**
      * Returns an immutable list of program definitions that are currently in draft status with
      * disabled visibility.
      */
->>>>>>> 8c3c0458
     abstract ImmutableList<ProgramDefinition> disabledPrograms();
 
     static Builder builder() {
       return new AutoValue_QuestionsListView_GroupedReferencingPrograms.Builder();
     }
 
-<<<<<<< HEAD
-    boolean isEmpty() {
-      return usedPrograms().isEmpty()
-          && addedPrograms().isEmpty()
-          && removedPrograms().isEmpty()
-          && disabledPrograms().isEmpty();
-=======
     boolean isEmpty(boolean includeDisabledPrograms) {
       boolean usedAndAddedAndRemovedProgramsIsEmpty =
           usedPrograms().isEmpty() && addedPrograms().isEmpty() && removedPrograms().isEmpty();
@@ -515,7 +497,6 @@
         return usedAndAddedAndRemovedProgramsIsEmpty && disabledPrograms().isEmpty();
       }
       return usedAndAddedAndRemovedProgramsIsEmpty;
->>>>>>> 8c3c0458
     }
 
     int getTotalNumReferencingPrograms() {
