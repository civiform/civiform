package views.admin.questions;

import static com.google.common.base.Preconditions.checkNotNull;
import static j2html.TagCreator.a;
import static j2html.TagCreator.div;
import static j2html.TagCreator.each;
import static j2html.TagCreator.li;
import static j2html.TagCreator.p;
import static j2html.TagCreator.span;
import static j2html.TagCreator.table;
import static j2html.TagCreator.tbody;
import static j2html.TagCreator.td;
import static j2html.TagCreator.th;
import static j2html.TagCreator.thead;
import static j2html.TagCreator.tr;
import static j2html.TagCreator.ul;

import com.google.common.collect.ImmutableList;
import com.google.common.collect.ImmutableSet;
import com.google.inject.Inject;
import j2html.tags.DomContent;
import j2html.tags.specialized.ButtonTag;
import j2html.tags.specialized.DivTag;
import j2html.tags.specialized.SpanTag;
import j2html.tags.specialized.TableTag;
import j2html.tags.specialized.TdTag;
import j2html.tags.specialized.TheadTag;
import j2html.tags.specialized.TrTag;
import java.util.Comparator;
import java.util.Optional;
import java.util.stream.Collectors;
import org.apache.commons.lang3.tuple.Pair;
import play.mvc.Http;
import play.twirl.api.Content;
import services.LocalizedStrings;
import services.TranslationLocales;
import services.TranslationNotFoundException;
import services.program.ProgramDefinition;
import services.question.ActiveAndDraftQuestions;
import services.question.types.QuestionDefinition;
import views.BaseHtmlView;
import views.HtmlBundle;
import views.admin.AdminLayout;
import views.admin.AdminLayout.NavPage;
import views.admin.AdminLayoutFactory;
import views.components.CreateQuestionButton;
import views.components.Icons;
import views.components.Modal;
import views.components.Modal.Width;
import views.components.ToastMessage;
import views.style.AdminStyles;
import views.style.BaseStyles;
import views.style.ReferenceClasses;
import views.style.StyleUtils;
import views.style.Styles;

/** Renders a page for viewing all active questions and draft questions. */
public final class QuestionsListView extends BaseHtmlView {
  private final AdminLayout layout;
  private final TranslationLocales translationLocales;

  @Inject
  public QuestionsListView(
      AdminLayoutFactory layoutFactory, TranslationLocales translationLocales) {
    this.layout = checkNotNull(layoutFactory).getLayout(NavPage.QUESTIONS);
    this.translationLocales = checkNotNull(translationLocales);
  }

  /** Renders a page with a table view of all questions. */
  public Content render(ActiveAndDraftQuestions activeAndDraftQuestions, Http.Request request) {
    String title = "All Questions";

    Pair<TableTag, ImmutableList<Modal>> questionTableAndModals =
        renderQuestionTable(activeAndDraftQuestions, request);

    HtmlBundle htmlBundle =
        layout
            .getBundle()
            .setTitle(title)
            .addModals(questionTableAndModals.getRight())
            .addMainContent(
                renderHeader(title),
                CreateQuestionButton.renderCreateQuestionButton(
                    controllers.admin.routes.AdminQuestionController.index().url()),
                div(questionTableAndModals.getLeft()).withClasses(Styles.M_4),
                renderSummary(activeAndDraftQuestions));

    Http.Flash flash = request.flash();
    if (flash.get("success").isPresent()) {
      htmlBundle.addToastMessages(
          ToastMessage.success(flash.get("success").get()).setDismissible(false));
    } else if (flash.get("error").isPresent()) {
      htmlBundle.addToastMessages(
          ToastMessage.error(flash.get("error").get()).setDismissible(false));
    }

    return layout.renderCentered(htmlBundle);
  }

  private DivTag renderSummary(ActiveAndDraftQuestions activeAndDraftQuestions) {
    // The total question count should be equivalent to the number of rows in the displayed table,
    // where we have a single entry for a question that is active and has a draft.
    return div(String.format(
            "Total Questions: %d", activeAndDraftQuestions.getQuestionNames().size()))
        .withClasses(Styles.FLOAT_RIGHT, Styles.TEXT_BASE, Styles.PX_4, Styles.MY_2);
  }

  /** Renders the full table. */
  private Pair<TableTag, ImmutableList<Modal>> renderQuestionTable(
      ActiveAndDraftQuestions activeAndDraftQuestions, Http.Request request) {
    ImmutableList<Pair<TrTag, ImmutableList<Modal>>> tableRowAndModals =
        activeAndDraftQuestions.getQuestionNames().stream()
            .map(
                (questionName) ->
                    renderQuestionTableRow(questionName, activeAndDraftQuestions, request))
            .collect(ImmutableList.toImmutableList());
    TableTag tableTag =
        table()
            .withClasses(Styles.BORDER, Styles.BORDER_GRAY_300, Styles.SHADOW_MD, Styles.W_FULL)
            .with(renderQuestionTableHeaderRow())
            .with(tbody(each(tableRowAndModals, (tableRowAndModal) -> tableRowAndModal.getLeft())));
    ImmutableList<Modal> modals =
        tableRowAndModals.stream()
            .map(Pair::getRight)
            .flatMap(ImmutableList::stream)
            .collect(ImmutableList.toImmutableList());
    return Pair.of(tableTag, modals);
  }

  /** Render the question table header row. */
  private TheadTag renderQuestionTableHeaderRow() {
    return thead(
        tr().withClasses(Styles.BORDER_B, Styles.BG_GRAY_200, Styles.TEXT_LEFT)
            .with(th("Info").withClasses(BaseStyles.TABLE_CELL_STYLES, Styles.W_2_12))
            .with(th("Question text").withClasses(BaseStyles.TABLE_CELL_STYLES, Styles.W_3_12))
            .with(
                th("Supported languages").withClasses(BaseStyles.TABLE_CELL_STYLES, Styles.W_2_12))
            .with(
                th("Referencing programs").withClasses(BaseStyles.TABLE_CELL_STYLES, Styles.W_2_12))
            .with(
                th("Actions")
                    .withClasses(BaseStyles.TABLE_CELL_STYLES, Styles.PL_8, Styles.W_2_12)));
  }

  /**
   * Display this as a table row with all fields.
   *
   * <p>One of {@code activeDefinition} and {@code draftDefinition} must be specified.
   */
  private Pair<TrTag, ImmutableList<Modal>> renderQuestionTableRow(
      String questionName, ActiveAndDraftQuestions activeAndDraftQuestions, Http.Request request) {
    Optional<QuestionDefinition> activeDefinition =
        activeAndDraftQuestions.getActiveQuestionDefinition(questionName);
    Optional<QuestionDefinition> draftDefinition =
        activeAndDraftQuestions.getDraftQuestionDefinition(questionName);
    if (draftDefinition.isEmpty() && activeDefinition.isEmpty()) {
      throw new IllegalArgumentException("Did not receive a valid question.");
    }
    QuestionDefinition latestDefinition = draftDefinition.orElseGet(() -> activeDefinition.get());

    Pair<TdTag, Optional<Modal>> referencingProgramAndModal =
        renderReferencingPrograms(questionName, activeAndDraftQuestions);
    Pair<TdTag, Optional<Modal>> actionsCellAndModal =
        renderActionsCell(activeDefinition, draftDefinition, activeAndDraftQuestions, request);
    TrTag rowTag =
        tr().withClasses(
                ReferenceClasses.ADMIN_QUESTION_TABLE_ROW,
                Styles.BORDER_B,
                Styles.BORDER_GRAY_300,
                StyleUtils.hover(Styles.BG_GRAY_100),
                Styles.CURSOR_POINTER)
            .with(renderInfoCell(latestDefinition))
            .with(renderQuestionTextCell(latestDefinition))
            .with(renderSupportedLanguages(latestDefinition))
            .with(referencingProgramAndModal.getLeft())
            .with(actionsCellAndModal.getLeft());
    String viewUrl =
        controllers.admin.routes.AdminQuestionController.show(latestDefinition.getId()).url();
    asRedirectElement(rowTag, viewUrl);
    ImmutableList.Builder<Modal> modals = ImmutableList.builder();
    if (referencingProgramAndModal.getRight().isPresent()) {
      modals.add(referencingProgramAndModal.getRight().get());
    }
    if (actionsCellAndModal.getRight().isPresent()) {
      modals.add(actionsCellAndModal.getRight().get());
    }
    return Pair.of(rowTag, modals.build());
  }

  private TdTag renderInfoCell(QuestionDefinition definition) {
    return td().with(div(definition.getName()).withClasses(Styles.FONT_SEMIBOLD))
        .with(div(definition.getDescription()).withClasses(Styles.TEXT_XS))
        .withClasses(BaseStyles.TABLE_CELL_STYLES);
  }

  private TdTag renderQuestionTextCell(QuestionDefinition definition) {
    String questionText = "";
    String questionHelpText = "";

    try {
      questionText = definition.getQuestionText().get(LocalizedStrings.DEFAULT_LOCALE);
    } catch (TranslationNotFoundException e) { // Ignore. Leaving blank
    }

    try {
      questionHelpText = definition.getQuestionHelpText().get(LocalizedStrings.DEFAULT_LOCALE);
    } catch (TranslationNotFoundException e) { // Ignore. Leaving blank
    }

    return td().with(div(questionText).withClasses(Styles.FONT_SEMIBOLD))
        .with(div(questionHelpText).withClasses(Styles.TEXT_XS))
        .withClasses(BaseStyles.TABLE_CELL_STYLES);
  }

  /**
   * Render the supported languages for this question in US English (ex: "es-US" will appear as
   * "Spanish").
   */
  private TdTag renderSupportedLanguages(QuestionDefinition definition) {
    String formattedLanguages =
        definition.getSupportedLocales().stream()
            .map(locale -> locale.getDisplayLanguage(LocalizedStrings.DEFAULT_LOCALE))
            .collect(Collectors.joining(", "));
    return td().with(div(formattedLanguages)).withClasses(BaseStyles.TABLE_CELL_STYLES);
  }

  private Pair<TdTag, Optional<Modal>> renderReferencingPrograms(
      String questionName, ActiveAndDraftQuestions activeAndDraftQuestions) {
    ActiveAndDraftQuestions.ReferencingPrograms referencingPrograms =
        activeAndDraftQuestions.getReferencingPrograms(questionName);

    Optional<Modal> maybeReferencingProgramsModal =
        makeReferencingProgramsModal(
            questionName, referencingPrograms, /* modalHeader= */ Optional.empty());

    SpanTag referencingProgramsCount =
        span(String.format("%d active", referencingPrograms.activeReferences().size()))
            .condWith(
                activeAndDraftQuestions.draftVersionHasAnyEdits(),
                span(String.format(" & %d draft", referencingPrograms.draftReferences().size())))
            .with(span(" programs"))
            .withClass(Styles.FONT_SEMIBOLD);

    TdTag tag =
        td().with(p().with(span("Used across "), referencingProgramsCount))
            .withClasses(
                ReferenceClasses.ADMIN_QUESTION_PROGRAM_REFERENCE_COUNTS,
                BaseStyles.TABLE_CELL_STYLES);
    if (maybeReferencingProgramsModal.isPresent()) {
      tag.with(
          a().withId(maybeReferencingProgramsModal.get().getTriggerButtonId())
              .withClasses(
                  Styles.CURSOR_POINTER,
                  Styles.FONT_SEMIBOLD,
                  Styles.UNDERLINE,
                  BaseStyles.TEXT_SEATTLE_BLUE,
                  StyleUtils.hover(Styles.TEXT_BLACK))
              .withText("See list"));
    }
    return Pair.of(tag, maybeReferencingProgramsModal);
  }

  private Optional<Modal> makeReferencingProgramsModal(
      String questionName,
      ActiveAndDraftQuestions.ReferencingPrograms referencingPrograms,
      Optional<DomContent> modalHeader) {
    ImmutableList<ProgramDefinition> activeProgramReferences =
        referencingPrograms.activeReferences().stream()
            .sorted(Comparator.comparing(ProgramDefinition::adminName))
            .collect(ImmutableList.toImmutableList());
    ImmutableList<ProgramDefinition> draftProgramReferences =
        referencingPrograms.draftReferences().stream()
            .sorted(Comparator.comparing(ProgramDefinition::adminName))
            .collect(ImmutableList.toImmutableList());

    if (activeProgramReferences.isEmpty() && draftProgramReferences.isEmpty()) {
      return Optional.empty();
    }

    DivTag referencingProgramModalContent =
        div().withClasses(Styles.P_6, Styles.FLEX_ROW, Styles.SPACE_Y_6);
    if (modalHeader.isPresent()) {
      referencingProgramModalContent.with(modalHeader.get());
    }
    referencingProgramModalContent.with(
        div()
            .withClass(ReferenceClasses.ADMIN_QUESTION_PROGRAM_REFERENCE_COUNTS_ACTIVE)
            .with(
                referencingProgramList("Active programs:", referencingPrograms.activeReferences())),
        div()
            .withClass(ReferenceClasses.ADMIN_QUESTION_PROGRAM_REFERENCE_COUNTS_DRAFT)
            .with(referencingProgramList("Draft programs:", referencingPrograms.draftReferences())),
        p("Note: This list does not automatically refresh. If edits are made to a program"
                + " in a separate tab, they won't be reflected until the page has been"
                + " refreshed.")
            .withClass(Styles.TEXT_SM));
    return Optional.of(
        Modal.builder(Modal.randomModalId(), referencingProgramModalContent)
            .setModalTitle(String.format("Programs including %s", questionName))
            .setWidth(Width.HALF)
            .build());
  }

  private DivTag referencingProgramList(
      String title, ImmutableSet<ProgramDefinition> referencingPrograms) {
    // TODO(#3162): Add ability to view a published program. Then add
    // links to the specific block that references the question.
    ImmutableList<ProgramDefinition> sortedReferencingPrograms =
        referencingPrograms.stream()
            .sorted(Comparator.comparing(ProgramDefinition::adminName))
            .collect(ImmutableList.toImmutableList());
    return div()
        .with(p(title).withClass(Styles.FONT_SEMIBOLD))
        .condWith(sortedReferencingPrograms.isEmpty(), p("None").withClass(Styles.PL_5))
        .condWith(
            !sortedReferencingPrograms.isEmpty(),
            div()
                .with(
                    ul().withClasses(Styles.LIST_DISC, Styles.LIST_INSIDE)
                        .with(
                            each(
                                sortedReferencingPrograms,
                                programReference -> {
                                  return li(programReference.adminName());
                                }))));
  }

  private ButtonTag renderQuestionEditLink(QuestionDefinition definition, String linkText) {
    String link = controllers.admin.routes.AdminQuestionController.edit(definition.getId()).url();
    return asRedirectElement(
        makeSvgTextButton(linkText, Icons.EDIT).withClasses(AdminStyles.TERTIARY_BUTTON_STYLES),
        link);
  }

  private Optional<ButtonTag> renderQuestionTranslationLink(QuestionDefinition definition) {
    if (translationLocales.translatableLocales().isEmpty()) {
      return Optional.empty();
    }
    String link =
        controllers.admin.routes.AdminQuestionTranslationsController.redirectToFirstLocale(
                definition.getId())
            .url();

    ButtonTag button =
        asRedirectElement(
            makeSvgTextButton("Manage Translations", Icons.TRANSLATE)
                .withClasses(AdminStyles.TERTIARY_BUTTON_STYLES),
            link);
    return Optional.of(button);
  }

  private Pair<TdTag, Optional<Modal>> renderActionsCell(
      Optional<QuestionDefinition> active,
      Optional<QuestionDefinition> draft,
      ActiveAndDraftQuestions activeAndDraftQuestions,
      Http.Request request) {
    TdTag td =
        td().withClasses(
                BaseStyles.TABLE_CELL_STYLES,
                Styles.FLEX,
                Styles.SPACE_X_2,
                Styles.PR_6,
                Styles.FONT_MEDIUM);
    ImmutableList.Builder<DomContent> extraActions = ImmutableList.builder();
    ButtonTag editButton = null;
    if (active.isPresent()) {
      if (draft.isEmpty()) {
        // Active without a draft.
<<<<<<< HEAD
        td.with(renderQuestionViewLink(active.get(), "View →")).with(br());
        td.with(renderQuestionEditLink(active.get(), "Edit →")).with(br());
=======
        editButton = renderQuestionEditLink(active.get(), "New Version");
>>>>>>> 29dd8296
      } else if (draft.isPresent()) {
        // Active with a draft.
        editButton = renderQuestionEditLink(draft.get(), "Edit Draft");
        Optional<ButtonTag> maybeTranslationLink = renderQuestionTranslationLink(draft.get());
        if (maybeTranslationLink.isPresent()) {
          extraActions.add(maybeTranslationLink.get());
        }
        extraActions.add(renderDiscardDraftLink(draft.get(), request));
      }
    } else if (draft.isPresent()) {
      // First revision of a question.
      Optional<ButtonTag> maybeTranslationLink = renderQuestionTranslationLink(draft.get());
      editButton = renderQuestionEditLink(draft.get(), "Edit Draft");
      if (maybeTranslationLink.isPresent()) {
        extraActions.add(maybeTranslationLink.get());
      }
    }
    // Add Archive options.
    QuestionDefinition questionForArchive = draft.isPresent() ? draft.get() : active.get();
    Pair<DomContent, Optional<Modal>> archiveOptionsAndModal =
        renderArchiveOptions(questionForArchive, activeAndDraftQuestions, request);
    extraActions.add(archiveOptionsAndModal.getLeft());

    // Build extra actions button and menu.
    String extraActionsButtonId = "extra-actions-" + Modal.randomModalId();
    ButtonTag extraActionsButton =
        makeSvgTextButton("", Icons.MORE_VERT)
            .withId(extraActionsButtonId)
            .withClasses(
                AdminStyles.TERTIARY_BUTTON_STYLES,
                ReferenceClasses.WITH_DROPDOWN,
                Styles.H_12,
                extraActions.build().isEmpty() ? Styles.INVISIBLE : "");
    td.with(
        editButton,
        div().withClasses(Styles.FLEX_GROW),
        div()
            .withClass(Styles.RELATIVE)
            .with(
                extraActionsButton,
                div()
                    .withId(extraActionsButtonId + "-dropdown")
                    .withClasses(
                        Styles.HIDDEN,
                        Styles.FLEX,
                        Styles.FLEX_COL,
                        Styles.BORDER,
                        Styles.BG_WHITE,
                        Styles.ABSOLUTE,
                        Styles.RIGHT_0,
                        Styles.W_56,
                        Styles.Z_50)
                    .with(extraActions.build())));

    return Pair.of(td, archiveOptionsAndModal.getRight());
  }

  private ButtonTag renderDiscardDraftLink(QuestionDefinition definition, Http.Request request) {
    String link =
        controllers.admin.routes.AdminQuestionController.discardDraft(definition.getId()).url();
    return toLinkButtonForPost(
        makeSvgTextButton("Discard Draft", Icons.DELETE)
            .withClasses(AdminStyles.TERTIARY_BUTTON_STYLES),
        link,
        request);
  }

  private Pair<DomContent, Optional<Modal>> renderArchiveOptions(
      QuestionDefinition definition,
      ActiveAndDraftQuestions activeAndDraftQuestions,
      Http.Request request) {
    switch (activeAndDraftQuestions.getDeletionStatus(definition.getName())) {
      case PENDING_DELETION:
        String restoreLink =
            controllers.admin.routes.AdminQuestionController.restore(definition.getId()).url();
        ButtonTag unarchiveButton =
            toLinkButtonForPost(
                makeSvgTextButton("Restore Archived", Icons.UNARCHIVE)
                    .withClasses(AdminStyles.TERTIARY_BUTTON_STYLES),
                restoreLink,
                request);
        return Pair.of(unarchiveButton, Optional.empty());
      case DELETABLE:
        String archiveLink =
            controllers.admin.routes.AdminQuestionController.archive(definition.getId()).url();

        ButtonTag archiveButton =
            toLinkButtonForPost(
                makeSvgTextButton("Archive", Icons.ARCHIVE)
                    .withClasses(AdminStyles.TERTIARY_BUTTON_STYLES),
                archiveLink,
                request);
        return Pair.of(archiveButton, Optional.empty());
      default:
        DivTag modalHeader =
            div()
                .withClasses(
                    Styles.P_2,
                    Styles.BORDER,
                    Styles.BORDER_GRAY_400,
                    Styles.BG_GRAY_200,
                    Styles.TEXT_SM)
                .with(
                    span(
                        "This question cannot be archived since there are still programs"
                            + " referencing  it. Please remove all references from the below"
                            + " programs before attempting to archive."));

        Optional<Modal> maybeModal =
            makeReferencingProgramsModal(
                definition.getName(),
                activeAndDraftQuestions.getReferencingPrograms(definition.getName()),
                Optional.of(modalHeader));

        ButtonTag cantArchiveButton =
            makeSvgTextButton("Archive", Icons.ARCHIVE)
                .withClasses(AdminStyles.TERTIARY_BUTTON_STYLES)
                .withId(maybeModal.get().getTriggerButtonId());

        return Pair.of(cantArchiveButton, maybeModal);
    }
  }
}<|MERGE_RESOLUTION|>--- conflicted
+++ resolved
@@ -366,12 +366,7 @@
     if (active.isPresent()) {
       if (draft.isEmpty()) {
         // Active without a draft.
-<<<<<<< HEAD
-        td.with(renderQuestionViewLink(active.get(), "View →")).with(br());
         td.with(renderQuestionEditLink(active.get(), "Edit →")).with(br());
-=======
-        editButton = renderQuestionEditLink(active.get(), "New Version");
->>>>>>> 29dd8296
       } else if (draft.isPresent()) {
         // Active with a draft.
         editButton = renderQuestionEditLink(draft.get(), "Edit Draft");
