--- conflicted
+++ resolved
@@ -391,9 +391,6 @@
                       /* adminName= */ "no",
                       /* optionText= */ "No",
                       /* displayInAnswerOptions= */ Optional.of(true),
-<<<<<<< HEAD
-                      LocalizedStrings.DEFAULT_LOCALE))));
-=======
                       LocalizedStrings.DEFAULT_LOCALE)),
               messages));
       optionsBuilder.add(
@@ -418,7 +415,6 @@
                       /* displayInAnswerOptions= */ Optional.of(true),
                       LocalizedStrings.DEFAULT_LOCALE)),
               messages));
->>>>>>> b0a3d1fb
     } else {
       for (int i = 0; i < multiOptionQuestionForm.getOptions().size(); i++) {
         optionsBuilder.add(
@@ -498,15 +494,11 @@
                 "margin-1");
 
     return div()
-<<<<<<< HEAD
-        .withClasses(ReferenceClasses.MULTI_OPTION_QUESTION_OPTION)
-        .with(optionIndexInputHidden, optionAdminNameHidden, optionInputHidden, wholeOption);
-=======
         .withClasses(ReferenceClasses.MULTI_OPTION_QUESTION_OPTION, "grid", "items-center")
         .with(
-            optionIndexInput,
-            optionAdminName,
-            optionInput,
+            optionIndexInputHidden,
+            optionAdminNameHidden,
+            optionInputHidden,
             // Checkbox for selecting whether to display the option to the applicant.
             // Value is set to the ID because falsy checkbox values get discarded on form
             // submission.
@@ -519,7 +511,6 @@
                     existingOption.get().adminName().equals("yes")
                         || existingOption.get().adminName().equals("no"))
                 .getCheckboxTag());
->>>>>>> b0a3d1fb
   }
 
   /**
