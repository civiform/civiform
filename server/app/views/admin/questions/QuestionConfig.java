package views.admin.questions;

import static j2html.TagCreator.button;
import static j2html.TagCreator.div;

import com.google.common.base.Preconditions;
import com.google.common.collect.ImmutableList;
import com.google.common.collect.ImmutableSet;
import forms.AddressQuestionForm;
import forms.EnumeratorQuestionForm;
import forms.FileUploadQuestionForm;
import forms.IdQuestionForm;
import forms.MultiOptionQuestionForm;
import forms.NumberQuestionForm;
import forms.QuestionForm;
import forms.TextQuestionForm;
import j2html.tags.specialized.ButtonTag;
import j2html.tags.specialized.DivTag;
import java.util.Optional;
import java.util.OptionalLong;
import play.i18n.Messages;
import services.LocalizedStrings;
import services.MessageKey;
import services.applicant.ValidationErrorMessage;
import services.question.LocalizedQuestionOption;
import views.ViewUtils;
import views.components.ButtonStyles;
import views.components.FieldWithLabel;
import views.components.Icons;
import views.style.AdminStyles;
import views.style.ReferenceClasses;
import views.style.StyleUtils;

/** Contains methods for rendering type-specific question settings components. */
public final class QuestionConfig {

  private static final String INNER_DIV_CLASSES =
      StyleUtils.joinStyles(
          "border", "bg-gray-100",
          "p-4", "m-4");

  private static final String OUTER_DIV_CLASSES = StyleUtils.joinStyles("w-full", "pt-0", "-mt-4");

  private final DivTag content = div();

  private QuestionConfig() {}

  public static Optional<DivTag> buildQuestionConfig(QuestionForm questionForm, Messages messages) {
    QuestionConfig config = new QuestionConfig();
    switch (questionForm.getQuestionType()) {
      case ADDRESS:
        return Optional.of(
            config.addAddressQuestionConfig((AddressQuestionForm) questionForm).getContainer());
      case CHECKBOX:
        MultiOptionQuestionForm form = (MultiOptionQuestionForm) questionForm;
        return Optional.of(
            config
                .addMultiOptionQuestionFields(form, messages)
                .addMultiSelectQuestionValidation(form)
                .getContainer());
      case ENUMERATOR:
        return Optional.of(
            config
                .addEnumeratorQuestionConfig((EnumeratorQuestionForm) questionForm)
                .getContainer());
      case ID:
        return Optional.of(
            config.addIdQuestionConfig((IdQuestionForm) questionForm).getContainer());
      case NUMBER:
        return Optional.of(
            config.addNumberQuestionConfig((NumberQuestionForm) questionForm).getContainer());
      case TEXT:
        return Optional.of(
            config.addTextQuestionConfig((TextQuestionForm) questionForm).getContainer());
      case PHONE:
        return Optional.of(config.addPhoneConfig().getContainer());
      case YES_NO:
        return Optional.of(
            config
                .addDefaultYesNoQuestionFields((MultiOptionQuestionForm) questionForm, messages)
                .getContainer());
      case DROPDOWN: // fallthrough to RADIO_BUTTON
      case RADIO_BUTTON:
        return Optional.of(
            config
                .addMultiOptionQuestionFields((MultiOptionQuestionForm) questionForm, messages)
                .getContainer());
      case FILEUPLOAD:
        return Optional.of(
            config
                .addFileUploadQuestionFields((FileUploadQuestionForm) questionForm)
                .getContainer());
      case CURRENCY: // fallthrough intended - no options
      case NAME: // fallthrough intended - no options
      case DATE: // fallthrough intended
      case EMAIL: // fallthrough intended
      case STATIC:
      default:
        return Optional.empty();
    }
  }

  private QuestionConfig addPhoneConfig() {
    content.with(
        new DivTag()
            .withText(
                "This supports only US and CA phone numbers. If you need other international"
                    + " numbers, please use a Text question."));
    return this;
  }

  private QuestionConfig addAddressQuestionConfig(AddressQuestionForm addressQuestionForm) {
    content.with(
        FieldWithLabel.checkbox()
            .setFieldName("disallowPoBox")
            .setLabelText("Disallow post office boxes")
            .setValue("true")
            .setChecked(addressQuestionForm.getDisallowPoBox())
            .getCheckboxTag());
    return this;
  }

  private QuestionConfig addFileUploadQuestionFields(
      FileUploadQuestionForm fileUploadQuestionForm) {
    content.with(
        FieldWithLabel.number()
            .setFieldName("maxFiles")
            .setLabelText("Maximum number of file uploads")
            .setValue(fileUploadQuestionForm.getMaxFiles())
            .setMin(OptionalLong.of(1))
            .getNumberTag());
    return this;
  }

  private QuestionConfig addIdQuestionConfig(IdQuestionForm idQuestionForm) {
    content.with(
        FieldWithLabel.number()
            .setFieldName("minLength")
            .setLabelText("Minimum length")
            .setValue(idQuestionForm.getMinLength())
            .setMin(OptionalLong.of(0))
            .getNumberTag(),
        FieldWithLabel.number()
            .setFieldName("maxLength")
            .setLabelText("Maximum length")
            .setValue(idQuestionForm.getMaxLength())
            .setMin(OptionalLong.of(1))
            .getNumberTag());
    return this;
  }

  private QuestionConfig addTextQuestionConfig(TextQuestionForm textQuestionForm) {
    content.with(
        FieldWithLabel.number()
            .setFieldName("minLength")
            .setLabelText("Minimum length")
            .setValue(textQuestionForm.getMinLength())
            .setMin(OptionalLong.of(0))
            .getNumberTag(),
        FieldWithLabel.number()
            .setFieldName("maxLength")
            .setLabelText("Maximum length")
            .setValue(textQuestionForm.getMaxLength())
            .setMin(OptionalLong.of(1))
            .getNumberTag());
    return this;
  }

  private QuestionConfig addEnumeratorQuestionConfig(
      EnumeratorQuestionForm enumeratorQuestionForm) {
    content.with(
        FieldWithLabel.input()
            .setId("enumerator-question-entity-type-input")
            .setFieldName("entityType")
            .setLabelText("Repeated entity type (What are we enumerating?)")
            .setRequired(true)
            .setValue(enumeratorQuestionForm.getEntityType())
            .getInputTag(),
        FieldWithLabel.number()
            .setFieldName("minEntities")
            .setLabelText("Minimum entity count")
            .setRequired(false)
            .setValue(enumeratorQuestionForm.getMinEntities())
            .setMin(OptionalLong.of(0))
            .getNumberTag(),
        FieldWithLabel.number()
            .setFieldName("maxEntities")
            .setLabelText("Maximum entity count")
            .setRequired(false)
            .setValue(enumeratorQuestionForm.getMaxEntities())
            .setMin(OptionalLong.of(1))
            .getNumberTag());
    return this;
  }

  /**
   * Creates a template text field where an admin can enter a single multi-option question answer,
   * along with a button to remove the option.
   */
  public static DivTag multiOptionQuestionFieldTemplate(Messages messages) {
    return multiOptionQuestionField(Optional.empty(), messages, /* isForNewOption= */ true);
  }

  /**
   * Creates an individual text field where an admin can enter a single multi-option question
   * answer, along with a button to remove the option.
   */
  private static DivTag multiOptionQuestionField(
      Optional<LocalizedQuestionOption> existingOption, Messages messages, boolean isForNewOption) {
    DivTag optionAdminName =
        FieldWithLabel.input()
            .setFieldName(isForNewOption ? "newOptionAdminNames[]" : "optionAdminNames[]")
            .setLabelText("Admin ID")
            .setRequired(true)
            .addReferenceClass(ReferenceClasses.MULTI_OPTION_ADMIN_INPUT)
            .setValue(existingOption.map(LocalizedQuestionOption::adminName))
            .setFieldErrors(
                messages,
                ImmutableSet.of(
                    ValidationErrorMessage.create(MessageKey.MULTI_OPTION_ADMIN_VALIDATION)))
            .showFieldErrors(false)
            .setReadOnly(!isForNewOption)
            .getInputTag()
            .withClasses(
                ReferenceClasses.MULTI_OPTION_ADMIN_INPUT,
                "col-start-1",
                "col-span-5",
                "mb-2",
                "ml-2",
                "row-start-1",
                "row-span-2");
    DivTag optionIndexInput =
        isForNewOption
            ? div()
            : FieldWithLabel.input()
                .setFieldName("optionIds[]")
                .setValue(String.valueOf(existingOption.get().id()))
                .setScreenReaderText("option ids")
                .getInputTag()
                .withClasses("hidden");
    ButtonTag moveUpButton =
        button()
            .with(Icons.svg(Icons.KEYBOARD_ARROW_UP).withClasses("w-6", "h-6"))
            .withClasses(
                AdminStyles.MOVE_BLOCK_BUTTON,
                "col-start-8",
                "multi-option-question-field-move-up-button",
                "row-start-1")
            .attr("aria-label", "move up");
    ButtonTag moveDownButton =
        button()
            .with(Icons.svg(Icons.KEYBOARD_ARROW_DOWN).withClasses("w-6", "h-6"))
            .withClasses(
                AdminStyles.MOVE_BLOCK_BUTTON,
                "col-start-8",
                "multi-option-question-field-move-down-button",
                "row-start-2")
            .attr("aria-label", "move down");
    DivTag optionInput =
        FieldWithLabel.input()
            .setFieldName(isForNewOption ? "newOptions[]" : "options[]")
            .setLabelText("Option Text")
            .setRequired(true)
            .addReferenceClass(ReferenceClasses.MULTI_OPTION_INPUT)
            .setMarkdownSupported(true)
            .setMarkdownText("Some markdown is supported, ")
            .setMarkdownLinkText("see how it works")
            .setValue(existingOption.map(LocalizedQuestionOption::optionText))
            .setFieldErrors(
                messages,
                ImmutableSet.of(ValidationErrorMessage.create(MessageKey.MULTI_OPTION_VALIDATION)))
            .showFieldErrors(false)
            .getInputTag()
            .withClasses(
                ReferenceClasses.MULTI_OPTION_INPUT,
                "col-start-1",
                "col-span-5",
                "mb-2",
                "ml-2",
                "row-start-3",
                "row-span-2");
    ButtonTag removeOptionButton =
        button()
            .with(Icons.svg(Icons.DELETE).withClasses("w-6", "h-6"))
            .withClasses(
                AdminStyles.DELETE_ICON_BUTTON,
                "multi-option-question-field-remove-button",
                "col-start-8",
                "row-span-2")
            .attr("aria-label", "delete");
    return div()
        .withClasses(
            ReferenceClasses.MULTI_OPTION_QUESTION_OPTION,
            ReferenceClasses.MULTI_OPTION_QUESTION_OPTION_EDITABLE,
            "grid",
            "grid-cols-8",
            "grid-rows-4",
            "items-center",
            "mb-4")
        .with(
            optionIndexInput,
            optionAdminName,
            moveUpButton,
            moveDownButton,
            optionInput,
            removeOptionButton);
  }

  private QuestionConfig addMultiOptionQuestionFields(
      MultiOptionQuestionForm multiOptionQuestionForm, Messages messages) {
    Preconditions.checkState(
        multiOptionQuestionForm.getOptionIds().size()
            == multiOptionQuestionForm.getOptions().size(),
        "Options and Option indexes need to be the same size.");
    ImmutableList.Builder<DivTag> optionsBuilder = ImmutableList.builder();
    int optionIndex = 0;
    for (int i = 0; i < multiOptionQuestionForm.getOptions().size(); i++) {
      optionsBuilder.add(
          multiOptionQuestionField(
              Optional.of(
                  LocalizedQuestionOption.create(
                      multiOptionQuestionForm.getOptionIds().get(i),
                      optionIndex,
                      multiOptionQuestionForm.getOptionAdminNames().get(i),
                      multiOptionQuestionForm.getOptions().get(i),
                      /* displayInAnswerOptions= */ Optional.of(true),
                      LocalizedStrings.DEFAULT_LOCALE)),
              messages,
              /* isForNewOption= */ false));
      optionIndex++;
    }

    for (int i = 0; i < multiOptionQuestionForm.getNewOptions().size(); i++) {
      optionsBuilder.add(
          multiOptionQuestionField(
              Optional.of(
                  LocalizedQuestionOption.create(
                      -1,
                      optionIndex,
                      multiOptionQuestionForm.getNewOptionAdminNames().get(i),
                      multiOptionQuestionForm.getNewOptions().get(i),
                      /* displayInAnswerOptions= */ Optional.of(true),
                      LocalizedStrings.DEFAULT_LOCALE)),
              messages,
              /* isForNewOption= */ true));
      optionIndex++;
    }

    content
        .with(optionsBuilder.build())
        .with(
            ViewUtils.makeSvgTextButton("Add answer option", Icons.PLUS)
                .withType("button")
                .withId("add-new-option")
                .withClasses("m-2", ButtonStyles.OUTLINED_WHITE_WITH_ICON))
        .with(
            FieldWithLabel.number()
                .setFieldName("nextAvailableId")
                .setValue(multiOptionQuestionForm.getNextAvailableId())
                .getNumberTag()
                .withClasses("hidden"));
    return this;
  }

  private QuestionConfig addDefaultYesNoQuestionFields(
      MultiOptionQuestionForm multiOptionQuestionForm, Messages messages) {
    Preconditions.checkState(
        multiOptionQuestionForm.getOptionIds().size()
            == multiOptionQuestionForm.getOptions().size(),
        "Options and Option indexes need to be the same size.");
    ImmutableList.Builder<DivTag> optionsBuilder = ImmutableList.builder();
    if (multiOptionQuestionForm.getOptions().size() == 0) {
      optionsBuilder.add(
          yesNoOptionQuestionField(
              Optional.of(
                  LocalizedQuestionOption.create(
                      /* id= */ 0,
                      /* order= */ 0,
                      /* adminName= */ "yes",
                      /* optionText= */ "Yes",
                      /* displayInAnswerOptions= */ Optional.of(true),
                      LocalizedStrings.DEFAULT_LOCALE)),
              messages));
      optionsBuilder.add(
          yesNoOptionQuestionField(
              Optional.of(
                  LocalizedQuestionOption.create(
                      /* id= */ 1,
                      /* order= */ 1,
                      /* adminName= */ "no",
                      /* optionText= */ "No",
                      /* displayInAnswerOptions= */ Optional.of(true),
                      LocalizedStrings.DEFAULT_LOCALE)),
              messages));
<<<<<<< HEAD
      optionsBuilder.add(
          yesNoOptionQuestionField(
              Optional.of(
                  LocalizedQuestionOption.create(
                      /* id= */ 2,
                      /* order= */ 2,
                      /* adminName= */ "not-sure",
                      /* optionText= */ "Not sure",
                      /* displayInAnswerOptions= */ Optional.of(true),
                      LocalizedStrings.DEFAULT_LOCALE)),
              messages));
      optionsBuilder.add(
          yesNoOptionQuestionField(
              Optional.of(
                  LocalizedQuestionOption.create(
                      /* id= */ 3,
                      /* order= */ 3,
                      /* adminName= */ "maybe",
                      /* optionText= */ "Maybe",
                      /* displayInAnswerOptions= */ Optional.of(true),
                      LocalizedStrings.DEFAULT_LOCALE)),
              messages));
=======
>>>>>>> 2fb5ce39
    } else {
      for (int i = 0; i < multiOptionQuestionForm.getOptions().size(); i++) {
        optionsBuilder.add(
            yesNoOptionQuestionField(
                Optional.of(
                    LocalizedQuestionOption.create(
                        multiOptionQuestionForm.getOptionIds().get(i),
                        i,
                        multiOptionQuestionForm.getOptionAdminNames().get(i),
                        multiOptionQuestionForm.getOptions().get(i),
                        /* displayInAnswerOptions= */ Optional.of(
                            multiOptionQuestionForm
                                .getDisplayedOptionIds()
                                .contains(multiOptionQuestionForm.getOptionIds().get(i))),
                        LocalizedStrings.DEFAULT_LOCALE)),
                messages));
      }
    }
    content.with(optionsBuilder.build());
    return this;
  }

  private static DivTag yesNoOptionQuestionField(
      Optional<LocalizedQuestionOption> existingOption, Messages messages) {
    DivTag optionAdminName =
        FieldWithLabel.input()
            .setFieldName("optionAdminNames[]")
            .setLabelText("Admin ID")
            .setRequired(true)
            .addReferenceClass(ReferenceClasses.MULTI_OPTION_ADMIN_INPUT)
            .setValue(existingOption.map(LocalizedQuestionOption::adminName))
            .setFieldErrors(
                messages,
                ImmutableSet.of(
                    ValidationErrorMessage.create(MessageKey.MULTI_OPTION_ADMIN_VALIDATION)))
            .showFieldErrors(false)
            .setReadOnly(true)
            .getInputTag();
    DivTag optionIndexInput =
        FieldWithLabel.input()
            .setFieldName("optionIds[]")
            .setValue(String.valueOf(existingOption.get().id()))
            .setScreenReaderText("option ids")
            .getInputTag()
            .withClasses("display-none");
    DivTag optionInput =
        FieldWithLabel.input()
            .setFieldName("options[]")
            .setLabelText("Option Text")
            .setRequired(true)
            .addReferenceClass(ReferenceClasses.MULTI_OPTION_INPUT)
            .setValue(existingOption.map(LocalizedQuestionOption::optionText))
            .setReadOnly(true)
            .setFieldErrors(
                messages,
                ImmutableSet.of(ValidationErrorMessage.create(MessageKey.MULTI_OPTION_VALIDATION)))
            .showFieldErrors(false)
            .getInputTag()
            .withClasses(
                ReferenceClasses.MULTI_OPTION_INPUT,
                "col-start-1",
                "col-span-5",
                "mb-2",
                "ml-2",
                "row-start-3",
                "row-span-2");
    boolean isChecked =
        existingOption.get().displayInAnswerOptions().isPresent()
            && existingOption.get().displayInAnswerOptions().get();
    return div()
        .withClasses(ReferenceClasses.MULTI_OPTION_QUESTION_OPTION, "grid", "items-center")
        .with(
            optionIndexInput,
            optionAdminName,
            optionInput,
            // Checkbox for selecting whether to display the option to the applicant.
            // Value is set to the ID because falsy checkbox values get discarded on form
            // submission.
            FieldWithLabel.checkbox()
                .setFieldName("displayedOptionIds[]")
                .setLabelText("include")
                .setValue(Long.toString(existingOption.get().id()))
                .setChecked(isChecked)
<<<<<<< HEAD
                .setDisabled(
                    existingOption.get().adminName().equals("yes")
                        || existingOption.get().adminName().equals("no"))
=======
>>>>>>> 2fb5ce39
                .getCheckboxTag());
  }

  /**
   * Creates two number input fields, where an admin can specify the min and max number of choices
   * allowed for multi-select questions.
   */
  private QuestionConfig addMultiSelectQuestionValidation(MultiOptionQuestionForm multiOptionForm) {
    content.with(
        FieldWithLabel.number()
            .setFieldName("minChoicesRequired")
            .setLabelText("Minimum number of choices required")
            .setMin(OptionalLong.of(0L))
            .setValue(multiOptionForm.getMinChoicesRequired())
            .getNumberTag(),
        FieldWithLabel.number()
            .setFieldName("maxChoicesAllowed")
            .setLabelText("Maximum number of choices allowed")
            .setMin(OptionalLong.of(1L))
            .setValue(multiOptionForm.getMaxChoicesAllowed())
            .getNumberTag());
    return this;
  }

  private QuestionConfig addNumberQuestionConfig(NumberQuestionForm numberQuestionForm) {
    content.with(
        FieldWithLabel.number()
            .setFieldName("min")
            .setLabelText("Minimum value")
            .setMin(OptionalLong.of(0L))
            .setValue(numberQuestionForm.getMin())
            .getNumberTag(),
        FieldWithLabel.number()
            .setFieldName("max")
            .setLabelText("Maximum value")
            .setMin(OptionalLong.of(0L))
            .setValue(numberQuestionForm.getMax())
            .getNumberTag());
    return this;
  }

  public DivTag getContainer() {
    return div()
        .withClasses(ReferenceClasses.QUESTION_CONFIG)
        .with(
            div()
                .withClasses(OUTER_DIV_CLASSES)
                .with(content.withId("question-settings").withClasses(INNER_DIV_CLASSES)));
  }
}<|MERGE_RESOLUTION|>--- conflicted
+++ resolved
@@ -74,6 +74,11 @@
             config.addTextQuestionConfig((TextQuestionForm) questionForm).getContainer());
       case PHONE:
         return Optional.of(config.addPhoneConfig().getContainer());
+      case YES_NO:
+        return Optional.of(
+            config
+                .addDefaultYesNoQuestionFields((MultiOptionQuestionForm) questionForm, messages)
+                .getContainer());
       case YES_NO:
         return Optional.of(
             config
@@ -324,6 +329,7 @@
                       multiOptionQuestionForm.getOptionAdminNames().get(i),
                       multiOptionQuestionForm.getOptions().get(i),
                       /* displayInAnswerOptions= */ Optional.of(true),
+                      /* displayInAnswerOptions= */ Optional.of(true),
                       LocalizedStrings.DEFAULT_LOCALE)),
               messages,
               /* isForNewOption= */ false));
@@ -339,6 +345,7 @@
                       optionIndex,
                       multiOptionQuestionForm.getNewOptionAdminNames().get(i),
                       multiOptionQuestionForm.getNewOptions().get(i),
+                      /* displayInAnswerOptions= */ Optional.of(true),
                       /* displayInAnswerOptions= */ Optional.of(true),
                       LocalizedStrings.DEFAULT_LOCALE)),
               messages,
@@ -392,7 +399,6 @@
                       /* displayInAnswerOptions= */ Optional.of(true),
                       LocalizedStrings.DEFAULT_LOCALE)),
               messages));
-<<<<<<< HEAD
       optionsBuilder.add(
           yesNoOptionQuestionField(
               Optional.of(
@@ -415,8 +421,6 @@
                       /* displayInAnswerOptions= */ Optional.of(true),
                       LocalizedStrings.DEFAULT_LOCALE)),
               messages));
-=======
->>>>>>> 2fb5ce39
     } else {
       for (int i = 0; i < multiOptionQuestionForm.getOptions().size(); i++) {
         optionsBuilder.add(
@@ -500,12 +504,9 @@
                 .setLabelText("include")
                 .setValue(Long.toString(existingOption.get().id()))
                 .setChecked(isChecked)
-<<<<<<< HEAD
                 .setDisabled(
                     existingOption.get().adminName().equals("yes")
                         || existingOption.get().adminName().equals("no"))
-=======
->>>>>>> 2fb5ce39
                 .getCheckboxTag());
   }
 
