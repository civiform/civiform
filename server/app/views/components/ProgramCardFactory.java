package views.components;

import static com.google.common.base.Preconditions.checkNotNull;
import static j2html.TagCreator.div;
import static j2html.TagCreator.iffElse;
import static j2html.TagCreator.p;
import static j2html.TagCreator.span;

import com.google.auto.value.AutoValue;
import com.google.common.collect.ImmutableList;
import j2html.tags.DomContent;
import j2html.tags.specialized.ButtonTag;
import j2html.tags.specialized.DivTag;
import j2html.tags.specialized.ImgTag;
import j2html.tags.specialized.PTag;
import java.time.Instant;
import java.util.Comparator;
import java.util.Locale;
import java.util.Optional;
import javax.inject.Inject;
import play.mvc.Http;
import services.program.ProgramDefinition;
import services.program.ProgramType;
import services.settings.SettingsManifest;
import views.ProgramImageUtils;
import views.ViewUtils;
import views.ViewUtils.ProgramDisplayType;
import views.style.ReferenceClasses;
import views.style.StyleUtils;

/** Responsible for generating a program card for view by CiviForm admins / program admins. */
public final class ProgramCardFactory {
  private final ViewUtils viewUtils;
  private final ProgramImageUtils programImageUtils;
  private final SettingsManifest settingsManifest;

  @Inject
  public ProgramCardFactory(
      ViewUtils viewUtils, ProgramImageUtils programImageUtils, SettingsManifest settingsManifest) {
    this.viewUtils = checkNotNull(viewUtils);
    this.programImageUtils = checkNotNull(programImageUtils);
    this.settingsManifest = checkNotNull(settingsManifest);
  }

  public DivTag renderCard(ProgramCardData cardData, Http.Request request) {
    ProgramDefinition displayProgram = getDisplayProgram(cardData);
    boolean showCategories = settingsManifest.getProgramFilteringEnabled(request);
    boolean northStarEnabled = settingsManifest.getNorthStarApplicantUi(request);

    String programTitleText = displayProgram.localizedName().getDefault();

    ImmutableList<DomContent> programDescriptionText =
        TextFormatter.formatText(displayProgram.localizedDescription().getDefault());
    if (northStarEnabled) {
      programDescriptionText =
          ImmutableList.of(span(displayProgram.localizedShortDescription().getDefault()));
    }

    String adminNoteText = displayProgram.adminDescription();
    ImmutableList<String> programCategoryNames =
        displayProgram.categories().stream()
            .map(category -> category.getDefaultName())
            .collect(ImmutableList.toImmutableList());

    DivTag statusDiv = div();
    if (cardData.draftProgram().isPresent()) {
      statusDiv =
          statusDiv.with(
              renderProgramRow(
                  cardData.isCiviFormAdmin(),
                  /* isActive= */ false,
                  cardData.draftProgram().get()));
    }

    if (cardData.activeProgram().isPresent()) {
      statusDiv =
          statusDiv.with(
              renderProgramRow(
                  cardData.isCiviFormAdmin(),
                  /* isActive= */ true,
                  cardData.activeProgram().get(),
                  cardData.draftProgram().isPresent() ? "border-t" : ""));
    }

    DivTag cardContent =
        div()
            .withClass("flex")
            .with(
                div()
                    .withClasses("w-1/4", "py-7", "pr-2")
                    .with(
                        p(programTitleText)
                            .withClasses(
                                ReferenceClasses.ADMIN_PROGRAM_CARD_TITLE,
                                "text-black",
                                "font-bold",
                                "text-xl"))
                    .with(
                        div()
<<<<<<< HEAD
                            .with(TextFormatter.formatTextForAdmins(programDescriptionText))
=======
                            .with(programDescriptionText)
>>>>>>> 503117cc
                            .withClasses(
                                ReferenceClasses.ADMIN_PROGRAM_CARD_DESCRIPTION,
                                "line-clamp-2",
                                "text-sm",
                                StyleUtils.responsiveLarge("text-base"),
                                "mb-4"))
                    .condWith(
                        shouldShowCommonIntakeFormIndicator(displayProgram),
                        div()
                            .withClasses("text-black", "items-center", "flex", "mb-4")
                            .with(
                                Icons.svg(Icons.CHECK)
                                    .withClasses("inline-block", "ml-3", "mr-2", "w-5", "h-5"))
                            .with(span("Pre-screener").withClasses("text-base", "font-semibold")))
                    .condWith(
                        !adminNoteText.isBlank(),
                        p().withClasses(
                                "line-clamp-3", "text-sm", StyleUtils.responsiveLarge("text-base"))
                            .with(
                                span("Admin note: ").withClasses("font-semibold"),
                                span(adminNoteText)))
                    .with(
                        p(
                                span("Visibility state: ").withClasses("font-semibold"),
                                span(displayProgram.displayMode().visibilityState))
                            .withClasses(
                                "text-sm", StyleUtils.responsiveLarge("text-base"), "mb-4"))
                    .condWith(
                        showCategories,
                        p(
                                span("Categories:  ").withClasses("font-semibold"),
                                iffElse(
                                    programCategoryNames.isEmpty(),
                                    span("None"),
                                    span(String.join(", ", programCategoryNames))))
                            .withClasses("text-sm", StyleUtils.responsiveLarge("text-base"))),
                statusDiv.withClasses(
                    "flex-grow", "text-sm", StyleUtils.responsiveLarge("text-base")));

    return div()
        .withClasses(
            ReferenceClasses.ADMIN_PROGRAM_CARD,
            "w-full",
            "my-4",
            "pl-6",
            "border",
            "border-gray-300",
            "rounded-lg")
        .with(cardContent);
  }

  private DivTag renderProgramRow(
      boolean isCiviFormAdmin,
      boolean isActive,
      ProgramCardData.ProgramRow programRow,
      String... extraStyles) {
    ProgramDefinition program = programRow.program();
    String updatedPrefix = "Edited on ";
    Optional<Instant> updatedTime = program.lastModifiedTime();
    if (isActive) {
      updatedPrefix = "Published on ";
    }

    int blockCount = program.getBlockCount();
    int questionCount = program.getQuestionCount();

    String extraActionsButtonId = "extra-actions-" + program.id();
    ButtonTag extraActionsButton =
        ViewUtils.makeSvgTextButton("", Icons.MORE_VERT)
            .withId(extraActionsButtonId)
            .withClasses(
                ButtonStyles.CLEAR_WITH_ICON,
                ReferenceClasses.WITH_DROPDOWN,
                "h-12",
                programRow.extraRowActions().size() == 0 ? "invisible" : "");

    PTag badge =
        ViewUtils.makeLifecycleBadge(
            isActive ? ProgramDisplayType.ACTIVE : ProgramDisplayType.DRAFT,
            "ml-2",
            StyleUtils.responsiveXLarge("ml-8"));

    return div()
        .withClasses(
            "py-7",
            "flex",
            "flex-row",
            StyleUtils.hover("bg-gray-100"),
            StyleUtils.joinStyles(extraStyles))
        .with(
            createImageIcon(program, isCiviFormAdmin),
            badge,
            div()
                .withClasses("ml-4", StyleUtils.responsiveXLarge("ml-10"))
                .with(
                    viewUtils.renderEditOnText(updatedPrefix, updatedTime),
                    p().with(
                            span(String.format("%d", blockCount)).withClass("font-semibold"),
                            span(blockCount == 1 ? " screen, " : " screens, "),
                            span(String.format("%d", questionCount)).withClass("font-semibold"),
                            span(questionCount == 1 ? " question" : " questions"))
                        .condWith(
                            programRow.universalQuestionsText().isPresent(),
                            p(programRow.universalQuestionsText().orElse("")))),
            div().withClass("flex-grow"),
            div()
                .withClasses("flex", "space-x-2", "pr-6", "font-medium")
                .with(programRow.rowActions())
                .with(
                    div()
                        .withClass("relative")
                        .with(
                            extraActionsButton,
                            div()
                                .withId(extraActionsButtonId + "-dropdown")
                                .withClasses(
                                    "hidden",
                                    "flex",
                                    "flex-col",
                                    "border",
                                    "bg-white",
                                    "absolute",
                                    "right-0",
                                    "w-56",
                                    "z-50")
                                .with(programRow.extraRowActions()))));
  }

  private boolean shouldShowCommonIntakeFormIndicator(ProgramDefinition displayProgram) {
    return displayProgram.programType().equals(ProgramType.COMMON_INTAKE_FORM);
  }

  private static ProgramDefinition getDisplayProgram(ProgramCardData cardData) {
    if (cardData.draftProgram().isPresent()) {
      return cardData.draftProgram().get().program();
    }
    return cardData.activeProgram().get().program();
  }

  private DivTag createImageIcon(ProgramDefinition program, boolean isCiviFormAdmin) {
    if (!isCiviFormAdmin) {
      // Only CiviForm admins need the program image preview since they're the only ones that can
      // modify it. (Specifically, program admins don't need it.)
      return div();
    }

    Optional<ImgTag> image =
        programImageUtils.createProgramImage(
            program,
            Locale.getDefault(),
            /* isWithinProgramCard= */ false,
            /* isProgramFilteringEnabled= */ false); // Hardcoded to false because
    // if isWithProgramCard is false, we never reach the code that evaluates
    // isProgramFilteringEnabled.
    if (image.isPresent()) {
      return div().withClasses("w-16", "h-9").with(image.get());
    } else {
      // Show a grayed-out placeholder image if there's no program image.
      return div().with(Icons.svg(Icons.IMAGE).withClasses("w-16", "h-9", "text-gray-300"));
    }
  }

  public static Comparator<ProgramCardData> programTypeThenLastModifiedThenNameComparator() {
    Comparator<ProgramCardData> c =
        Comparator.comparingInt(
            (cardData) ->
                getDisplayProgram(cardData).programType().equals(ProgramType.COMMON_INTAKE_FORM)
                    ? 0
                    : 1);
    return c.thenComparing(
            cardData -> getDisplayProgram(cardData).lastModifiedTime().orElse(Instant.EPOCH),
            Comparator.reverseOrder())
        .thenComparing(
            cardData ->
                getDisplayProgram(cardData).localizedName().getDefault().toLowerCase(Locale.ROOT));
  }

  @AutoValue
  public abstract static class ProgramCardData {
    abstract Optional<ProgramRow> activeProgram();

    abstract Optional<ProgramRow> draftProgram();

    abstract boolean isCiviFormAdmin();

    public static Builder builder() {
      return new AutoValue_ProgramCardFactory_ProgramCardData.Builder();
    }

    @AutoValue.Builder
    public abstract static class Builder {
      public abstract Builder setActiveProgram(Optional<ProgramRow> v);

      public abstract Builder setDraftProgram(Optional<ProgramRow> v);

      public abstract Builder setIsCiviFormAdmin(boolean isCiviFormAdmin);

      public abstract ProgramCardData build();
    }

    @AutoValue
    public abstract static class ProgramRow {
      abstract ProgramDefinition program();

      abstract ImmutableList<ButtonTag> rowActions();

      abstract ImmutableList<ButtonTag> extraRowActions();

      abstract Optional<String> universalQuestionsText();

      public static Builder builder() {
        return new AutoValue_ProgramCardFactory_ProgramCardData_ProgramRow.Builder();
      }

      @AutoValue.Builder
      public abstract static class Builder {
        public abstract Builder setProgram(ProgramDefinition v);

        public abstract Builder setRowActions(ImmutableList<ButtonTag> v);

        public abstract Builder setExtraRowActions(ImmutableList<ButtonTag> v);

        public abstract Builder setUniversalQuestionsText(Optional<String> v);

        public abstract ProgramRow build();
      }
    }
  }
}<|MERGE_RESOLUTION|>--- conflicted
+++ resolved
@@ -97,11 +97,7 @@
                                 "text-xl"))
                     .with(
                         div()
-<<<<<<< HEAD
-                            .with(TextFormatter.formatTextForAdmins(programDescriptionText))
-=======
                             .with(programDescriptionText)
->>>>>>> 503117cc
                             .withClasses(
                                 ReferenceClasses.ADMIN_PROGRAM_CARD_DESCRIPTION,
                                 "line-clamp-2",
