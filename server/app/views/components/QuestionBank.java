package views.components;

import static j2html.TagCreator.div;
import static j2html.TagCreator.form;
import static j2html.TagCreator.h1;
import static j2html.TagCreator.input;
import static j2html.TagCreator.p;
import static j2html.TagCreator.text;

import com.google.common.collect.ImmutableList;
import j2html.TagCreator;
import j2html.tags.specialized.ButtonTag;
import j2html.tags.specialized.DivTag;
import j2html.tags.specialized.FormTag;
import j2html.tags.specialized.H1Tag;
import j2html.tags.specialized.InputTag;
import java.util.Comparator;
import java.util.Optional;
import java.util.function.Predicate;
import play.mvc.Http.HttpVerbs;
import services.program.BlockDefinition;
import services.program.ProgramBlockDefinitionNotFoundException;
import services.program.ProgramDefinition;
import services.question.types.EnumeratorQuestionDefinition;
import services.question.types.QuestionDefinition;
import views.style.AdminStyles;
import views.style.ReferenceClasses;
import views.style.StyleUtils;
import views.style.Styles;

/** Contains methods for rendering question bank for an admin to add questions to a program. */
public class QuestionBank {
<<<<<<< HEAD
  private static final SvgTag PLUS_ICON =
      Icons.svg(Icons.PLUS_SVG_PATH, 24)
=======
  private static final ContainerTag PLUS_ICON =
      Icons.svg(Icons.PLUS, 24)
>>>>>>> 2c6882cb
          .withClasses(Styles.FLEX_SHRINK_0, Styles.H_12, Styles.W_6)
          .attr("fill", "currentColor")
          .attr("stroke-width", "2")
          .attr("stroke-linecap", "round")
          .attr("stroke-linejoin", "round");

  private ProgramDefinition program;
  private BlockDefinition blockDefinition;
  private Optional<Long> enumeratorQuestionId;
  private ImmutableList<QuestionDefinition> questions = ImmutableList.of();
  private Optional<InputTag> maybeCsrfTag = Optional.empty();
  private String questionAction = "";

  public QuestionBank setProgram(ProgramDefinition program) {
    this.program = program;
    return this;
  }

  public QuestionBank setBlockDefinition(BlockDefinition blockDefinition) {
    this.blockDefinition = blockDefinition;
    return this;
  }

  public QuestionBank setQuestionAction(String actionUrl) {
    this.questionAction = actionUrl;
    return this;
  }

  public QuestionBank setCsrfTag(InputTag csrfTag) {
    this.maybeCsrfTag = Optional.of(csrfTag);
    return this;
  }

  public QuestionBank setQuestions(ImmutableList<QuestionDefinition> questionDefinitions) {
    this.questions = questionDefinitions;
    return this;
  }

  public FormTag getContainer() {
    return questionBankPanel();
  }

  private FormTag questionBankPanel() {
    InputTag csrfTag = this.maybeCsrfTag.get();
    FormTag questionForm = form(csrfTag).withMethod(HttpVerbs.POST).withAction(questionAction);

    DivTag innerDiv = div().withClasses(Styles.SHADOW_LG, Styles.OVERFLOW_HIDDEN, Styles.H_FULL);
    questionForm.with(innerDiv);
    DivTag contentDiv =
        div().withClasses(Styles.RELATIVE, Styles.GRID, Styles.GAP_6, Styles.PX_5, Styles.PY_6);
    innerDiv.with(contentDiv);

    H1Tag headerDiv = h1("Question bank").withClasses(Styles.MX_2, Styles._MB_3, Styles.TEXT_XL);
    contentDiv.withId("question-bank-questions").with(headerDiv);

    InputTag filterInput =
        input()
            .withId("question-bank-filter")
            .withType("text")
            .withName("questionFilter")
            .withPlaceholder("Filter questions")
            .withClasses(
                Styles.H_10,
                Styles.PX_10,
                Styles.PR_5,
                Styles.W_FULL,
                Styles.ROUNDED_FULL,
                Styles.TEXT_SM,
                Styles.BORDER,
                Styles.BORDER_GRAY_200,
                Styles.SHADOW,
                StyleUtils.focus(Styles.OUTLINE_NONE));

<<<<<<< HEAD
    SvgTag filterIcon = Icons.svg(Icons.SEARCH_SVG_PATH, 56).withClasses(Styles.H_4, Styles.W_4);
    DivTag filterIconDiv =
=======
    ContainerTag filterIcon = Icons.svg(Icons.SEARCH, 56).withClasses(Styles.H_4, Styles.W_4);
    ContainerTag filterIconDiv =
>>>>>>> 2c6882cb
        div().withClasses(Styles.ABSOLUTE, Styles.ML_4, Styles.MT_3, Styles.MR_4).with(filterIcon);
    DivTag filterDiv = div().withClasses(Styles.RELATIVE).with(filterIconDiv).with(filterInput);
    contentDiv.with(filterDiv);

    ImmutableList<QuestionDefinition> filteredQuestions = filterQuestions();

    ImmutableList<QuestionDefinition> sortedQuestions =
        ImmutableList.sortedCopyOf(
            Comparator.comparing(QuestionDefinition::getName), filteredQuestions);

    sortedQuestions.forEach(
        questionDefinition -> contentDiv.with(renderQuestionDefinition(questionDefinition)));

    return questionForm;
  }

  private DivTag renderQuestionDefinition(QuestionDefinition definition) {
    DivTag questionDiv =
        div()
            .withId("add-question-" + definition.getId())
            .withClasses(
                ReferenceClasses.QUESTION_BANK_ELEMENT,
                Styles.RELATIVE,
                Styles._M_3,
                Styles.P_3,
                Styles.FLEX,
                Styles.ITEMS_START,
                Styles.ROUNDED_LG,
                Styles.BORDER,
                Styles.BORDER_TRANSPARENT,
                Styles.TRANSITION_ALL,
                Styles.TRANSFORM,
                StyleUtils.hover(
                    Styles.SCALE_105, Styles.TEXT_GRAY_800, Styles.BORDER, Styles.BORDER_GRAY_100));

    ButtonTag addButton =
        TagCreator.button(text(definition.getName()))
            .withType("submit")
            .withId("question-" + definition.getId())
            .withName("question-" + definition.getId())
            .withValue(definition.getId() + "")
            .withClasses(ReferenceClasses.ADD_QUESTION_BUTTON, AdminStyles.CLICK_TARGET_BUTTON);

    SvgTag icon =
        Icons.questionTypeSvg(definition.getQuestionType(), 24)
            .withClasses(Styles.FLEX_SHRINK_0, Styles.H_12, Styles.W_6);
    DivTag content =
        div()
            .withClasses(Styles.ML_4)
            .with(
                p(definition.getName()),
                p(definition.getDescription()).withClasses(Styles.MT_1, Styles.TEXT_SM),
                addButton);
    return questionDiv.with(PLUS_ICON, icon, content);
  }

  /**
   * Used to filter questions in the question bank.
   *
   * <p>Questions that are filtered out:
   *
   * <ul>
   *   <li>If there is at least one question in the current block, all single-block questions are
   *       filtered.
   *   <li>If there is a single block question in the current block, all questions are filtered.
   *   <li>If this is a repeated block, only the appropriate repeated questions are showed.
   *   <li>Questions already in the program are filtered.
   * </ul>
   */
  private ImmutableList<QuestionDefinition> filterQuestions() {
    if (containsSingleBlockQuestion()) {
      return ImmutableList.of();
    }

    Predicate<QuestionDefinition> filter =
        blockDefinition.getQuestionCount() > 0 ? this::nonEmptyBlockFilter : this::questionFilter;
    return questions.stream().filter(filter).collect(ImmutableList.toImmutableList());
  }

  /** If a block already contains a single-block question, no more questions can be added. */
  private boolean containsSingleBlockQuestion() {
    return blockDefinition.isEnumerator() || blockDefinition.isFileUpload();
  }

  /**
   * An block can add questions with the appropriate enumerator id that aren't already in this
   * program.
   */
  private boolean questionFilter(QuestionDefinition questionDefinition) {
    return questionDefinition.getEnumeratorId().equals(getEnumeratorQuestionId())
        && !program.hasQuestion(questionDefinition);
  }

  /**
   * A non-empty block cannot add single-block questions, in addition to {@link
   * QuestionBank#questionFilter}.
   */
  private boolean nonEmptyBlockFilter(QuestionDefinition questionDefinition) {
    return !singleBlockQuestion(questionDefinition) && questionFilter(questionDefinition);
  }

  private boolean singleBlockQuestion(QuestionDefinition questionDefinition) {
    switch (questionDefinition.getQuestionType()) {
      case ENUMERATOR:
      case FILEUPLOAD:
        return true;
      default:
        return false;
    }
  }

  /**
   * Follow the {@link BlockDefinition#enumeratorId()} reference to the enumerator block definition,
   * and return the id of its {@link EnumeratorQuestionDefinition}.
   */
  private Optional<Long> getEnumeratorQuestionId() {
    if (enumeratorQuestionId == null) {
      enumeratorQuestionId = Optional.empty();
      Optional<Long> enumeratorBlockId = blockDefinition.enumeratorId();
      if (enumeratorBlockId.isPresent()) {
        try {
          BlockDefinition enumeratorBlockDefinition =
              program.getBlockDefinition(enumeratorBlockId.get());
          enumeratorQuestionId =
              Optional.of(enumeratorBlockDefinition.getQuestionDefinition(0).getId());
        } catch (ProgramBlockDefinitionNotFoundException e) {
          String errorMessage =
              String.format(
                  "BlockDefinition %d has a broken enumerator block reference to id %d",
                  blockDefinition.id(), enumeratorBlockId.get());
          throw new RuntimeException(errorMessage, e);
        }
        ;
      }
    }
    return enumeratorQuestionId;
  }
}<|MERGE_RESOLUTION|>--- conflicted
+++ resolved
@@ -30,13 +30,8 @@
 
 /** Contains methods for rendering question bank for an admin to add questions to a program. */
 public class QuestionBank {
-<<<<<<< HEAD
   private static final SvgTag PLUS_ICON =
-      Icons.svg(Icons.PLUS_SVG_PATH, 24)
-=======
-  private static final ContainerTag PLUS_ICON =
       Icons.svg(Icons.PLUS, 24)
->>>>>>> 2c6882cb
           .withClasses(Styles.FLEX_SHRINK_0, Styles.H_12, Styles.W_6)
           .attr("fill", "currentColor")
           .attr("stroke-width", "2")
@@ -110,13 +105,8 @@
                 Styles.SHADOW,
                 StyleUtils.focus(Styles.OUTLINE_NONE));
 
-<<<<<<< HEAD
-    SvgTag filterIcon = Icons.svg(Icons.SEARCH_SVG_PATH, 56).withClasses(Styles.H_4, Styles.W_4);
+    SvgTag filterIcon = Icons.svg(Icons.SEARCH, 56).withClasses(Styles.H_4, Styles.W_4);
     DivTag filterIconDiv =
-=======
-    ContainerTag filterIcon = Icons.svg(Icons.SEARCH, 56).withClasses(Styles.H_4, Styles.W_4);
-    ContainerTag filterIconDiv =
->>>>>>> 2c6882cb
         div().withClasses(Styles.ABSOLUTE, Styles.ML_4, Styles.MT_3, Styles.MR_4).with(filterIcon);
     DivTag filterDiv = div().withClasses(Styles.RELATIVE).with(filterIconDiv).with(filterInput);
     contentDiv.with(filterDiv);
