package views.components;

import static j2html.TagCreator.div;
import static views.BaseHtmlView.button;

<<<<<<< HEAD
import j2html.TagCreator;
import j2html.tags.specialized.ButtonTag;
import j2html.tags.specialized.DivTag;
=======
import com.google.common.base.Preconditions;
import j2html.tags.Tag;
>>>>>>> ea136b8f
import java.util.Optional;
import views.style.BaseStyles;
import views.style.ReferenceClasses;
import views.style.Styles;

/** Utility class for rendering a modal box. */
public class Modal {

  private String modalId;
  private DivTag content;
  private String modalTitle;
  private String triggerButtonText;
  private Optional<DivTag> triggerButtonContent;
  private String buttonStyles;
  private Width width;

  private Modal(ModalBuilder builder) {
    this.modalId = builder.modalId;
    this.content = builder.content;
    this.modalTitle = builder.modalTitle;
    this.triggerButtonText = builder.triggerButtonText;
    this.triggerButtonContent = builder.triggerButtonContent;
    this.buttonStyles = builder.buttonStyles;
    this.width = builder.width;
  }

  public DivTag getContainerTag() {
    return div()
        .withId(modalId)
        .withClasses(ReferenceClasses.MODAL, BaseStyles.MODAL, width.getStyle())
        .with(getModalHeader())
        .with(getContent());
  }

  public ButtonTag getButton() {
    String triggerButtonId = modalId + "-button";
    if (triggerButtonContent.isPresent()) {
<<<<<<< HEAD
      return TagCreator.button()
          .attr("type", "button")
          .withClasses(buttonStyles)
          .withId(triggerButtonId)
          .with(triggerButtonContent.get());
=======
      return triggerButtonContent.get().withClasses(buttonStyles).withId(triggerButtonId);
>>>>>>> ea136b8f
    } else {
      return button(triggerButtonId, triggerButtonText).withClasses(buttonStyles);
    }
  }

  private DivTag getContent() {
    return div(content).withClasses(BaseStyles.MODAL_CONTENT);
  }

  private DivTag getModalHeader() {
    return div()
        .withClasses(BaseStyles.MODAL_HEADER)
        .with(div(modalTitle).withClasses(Styles.TEXT_LG))
        .with(div().withClasses(Styles.FLEX_GROW))
        .with(div("x").withId(modalId + "-close").withClasses(BaseStyles.MODAL_CLOSE_BUTTON));
  }

  public static ModalBuilder builder(String modalId, DivTag content) {
    return new ModalBuilder(modalId, content);
  }

  public static class ModalBuilder {

    private String modalId;
    private DivTag content;
    private String buttonStyles = BaseStyles.MODAL_BUTTON;

    // Optional fields. See #setOptionalFields().
    private String modalTitle;
    private String triggerButtonText;

    private Optional<DivTag> triggerButtonContent = Optional.empty();
    private Width width = Width.DEFAULT;

    public ModalBuilder(String modalId, DivTag content) {
      this.modalId = modalId;
      this.content = content;
    }

    public ModalBuilder setModalTitle(String modalTitle) {
      this.modalTitle = modalTitle;
      return this;
    }

    public ModalBuilder setTriggerButtonText(String triggerButtonText) {
      this.triggerButtonText = triggerButtonText;
      return this;
    }

<<<<<<< HEAD
    public ModalBuilder setTriggerButtonContent(DivTag triggerButtonContent) {
=======
    public ModalBuilder setTriggerButtonContent(Tag triggerButtonContent) {
      Preconditions.checkState(
          "button".equals(triggerButtonContent.getTagName()), "content must be of type button");
>>>>>>> ea136b8f
      this.triggerButtonContent = Optional.ofNullable(triggerButtonContent);
      return this;
    }

    public ModalBuilder setTriggerButtonStyles(String buttonStyles) {
      this.buttonStyles = buttonStyles;
      return this;
    }

    public ModalBuilder setWidth(Width width) {
      this.width = width;
      return this;
    }

    public Modal build() {
      setOptionalFields();
      return new Modal(this);
    }

    private void setOptionalFields() {
      modalTitle = Optional.ofNullable(modalTitle).orElse(modalId);
      triggerButtonText = Optional.ofNullable(triggerButtonText).orElse(modalTitle);
    }
  }

  public enum Width {
    DEFAULT(Styles.W_AUTO),
    HALF(Styles.W_1_2),
    THIRD(Styles.W_1_3),
    FOURTH(Styles.W_1_4);

    private final String width;

    Width(String width) {
      this.width = width;
    }

    public String getStyle() {
      return this.width;
    }
  }
}<|MERGE_RESOLUTION|>--- conflicted
+++ resolved
@@ -3,14 +3,9 @@
 import static j2html.TagCreator.div;
 import static views.BaseHtmlView.button;
 
-<<<<<<< HEAD
 import j2html.TagCreator;
 import j2html.tags.specialized.ButtonTag;
 import j2html.tags.specialized.DivTag;
-=======
-import com.google.common.base.Preconditions;
-import j2html.tags.Tag;
->>>>>>> ea136b8f
 import java.util.Optional;
 import views.style.BaseStyles;
 import views.style.ReferenceClasses;
@@ -48,15 +43,7 @@
   public ButtonTag getButton() {
     String triggerButtonId = modalId + "-button";
     if (triggerButtonContent.isPresent()) {
-<<<<<<< HEAD
-      return TagCreator.button()
-          .attr("type", "button")
-          .withClasses(buttonStyles)
-          .withId(triggerButtonId)
-          .with(triggerButtonContent.get());
-=======
       return triggerButtonContent.get().withClasses(buttonStyles).withId(triggerButtonId);
->>>>>>> ea136b8f
     } else {
       return button(triggerButtonId, triggerButtonText).withClasses(buttonStyles);
     }
@@ -106,13 +93,9 @@
       return this;
     }
 
-<<<<<<< HEAD
     public ModalBuilder setTriggerButtonContent(DivTag triggerButtonContent) {
-=======
-    public ModalBuilder setTriggerButtonContent(Tag triggerButtonContent) {
       Preconditions.checkState(
           "button".equals(triggerButtonContent.getTagName()), "content must be of type button");
->>>>>>> ea136b8f
       this.triggerButtonContent = Optional.ofNullable(triggerButtonContent);
       return this;
     }
