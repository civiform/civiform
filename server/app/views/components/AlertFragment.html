<div
  th:fragment="alert(alertSettings, headingLevel)"
  th:if="${alertSettings.title.isPresent() || alertSettings.isSlim}"
  th:with="hasTitle=${alertSettings.title.isPresent()}"
  th:class="${'usa-alert usa-alert--' + alertSettings.alertType.name().toLowerCase()}"
  th:classappend="${alertSettings.isSlim ? 'usa-alert--slim' : ''}"
  aria-live="polite"
  th:attr="role=${role != null ? role : 'alert'}"
>
  <div class="usa-alert__body">
<<<<<<< HEAD
    <h2
      class="usa-alert__heading"
      th:if="${alertSettings.title.isPresent() && headingLevel == 'H2'}"
      th:text="${alertSettings.title.get()}"
      th:aria-label="${alertSettings.ariaLabel.isPresent()}? ${alertSettings.ariaLabel.get()}"
    ></h2>
    <h3
      class="usa-alert__heading"
      th:if="${alertSettings.title.isPresent() && headingLevel == 'H3'}"
      th:text="${alertSettings.title.get()}"
      th:aria-label="${alertSettings.ariaLabel.isPresent()}? ${alertSettings.ariaLabel.get()}"
    ></h3>
    <h4
      class="usa-alert__heading"
      th:if="${alertSettings.title.isPresent() && headingLevel == 'H4'}"
      th:text="${alertSettings.title.get()}"
      th:aria-label="${alertSettings.ariaLabel.isPresent()}? ${alertSettings.ariaLabel.get()}"
    ></h4>
    <h5
      class="usa-alert__heading"
      th:if="${alertSettings.title.isPresent() && headingLevel == 'H5'}"
      th:text="${alertSettings.title.get()}"
      th:aria-label="${alertSettings.ariaLabel.isPresent()}? ${alertSettings.ariaLabel.get()}"
    ></h5>
    <h6
      class="usa-alert__heading"
      th:if="${alertSettings.title.isPresent() && headingLevel == 'H6'}"
      th:text="${alertSettings.title.get()}"
      th:aria-label="${alertSettings.ariaLabel.isPresent()}? ${alertSettings.ariaLabel.get()}"
    ></h6>
=======
    <th:block
      th:if="${hasTitle}"
      th:with="alertTitle=${alertSettings.title.get()}"
    >
      <h2
        class="usa-alert__heading"
        th:if="${headingLevel == 'H2'}"
        th:text="${alertTitle}"
      ></h2>
      <h3
        class="usa-alert__heading"
        th:if="${headingLevel == 'H3'}"
        th:text="${alertTitle}"
      ></h3>
      <h4
        class="usa-alert__heading"
        th:if="${headingLevel == 'H4'}"
        th:text="${alertTitle}"
      ></h4>
      <h5
        class="usa-alert__heading"
        th:if="${headingLevel == 'H5'}"
        th:text="${alertTitle}"
      ></h5>
      <h6
        class="usa-alert__heading"
        th:if="${headingLevel == 'H6'}"
        th:text="${alertTitle}"
      ></h6>
    </th:block>
>>>>>>> 2dfa576d

    <div th:if="${alertSettings.unescapedDescription()} == true">
      <p
        class="usa-alert__text"
        th:utext="${alertSettings.getFormattedAlertText(alertSettings.text)}"
      ></p>
    </div>
    <div th:if="${alertSettings.unescapedDescription()} == false">
      <p class="usa-alert__text" th:text="${alertSettings.text}"></p>
    </div>

    <!--/* padding-left-205 indents the list */-->
    <ul
      th:if="${not #lists.isEmpty(alertSettings.additionalText)}"
      class="padding-left-205"
      th:style="'list-style-type: disc;'"
    >
      <li
        th:each="item : ${alertSettings.additionalText}"
        th:utext="${alertSettings.getFormattedAlertText(item)}"
      ></li>
    </ul>

    <div th:if="${alertSettings.customText.isPresent()}">
      <p
        class="usa-alert__text"
        th:utext="${alertSettings.getFormattedAlertText(alertSettings.customText.get())}"
      ></p>
    </div>
  </div>
</div><|MERGE_RESOLUTION|>--- conflicted
+++ resolved
@@ -8,38 +8,6 @@
   th:attr="role=${role != null ? role : 'alert'}"
 >
   <div class="usa-alert__body">
-<<<<<<< HEAD
-    <h2
-      class="usa-alert__heading"
-      th:if="${alertSettings.title.isPresent() && headingLevel == 'H2'}"
-      th:text="${alertSettings.title.get()}"
-      th:aria-label="${alertSettings.ariaLabel.isPresent()}? ${alertSettings.ariaLabel.get()}"
-    ></h2>
-    <h3
-      class="usa-alert__heading"
-      th:if="${alertSettings.title.isPresent() && headingLevel == 'H3'}"
-      th:text="${alertSettings.title.get()}"
-      th:aria-label="${alertSettings.ariaLabel.isPresent()}? ${alertSettings.ariaLabel.get()}"
-    ></h3>
-    <h4
-      class="usa-alert__heading"
-      th:if="${alertSettings.title.isPresent() && headingLevel == 'H4'}"
-      th:text="${alertSettings.title.get()}"
-      th:aria-label="${alertSettings.ariaLabel.isPresent()}? ${alertSettings.ariaLabel.get()}"
-    ></h4>
-    <h5
-      class="usa-alert__heading"
-      th:if="${alertSettings.title.isPresent() && headingLevel == 'H5'}"
-      th:text="${alertSettings.title.get()}"
-      th:aria-label="${alertSettings.ariaLabel.isPresent()}? ${alertSettings.ariaLabel.get()}"
-    ></h5>
-    <h6
-      class="usa-alert__heading"
-      th:if="${alertSettings.title.isPresent() && headingLevel == 'H6'}"
-      th:text="${alertSettings.title.get()}"
-      th:aria-label="${alertSettings.ariaLabel.isPresent()}? ${alertSettings.ariaLabel.get()}"
-    ></h6>
-=======
     <th:block
       th:if="${hasTitle}"
       th:with="alertTitle=${alertSettings.title.get()}"
@@ -48,29 +16,33 @@
         class="usa-alert__heading"
         th:if="${headingLevel == 'H2'}"
         th:text="${alertTitle}"
+        th:aria-label="${alertSettings.ariaLabel.isPresent()}? ${alertSettings.ariaLabel.get()}"
       ></h2>
       <h3
         class="usa-alert__heading"
         th:if="${headingLevel == 'H3'}"
         th:text="${alertTitle}"
+        th:aria-label="${alertSettings.ariaLabel.isPresent()}? ${alertSettings.ariaLabel.get()}"
       ></h3>
       <h4
         class="usa-alert__heading"
         th:if="${headingLevel == 'H4'}"
         th:text="${alertTitle}"
+        th:aria-label="${alertSettings.ariaLabel.isPresent()}? ${alertSettings.ariaLabel.get()}"
       ></h4>
       <h5
         class="usa-alert__heading"
         th:if="${headingLevel == 'H5'}"
         th:text="${alertTitle}"
+        th:aria-label="${alertSettings.ariaLabel.isPresent()}? ${alertSettings.ariaLabel.get()}"
       ></h5>
       <h6
         class="usa-alert__heading"
         th:if="${headingLevel == 'H6'}"
         th:text="${alertTitle}"
+        th:aria-label="${alertSettings.ariaLabel.isPresent()}? ${alertSettings.ariaLabel.get()}"
       ></h6>
     </th:block>
->>>>>>> 2dfa576d
 
     <div th:if="${alertSettings.unescapedDescription()} == true">
       <p
