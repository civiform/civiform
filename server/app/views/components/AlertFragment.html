--- conflicted
+++ resolved
@@ -60,13 +60,8 @@
     <!--/* padding-left-205 indents the list */-->
     <ul
       th:if="${not #lists.isEmpty(alertSettings.additionalText)}"
-<<<<<<< HEAD
       class="usa-list margin-top-0"
-=======
-      class="padding-left-205"
-      th:style="'list-style-type: disc;'"
       th:with="ariaLabelNewTab=#{link.opensNewTabSr}"
->>>>>>> 738ed39b
     >
       <li
         th:each="item : ${alertSettings.additionalText}"
