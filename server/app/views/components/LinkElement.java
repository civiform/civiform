--- conflicted
+++ resolved
@@ -73,11 +73,8 @@
   private String text = "";
   private String href = "";
   private String styles = "";
-<<<<<<< HEAD
   private String onsubmit = "";
-=======
   private boolean doesOpenInNewTab = false;
->>>>>>> 6a2fcf57
 
   public LinkElement setId(String id) {
     this.id = id;
@@ -99,13 +96,14 @@
     return this;
   }
 
-<<<<<<< HEAD
+
   public LinkElement setOnsubmit(String onsubmit) {
     this.onsubmit = onsubmit;
-=======
+    return this;
+  }
+
   public LinkElement opensInNewTab() {
     this.doesOpenInNewTab = true;
->>>>>>> 6a2fcf57
     return this;
   }
 
