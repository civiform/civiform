package views.questiontypes;

import static com.google.common.base.Preconditions.checkNotNull;
import static j2html.TagCreator.div;

import com.google.common.collect.ImmutableList;
import j2html.tags.DomContent;
import j2html.tags.specialized.DivTag;
import java.util.Locale;
import java.util.Optional;
import play.i18n.Messages;
import services.MessageKey;
import services.applicant.question.ApplicantQuestion;
import views.components.TextFormatter;
import views.style.ReferenceClasses;

/** This renders the question text as formatted text. */
public class StaticContentQuestionRenderer implements ApplicantQuestionRenderer {
  private final ApplicantQuestion question;
  private final Optional<Messages> maybeMessages;

  public StaticContentQuestionRenderer(
      ApplicantQuestion question, Optional<Messages> maybeMessages) {
    this.question = checkNotNull(question);
    this.maybeMessages = checkNotNull(maybeMessages);
  }

  @Override
  public String getReferenceClass() {
    return "cf-question-static";
  }

  @Override
  public DivTag render(ApplicantQuestionRendererParams params) {

    ImmutableList<DomContent> formattedText;
    // Static questions that are shown to the applicant will have the messages object passed in
    // Previews of static questions that are shown to admin will not
    if (maybeMessages.isPresent()) {
      formattedText =
          TextFormatter.formatTextWithAriaLabel(
              question.getQuestionText(),
              /* preserveEmptyLines= */ true,
              /* addRequiredIndicator= */ false,
              maybeMessages
                  .get()
                  .at(MessageKey.LINK_OPENS_NEW_TAB_SR.getKeyName())
                  .toLowerCase(Locale.ROOT));
    } else {
      formattedText =
          TextFormatter.formatText(
              question.getQuestionText(),
              /* preserveEmptyLines= */ true,
              /* addRequiredIndicator= */ false);
    }

    DivTag questionTextDiv =
        div()
            .withClasses(ReferenceClasses.APPLICANT_QUESTION_TEXT, "mb-2", "font-bold", "text-xl")
<<<<<<< HEAD
            .with(
                TextFormatter.formatText(
                    question.getQuestionText(),
                    /* preserveEmptyLines= */ true,
                    /* addRequiredIndicator= */ false));
=======
            .with(formattedText);
>>>>>>> 78cc0952
    return div()
        .withId(question.getContextualizedPath().toString())
        .withClasses("mx-auto", "mb-8", this.getReferenceClass())
        .with(questionTextDiv);
  }
}<|MERGE_RESOLUTION|>--- conflicted
+++ resolved
@@ -57,15 +57,7 @@
     DivTag questionTextDiv =
         div()
             .withClasses(ReferenceClasses.APPLICANT_QUESTION_TEXT, "mb-2", "font-bold", "text-xl")
-<<<<<<< HEAD
-            .with(
-                TextFormatter.formatText(
-                    question.getQuestionText(),
-                    /* preserveEmptyLines= */ true,
-                    /* addRequiredIndicator= */ false));
-=======
             .with(formattedText);
->>>>>>> 78cc0952
     return div()
         .withId(question.getContextualizedPath().toString())
         .withClasses("mx-auto", "mb-8", this.getReferenceClass())
