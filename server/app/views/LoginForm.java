package views;

import static com.google.common.base.Preconditions.checkNotNull;
import static j2html.TagCreator.a;
import static j2html.TagCreator.div;
import static j2html.TagCreator.h1;
import static j2html.TagCreator.img;
import static j2html.TagCreator.p;
import static j2html.TagCreator.text;

import auth.AuthIdentityProviderName;
import auth.FakeAdminClient;
import auth.GuestClient;
import com.google.inject.Inject;
import com.typesafe.config.Config;
import controllers.routes;
import j2html.tags.specialized.ATag;
import j2html.tags.specialized.ButtonTag;
import j2html.tags.specialized.DivTag;
import java.util.Optional;
import play.i18n.Messages;
import play.mvc.Http;
import play.twirl.api.Content;
import services.MessageKey;
import views.style.BaseStyles;
import views.style.Styles;

/** Renders a page for login. */
public class LoginForm extends BaseHtmlView {

  private final BaseHtmlLayout layout;
  private final boolean useIdcsApplicantRegistration;
  private final boolean applicantAuthIsDisabled;
  private final String applicantIdp;
  private final Optional<String> maybeLogoUrl;
  private final String civicEntityFullName;
  private final String civicEntityShortName;
  private final FakeAdminClient fakeAdminClient;

  @Inject
  public LoginForm(BaseHtmlLayout layout, Config config, FakeAdminClient fakeAdminClient) {
    this.layout = checkNotNull(layout);
    checkNotNull(config);

    this.applicantIdp = config.getString("auth.applicant_idp");
    this.maybeLogoUrl =
        config.hasPath("whitelabel.small_logo_url")
            ? Optional.of(config.getString("whitelabel.small_logo_url"))
            : Optional.empty();
    this.civicEntityFullName = config.getString("whitelabel.civic_entity_full_name");
    this.civicEntityShortName = config.getString("whitelabel.civic_entity_short_name");
    this.fakeAdminClient = checkNotNull(fakeAdminClient);

    // Adjust UI for applicant-provider specific settings.
    AuthIdentityProviderName applicantIdpName =
        AuthIdentityProviderName.forString(applicantIdp).get();
    switch (applicantIdpName) {
      case DISABLED_APPLICANT:
        this.applicantAuthIsDisabled = true;
        this.useIdcsApplicantRegistration = false;
        break;
      case IDCS_APPLICANT:
        this.applicantAuthIsDisabled = false;
        this.useIdcsApplicantRegistration = config.hasPath("idcs.register_uri");
        break;
      default:
        this.applicantAuthIsDisabled = false;
        this.useIdcsApplicantRegistration = false;
    }
  }

  public Content render(Http.Request request, Messages messages, Optional<String> message) {
    String title = "Login";

    HtmlBundle htmlBundle = this.layout.getBundle().setTitle(title);
    htmlBundle.addMainContent(mainContent(messages));

    // "defense in depth", sort of - this client won't be present in production, and this button
    // won't show up except when running in an acceptable environment.
    if (fakeAdminClient.canEnable(request.host())) {
      htmlBundle.addMainContent(debugContent());
    }

    return layout.render(htmlBundle);
  }

  private DivTag mainContent(Messages messages) {
    DivTag content = div().withClasses(BaseStyles.LOGIN_PAGE);

    if (maybeLogoUrl.isPresent()) {
      content.with(
          img()
              .withSrc(maybeLogoUrl.get())
              .withAlt(civicEntityFullName + "Logo")
              .attr("aria-hidden", "true")
              .withClasses(Styles.W_1_4, Styles.PT_4));
    } else {
      content.with(
          this.layout
              .viewUtils
              .makeLocalImageTag("ChiefSeattle_Blue")
              .withAlt(civicEntityFullName + " Logo")
              .attr("aria-hidden", "true")
              .withClasses(Styles.W_1_4, Styles.PT_4));
    }

    content.with(
        div()
            .withClasses(Styles.FLEX, Styles.TEXT_4XL, Styles.GAP_1, Styles._MT_6, Styles.PX_8)
            .with(p(civicEntityShortName).withClasses(Styles.FONT_BOLD))
            .with(p("CiviForm")));

    ContainerTag applicantAccountLogin =
        div()
            .withClasses(
                Styles.FLEX,
                Styles.FLEX_COL,
                Styles.GAP_2,
                Styles.PY_6,
                Styles.PX_8,
                Styles.TEXT_LG,
                Styles.W_FULL,
<<<<<<< HEAD
                Styles.PLACE_ITEMS_CENTER)
            .with(p(loginMessage))
            .with(loginButton(messages)));

    String alternativeMessage =
        messages.at(MessageKey.CONTENT_LOGIN_PROMPT_ALTERNATIVE.getKeyName());
    String or = messages.at(MessageKey.CONTENT_OR.getKeyName());
    content.with(p(alternativeMessage).withClasses(Styles.TEXT_LG));
    DivTag alternativeLoginButtons =
=======
                Styles.PLACE_ITEMS_CENTER);

    if (applicantAuthIsDisabled) {
      String loginDisabledMessage =
          messages.at(MessageKey.CONTENT_LOGIN_DISABLED_PROMPT.getKeyName());
      applicantAccountLogin = applicantAccountLogin.with(p(loginDisabledMessage));
    } else {
      String loginMessage =
          messages.at(MessageKey.CONTENT_LOGIN_PROMPT.getKeyName(), civicEntityFullName);
      applicantAccountLogin =
          applicantAccountLogin.with(p(loginMessage)).with(loginButton(messages));
      String alternativeMessage =
          messages.at(MessageKey.CONTENT_LOGIN_PROMPT_ALTERNATIVE.getKeyName());
      content.with(p(alternativeMessage).withClasses(Styles.TEXT_LG));
    }
    content.with(applicantAccountLogin);

    ContainerTag alternativeLoginButtons =
>>>>>>> 098725a4
        div()
            .withClasses(
                Styles.PB_12,
                Styles.PX_8,
                Styles.FLEX,
                Styles.GAP_4,
                Styles.ITEMS_CENTER,
                Styles.TEXT_LG);
    if (useIdcsApplicantRegistration) {
      String or = messages.at(MessageKey.CONTENT_OR.getKeyName());
      alternativeLoginButtons
          .with(createAccountButton(messages))
          .with(p(or))
          .with(guestButton(messages));
    } else {
      alternativeLoginButtons.with(guestButton(messages));
    }
    content.with(alternativeLoginButtons);

    String adminPrompt = messages.at(MessageKey.CONTENT_ADMIN_LOGIN_PROMPT.getKeyName());
    content.with(
        div()
            .withClasses(
                Styles.BG_GRAY_100,
                Styles.PY_4,
                Styles.PX_8,
                Styles.W_FULL,
                Styles.FLEX,
                Styles.GAP_2,
                Styles.JUSTIFY_CENTER,
                Styles.ITEMS_CENTER,
                Styles.TEXT_BASE)
            .with(p(adminPrompt).with(text(" ")).with(adminLink(messages))));

    return div()
        .withClasses(Styles.FIXED, Styles.W_SCREEN, Styles.H_SCREEN, Styles.BG_GRAY_200)
        .with(content);
  }

  private DivTag debugContent() {
    return div()
        .withClasses(Styles.ABSOLUTE)
        .with(
            h1("DEMO MODE. LOGIN AS:"),
            redirectButton(
                "admin",
                "CiviForm Admin",
                routes.CallbackController.fakeAdmin(
                        FakeAdminClient.CLIENT_NAME, FakeAdminClient.GLOBAL_ADMIN)
                    .url()),
            redirectButton(
                "program-admin",
                "Program Admin",
                routes.CallbackController.fakeAdmin(
                        FakeAdminClient.CLIENT_NAME, FakeAdminClient.PROGRAM_ADMIN)
                    .url()),
            redirectButton(
                "dual-admin",
                "Program and Civiform Admin",
                routes.CallbackController.fakeAdmin(
                        FakeAdminClient.CLIENT_NAME, FakeAdminClient.DUAL_ADMIN)
                    .url()),
            redirectButton(
                "trusted-intermediary",
                "Trusted Intermediary",
                routes.CallbackController.fakeAdmin(
                        FakeAdminClient.CLIENT_NAME, FakeAdminClient.TRUSTED_INTERMEDIARY)
                    .url()));
  }

  private ButtonTag loginButton(Messages messages) {
    String msg = messages.at(MessageKey.BUTTON_LOGIN.getKeyName());
    return redirectButton(
            applicantIdp, msg, routes.LoginController.applicantLogin(Optional.empty()).url())
        .withClasses(BaseStyles.LOGIN_REDIRECT_BUTTON);
  }

  private ButtonTag createAccountButton(Messages messages) {
    String msg = messages.at(MessageKey.BUTTON_CREATE_ACCOUNT.getKeyName());
    return redirectButton("register", msg, routes.LoginController.register().url())
        .withClasses(BaseStyles.LOGIN_REDIRECT_BUTTON_SECONDARY);
  }

  private ButtonTag guestButton(Messages messages) {
    String msg = messages.at(MessageKey.BUTTON_LOGIN_GUEST.getKeyName());
    return redirectButton(
            "guest", msg, routes.CallbackController.callback(GuestClient.CLIENT_NAME).url())
        .withClasses(BaseStyles.LOGIN_REDIRECT_BUTTON_SECONDARY);
  }

  private ATag adminLink(Messages messages) {
    String msg = messages.at(MessageKey.LINK_ADMIN_LOGIN.getKeyName());
    return a(msg)
        .withHref(routes.LoginController.adminLogin().url())
        .withClasses(BaseStyles.ADMIN_LOGIN);
  }
}<|MERGE_RESOLUTION|>--- conflicted
+++ resolved
@@ -120,17 +120,6 @@
                 Styles.PX_8,
                 Styles.TEXT_LG,
                 Styles.W_FULL,
-<<<<<<< HEAD
-                Styles.PLACE_ITEMS_CENTER)
-            .with(p(loginMessage))
-            .with(loginButton(messages)));
-
-    String alternativeMessage =
-        messages.at(MessageKey.CONTENT_LOGIN_PROMPT_ALTERNATIVE.getKeyName());
-    String or = messages.at(MessageKey.CONTENT_OR.getKeyName());
-    content.with(p(alternativeMessage).withClasses(Styles.TEXT_LG));
-    DivTag alternativeLoginButtons =
-=======
                 Styles.PLACE_ITEMS_CENTER);
 
     if (applicantAuthIsDisabled) {
@@ -148,9 +137,8 @@
     }
     content.with(applicantAccountLogin);
 
-    ContainerTag alternativeLoginButtons =
->>>>>>> 098725a4
-        div()
+    DivTag alternativeLoginButtons =
+n       div()
             .withClasses(
                 Styles.PB_12,
                 Styles.PX_8,
