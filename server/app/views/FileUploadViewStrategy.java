--- conflicted
+++ resolved
@@ -16,12 +16,7 @@
 import j2html.tags.specialized.InputTag;
 import j2html.tags.specialized.ScriptTag;
 import j2html.TagCreator;
-<<<<<<< HEAD
 import j2html.attributes.Attr;
-=======
-import j2html.tags.ContainerTag;
-import j2html.tags.Tag;
->>>>>>> 6663ef8c
 import java.util.Optional;
 import play.mvc.Http.HttpVerbs;
 import services.MessageKey;
@@ -66,29 +61,7 @@
             .getFilename()
             .map(f -> params.messages().at(MessageKey.INPUT_FILE_ALREADY_UPLOADED.getKeyName(), f));
 
-<<<<<<< HEAD
-    DivTag result =
-        div()
-            .with(
-                div().withText(uploaded.orElse("")),
-                input()
-                    .withType("file")
-                    .withName("file")
-                    .attr(Attr.ACCEPT, MIME_TYPES_IMAGES_AND_PDF),
-                div(fileUploadQuestion.fileRequiredMessage().getMessage(params.messages()))
-                    .withClasses(
-                        ReferenceClasses.FILEUPLOAD_ERROR,
-                        BaseStyles.FORM_ERROR_TEXT_BASE,
-                        Styles.HIDDEN));
-    if (params.signedFileUploadRequest().isPresent()) {
-      result.with(extraFileUploadFields(params.signedFileUploadRequest().get()));
-    }
-    return result;
-  }
-
-  protected abstract ImmutableList<InputTag> extraFileUploadFields(StorageUploadRequest request);
-=======
-    ContainerTag result = div().with(div().withText(uploaded.orElse("")));
+    DivTag result = div().with(div().withText(uploaded.orElse("")));
     result.with(fileUploadFields(params.signedFileUploadRequest()));
     result.with(
         div(fileUploadQuestion.fileRequiredMessage().getMessage(params.messages()))
@@ -97,8 +70,7 @@
     return result;
   }
 
-  protected abstract ImmutableList<Tag> fileUploadFields(Optional<StorageUploadRequest> request);
->>>>>>> 6663ef8c
+  protected abstract ImmutableList<InputTag> fileUploadFields(Optional<StorageUploadRequest> request);
 
   /**
    * Method to render the UI for uploading a file.
