package views;

import static j2html.TagCreator.div;
import static j2html.TagCreator.each;
import static j2html.TagCreator.footer;
import static j2html.TagCreator.form;
import static j2html.TagCreator.input;
import static j2html.attributes.Attr.ENCTYPE;
import static j2html.attributes.Attr.FORM;

import com.google.common.base.Preconditions;
import com.google.common.collect.ImmutableList;
import controllers.applicant.routes;
<<<<<<< HEAD
import j2html.tags.specialized.ButtonTag;
import j2html.tags.specialized.DivTag;
import j2html.tags.specialized.FormTag;
=======
import j2html.TagCreator;
import j2html.attributes.Attr;
import j2html.tags.ContainerTag;
import j2html.tags.Tag;
>>>>>>> 18f72e50
import java.util.Optional;
import play.mvc.Http.HttpVerbs;
import services.MessageKey;
import services.applicant.question.ApplicantQuestion;
import services.applicant.question.FileUploadQuestion;
import services.cloud.FileNameFormatter;
import services.cloud.StorageUploadRequest;
import views.questiontypes.ApplicantQuestionRendererFactory;
import views.questiontypes.ApplicantQuestionRendererParams;
import views.questiontypes.FileUploadQuestionRenderer;
import views.style.ApplicantStyles;
import views.style.BaseStyles;
import views.style.ReferenceClasses;
import views.style.Styles;

/**
 * A strategy pattern that abstracts out the logic of file upload/download into the different cloud
 * providers.
 */
public abstract class FileUploadViewStrategy extends ApplicationBaseView {

  private static final String MIME_TYPES_IMAGES_AND_PDF = "image/*,.pdf";
  private static final String BLOCK_FORM_ID = "cf-block-form";
  private static final String FILEUPLOAD_CONTINUE_FORM_ID = "cf-fileupload-continue-form";
  private static final String FILEUPLOAD_DELETE_FORM_ID = "cf-fileupload-delete-form";
  private static final String FILEUPLOAD_SUBMIT_FORM_ID = "cf-block-submit";
  private static final String FILEUPLOAD_DELETE_BUTTON_ID = "fileupload-delete-button";
  private static final String FILEUPLOAD_SKIP_BUTTON_ID = "fileupload-skip-button";
  private static final String FILEUPLOAD_CONTINUE_BUTTON_ID = "fileupload-continue-button";

  /**
   * Method to generate the field tags for the file upload view form.
   *
   * @param params the fields necessary to render applicant questions.
   * @param fileUploadQuestion The question that requires a file upload.
   * @return a container tag with the necessary fields
   */
<<<<<<< HEAD
  public abstract DivTag signedFileUploadFields(
      ApplicantQuestionRendererParams params, FileUploadQuestion fileUploadQuestion);
=======
  public final ContainerTag signedFileUploadFields(
      ApplicantQuestionRendererParams params, FileUploadQuestion fileUploadQuestion) {
    Optional<String> uploaded =
        fileUploadQuestion
            .getFilename()
            .map(f -> params.messages().at(MessageKey.INPUT_FILE_ALREADY_UPLOADED.getKeyName(), f));

    ContainerTag result =
        div()
            .with(
                div().withText(uploaded.orElse("")),
                input()
                    .withType("file")
                    .withName("file")
                    .attr(Attr.ACCEPT, MIME_TYPES_IMAGES_AND_PDF),
                div(fileUploadQuestion.fileRequiredMessage().getMessage(params.messages()))
                    .withClasses(
                        ReferenceClasses.FILEUPLOAD_ERROR,
                        BaseStyles.FORM_ERROR_TEXT_BASE,
                        Styles.HIDDEN));
    if (params.signedFileUploadRequest().isPresent()) {
      result.with(extraFileUploadFields(params.signedFileUploadRequest().get()));
    }
    return result;
  }

  protected abstract ImmutableList<Tag> extraFileUploadFields(StorageUploadRequest request);
>>>>>>> 18f72e50

  /**
   * Method to render the UI for uploading a file.
   *
   * @param params the information needed to render a file upload view
   * @param applicantQuestionRendererFactory a class for rendering applicant questions.
   * @return a container tag with the submit view
   */
<<<<<<< HEAD
  public abstract DivTag renderFileUploadBlockSubmitForms(
      Params params, ApplicantQuestionRendererFactory applicantQuestionRendererFactory);
=======
  public final Tag renderFileUploadBlock(
      Params params, ApplicantQuestionRendererFactory applicantQuestionRendererFactory) {
    String onSuccessRedirectUrl =
        params.baseUrl()
            + routes.ApplicantProgramBlocksController.updateFile(
                    params.applicantId(),
                    params.programId(),
                    params.block().getId(),
                    params.inReview())
                .url();

    String key = FileNameFormatter.formatFileUploadQuestionFilename(params);
    StorageUploadRequest signedRequest =
        params.storageClient().getSignedUploadRequest(key, onSuccessRedirectUrl);

    ApplicantQuestionRendererParams rendererParams =
        ApplicantQuestionRendererParams.builder()
            .setMessages(params.messages())
            .setSignedFileUploadRequest(signedRequest)
            .setErrorDisplayMode(params.errorDisplayMode())
            .build();

    ContainerTag uploadForm = renderFileUploadFormElement(params, signedRequest);
    Preconditions.checkState("form".equals(uploadForm.getTagName()), "must be of type form");
    uploadForm.with(
        each(
            params.block().getQuestions(),
            question ->
                applicantQuestionRendererFactory.getRenderer(question).render(rendererParams)));

    Tag skipForms = renderDeleteAndContinueFileUploadForms(params);
    Tag buttons = renderFileUploadBottomNavButtons(params);

    return div(uploadForm, skipForms, buttons).with(each(extraScriptTags(), tag -> footer(tag)));
  }

  protected ContainerTag renderFileUploadFormElement(Params params, StorageUploadRequest request) {
    return form()
        .withId(BLOCK_FORM_ID)
        .attr(ENCTYPE, "multipart/form-data")
        .withMethod(HttpVerbs.POST);
  }

  protected ImmutableList<Tag> extraScriptTags() {
    return ImmutableList.of();
  }
>>>>>>> 18f72e50

  /**
   * Renders a form submit button for delete form if the file upload question is optional.
   *
   * <p>If an uploaded file is present, render the button text as delete. Otherwise, skip.
   *
   * <p>See {@link renderDeleteAndContinueFileUploadForms}.
   */
<<<<<<< HEAD
  protected abstract Optional<ButtonTag> maybeRenderSkipOrDeleteButton(Params params);

  protected DivTag renderQuestion(
      ApplicantQuestion question,
      ApplicantQuestionRendererParams params,
      ApplicantQuestionRendererFactory applicantQuestionRendererFactory) {
    return applicantQuestionRendererFactory.getRenderer(question).render(params);
=======
  private Optional<ContainerTag> maybeRenderSkipOrDeleteButton(Params params) {
    if (hasAtLeastOneRequiredQuestion(params)) {
      // If the file question is required, skip or delete is not allowed.
      return Optional.empty();
    }
    String buttonText = params.messages().at(MessageKey.BUTTON_SKIP_FILEUPLOAD.getKeyName());
    String buttonId = FILEUPLOAD_SKIP_BUTTON_ID;
    if (hasUploadedFile(params)) {
      buttonText = params.messages().at(MessageKey.BUTTON_DELETE_FILE.getKeyName());
      buttonId = FILEUPLOAD_DELETE_BUTTON_ID;
    }
    ContainerTag button =
        TagCreator.button(buttonText)
            .withType("submit")
            .attr(FORM, FILEUPLOAD_DELETE_FORM_ID)
            .withClasses(ApplicantStyles.BUTTON_REVIEW)
            .withId(buttonId);
    return Optional.of(button);
>>>>>>> 18f72e50
  }

  /**
   * Renders a form submit button for continue form if an uploaded file is present.
   *
   * <p>See {@link renderDeleteAndContinueFileUploadForms}.
   */
<<<<<<< HEAD
  protected Optional<ButtonTag> maybeRenderContinueButton(Params params) {
=======
  private Optional<Tag> maybeRenderContinueButton(Params params) {
>>>>>>> 18f72e50
    if (!hasUploadedFile(params)) {
      return Optional.empty();
    }
    ButtonTag button =
        submitButton(params.messages().at(MessageKey.BUTTON_KEEP_FILE.getKeyName()))
            .attr(FORM, FILEUPLOAD_CONTINUE_FORM_ID)
            .withClasses(ApplicantStyles.BUTTON_BLOCK_NEXT)
            .withId(FILEUPLOAD_CONTINUE_BUTTON_ID);
    return Optional.of(button);
  }

  /**
   * Returns two hidden forms for navigating through a file upload block without uploading a file.
   *
   * <p>Delete form sends an update with an empty file key. An empty file key erases the existing
   * file key if one is present. In either case, the file upload question is marked as seen but
   * unanswered, namely skipping the file upload. This is only allowed for an optional question.
   *
   * <p>Continue form sends an update with the currently stored file key, the same behavior as an
   * applicant re-submits a form without changing their answer. Continue form is only used when an
   * existing file (and file key) is present.
   */
<<<<<<< HEAD
  protected DivTag renderDeleteAndContinueFileUploadForms(Params params) {
=======
  private Tag renderDeleteAndContinueFileUploadForms(Params params) {
>>>>>>> 18f72e50
    String formAction =
        routes.ApplicantProgramBlocksController.update(
                params.applicantId(), params.programId(), params.block().getId(), params.inReview())
            .url();
    ApplicantQuestionRendererParams rendererParams =
        ApplicantQuestionRendererParams.builder()
            .setMessages(params.messages())
            .setErrorDisplayMode(params.errorDisplayMode())
            .build();

    FormTag continueForm =
        form()
            .withId(FILEUPLOAD_CONTINUE_FORM_ID)
            .attr("action", formAction)
            .withMethod(HttpVerbs.POST)
            .with(makeCsrfTokenInputTag(params.request()))
            .with(
                each(
                    params.block().getQuestions(),
                    question -> renderFileKeyField(question, rendererParams)));
    FormTag deleteForm =
        form()
            .withId(FILEUPLOAD_DELETE_FORM_ID)
            .attr("action", formAction)
            .withMethod(HttpVerbs.POST)
            .with(makeCsrfTokenInputTag(params.request()))
            .with(
                each(
                    params.block().getQuestions(),
                    question -> renderEmptyFileKeyField(question, rendererParams)));
    return div(continueForm, deleteForm).withClasses(Styles.HIDDEN);
  }

<<<<<<< HEAD
  protected ButtonTag renderUploadButton(Params params) {
=======
  private Tag renderUploadButton(Params params) {
>>>>>>> 18f72e50
    String styles = ApplicantStyles.BUTTON_BLOCK_NEXT;
    if (hasUploadedFile(params)) {
      styles = ApplicantStyles.BUTTON_REVIEW;
    }
    return submitButton(params.messages().at(MessageKey.BUTTON_UPLOAD.getKeyName()))
        .attr(FORM, BLOCK_FORM_ID)
        .withClasses(styles)
        .withId(FILEUPLOAD_SUBMIT_FORM_ID);
  }

<<<<<<< HEAD
  protected DivTag renderFileKeyField(
=======
  private Tag renderFileKeyField(
>>>>>>> 18f72e50
      ApplicantQuestion question, ApplicantQuestionRendererParams params) {
    return FileUploadQuestionRenderer.renderFileKeyField(question, params, false);
  }

<<<<<<< HEAD
  protected DivTag renderEmptyFileKeyField(
=======
  private Tag renderEmptyFileKeyField(
>>>>>>> 18f72e50
      ApplicantQuestion question, ApplicantQuestionRendererParams params) {
    return FileUploadQuestionRenderer.renderFileKeyField(question, params, true);
  }

  private boolean hasUploadedFile(Params params) {
    return params.block().getQuestions().stream()
        .map(ApplicantQuestion::createFileUploadQuestion)
        .map(FileUploadQuestion::getFileKeyValue)
        .anyMatch(maybeValue -> maybeValue.isPresent());
  }

  private boolean hasAtLeastOneRequiredQuestion(Params params) {
    return params.block().getQuestions().stream().anyMatch(question -> !question.isOptional());
  }

<<<<<<< HEAD
  protected String acceptFileTypes() {
    return MIME_TYPES_IMAGES_AND_PDF;
  }

  protected DivTag errorDiv(Messages messages, FileUploadQuestion fileUploadQuestion) {
    return div(fileUploadQuestion.fileRequiredMessage().getMessage(messages))
        .withClasses(
            ReferenceClasses.FILEUPLOAD_ERROR, BaseStyles.FORM_ERROR_TEXT_BASE, Styles.HIDDEN);
=======
  private Tag renderFileUploadBottomNavButtons(Params params) {
    Optional<Tag> maybeContinueButton = maybeRenderContinueButton(params);
    Optional<ContainerTag> maybeSkipOrDeleteButton = maybeRenderSkipOrDeleteButton(params);
    ContainerTag ret =
        div()
            .withClasses(ApplicantStyles.APPLICATION_NAV_BAR)
            // An empty div to take up the space to the left of the buttons.
            .with(div().withClasses(Styles.FLEX_GROW))
            .with(renderReviewButton(params))
            .with(renderPreviousButton(params));
    if (maybeSkipOrDeleteButton.isPresent()) {
      ret.with(maybeSkipOrDeleteButton.get());
    }
    ret.with(renderUploadButton(params));
    if (maybeContinueButton.isPresent()) {
      ret.with(maybeContinueButton.get());
    }
    return ret;
>>>>>>> 18f72e50
  }
}<|MERGE_RESOLUTION|>--- conflicted
+++ resolved
@@ -11,16 +11,12 @@
 import com.google.common.base.Preconditions;
 import com.google.common.collect.ImmutableList;
 import controllers.applicant.routes;
-<<<<<<< HEAD
 import j2html.tags.specialized.ButtonTag;
 import j2html.tags.specialized.DivTag;
 import j2html.tags.specialized.FormTag;
-=======
+import j2html.tags.specialized.ScriptTag;
 import j2html.TagCreator;
 import j2html.attributes.Attr;
-import j2html.tags.ContainerTag;
-import j2html.tags.Tag;
->>>>>>> 18f72e50
 import java.util.Optional;
 import play.mvc.Http.HttpVerbs;
 import services.MessageKey;
@@ -58,10 +54,6 @@
    * @param fileUploadQuestion The question that requires a file upload.
    * @return a container tag with the necessary fields
    */
-<<<<<<< HEAD
-  public abstract DivTag signedFileUploadFields(
-      ApplicantQuestionRendererParams params, FileUploadQuestion fileUploadQuestion);
-=======
   public final ContainerTag signedFileUploadFields(
       ApplicantQuestionRendererParams params, FileUploadQuestion fileUploadQuestion) {
     Optional<String> uploaded =
@@ -69,7 +61,7 @@
             .getFilename()
             .map(f -> params.messages().at(MessageKey.INPUT_FILE_ALREADY_UPLOADED.getKeyName(), f));
 
-    ContainerTag result =
+    DivTag result =
         div()
             .with(
                 div().withText(uploaded.orElse("")),
@@ -89,7 +81,6 @@
   }
 
   protected abstract ImmutableList<Tag> extraFileUploadFields(StorageUploadRequest request);
->>>>>>> 18f72e50
 
   /**
    * Method to render the UI for uploading a file.
@@ -98,11 +89,7 @@
    * @param applicantQuestionRendererFactory a class for rendering applicant questions.
    * @return a container tag with the submit view
    */
-<<<<<<< HEAD
-  public abstract DivTag renderFileUploadBlockSubmitForms(
-      Params params, ApplicantQuestionRendererFactory applicantQuestionRendererFactory);
-=======
-  public final Tag renderFileUploadBlock(
+  public final DivTag renderFileUploadBlock(
       Params params, ApplicantQuestionRendererFactory applicantQuestionRendererFactory) {
     String onSuccessRedirectUrl =
         params.baseUrl()
@@ -124,7 +111,7 @@
             .setErrorDisplayMode(params.errorDisplayMode())
             .build();
 
-    ContainerTag uploadForm = renderFileUploadFormElement(params, signedRequest);
+    FormTag uploadForm = renderFileUploadFormElement(params, signedRequest);
     Preconditions.checkState("form".equals(uploadForm.getTagName()), "must be of type form");
     uploadForm.with(
         each(
@@ -132,23 +119,22 @@
             question ->
                 applicantQuestionRendererFactory.getRenderer(question).render(rendererParams)));
 
-    Tag skipForms = renderDeleteAndContinueFileUploadForms(params);
-    Tag buttons = renderFileUploadBottomNavButtons(params);
+    DivTag skipForms = renderDeleteAndContinueFileUploadForms(params);
+    DivTag buttons = renderFileUploadBottomNavButtons(params);
 
     return div(uploadForm, skipForms, buttons).with(each(extraScriptTags(), tag -> footer(tag)));
   }
 
-  protected ContainerTag renderFileUploadFormElement(Params params, StorageUploadRequest request) {
+  protected FormTag renderFileUploadFormElement(Params params, StorageUploadRequest request) {
     return form()
         .withId(BLOCK_FORM_ID)
         .attr(ENCTYPE, "multipart/form-data")
         .withMethod(HttpVerbs.POST);
   }
 
-  protected ImmutableList<Tag> extraScriptTags() {
+  protected ImmutableList<ScriptTag> extraScriptTags() {
     return ImmutableList.of();
   }
->>>>>>> 18f72e50
 
   /**
    * Renders a form submit button for delete form if the file upload question is optional.
@@ -157,16 +143,7 @@
    *
    * <p>See {@link renderDeleteAndContinueFileUploadForms}.
    */
-<<<<<<< HEAD
-  protected abstract Optional<ButtonTag> maybeRenderSkipOrDeleteButton(Params params);
-
-  protected DivTag renderQuestion(
-      ApplicantQuestion question,
-      ApplicantQuestionRendererParams params,
-      ApplicantQuestionRendererFactory applicantQuestionRendererFactory) {
-    return applicantQuestionRendererFactory.getRenderer(question).render(params);
-=======
-  private Optional<ContainerTag> maybeRenderSkipOrDeleteButton(Params params) {
+ private Optional<ButtonTag> maybeRenderSkipOrDeleteButton(Params params) {
     if (hasAtLeastOneRequiredQuestion(params)) {
       // If the file question is required, skip or delete is not allowed.
       return Optional.empty();
@@ -177,14 +154,13 @@
       buttonText = params.messages().at(MessageKey.BUTTON_DELETE_FILE.getKeyName());
       buttonId = FILEUPLOAD_DELETE_BUTTON_ID;
     }
-    ContainerTag button =
+    ButtonTag button =
         TagCreator.button(buttonText)
             .withType("submit")
             .attr(FORM, FILEUPLOAD_DELETE_FORM_ID)
             .withClasses(ApplicantStyles.BUTTON_REVIEW)
             .withId(buttonId);
     return Optional.of(button);
->>>>>>> 18f72e50
   }
 
   /**
@@ -192,11 +168,7 @@
    *
    * <p>See {@link renderDeleteAndContinueFileUploadForms}.
    */
-<<<<<<< HEAD
-  protected Optional<ButtonTag> maybeRenderContinueButton(Params params) {
-=======
-  private Optional<Tag> maybeRenderContinueButton(Params params) {
->>>>>>> 18f72e50
+  private Optional<ButtonTag> maybeRenderContinueButton(Params params) {
     if (!hasUploadedFile(params)) {
       return Optional.empty();
     }
@@ -219,11 +191,7 @@
    * applicant re-submits a form without changing their answer. Continue form is only used when an
    * existing file (and file key) is present.
    */
-<<<<<<< HEAD
-  protected DivTag renderDeleteAndContinueFileUploadForms(Params params) {
-=======
-  private Tag renderDeleteAndContinueFileUploadForms(Params params) {
->>>>>>> 18f72e50
+  private DivTag renderDeleteAndContinueFileUploadForms(Params params) {
     String formAction =
         routes.ApplicantProgramBlocksController.update(
                 params.applicantId(), params.programId(), params.block().getId(), params.inReview())
@@ -257,11 +225,7 @@
     return div(continueForm, deleteForm).withClasses(Styles.HIDDEN);
   }
 
-<<<<<<< HEAD
-  protected ButtonTag renderUploadButton(Params params) {
-=======
-  private Tag renderUploadButton(Params params) {
->>>>>>> 18f72e50
+  private ButtonTag renderUploadButton(Params params) {
     String styles = ApplicantStyles.BUTTON_BLOCK_NEXT;
     if (hasUploadedFile(params)) {
       styles = ApplicantStyles.BUTTON_REVIEW;
@@ -272,20 +236,12 @@
         .withId(FILEUPLOAD_SUBMIT_FORM_ID);
   }
 
-<<<<<<< HEAD
-  protected DivTag renderFileKeyField(
-=======
-  private Tag renderFileKeyField(
->>>>>>> 18f72e50
+  private DivTag renderFileKeyField(
       ApplicantQuestion question, ApplicantQuestionRendererParams params) {
     return FileUploadQuestionRenderer.renderFileKeyField(question, params, false);
   }
 
-<<<<<<< HEAD
-  protected DivTag renderEmptyFileKeyField(
-=======
-  private Tag renderEmptyFileKeyField(
->>>>>>> 18f72e50
+  private DivTag renderEmptyFileKeyField(
       ApplicantQuestion question, ApplicantQuestionRendererParams params) {
     return FileUploadQuestionRenderer.renderFileKeyField(question, params, true);
   }
@@ -301,20 +257,10 @@
     return params.block().getQuestions().stream().anyMatch(question -> !question.isOptional());
   }
 
-<<<<<<< HEAD
-  protected String acceptFileTypes() {
-    return MIME_TYPES_IMAGES_AND_PDF;
-  }
-
-  protected DivTag errorDiv(Messages messages, FileUploadQuestion fileUploadQuestion) {
-    return div(fileUploadQuestion.fileRequiredMessage().getMessage(messages))
-        .withClasses(
-            ReferenceClasses.FILEUPLOAD_ERROR, BaseStyles.FORM_ERROR_TEXT_BASE, Styles.HIDDEN);
-=======
-  private Tag renderFileUploadBottomNavButtons(Params params) {
-    Optional<Tag> maybeContinueButton = maybeRenderContinueButton(params);
-    Optional<ContainerTag> maybeSkipOrDeleteButton = maybeRenderSkipOrDeleteButton(params);
-    ContainerTag ret =
+  private DivTag renderFileUploadBottomNavButtons(Params params) {
+    Optional<ButtonTag> maybeContinueButton = maybeRenderContinueButton(params);
+    Optional<ButtonTag> maybeSkipOrDeleteButton = maybeRenderSkipOrDeleteButton(params);
+    DivTag ret =
         div()
             .withClasses(ApplicantStyles.APPLICATION_NAV_BAR)
             // An empty div to take up the space to the left of the buttons.
@@ -329,6 +275,5 @@
       ret.with(maybeContinueButton.get());
     }
     return ret;
->>>>>>> 18f72e50
   }
 }