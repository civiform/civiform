--- conflicted
+++ resolved
@@ -81,13 +81,10 @@
 
   @Constraints.Required @DbJson private ImmutableList<BlockDefinition> blockDefinitions;
 
-<<<<<<< HEAD
   @Constraints.Required @DbJson private ImmutableList<ExportDefinition> exportDefinitions;
 
   @Constraints.Required @DbJson private StatusDefinitions statusDefinitions;
 
-=======
->>>>>>> 7ea00769
   /** When was this program created. */
   @WhenCreated private Instant createTime;
 
