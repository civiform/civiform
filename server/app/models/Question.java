package models;

import static com.google.common.base.Preconditions.checkNotNull;
import static com.google.common.collect.ImmutableList.toImmutableList;

import com.google.common.collect.ImmutableList;
import com.google.common.collect.ImmutableListMultimap;
import com.google.common.collect.ImmutableMap;
import com.google.common.collect.Streams;
import io.ebean.annotation.DbArray;
import io.ebean.annotation.DbJsonB;
import io.ebean.annotation.WhenCreated;
import io.ebean.annotation.WhenModified;
import java.time.Instant;
import java.util.ArrayList;
import java.util.List;
import java.util.Locale;
import java.util.Optional;
import javax.persistence.Entity;
import javax.persistence.JoinColumn;
import javax.persistence.JoinTable;
import javax.persistence.ManyToMany;
import javax.persistence.PostLoad;
import javax.persistence.PostPersist;
import javax.persistence.PostUpdate;
import javax.persistence.PrePersist;
import javax.persistence.PreUpdate;
import javax.persistence.Table;
import play.data.validation.Constraints;
import services.LocalizedStrings;
import services.question.QuestionOption;
import services.question.exceptions.InvalidQuestionTypeException;
import services.question.exceptions.UnsupportedQuestionTypeException;
import services.question.types.EnumeratorQuestionDefinition;
import services.question.types.MultiOptionQuestionDefinition;
import services.question.types.QuestionDefinition;
import services.question.types.QuestionDefinitionBuilder;
import services.question.types.QuestionType;

/**
 * An EBean mapped class that stores the configuration for a single question.
 *
 * <p>Questions can be shared by multiple {@code Program}s. The set of questions for a given version
 * define the data model for a given applicant i.e. all of the data that can be collected for an
 * {@code Applicant} across all programs.
 *
 * <p>After they are published questions are immutable. To update a question the CiviForm admin must
 * create a new {@code Version} draft, make updates, and publish which will create a new version of
 * all updated questions.
 *
 * <p>Questions that aren't updated between versions are associated with multiple versions. I.e.
 * Questions that are not updated will be carried over to new versions.
 */
@Entity
@Table(name = "questions")
public class Question extends BaseModel {

  private QuestionDefinition questionDefinition;

  /** Different versions of the same question are linked by their immutable name. */
  private @Constraints.Required String name;

  private Long enumeratorId;

  private @Constraints.Required String description;

  /**
   * legacyQuestionText is the legacy storage column for question text translations. Questions
   * created before early May 2021 may use this, but all other question should not.
   */
  private @DbJsonB ImmutableMap<Locale, String> legacyQuestionText;

  /** questionText is the current storage column for question text translations. */
  private @DbJsonB LocalizedStrings questionText;

  /**
   * legacyQuestionHelpText is the legacy storage column for question help text translations.
   * Questions created before early May 2021 may use this, but all other question should not.
   */
  private @DbJsonB ImmutableMap<Locale, String> legacyQuestionHelpText;

  /** questionHelpText is the current storage column for question help text translations. */
  private @DbJsonB LocalizedStrings questionHelpText;

  private @Constraints.Required String questionType;

  private @Constraints.Required @DbJsonB String validationPredicates;

  // legacyQuestionOptions is the legacy storage column for multi-option questions.
  // A few questions created early on in April 2021 may use this, but all
  // other multi-option questions should not. In practice one can assume only
  // a single locale is present for questions that have values stored in this
  // column.
  private @DbJsonB ImmutableListMultimap<Locale, String> legacyQuestionOptions;

  // questionOptions is the current storage column for multi-option questions.
  private @DbJsonB ImmutableList<QuestionOption> questionOptions;

  private @DbJsonB LocalizedStrings enumeratorEntityType;

  private @DbArray List<QuestionTag> questionTags;

  /** When the question was created. */
  @WhenCreated private Instant createTime;

  /** When the question was last modified. */
  @WhenModified private Instant lastModifiedTime;

  @ManyToMany
<<<<<<< HEAD
  @JoinTable(name = "versions_questions")
  private List<VersionModel> versions;
=======
  @JoinTable(
      name = "versions_questions",
      joinColumns = @JoinColumn(name = "questions_id"),
      inverseJoinColumns = @JoinColumn(name = "versions_id"))
  private List<Version> versions;
>>>>>>> 2bfc6e5f

  public Question(QuestionDefinition questionDefinition) {
    this.questionDefinition = checkNotNull(questionDefinition);
    setFieldsFromQuestionDefinition(questionDefinition);
  }

  public ImmutableList<VersionModel> getVersions() {
    return ImmutableList.copyOf(versions);
  }

  public Question addVersion(VersionModel version) {
    versions.add(version);
    return this;
  }

  /** Populates column values from {@link QuestionDefinition}. */
  @PreUpdate
  @PrePersist
  public void persistChangesToQuestionDefinition() {
    setFieldsFromQuestionDefinition(questionDefinition);
  }

  /** Populates {@link QuestionDefinition} from column values. */
  @PostLoad
  @PostPersist
  @PostUpdate
  public void loadQuestionDefinition()
      throws UnsupportedQuestionTypeException, InvalidQuestionTypeException {
    // Migrate REPEATER to ENUMERATOR
    if (questionType.equalsIgnoreCase("REPEATER")) {
      questionType = "ENUMERATOR";
    }
    QuestionDefinitionBuilder builder =
        new QuestionDefinitionBuilder()
            .setId(id)
            .setName(name)
            .setEnumeratorId(Optional.ofNullable(enumeratorId))
            .setDescription(description)
            .setQuestionType(QuestionType.valueOf(questionType))
            .setValidationPredicatesString(validationPredicates)
            .setLastModifiedTime(Optional.ofNullable(lastModifiedTime))
            .setUniversal(questionTags.contains(QuestionTag.UNIVERSAL));

    setEnumeratorEntityType(builder);

    // Build accounting for legacy columns
    setQuestionText(builder);
    setQuestionHelpText(builder);
    setQuestionOptions(builder);

    this.questionDefinition = builder.build();
  }

  /**
   * Add {@link LocalizedStrings} for question text to the builder, taking into account legacy
   * columns.
   *
   * <p>The majority of questions should have `questionText` and not `legacyQuestionText`.
   */
  private Question setQuestionText(QuestionDefinitionBuilder builder) {
    LocalizedStrings textToSet =
        Optional.ofNullable(questionText)
            .orElseGet(() -> LocalizedStrings.create(legacyQuestionText));
    builder.setQuestionText(textToSet);
    return this;
  }

  /**
   * Add {@link LocalizedStrings} for question help text to the builder, taking into account legacy
   * columns.
   *
   * <p>The majority of questions should have `questionHelpText` and not `legacyQuestionHelpText`.
   */
  private Question setQuestionHelpText(QuestionDefinitionBuilder builder) {
    LocalizedStrings textToSet =
        Optional.ofNullable(questionHelpText)
            .orElseGet(
                () -> LocalizedStrings.create(legacyQuestionHelpText, /* canBeEmpty= */ true));
    builder.setQuestionHelpText(textToSet);
    return this;
  }

  /**
   * Add {@link QuestionOption}s to the builder, taking into account legacy columns.
   *
   * <p>The majority of questions should have a `questionOptions` and not `legacyQuestionOptions`.
   */
  private Question setQuestionOptions(QuestionDefinitionBuilder builder)
      throws InvalidQuestionTypeException {
    if (!QuestionType.of(questionType).isMultiOptionType()) {
      return this;
    }

    // The majority of multi option questions should have `questionOptions` and not
    // `legacyQuestionOptions`.
    // `legacyQuestionOptions` is a legacy implementation that only supported a single locale.
    if (questionOptions != null) {
      builder.setQuestionOptions(questionOptions);
      return this;
    }

    // If the multi option question does have legacyQuestionOptions, we can assume there is only one
    // locale and convert the strings to QuestionOption instances each with a single locale.
    Locale firstKey = legacyQuestionOptions.keySet().stream().iterator().next();

    ImmutableList<QuestionOption> options =
        Streams.mapWithIndex(
                legacyQuestionOptions.get(firstKey).stream(),
                (optionText, i) ->
                    QuestionOption.create(
                        Long.valueOf(i),
                        Long.valueOf(i),
                        optionText,
                        LocalizedStrings.of(firstKey, optionText)))
            .collect(toImmutableList());

    builder.setQuestionOptions(options);
    return this;
  }

  private Question setEnumeratorEntityType(QuestionDefinitionBuilder builder)
      throws InvalidQuestionTypeException {
    if (QuestionType.of(questionType).equals(QuestionType.ENUMERATOR)) {
      builder.setEntityType(enumeratorEntityType);
    }
    return this;
  }

  public QuestionDefinition getQuestionDefinition() {
    return checkNotNull(questionDefinition);
  }

  private Question setFieldsFromQuestionDefinition(QuestionDefinition questionDefinition) {
    if (questionDefinition.isPersisted()) {
      id = questionDefinition.getId();
    }
    enumeratorId = questionDefinition.getEnumeratorId().orElse(null);
    name = questionDefinition.getName();
    description = questionDefinition.getDescription();
    questionText = questionDefinition.getQuestionText();
    questionHelpText = questionDefinition.getQuestionHelpText();
    questionType = questionDefinition.getQuestionType().toString();
    validationPredicates = questionDefinition.getValidationPredicatesAsString();

    if (questionDefinition.getQuestionType().isMultiOptionType()) {
      MultiOptionQuestionDefinition multiOption =
          (MultiOptionQuestionDefinition) questionDefinition;
      questionOptions = multiOption.getOptions();
    }

    if (questionDefinition.getQuestionType().equals(QuestionType.ENUMERATOR)) {
      EnumeratorQuestionDefinition enumerator = (EnumeratorQuestionDefinition) questionDefinition;
      enumeratorEntityType = enumerator.getEntityType();
    }

    // We must ensure we always initTags here. Otherwise, if we aren't
    // adding the tag, and we're needing to remove the universal tag
    // from an existing question, we'd end up with the questionTags field
    // being null, which will simply not update the tags in the database at all.
    if (questionDefinition.isUniversal()) {
      addTag(QuestionTag.UNIVERSAL);
    } else {
      initTags();
    }

    return this;
  }

  public boolean removeVersion(VersionModel draftVersion) {
    return this.versions.remove(draftVersion);
  }

  private void initTags() {
    if (this.questionTags == null) {
      this.questionTags = new ArrayList<>();
    }
  }

  /** Adds the specified tag, returning true if it was not already present. */
  public boolean addTag(QuestionTag tag) {
    initTags();
    if (this.questionTags.contains(tag)) {
      return false;
    }
    this.questionTags.add(tag);
    return true;
  }

  /** Remove the specified tag, returning true if it was present. */
  public boolean removeTag(QuestionTag tag) {
    initTags();
    return this.questionTags.remove(tag);
  }

  /** Return true if the tag is present. */
  public boolean containsTag(QuestionTag tag) {
    initTags();
    return this.questionTags.contains(tag);
  }

  /** Return all the tags on this question. */
  public ImmutableList<QuestionTag> getQuestionTags() {
    initTags();
    return ImmutableList.copyOf(this.questionTags);
  }

  public Optional<Instant> getCreateTime() {
    return Optional.ofNullable(createTime);
  }
}<|MERGE_RESOLUTION|>--- conflicted
+++ resolved
@@ -107,16 +107,11 @@
   @WhenModified private Instant lastModifiedTime;
 
   @ManyToMany
-<<<<<<< HEAD
-  @JoinTable(name = "versions_questions")
-  private List<VersionModel> versions;
-=======
   @JoinTable(
       name = "versions_questions",
       joinColumns = @JoinColumn(name = "questions_id"),
       inverseJoinColumns = @JoinColumn(name = "versions_id"))
-  private List<Version> versions;
->>>>>>> 2bfc6e5f
+  private List<VersionModel> versions;
 
   public Question(QuestionDefinition questionDefinition) {
     this.questionDefinition = checkNotNull(questionDefinition);
