--- conflicted
+++ resolved
@@ -108,16 +108,12 @@
    */
   @Constraints.Required private Boolean eligibilityIsGating;
 
-  @ManyToMany(mappedBy = "programs")
-<<<<<<< HEAD
-  private List<VersionModel> versions;
-=======
+  @ManyToMany
   @JoinTable(
       name = "versions_programs",
       joinColumns = @JoinColumn(name = "programs_id"),
       inverseJoinColumns = @JoinColumn(name = "versions_id"))
-  private List<Version> versions;
->>>>>>> 2bfc6e5f
+  private List<VersionModel> versions;
 
   @OneToMany(mappedBy = "program")
   @OrderBy("id desc")
