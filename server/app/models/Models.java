--- conflicted
+++ resolved
@@ -10,13 +10,8 @@
   private static final ImmutableList<Class<? extends BaseModel>> MODELS =
       ImmutableList.of(
           AccountModel.class,
-<<<<<<< HEAD
-          ApiKey.class,
+          ApiKeyModel.class,
           ApplicantModel.class,
-=======
-          ApiKeyModel.class,
-          Applicant.class,
->>>>>>> f6e76476
           Application.class,
           ApplicationEvent.class,
           PersistedDurableJob.class,
