--- conflicted
+++ resolved
@@ -63,12 +63,9 @@
   private final SettingsManifest settingsManifest;
   private final SyncCacheApi questionsByVersionCache;
   private final SyncCacheApi programsByVersionCache;
-<<<<<<< HEAD
   private final SyncCacheApi questionCache;
-=======
   private final SyncCacheApi programCache;
   private final SyncCacheApi versionsByProgramCache;
->>>>>>> 4378828c
 
   @Inject
   public VersionRepository(
@@ -77,24 +74,18 @@
       SettingsManifest settingsManifest,
       @NamedCache("version-questions") SyncCacheApi questionsByVersionCache,
       @NamedCache("version-programs") SyncCacheApi programsByVersionCache,
-<<<<<<< HEAD
-      @NamedCache("question") SyncCacheApi questionCache) {
-=======
+      @NamedCache("question") SyncCacheApi questionCache,
       @NamedCache("program") SyncCacheApi programCache,
       @NamedCache("program-versions") SyncCacheApi versionsByProgramCache) {
->>>>>>> 4378828c
     this.database = DB.getDefault();
     this.programRepository = checkNotNull(programRepository);
     this.databaseExecutionContext = checkNotNull(databaseExecutionContext);
     this.settingsManifest = checkNotNull(settingsManifest);
     this.questionsByVersionCache = checkNotNull(questionsByVersionCache);
     this.programsByVersionCache = checkNotNull(programsByVersionCache);
-<<<<<<< HEAD
     this.questionCache = checkNotNull(questionCache);
-=======
     this.programCache = checkNotNull(programCache);
     this.versionsByProgramCache = checkNotNull(versionsByProgramCache);
->>>>>>> 4378828c
   }
 
   /**
