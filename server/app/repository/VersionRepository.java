package repository;

import static com.google.common.base.Preconditions.checkNotNull;
import static com.google.common.collect.ImmutableList.toImmutableList;
import static java.util.function.Predicate.not;

import com.google.common.annotations.VisibleForTesting;
import com.google.common.base.Preconditions;
import com.google.common.collect.ImmutableList;
import com.google.common.collect.ImmutableMap;
import com.google.common.collect.ImmutableSet;
import com.google.common.collect.Maps;
import com.google.common.collect.Sets;
import io.ebean.DB;
import io.ebean.Database;
import io.ebean.SerializableConflictException;
import io.ebean.Transaction;
import io.ebean.TxScope;
import io.ebean.annotation.TxIsolation;
import java.util.Collection;
import java.util.Map;
import java.util.Map.Entry;
import java.util.Optional;
import java.util.Set;
import java.util.concurrent.CompletableFuture;
import java.util.concurrent.CompletionStage;
import java.util.function.Predicate;
import javax.inject.Inject;
import javax.persistence.NonUniqueResultException;
import javax.persistence.RollbackException;
import models.LifecycleStage;
import models.Program;
import models.Question;
import models.Version;
import org.slf4j.Logger;
import org.slf4j.LoggerFactory;
import services.program.BlockDefinition;
import services.program.CantPublishProgramWithSharedQuestionsException;
import services.program.EligibilityDefinition;
import services.program.ProgramDefinition;
import services.program.ProgramNotFoundException;
import services.program.ProgramQuestionDefinition;
import services.program.predicate.AndNode;
import services.program.predicate.LeafAddressServiceAreaExpressionNode;
import services.program.predicate.LeafOperationExpressionNode;
import services.program.predicate.OrNode;
import services.program.predicate.PredicateDefinition;
import services.program.predicate.PredicateExpressionNode;
import services.question.types.QuestionDefinition;

/** A repository object for dealing with versioning of questions and programs. */
public final class VersionRepository {

  private static final Logger logger = LoggerFactory.getLogger(VersionRepository.class);
  private final Database database;
  private final ProgramRepository programRepository;
  private final DatabaseExecutionContext databaseExecutionContext;

  @Inject
  public VersionRepository(
      ProgramRepository programRepository, DatabaseExecutionContext databaseExecutionContext) {
    this.database = DB.getDefault();
    this.programRepository = checkNotNull(programRepository);
    this.databaseExecutionContext = checkNotNull(databaseExecutionContext);
  }

  /**
   * Publish a new version of all programs and questions. All DRAFT programs/questions will become
   * ACTIVE, and all ACTIVE programs/questions without a draft will be copied to the next version.
   */
  public void publishNewSynchronizedVersion() {
    publishNewSynchronizedVersion(PublishMode.PUBLISH_CHANGES);
  }

  /**
   * Simulates publishing a new version of all programs and questions. All DRAFT programs/questions
   * will become ACTIVE, and all ACTIVE programs/questions without a draft will be copied to the
   * next version. This method will not mutate the database and will return an updated Version
   * corresponding to what would be the new ACTIVE version.
   */
  public Version previewPublishNewSynchronizedVersion() {
    return publishNewSynchronizedVersion(PublishMode.DRY_RUN);
  }

  private enum PublishMode {
    DRY_RUN,
    PUBLISH_CHANGES,
  }

  private Version publishNewSynchronizedVersion(PublishMode publishMode) {
    // Regardless of whether changes are published or not, we still perform
    // this operation inside of a transaction in order to ensure we have
    // consistent reads.
    Transaction transaction =
        database.beginTransaction(TxScope.requiresNew().setIsolation(TxIsolation.SERIALIZABLE));
    try {
<<<<<<< HEAD
      Version draft = getDraftVersion();
=======
      Version draft = getDraftVersionOrCreate();
>>>>>>> 6e54e126
      Version active = getActiveVersion();

      ImmutableSet<String> draftProgramsNames = draft.getProgramNames();
      ImmutableSet<String> draftQuestionNames = draft.getQuestionNames();

      // Is a program being deleted in the draft version?
      Predicate<Program> programIsDeletedInDraft =
          program -> draft.programIsTombstoned(program.getProgramDefinition().adminName());
      // Is a question being deleted in the draft version?
      Predicate<Question> questionIsDeletedInDraft =
          question -> draft.questionIsTombstoned(question.getQuestionDefinition().getName());

      // Associate any active programs that aren't present in the draft with the draft.
      active.getPrograms().stream()
          // Exclude programs deleted in the draft.
          .filter(not(programIsDeletedInDraft))
          // Exclude programs that are in the draft already.
          .filter(
              activeProgram ->
                  !draftProgramsNames.contains(activeProgram.getProgramDefinition().adminName()))
          // For each active program not associated with the draft, associate it with the draft.
          // The relationship between Programs and Versions is many-to-may. When updating the
          // relationship, one of the EBean models needs to be saved. We update the Version
          // side of the relationship rather than the Program side in order to prevent the
          // save causing the "updated" timestamp to be changed for a Program. We intend for
          // that timestamp only to be updated for actual changes to the program.
          .forEach(draft::addProgram);

      // Associate any active questions that aren't present in the draft with the draft.
      active.getQuestions().stream()
          // Exclude questions deleted in the draft.
          .filter(not(questionIsDeletedInDraft))
          // Exclude questions that are in the draft already.
          .filter(
              activeQuestion ->
                  !draftQuestionNames.contains(activeQuestion.getQuestionDefinition().getName()))
          // For each active question not associated with the draft, associate it with the draft.
          // The relationship between Questions and Versions is many-to-may. When updating the
          // relationship, one of the EBean models needs to be saved. We update the Version
          // side of the relationship rather than the Question side in order to prevent the
          // save causing the "updated" timestamp to be changed for a Question. We intend for
          // that timestamp only to be updated for actual changes to the question.
          .forEach(draft::addQuestion);

      // Remove any questions / programs both added and archived in the current version.
      draft.getQuestions().stream()
          .filter(questionIsDeletedInDraft)
          .forEach(
              questionToDelete -> {
                draft.removeTombstoneForQuestion(questionToDelete);
                draft.removeQuestion(questionToDelete);
              });
      draft.getPrograms().stream()
          .filter(programIsDeletedInDraft)
          .forEach(
              programToDelete -> {
                draft.removeTombstoneForProgram(programToDelete);
                draft.removeProgram(programToDelete);
              });

      // Move forward the ACTIVE version.
      active.setLifecycleStage(LifecycleStage.OBSOLETE);
      draft.setLifecycleStage(LifecycleStage.ACTIVE);

      switch (publishMode) {
        case PUBLISH_CHANGES:
          Preconditions.checkState(
              !draft.getPrograms().isEmpty() || !draft.getQuestions().isEmpty(),
              "Must have at least 1 program or question in the draft version.");
          draft.save();
          active.save();
          draft.refresh();
          active.refresh();
          validateProgramQuestionState();
          break;
        case DRY_RUN:
          break;
        default:
          throw new RuntimeException(String.format("unrecognized publishMode: %s", publishMode));
      }
      transaction.commit();
      return draft;
    } finally {
      transaction.end();
    }
  }

  /**
   * Publish the specified DRAFT program and its modified questions. No other programs/questions
   * will be published. The DRAFT program and its DRAFT questions will become ACTIVE. The ACTIVE
   * version of all other programs and questions will be copied to the new ACTIVE version. The DRAFT
   * version of all other programs and questions will be copied to a new DRAFT version.
   *
   * @throws CantPublishProgramWithSharedQuestionsException if any of the program's modified
   *     questions are referenced by other programs. In that case, this program can't be published
   *     individually because publishing its questions would affect other programs.
   * @throws ProgramNotFoundException if the specified program is not found in the DRAFT.
   */
  public void publishNewSynchronizedVersion(String programToPublishAdminName)
      throws CantPublishProgramWithSharedQuestionsException, ProgramNotFoundException {
    Transaction transaction =
        database.beginTransaction(TxScope.requiresNew().setIsolation(TxIsolation.SERIALIZABLE));
    try {
      Version existingDraft = getDraftVersionOrCreate();
      Version active = getActiveVersion();
      // Any drafts not being published right now will be moved to newDraft.
      Version newDraft = new Version(LifecycleStage.DRAFT);
      database.insert(newDraft);

      Program programToPublish =
          existingDraft
              .getProgramByName(programToPublishAdminName)
              .orElseThrow(() -> new ProgramNotFoundException(programToPublishAdminName));

      ImmutableSet<String> questionsToPublishNames =
          getProgramQuestionNamesInVersion(programToPublish.getProgramDefinition(), existingDraft);

      // Check if any draft questions referenced by programToPublish are also referenced by other
      // programs. If so, publishing the program is disallowed.
      // We only need to look at draft programs because if a question has been modified, any
      // programs that reference it will have been added to the draft.
      if (anyQuestionIsShared(existingDraft, questionsToPublishNames)) {
        throw new CantPublishProgramWithSharedQuestionsException();
      }

      // Move everything we're not publishing right now to the new draft.
      existingDraft.getPrograms().stream()
          .filter(
              program ->
                  !program.getProgramDefinition().adminName().equals(programToPublishAdminName))
          .forEach(
              program -> {
                newDraft.addProgram(program);
                existingDraft.removeProgram(program);
              });
      existingDraft.getQuestions().stream()
          .filter(
              question ->
                  !questionsToPublishNames.contains(question.getQuestionDefinition().getName()))
          .forEach(
              question -> {
                newDraft.addQuestion(question);
                existingDraft.removeQuestion(question);
              });

      // Associate any active programs and questions that aren't present in the draft with the
      // draft.
      active.getPrograms().stream()
          .filter(
              activeProgram ->
                  !programToPublishAdminName.equals(
                      activeProgram.getProgramDefinition().adminName()))
          .forEach(existingDraft::addProgram);
      active.getQuestions().stream()
          .filter(
              activeQuestion ->
                  !questionsToPublishNames.contains(
                      activeQuestion.getQuestionDefinition().getName()))
          .forEach(existingDraft::addQuestion);

      // Move forward the ACTIVE version.
      active.setLifecycleStage(LifecycleStage.OBSOLETE);
      existingDraft.setLifecycleStage(LifecycleStage.ACTIVE);

      existingDraft.save();
      active.save();
      newDraft.save();
      active.refresh();
      newDraft.refresh();
      validateProgramQuestionState();
      transaction.commit();
    } catch (NonUniqueResultException | SerializableConflictException | RollbackException e) {
      transaction.rollback(e);
      // We must end the transaction here since we are going to recurse and try again.
      // We cannot have this transaction on the thread-local transaction stack when that
      // happens.
      transaction.end();
      // Since this is in a `SERIALIZABLE` transaction,  the transaction runs as if it is the
      // the only transaction running on the whole database. According to the docs "applications
      // using this level must be prepared to retry transactions due to serialization failures."
      // We recurse to retry here.
      // https://www.postgresql.org/docs/9.1/transaction-iso.html#XACT-SERIALIZABLE.
      publishNewSynchronizedVersion(programToPublishAdminName);
    } finally {
      // This may come after a prior call to `transaction.end` in the event of a
      // precondition failure - this is okay, since it a double-call to `end` on
      // a particular transaction.  Only double calls to database.endTransaction
      // must be avoided.
      transaction.end();
    }
  }

  /** Get the current draft version. Creates it if one does not exist. */
  public Version getDraftVersionOrCreate() {
    Optional<Version> version =
        database
            .find(Version.class)
            .where()
            .eq("lifecycle_stage", LifecycleStage.DRAFT)
            .findOneOrEmpty();
    if (version.isPresent()) {
      return version.get();
    }
    // Suspends any existing thread-local transaction if one exists.
    // This method is often called by two portions of the same outer transaction, microseconds
    // apart.  It's extremely important that there only ever be one draft version, so we need the
    // highest transaction isolation level; `SERIALIZABLE` means that the two transactions run as if
    // each transaction was the only transaction running on the whole database.  That is, if any
    // other code accesses these rows or executes any query which would modify them, the transaction
    // is rolled back (a RollbackException is thrown).  We are forced to retry.  This is expensive
    // in relative terms, but new drafts are very rare.  It is unlikely this will represent a real
    // performance penalty for any applicant - or even any admin, really.
    Transaction transaction =
        database.beginTransaction(TxScope.requiresNew().setIsolation(TxIsolation.SERIALIZABLE));
    try {
      Version newDraftVersion = new Version(LifecycleStage.DRAFT);
      database.insert(newDraftVersion);
      database
          .find(Version.class)
          .forUpdate()
          .where()
          .eq("lifecycle_stage", LifecycleStage.DRAFT)
          .findOne();
      transaction.commit();
      return newDraftVersion;
    } catch (NonUniqueResultException | SerializableConflictException | RollbackException e) {
      transaction.rollback(e);
      // We must end the transaction here since we are going to recurse and try again.
      // We cannot have this transaction on the thread-local transaction stack when that
      // happens.
      transaction.end();
      return getDraftVersionOrCreate();
    } finally {
      // This may come after a prior call to `transaction.end` in the event of a
      // precondition failure - this is okay, since it a double-call to `end` on
      // a particular transaction.  Only double calls to database.endTransaction
      // must be avoided.
      transaction.end();
    }
  }

  public Version getActiveVersion() {
    return database
        .find(Version.class)
        .where()
        .eq("lifecycle_stage", LifecycleStage.ACTIVE)
        .findOne();
  }

  /**
   * Given any revision of a question, return the most recent conceptual version of it. Will return
   * the current DRAFT version if present then the current ACTIVE version.
   */
  public Optional<Question> getLatestVersionOfQuestion(long questionId) {
    String questionName =
        database.find(Question.class).setId(questionId).select("name").findSingleAttribute();
    Optional<Question> draftQuestion =
        getDraftVersionOrCreate().getQuestions().stream()
            .filter(question -> question.getQuestionDefinition().getName().equals(questionName))
            .findFirst();
    if (draftQuestion.isPresent()) {
      return draftQuestion;
    }
    return getActiveVersion().getQuestions().stream()
        .filter(question -> question.getQuestionDefinition().getName().equals(questionName))
        .findFirst();
  }

  /**
   * For each question in this program, check whether it is the most up-to-date version of the
   * question, which is either DRAFT or ACTIVE. If it is not, update the pointer to the most
   * up-to-date version of the question, using the given transaction. This method can only be called
   * on a draft program.
   */
  public void updateQuestionVersions(Program draftProgram) {
    Preconditions.checkArgument(isInactive(draftProgram), "input program must not be active.");
    Preconditions.checkArgument(
        isDraft(draftProgram), "input program must be in the current draft version.");
    ProgramDefinition.Builder updatedDefinition =
        draftProgram.getProgramDefinition().toBuilder().setBlockDefinitions(ImmutableList.of());
    for (BlockDefinition block : draftProgram.getProgramDefinition().blockDefinitions()) {
      logger.trace("Updating screen (block) {}.", block.id());
      updatedDefinition.addBlockDefinition(updateQuestionVersions(draftProgram.id, block));
    }
    draftProgram = new Program(updatedDefinition.build());
    logger.trace("Submitting update.");
    database.update(draftProgram);
    draftProgram.refresh();
  }

  public boolean isInactive(Question question) {
    return !getActiveVersion().getQuestions().stream()
        .anyMatch(activeQuestion -> activeQuestion.id.equals(question.id));
  }

  public boolean isInactive(Program program) {
    return !getActiveVersion().getPrograms().stream()
        .anyMatch(activeProgram -> activeProgram.id.equals(program.id));
  }

  public boolean isDraft(Question question) {
    return getDraftVersionOrCreate().getQuestions().stream()
        .anyMatch(draftQuestion -> draftQuestion.id.equals(question.id));
  }

  /** Returns true if the program is a member of the current draft version. */
  public boolean isDraft(Program program) {
    return isDraftProgram(program.id);
  }

  /** Returns true if the program with the provided id is a member of the current draft version. */
  public boolean isDraftProgram(Long programId) {
    return getDraftVersionOrCreate().getPrograms().stream()
        .anyMatch(draftProgram -> draftProgram.id.equals(programId));
  }

  /** Returns true if the program with the provided id is a member of the current draft version. */
  public CompletionStage<Boolean> isDraftProgramAsync(Long programId) {
    return CompletableFuture.supplyAsync(() -> isDraftProgram(programId), databaseExecutionContext);
  }

  /** Returns true if the program with the provided id is a member of the current active version. */
  public boolean isActiveProgram(Long programId) {
    return getActiveVersion().getPrograms().stream()
        .anyMatch(activeProgram -> activeProgram.id.equals(programId));
  }

  /** Validate all programs have associated questions. */
  private void validateProgramQuestionState() {
    Version activeVersion = getActiveVersion();
    ImmutableSet<Long> newActiveQuestionIds =
        activeVersion.getQuestions().stream()
            .map(question -> question.getQuestionDefinition().getId())
            .collect(ImmutableSet.toImmutableSet());
    ImmutableSet<Long> missingQuestionIds =
        activeVersion.getPrograms().stream()
            .map(program -> program.getProgramDefinition().getQuestionIdsInProgram())
            .flatMap(Collection::stream)
            .filter(questionId -> !newActiveQuestionIds.contains(questionId))
            .collect(ImmutableSet.toImmutableSet());
    if (!missingQuestionIds.isEmpty()) {
      ImmutableSet<Long> programIdsMissingQuestions =
          activeVersion.getPrograms().stream()
              .filter(
                  program ->
                      program.getProgramDefinition().getQuestionIdsInProgram().stream()
                          .anyMatch(id -> missingQuestionIds.contains(id)))
              .map(program -> program.getProgramDefinition().id())
              .collect(ImmutableSet.toImmutableSet());
      throw new IllegalStateException(
          String.format(
              "Illegal state encountered when attempting to publish a new version. Question IDs"
                  + " %s found in program definitions %s not found in new active version.",
              missingQuestionIds, programIdsMissingQuestions));
    }
  }

  private BlockDefinition updateQuestionVersions(long programDefinitionId, BlockDefinition block) {
    BlockDefinition.Builder updatedBlock =
        block.toBuilder().setProgramQuestionDefinitions(ImmutableList.of());
    // Update questions contained in this block.
    for (ProgramQuestionDefinition question : block.programQuestionDefinitions()) {
      Optional<Question> updatedQuestion = getLatestVersionOfQuestion(question.id());
      logger.trace(
          "Updating question ID {} to new ID {}.", question.id(), updatedQuestion.orElseThrow().id);
      updatedBlock.addQuestion(
          question.loadCompletely(
              programDefinitionId, updatedQuestion.orElseThrow().getQuestionDefinition()));
    }
    // Update questions referenced in this block's predicate(s)
    if (block.visibilityPredicate().isPresent()) {
      PredicateDefinition oldPredicate = block.visibilityPredicate().get();
      updatedBlock.setVisibilityPredicate(
          PredicateDefinition.create(
              updatePredicateNodeVersions(oldPredicate.rootNode()), oldPredicate.action()));
    }
    if (block.eligibilityDefinition().isPresent()) {
      EligibilityDefinition eligibilityDefinition = block.eligibilityDefinition().get();
      PredicateDefinition oldPredicate = eligibilityDefinition.predicate();
      PredicateDefinition newPredicate =
          PredicateDefinition.create(
              updatePredicateNodeVersions(oldPredicate.rootNode()), oldPredicate.action());

      updatedBlock.setEligibilityDefinition(
          eligibilityDefinition.toBuilder().setPredicate(newPredicate).build());
    }
    if (block.optionalPredicate().isPresent()) {
      PredicateDefinition oldPredicate = block.optionalPredicate().get();
      updatedBlock.setOptionalPredicate(
          Optional.of(
              PredicateDefinition.create(
                  updatePredicateNodeVersions(oldPredicate.rootNode()), oldPredicate.action())));
    }
    return updatedBlock.build();
  }

  /**
   * Updates the referenced question IDs in all leaf nodes of {@code node} to the latest versions.
   *
   * <p>Since nodes are immutable, we recursively recreate the tree with updated leaf nodes and
   * return it.
   */
  @VisibleForTesting
  PredicateExpressionNode updatePredicateNodeVersions(PredicateExpressionNode node) {
    switch (node.getType()) {
      case AND:
        AndNode and = node.getAndNode();
        ImmutableList<PredicateExpressionNode> updatedAndChildren =
            and.children().stream()
                .map(this::updatePredicateNodeVersions)
                .collect(toImmutableList());
        return PredicateExpressionNode.create(AndNode.create(updatedAndChildren));
      case OR:
        OrNode or = node.getOrNode();
        ImmutableList<PredicateExpressionNode> updatedOrChildren =
            or.children().stream()
                .map(this::updatePredicateNodeVersions)
                .collect(toImmutableList());
        return PredicateExpressionNode.create(OrNode.create(updatedOrChildren));
      case LEAF_OPERATION:
        LeafOperationExpressionNode leaf = node.getLeafOperationNode();
        Optional<Question> updated = getLatestVersionOfQuestion(leaf.questionId());
        return PredicateExpressionNode.create(
            leaf.toBuilder().setQuestionId(updated.orElseThrow().id).build());
      case LEAF_ADDRESS_SERVICE_AREA:
        LeafAddressServiceAreaExpressionNode leafAddress = node.getLeafAddressNode();
        Optional<Question> updatedQuestion = getLatestVersionOfQuestion(leafAddress.questionId());
        return PredicateExpressionNode.create(
            leafAddress.toBuilder().setQuestionId(updatedQuestion.orElseThrow().id).build());
    }
    // ErrorProne will require the switch handle all types since there isn't a default, we should
    // never get here.
    throw new AssertionError(
        String.format("Predicate type is unhandled and must be: %s", node.getType()));
  }

  /**
   * Update all ACTIVE and DRAFT programs that refer to the question revision {@code oldId}, to
   * refer to the latest revision of all their questions.
   */
  public void updateProgramsThatReferenceQuestion(long oldQuestionId) {
    // Update all DRAFT program revisions that reference the question.
    getDraftVersionOrCreate().getPrograms().stream()
        .filter(program -> program.getProgramDefinition().hasQuestion(oldQuestionId))
        .forEach(this::updateQuestionVersions);

    // Update any ACTIVE program without a DRAFT that references the question, a new DRAFT is
    // created.
    getActiveVersion().getPrograms().stream()
        .filter(program -> program.getProgramDefinition().hasQuestion(oldQuestionId))
        .filter(
            program ->
                getDraftVersionOrCreate()
                    .getProgramByName(program.getProgramDefinition().adminName())
                    .isEmpty())
        .forEach(programRepository::createOrUpdateDraft);
  }

  /**
   * Inspects the provided version and returns a map where the key is the question name and the
   * value is a set of programs that reference the given question in this version.
   */
  public static ImmutableMap<String, ImmutableSet<ProgramDefinition>> buildReferencingProgramsMap(
      Version version) {
    ImmutableMap<Long, String> questionIdToNameLookup = getQuestionIdToNameMap(version);
    Map<String, Set<ProgramDefinition>> result = Maps.newHashMap();
    for (Program program : version.getPrograms()) {
      ImmutableSet<String> programQuestionNames =
          getProgramQuestionNames(program.getProgramDefinition(), questionIdToNameLookup);
      for (String questionName : programQuestionNames) {
        if (!result.containsKey(questionName)) {
          result.put(questionName, Sets.newHashSet());
        }
        result.get(questionName).add(program.getProgramDefinition());
      }
    }
    return result.entrySet().stream()
        .collect(
            ImmutableMap.toImmutableMap(Entry::getKey, e -> ImmutableSet.copyOf(e.getValue())));
  }

  /** Returns the names of questions referenced by the program that are in the specified version. */
  public static ImmutableSet<String> getProgramQuestionNamesInVersion(
      ProgramDefinition program, Version version) {
    ImmutableMap<Long, String> questionIdToNameLookup = getQuestionIdToNameMap(version);
    return getProgramQuestionNames(program, questionIdToNameLookup);
  }

  /**
   * Returns true if any questions in the provided set are referenced by multiple programs in the
   * specified version.
   */
  private static boolean anyQuestionIsShared(Version version, ImmutableSet<String> questions) {
    ImmutableMap<String, ImmutableSet<ProgramDefinition>> referencingProgramsByQuestionName =
        buildReferencingProgramsMap(version);
    return questions.stream()
        .anyMatch(
            questionName ->
                referencingProgramsByQuestionName.containsKey(questionName)
                    && referencingProgramsByQuestionName.get(questionName).size() > 1);
  }

  /**
   * Returns a mapping from question ID to question name for questions in the provided version.
   * Different versions of a question can have distinct IDs. The name is an ID that is constant
   * across versions.
   */
  private static ImmutableMap<Long, String> getQuestionIdToNameMap(Version version) {
    return version.getQuestions().stream()
        .map(Question::getQuestionDefinition)
        .collect(
            ImmutableMap.toImmutableMap(QuestionDefinition::getId, QuestionDefinition::getName));
  }

  /**
   * Returns the names of questions referenced by the program, using the provided
   * questionIdToNameLookup to translate from question ID to name. If a question ID is missing from
   * the map, its name won't be included in the final result.
   */
  private static ImmutableSet<String> getProgramQuestionNames(
      ProgramDefinition program, ImmutableMap<Long, String> questionIdToNameLookup) {
    return program.getQuestionIdsInProgram().stream()
        .filter(questionIdToNameLookup::containsKey)
        .map(questionIdToNameLookup::get)
        .collect(ImmutableSet.toImmutableSet());
  }
}<|MERGE_RESOLUTION|>--- conflicted
+++ resolved
@@ -94,11 +94,7 @@
     Transaction transaction =
         database.beginTransaction(TxScope.requiresNew().setIsolation(TxIsolation.SERIALIZABLE));
     try {
-<<<<<<< HEAD
-      Version draft = getDraftVersion();
-=======
       Version draft = getDraftVersionOrCreate();
->>>>>>> 6e54e126
       Version active = getActiveVersion();
 
       ImmutableSet<String> draftProgramsNames = draft.getProgramNames();
