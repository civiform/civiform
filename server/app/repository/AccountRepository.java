--- conflicted
+++ resolved
@@ -247,19 +247,11 @@
         () ->
             transactionManager.execute(
                 () -> {
-<<<<<<< HEAD
                   applicant1.setAccount(account).save();
                   applicant2.setAccount(account).save();
                   return mergeApplicants(applicant1, applicant2).saveAndReturn();
                 }),
-        executionContext);
-=======
-                  left.setAccount(account).save();
-                  right.setAccount(account).save();
-                  return mergeApplicants(left, right).saveAndReturn();
-                }),
-        dbExecutionContext);
->>>>>>> 4307b23a
+        dbExecutionContext);
   }
 
   /**
