package repository;

import static com.google.common.base.Preconditions.checkNotNull;
import static java.util.concurrent.CompletableFuture.supplyAsync;

import com.google.common.collect.ImmutableList;
import io.ebean.DB;
import io.ebean.Database;
import io.ebean.PagedList;
import io.ebean.Query;
import java.time.Instant;
import java.util.Optional;
import java.util.concurrent.CompletionStage;
import javax.inject.Inject;
import models.ApiKeyModel;
import services.pagination.PageNumberPaginationSpec;
import services.pagination.PaginationResult;

/**
 * Provides an asynchronous API for persistence and query of {@link ApiKeyModel} instances. Uses
 * {@code DatabaseExecutionContext} for scheduling code to be executed using the database
 * interaction thread pool.
 */
public final class ApiKeyRepository {
  private static final QueryProfileLocationBuilder queryProfileLocationBuilder =
      new QueryProfileLocationBuilder("ApiKeyRepository");
  private final Database database;
<<<<<<< HEAD
  private final DatabaseExecutionContext executionContext;
  private final TransactionManager transactionManager;
=======
  private final DatabaseExecutionContext dbExecutionContext;
>>>>>>> b7ba25b4

  @Inject
  public ApiKeyRepository(DatabaseExecutionContext dbExecutionContext) {
    this.database = DB.getDefault();
<<<<<<< HEAD
    this.transactionManager = new TransactionManager();
    this.executionContext = checkNotNull(executionContext);
=======
    this.dbExecutionContext = checkNotNull(dbExecutionContext);
>>>>>>> b7ba25b4
  }

  /**
   * List active, i.e. unexpired and unretired, {@link ApiKeyModel}s ordered by creation time
   * descending.
   */
  public PaginationResult<ApiKeyModel> listActiveApiKeys(PageNumberPaginationSpec paginationSpec) {
    Instant now = Instant.now();
    Query<ApiKeyModel> query =
        database
            .find(ApiKeyModel.class)
            .where()
            .isNull("retired_time")
            .and()
            .gt("EXTRACT(EPOCH FROM expiration) * 1000", now.toEpochMilli())
            .setLabel("ApiKeyModel.findList")
            .setProfileLocation(queryProfileLocationBuilder.create("listActiveApiKeys"));
    PagedList<ApiKeyModel> pagedList = paginationSpec.apply(query).findPagedList();

    pagedList.loadCount();

    return new PaginationResult<>(
        pagedList.hasNext(),
        pagedList.getTotalPageCount(),
        ImmutableList.copyOf(pagedList.getList()));
  }

  /** List retired {@link ApiKeyModel}s ordered by creation time descending. */
  public PaginationResult<ApiKeyModel> listRetiredApiKeys(PageNumberPaginationSpec paginationSpec) {
    Query<ApiKeyModel> query =
        database
            .find(ApiKeyModel.class)
            .where()
            .isNotNull("retired_time")
            .setLabel("ApiKeyModel.findList")
            .setProfileLocation(queryProfileLocationBuilder.create("listRetiredApiKeys"));
    PagedList<ApiKeyModel> pagedList = paginationSpec.apply(query).findPagedList();

    pagedList.loadCount();

    return new PaginationResult<>(
        pagedList.hasNext(),
        pagedList.getTotalPageCount(),
        ImmutableList.copyOf(pagedList.getList()));
  }

  /**
   * List expired {@link ApiKeyModel}s ordered by creation time descending. Note that if a key is
   * both retired and expired, it will not be returned here.
   */
  public PaginationResult<ApiKeyModel> listExpiredApiKeys(PageNumberPaginationSpec paginationSpec) {
    Instant now = Instant.now();
    Query<ApiKeyModel> query =
        database
            .find(ApiKeyModel.class)
            .where()
            .lt("EXTRACT(EPOCH FROM expiration) * 1000", now.toEpochMilli())
            .and()
            .isNull("retired_time")
            .setLabel("ApiKeyModel.findList")
            .setProfileLocation(queryProfileLocationBuilder.create("listExpiredApiKeys"));
    PagedList<ApiKeyModel> pagedList = paginationSpec.apply(query).findPagedList();

    pagedList.loadCount();

    return new PaginationResult<>(
        pagedList.hasNext(),
        pagedList.getTotalPageCount(),
        ImmutableList.copyOf(pagedList.getList()));
  }

  /** Increment an API key's call count and set its last call IP address to the one provided. */
  public void recordApiKeyUsage(String apiKeyId, String remoteAddress) {
    transactionManager.executeWithRetry(
        () -> {
          Optional<ApiKeyModel> apiKey =
              database
                  .find(ApiKeyModel.class)
                  .where()
                  .eq("key_id", apiKeyId)
                  .setLabel("ApiKeyModel.findById")
                  .setProfileLocation(queryProfileLocationBuilder.create("recordApiKeyUsage"))
                  .findOneOrEmpty();

          if (apiKey.isEmpty()) {
            throw new IllegalArgumentException("API key %s not found".formatted(apiKeyId));
          }

          apiKey.get().incrementCallCount().setLastCallIpAddress(remoteAddress).save();
        });
  }

  /** Insert a new {@link ApiKeyModel} record asynchronously. */
  public CompletionStage<ApiKeyModel> insert(ApiKeyModel apiKey) {
    return supplyAsync(
        () -> {
          database.insert(apiKey);
          return apiKey;
        },
        dbExecutionContext);
  }

  /** Find an ApiKey record by database primary ID asynchronously. */
  public CompletionStage<Optional<ApiKeyModel>> lookupApiKey(long id) {
    return supplyAsync(
        () ->
<<<<<<< HEAD
            database
                .find(ApiKeyModel.class)
                .setId(id)
                .setLabel("ApiKeyModel.findById")
                .setProfileLocation(queryProfileLocationBuilder.create("lookupApiKey"))
                .findOneOrEmpty(),
        executionContext);
=======
            Optional.ofNullable(
                database
                    .find(ApiKeyModel.class)
                    .setId(id)
                    .setLabel("ApiKeyModel.findById")
                    .setProfileLocation(queryProfileLocationBuilder.create("lookupApiKey"))
                    .findOne()),
        dbExecutionContext);
>>>>>>> b7ba25b4
  }

  /** Find an ApiKey record by the key's string ID asynchronously. */
  public CompletionStage<Optional<ApiKeyModel>> lookupApiKey(String keyId) {
    return supplyAsync(
        () ->
<<<<<<< HEAD
            database
                .find(ApiKeyModel.class)
                .where()
                .eq("key_id", keyId)
                .setLabel("ApiKeyModel.findById")
                .setProfileLocation(queryProfileLocationBuilder.create("lookupApiKey"))
                .findOneOrEmpty(),
        executionContext);
=======
            Optional.ofNullable(
                database
                    .find(ApiKeyModel.class)
                    .where()
                    .eq("key_id", keyId)
                    .setLabel("ApiKeyModel.findById")
                    .setProfileLocation(queryProfileLocationBuilder.create("lookupApiKey"))
                    .findOne()),
        dbExecutionContext);
>>>>>>> b7ba25b4
  }
}<|MERGE_RESOLUTION|>--- conflicted
+++ resolved
@@ -25,22 +25,14 @@
   private static final QueryProfileLocationBuilder queryProfileLocationBuilder =
       new QueryProfileLocationBuilder("ApiKeyRepository");
   private final Database database;
-<<<<<<< HEAD
-  private final DatabaseExecutionContext executionContext;
+  private final DatabaseExecutionContext dbExecutionContext;
   private final TransactionManager transactionManager;
-=======
-  private final DatabaseExecutionContext dbExecutionContext;
->>>>>>> b7ba25b4
 
   @Inject
   public ApiKeyRepository(DatabaseExecutionContext dbExecutionContext) {
     this.database = DB.getDefault();
-<<<<<<< HEAD
+    this.dbExecutionContext = checkNotNull(dbExecutionContext);
     this.transactionManager = new TransactionManager();
-    this.executionContext = checkNotNull(executionContext);
-=======
-    this.dbExecutionContext = checkNotNull(dbExecutionContext);
->>>>>>> b7ba25b4
   }
 
   /**
@@ -140,38 +132,26 @@
           database.insert(apiKey);
           return apiKey;
         },
-        dbExecutionContext);
+        executionContext);
   }
 
   /** Find an ApiKey record by database primary ID asynchronously. */
   public CompletionStage<Optional<ApiKeyModel>> lookupApiKey(long id) {
     return supplyAsync(
         () ->
-<<<<<<< HEAD
             database
                 .find(ApiKeyModel.class)
                 .setId(id)
                 .setLabel("ApiKeyModel.findById")
                 .setProfileLocation(queryProfileLocationBuilder.create("lookupApiKey"))
                 .findOneOrEmpty(),
-        executionContext);
-=======
-            Optional.ofNullable(
-                database
-                    .find(ApiKeyModel.class)
-                    .setId(id)
-                    .setLabel("ApiKeyModel.findById")
-                    .setProfileLocation(queryProfileLocationBuilder.create("lookupApiKey"))
-                    .findOne()),
         dbExecutionContext);
->>>>>>> b7ba25b4
   }
 
   /** Find an ApiKey record by the key's string ID asynchronously. */
   public CompletionStage<Optional<ApiKeyModel>> lookupApiKey(String keyId) {
     return supplyAsync(
         () ->
-<<<<<<< HEAD
             database
                 .find(ApiKeyModel.class)
                 .where()
@@ -179,17 +159,6 @@
                 .setLabel("ApiKeyModel.findById")
                 .setProfileLocation(queryProfileLocationBuilder.create("lookupApiKey"))
                 .findOneOrEmpty(),
-        executionContext);
-=======
-            Optional.ofNullable(
-                database
-                    .find(ApiKeyModel.class)
-                    .where()
-                    .eq("key_id", keyId)
-                    .setLabel("ApiKeyModel.findById")
-                    .setProfileLocation(queryProfileLocationBuilder.create("lookupApiKey"))
-                    .findOne()),
         dbExecutionContext);
->>>>>>> b7ba25b4
   }
 }