--- conflicted
+++ resolved
@@ -450,11 +450,8 @@
       mapContainer.classList.remove(CF_TOGGLE_HIDDEN)
       locationsListContainer.classList.add(CF_TOGGLE_HIDDEN)
       paginationNav.classList.add(CF_TOGGLE_HIDDEN)
-<<<<<<< HEAD
       locationCount.classList.add(CF_TOGGLE_HIDDEN)
-=======
       updateViewStatus(mapId, true)
->>>>>>> 748531ee
     })
   }
 }
