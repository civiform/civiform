--- conflicted
+++ resolved
@@ -18,9 +18,7 @@
 import * as questionBank from './questionBank'
 import * as preview from './preview'
 import * as enumerator from './enumerator'
-<<<<<<< HEAD
 import * as phoneNumber from './phone'
-=======
 import htmx from 'htmx.org'
 
 declare global {
@@ -31,7 +29,6 @@
 }
 
 window.htmx = htmx
->>>>>>> 683ea06d
 
 window.addEventListener('load', () => {
   main.init()
