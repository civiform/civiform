/**
 * Entry point for admin bundle. Admin bundle is served on all pages that are
 * accessed by CiviForm and Program admins.
 */

import * as main from './main'
import * as radio from './radio'
import * as toast from './toast'
import * as toggle from './toggle'
import * as adminApplicationView from './admin_application_view'
import * as adminApplications from './admin_applications'
import * as adminPredicates from './admin_predicate_configuration'
import * as adminProgramImage from './admin_program_image'
import * as adminPrograms from './admin_programs'
import * as adminProgramStatusesView from './admin_program_statuses_view'
import * as adminSettingsView from './admin_settings_view'
import * as adminValidation from './admin_validation'
import * as apiDocs from './api_docs'
import * as devIcons from './dev_icons'
import * as modal from './modal'
import * as questionBank from './questionBank'
import * as preview from './preview'
import * as enumerator from './enumerator'
import * as phoneNumber from './phone'
import * as adminQuestionEdit from './admin_question_edit'
<<<<<<< HEAD
import * as trustedIntermediaryController from './trusted_intermediary'

=======
import * as adminExportView from './admin_export_view'
>>>>>>> 42b4f00f
import htmx from 'htmx.org'

declare global {
  interface Window {
    // eslint-disable-next-line  @typescript-eslint/no-explicit-any
    htmx: any
  }
}

window.htmx = htmx

window.addEventListener('load', () => {
  main.init()
  radio.init()
  toast.init()
  toggle.init()
  adminApplicationView.init()
  adminApplications.init()
  adminPredicates.init()
  adminProgramImage.init()
  adminPrograms.init()
  adminProgramStatusesView.init()
  adminSettingsView.init()
  adminValidation.init()
  apiDocs.init()
  devIcons.init()
  modal.init()
  questionBank.init()
  preview.init()
  enumerator.init()
  phoneNumber.init()
  adminQuestionEdit.init()
<<<<<<< HEAD
  trustedIntermediaryController.init()
=======
  adminExportView.init()
>>>>>>> 42b4f00f
})<|MERGE_RESOLUTION|>--- conflicted
+++ resolved
@@ -23,12 +23,9 @@
 import * as enumerator from './enumerator'
 import * as phoneNumber from './phone'
 import * as adminQuestionEdit from './admin_question_edit'
-<<<<<<< HEAD
+import * as adminExportView from './admin_export_view'
 import * as trustedIntermediaryController from './trusted_intermediary'
 
-=======
-import * as adminExportView from './admin_export_view'
->>>>>>> 42b4f00f
 import htmx from 'htmx.org'
 
 declare global {
@@ -61,9 +58,6 @@
   enumerator.init()
   phoneNumber.init()
   adminQuestionEdit.init()
-<<<<<<< HEAD
+  adminExportView.init()
   trustedIntermediaryController.init()
-=======
-  adminExportView.init()
->>>>>>> 42b4f00f
 })