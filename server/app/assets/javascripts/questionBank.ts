/** The question bank controller is responsible for manipulating the question bank. */
import {assertNotNull} from './util'
<<<<<<< HEAD
import {sortSelectorElements} from './sort_selector'
=======
import {sortElementsByDataAttributes} from './sort_selector'
>>>>>>> 85f82339

class QuestionBankController {
  static readonly FILTER_ID = 'question-bank-filter'
  static readonly QUESTION_CLASS = 'cf-question-bank-element'
  static readonly OPEN_QUESTION_BANK_BUTTON = 'cf-open-question-bank-button'
  static readonly CLOSE_QUESTION_BANK_BUTTON = 'cf-close-question-bank-button'
  static readonly QUESTION_BANK_CONTAINER = 'cf-question-bank-container'
  static readonly QUESTION_BANK_HIDDEN = 'cf-question-bank-hidden'
  static readonly BANK_SHOWN_URL_PARAM = 'sqb'
  static readonly RELEVANT_FILTER_TEXT_DATA_ATTR = 'data-relevantfiltertext'

  static readonly SORT_SELECT_ID = 'question-bank-sort'

  constructor() {
    const questionBankFilter = document.getElementById(
      QuestionBankController.FILTER_ID,
    )
    if (questionBankFilter) {
      questionBankFilter.addEventListener(
        'input',
        QuestionBankController.filterQuestions,
      )
      QuestionBankController.filterQuestions()
    }
    QuestionBankController.initToggleQuestionBankButtons()

    const questionBankSort = document.getElementById(
      QuestionBankController.SORT_SELECT_ID,
    ) as HTMLSelectElement

    if (questionBankSort) {
      questionBankSort.addEventListener(
        'change',
        QuestionBankController.sortQuestions,
      )
    }
  }

  private static initToggleQuestionBankButtons() {
    // To animate question bank we need to use a hack. Question bank is initially
    // hidden using tailwinds `hidden` class: `display: none`. When user clicks
    // "add question" button we want to display questyion bank using quick animation.
    // But CSS transitions don't work if they are triggered simultaneously with display:
    // https://stackoverflow.com/questions/3331353/transitions-on-the-css-display-property
    // To workaround we use 2 classes: `hidden` and `cf-question-bank-hidden`.
    //
    // When showing question we first remove `hidden` and wait for browser to apply it by
    // using requestAnimationFrame() and then remove `cf-question-bank-hidden` class.
    //
    // When hiding we first add `cf-question-bank-hidden` to trigger transition and once
    // it's over add `hidden` class.
    //
    // CSS is fun!
    const questionBankContainer = document.getElementById(
      QuestionBankController.QUESTION_BANK_CONTAINER,
    )
    if (questionBankContainer == null) {
      return
    }

    const openQuestionBankElements = Array.from(
      document.getElementsByClassName(
        QuestionBankController.OPEN_QUESTION_BANK_BUTTON,
      ),
    )
    for (const element of openQuestionBankElements) {
      element.addEventListener('click', () => {
        QuestionBankController.showQuestionBank(questionBankContainer)
      })
    }
    const closeQuestionBankElements = Array.from(
      document.getElementsByClassName(
        QuestionBankController.CLOSE_QUESTION_BANK_BUTTON,
      ),
    )
    for (const element of closeQuestionBankElements) {
      element.addEventListener('click', () => {
        QuestionBankController.hideQuestionBank(questionBankContainer)
      })
    }
    if (!questionBankContainer.classList.contains('hidden')) {
      QuestionBankController.makeBodyNonScrollable()
    }
  }

  static showQuestionBank(container: HTMLElement) {
    QuestionBankController.makeBodyNonScrollable()
    container.classList.remove('hidden')
    window.requestAnimationFrame(() => {
      container.classList.remove(QuestionBankController.QUESTION_BANK_HIDDEN)
    })
    const url = new URL(location.href)
    url.searchParams.set(QuestionBankController.BANK_SHOWN_URL_PARAM, 'true')
    window.history.replaceState({}, '', url.toString())
  }

  static hideQuestionBank(container: HTMLElement) {
    const panel = assertNotNull(
      container.querySelector('.cf-question-bank-panel'),
    )
    panel.addEventListener(
      'transitionend',
      () => {
        container.classList.add('hidden')
        QuestionBankController.makeBodyScrollable()
      },
      {once: true},
    )
    container.classList.add(QuestionBankController.QUESTION_BANK_HIDDEN)
    const url = new URL(location.href)
    url.searchParams.delete(QuestionBankController.BANK_SHOWN_URL_PARAM)
    window.history.replaceState({}, '', url.toString())
  }

  static makeBodyNonScrollable() {
    // When the question bank is visible, only the bank should be scrollable. Body
    // and all other elements on the page should be non-scrollable.
    // Using https://developer.mozilla.org/en-US/docs/Web/CSS/overscroll-behavior
    // doesn't work as body is still scrollable when scrolling over glasspane.
    document.body.classList.add('overflow-y-hidden')
  }

  static makeBodyScrollable() {
    document.body.classList.remove('overflow-y-hidden')
  }

  /**
   * Filter questions in the question bank with the filter input string, on the question name and description.
   */
  static filterQuestions() {
    const filterString = (
      document.getElementById(
        QuestionBankController.FILTER_ID,
      ) as HTMLInputElement
    ).value.toUpperCase()
    const questions = Array.from(
      document.getElementsByClassName(QuestionBankController.QUESTION_CLASS),
    )
    questions.forEach((question) => {
      const questionElement = question as HTMLElement
      const questionFilterText =
        questionElement.getAttribute(
          QuestionBankController.RELEVANT_FILTER_TEXT_DATA_ATTR,
        ) ?? questionElement.innerText
      questionElement.classList.toggle(
        'hidden',
        filterString.length > 0 &&
          !questionFilterText.toUpperCase().includes(filterString),
      )
    })
  }

  /**
   * Sort questions in the question bank based on the criteria selected from the dropdown.
   */
  private static sortQuestions() {
<<<<<<< HEAD
    sortSelectorElements(
      QuestionBankController.SORT_SELECT_ID,
      '.' + QuestionBankController.QUESTION_CLASS,
      '.cf-sortable-questions',
=======
    sortElementsByDataAttributes(
      QuestionBankController.SORT_SELECT_ID,
      '.cf-sortable-questions',
      '.' + QuestionBankController.QUESTION_CLASS,
>>>>>>> 85f82339
    )
  }
}

export function init() {
  new QuestionBankController()
}<|MERGE_RESOLUTION|>--- conflicted
+++ resolved
@@ -1,10 +1,6 @@
 /** The question bank controller is responsible for manipulating the question bank. */
 import {assertNotNull} from './util'
-<<<<<<< HEAD
-import {sortSelectorElements} from './sort_selector'
-=======
 import {sortElementsByDataAttributes} from './sort_selector'
->>>>>>> 85f82339
 
 class QuestionBankController {
   static readonly FILTER_ID = 'question-bank-filter'
@@ -161,17 +157,10 @@
    * Sort questions in the question bank based on the criteria selected from the dropdown.
    */
   private static sortQuestions() {
-<<<<<<< HEAD
-    sortSelectorElements(
-      QuestionBankController.SORT_SELECT_ID,
-      '.' + QuestionBankController.QUESTION_CLASS,
-      '.cf-sortable-questions',
-=======
     sortElementsByDataAttributes(
       QuestionBankController.SORT_SELECT_ID,
       '.cf-sortable-questions',
       '.' + QuestionBankController.QUESTION_CLASS,
->>>>>>> 85f82339
     )
   }
 }
