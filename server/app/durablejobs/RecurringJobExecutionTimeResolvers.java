--- conflicted
+++ resolved
@@ -60,8 +60,6 @@
 
   /** Third day of the month at 2am local time. */
   public static final class ThirdOfMonth2Am implements RecurringJobExecutionTimeResolver {
-<<<<<<< HEAD
-=======
 
     @Override
     public Instant resolveExecutionTime(Clock clock) {
@@ -76,7 +74,6 @@
 
   /** Nightly at 2am local time */
   public static final class Nightly2Am implements RecurringJobExecutionTimeResolver {
->>>>>>> 0de4fbf4
 
     @Override
     public Instant resolveExecutionTime(Clock clock) {
