--- conflicted
+++ resolved
@@ -21,11 +21,7 @@
 import java.util.Random;
 import repository.AccountRepository;
 import repository.PersistedDurableJobRepository;
-<<<<<<< HEAD
 import repository.ReportingRepositoryFactory;
-=======
-import repository.ReportingRepository;
->>>>>>> 0de4fbf4
 import repository.VersionRepository;
 import scala.concurrent.ExecutionContext;
 import services.cloud.PublicStorageClient;
@@ -75,13 +71,8 @@
       AccountRepository accountRepository,
       @BindingAnnotations.Now Provider<LocalDateTime> nowProvider,
       PersistedDurableJobRepository persistedDurableJobRepository,
-<<<<<<< HEAD
       ReportingRepositoryFactory reportingRepositoryFactory,
       PublicStorageClient publicStorageClient,
-=======
-      PublicStorageClient publicStorageClient,
-      ReportingRepository reportingRepository,
->>>>>>> 0de4fbf4
       VersionRepository versionRepository) {
     var durableJobRegistry = new DurableJobRegistry();
 
