--- conflicted
+++ resolved
@@ -130,18 +130,9 @@
     bind(IndirectClient.class).annotatedWith(AdminAuthClient.class).toProvider(AdfsProvider.class);
   }
 
-<<<<<<< HEAD
-  private void bindApplicantIdpProvider(String applicantIdpName) {
-    AuthIdentityProviderName idpName =
-        AuthIdentityProviderName.forString(applicantIdpName)
-            .orElseThrow(
-                () ->
-                    new RuntimeException("No applicant IDP named " + applicantIdpName + " found"));
-=======
   private void bindApplicantIdpProvider(com.typesafe.config.Config config) {
     AuthIdentityProviderName idpName = AuthIdentityProviderName.fromConfig(config);
 
->>>>>>> bafc8f4c
     try {
       switch (idpName) {
         case DISABLED_APPLICANT:
