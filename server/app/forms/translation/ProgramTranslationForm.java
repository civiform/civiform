--- conflicted
+++ resolved
@@ -1,15 +1,6 @@
 package forms.translation;
 
-<<<<<<< HEAD
 import static com.google.common.base.Preconditions.checkNotNull;
-=======
-import java.util.Locale;
-import services.program.ProgramDefinition;
-
-/** Form for updating translation for programs. */
-public class ProgramTranslationForm {
->>>>>>> ca0b9b70
-
 import com.google.common.collect.ImmutableList;
 import com.google.common.collect.ImmutableMap;
 import java.util.Locale;
@@ -100,7 +91,6 @@
     return builder.build();
   }
 
-<<<<<<< HEAD
   private ProgramTranslationForm(DynamicForm form, int maxStatusTranslations) {
     this.form = checkNotNull(form);
     this.maxStatusTranslations = maxStatusTranslations;
@@ -148,18 +138,6 @@
         .filter(maybeStatusUpdate -> maybeStatusUpdate.isPresent())
         .map(maybeStatusUpdate -> (LocalizationUpdate.StatusUpdate) maybeStatusUpdate.get())
         .collect(ImmutableList.toImmutableList());
-=======
-  /** Initializes a ProgramStatusesForm from the given status object. */
-  public static ProgramTranslationForm fromProgram(ProgramDefinition program, Locale locale) {
-    ProgramTranslationForm form = new ProgramTranslationForm();
-    form.setDisplayName(program.localizedName().maybeGet(locale).orElse(""));
-    form.setDisplayDescription(program.localizedDescription().maybeGet(locale).orElse(""));
-    return form;
-  }
-
-  public String getDisplayName() {
-    return displayName;
->>>>>>> ca0b9b70
   }
 
   public static String configuredStatusFieldName(int index) {
