--- conflicted
+++ resolved
@@ -118,7 +118,6 @@
   }
 
   /** Remove all content from the cache. */
-<<<<<<< HEAD
   public Result clearCache() {
     if (!isDevOrStaging) {
       return notFound();
@@ -133,13 +132,10 @@
       programsByVersionCache.removeAll().toCompletableFuture().join();
       questionsByVersionCache.removeAll().toCompletableFuture().join();
     }
-=======
-  private void clearCache() {
-    programsByVersionCache.removeAll().toCompletableFuture().join();
-    questionsByVersionCache.removeAll().toCompletableFuture().join();
-    programCache.removeAll().toCompletableFuture().join();
-    versionsByProgramCache.removeAll().toCompletableFuture().join();
->>>>>>> 6735f47d
+    if (settingsManifest.getProgramCacheEnabled()) {
+      programCache.removeAll().toCompletableFuture().join();
+      versionsByProgramCache.removeAll().toCompletableFuture().join();
+    }
   }
 
   // Create a date question definition with the given name and questionText. We currently create
