package controllers.dev.seeding;

import static com.google.common.base.Preconditions.checkNotNull;

import com.google.common.collect.ImmutableList;
import com.google.inject.Inject;
import io.ebean.DB;
import io.ebean.Database;
import models.LifecycleStage;
import models.Models;
import models.Version;
import play.cache.AsyncCacheApi;
import play.cache.NamedCache;
import play.mvc.Controller;
import play.mvc.Http.Request;
import play.mvc.Result;
import services.DeploymentType;
import services.program.ActiveAndDraftPrograms;
import services.program.ProgramService;
import services.question.QuestionService;
import services.question.types.QuestionDefinition;
import services.settings.SettingsManifest;
import services.settings.SettingsService;
import views.dev.DatabaseSeedView;

/** Controller for seeding the development database with test content. */
public class DevDatabaseSeedController extends Controller {

  private final DevDatabaseSeedTask devDatabaseSeedTask;
  private final DatabaseSeedView view;
  private final Database database;
  private final QuestionService questionService;
  private final ProgramService programService;
  private final SettingsService settingsService;
  private final boolean isDevOrStaging;
  private final SettingsManifest settingsManifest;
  private final AsyncCacheApi questionsByVersionCache;
  private final AsyncCacheApi programsByVersionCache;

  @Inject
  public DevDatabaseSeedController(
      DevDatabaseSeedTask devDatabaseSeedTask,
      DatabaseSeedView view,
      QuestionService questionService,
      ProgramService programService,
      SettingsService settingsService,
      DeploymentType deploymentType,
      SettingsManifest settingsManifest,
      @NamedCache("version-questions") AsyncCacheApi questionsByVersionCache,
      @NamedCache("version-programs") AsyncCacheApi programsByVersionCache) {
    this.devDatabaseSeedTask = checkNotNull(devDatabaseSeedTask);
    this.view = checkNotNull(view);
    this.database = DB.getDefault();
    this.questionService = checkNotNull(questionService);
    this.programService = checkNotNull(programService);
    this.settingsService = checkNotNull(settingsService);
    this.isDevOrStaging = deploymentType.isDevOrStaging();
    this.settingsManifest = checkNotNull(settingsManifest);
    this.questionsByVersionCache = checkNotNull(questionsByVersionCache);
    this.programsByVersionCache = checkNotNull(programsByVersionCache);
  }

  /**
   * Display state of the database in roughly formatted string. Displays a button to generate mock
   * database content and another to clear the database.
   */
  public Result index(Request request) {
    if (!isDevOrStaging) {
      return notFound();
    }
    ActiveAndDraftPrograms activeAndDraftPrograms = programService.getActiveAndDraftPrograms();
    ImmutableList<QuestionDefinition> questionDefinitions =
        questionService.getReadOnlyQuestionService().toCompletableFuture().join().getAllQuestions();
    return ok(
        view.render(
            request, activeAndDraftPrograms, questionDefinitions, request.flash().get("success")));
  }

  public Result seedQuestions() {
    if (!isDevOrStaging) {
      return notFound();
    }

    devDatabaseSeedTask.seedQuestions();

    return redirect(routes.DevDatabaseSeedController.index().url())
        .flashing("success", "Sample questions seeded");
  }

  public Result seedPrograms() {
    // TODO: Check whether test program already exists to prevent error.
    if (!isDevOrStaging) {
      return notFound();
    }
    ImmutableList<QuestionDefinition> createdSampleQuestions = devDatabaseSeedTask.seedQuestions();

    devDatabaseSeedTask.insertMinimalSampleProgram(createdSampleQuestions);
    devDatabaseSeedTask.insertComprehensiveSampleProgram(createdSampleQuestions);
    return redirect(routes.DevDatabaseSeedController.index().url())
        .flashing("success", "The database has been seeded");
  }

  /** Remove all content from the program and question tables. */
  public Result clear() {
    if (!isDevOrStaging) {
      return notFound();
    }
    if (settingsManifest.getVersionCacheEnabled()) {
      clearCache();
    }
    resetTables();
    return redirect(routes.DevDatabaseSeedController.index().url())
        .flashing("success", "The database has been cleared");
  }

  /** Remove all content from the cache. */
<<<<<<< HEAD
  public void clearCache() {
    programsByVersionCache.removeAll().toCompletableFuture().join();
    questionsByVersionCache.removeAll().toCompletableFuture().join();
=======
  private void clearCache() {
    if (!isDevOrStaging) {
      return;
    }
    programsByVersionCache.removeAll();
    questionsByVersionCache.removeAll();
>>>>>>> db91aae2
  }

  // Create a date question definition with the given name and questionText. We currently create
  // multiple date questions in a single program for testing.

  private void resetTables() {
    Models.truncate(database);
    Version newActiveVersion = new Version(LifecycleStage.ACTIVE);
    newActiveVersion.save();
    settingsService.migrateConfigValuesToSettingsGroup();
  }
}<|MERGE_RESOLUTION|>--- conflicted
+++ resolved
@@ -114,18 +114,9 @@
   }
 
   /** Remove all content from the cache. */
-<<<<<<< HEAD
-  public void clearCache() {
-    programsByVersionCache.removeAll().toCompletableFuture().join();
-    questionsByVersionCache.removeAll().toCompletableFuture().join();
-=======
   private void clearCache() {
-    if (!isDevOrStaging) {
-      return;
-    }
-    programsByVersionCache.removeAll();
-    questionsByVersionCache.removeAll();
->>>>>>> db91aae2
+      programsByVersionCache.removeAll().toCompletableFuture().join();
+      questionsByVersionCache.removeAll().toCompletableFuture().join();
   }
 
   // Create a date question definition with the given name and questionText. We currently create
