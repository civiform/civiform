package controllers.applicant;

import static com.google.common.base.Preconditions.checkNotNull;
import static controllers.applicant.ApplicantRequestedAction.PREVIOUS_BLOCK;
import static controllers.applicant.ApplicantRequestedAction.REVIEW_PAGE;
import static java.util.concurrent.CompletableFuture.completedFuture;
import static java.util.concurrent.CompletableFuture.failedFuture;
import static java.util.concurrent.CompletableFuture.supplyAsync;
import static views.questiontypes.ApplicantQuestionRendererParams.ErrorDisplayMode.DISPLAY_ERRORS;
import static views.questiontypes.ApplicantQuestionRendererParams.ErrorDisplayMode.DISPLAY_ERRORS_WITH_MODAL_PREVIOUS;
import static views.questiontypes.ApplicantQuestionRendererParams.ErrorDisplayMode.DISPLAY_ERRORS_WITH_MODAL_REVIEW;

import auth.CiviFormProfile;
import auth.ProfileUtils;
import com.google.common.annotations.VisibleForTesting;
import com.google.common.collect.ImmutableList;
import com.google.common.collect.ImmutableMap;
import com.google.common.collect.ImmutableSet;
import com.typesafe.config.Config;
import controllers.CiviFormController;
import controllers.FlashKey;
import controllers.geo.AddressSuggestionJsonSerializer;
import helpers.Pair;
import java.util.HashMap;
import java.util.Map;
import java.util.Optional;
import java.util.concurrent.CompletableFuture;
import java.util.concurrent.CompletionException;
import java.util.concurrent.CompletionStage;
import javax.inject.Inject;
import models.StoredFileModel;
import org.apache.commons.lang3.StringUtils;
import org.pac4j.play.java.Secure;
import org.slf4j.Logger;
import org.slf4j.LoggerFactory;
import play.data.DynamicForm;
import play.data.FormFactory;
import play.i18n.MessagesApi;
import play.libs.concurrent.ClassLoaderExecutionContext;
import play.mvc.Http;
import play.mvc.Http.Request;
import play.mvc.Result;
import repository.StoredFileRepository;
import repository.VersionRepository;
import services.AlertSettings;
import services.applicant.ApplicantPersonalInfo;
import services.applicant.ApplicantService;
import services.applicant.Block;
import services.applicant.ReadOnlyApplicantProgramService;
import services.applicant.exception.ApplicantNotFoundException;
import services.applicant.exception.ProgramBlockNotFoundException;
import services.applicant.question.AddressQuestion;
import services.applicant.question.FileUploadQuestion;
import services.cloud.ApplicantStorageClient;
import services.geo.AddressSuggestion;
import services.geo.AddressSuggestionGroup;
import services.monitoring.MonitoringMetricCounters;
import services.program.BlockDefinition;
import services.program.PathNotInBlockException;
import services.program.ProgramBlockDefinitionNotFoundException;
import services.program.ProgramDefinition;
import services.program.ProgramNotFoundException;
import services.program.ProgramService;
import services.question.exceptions.UnsupportedScalarTypeException;
import services.question.types.QuestionType;
import services.settings.SettingsManifest;
import views.ApplicationBaseViewParams;
import views.applicant.AddressCorrectionBlockView;
import views.applicant.ApplicantFileUploadRenderer;
import views.applicant.ApplicantProgramBlockEditView;
import views.applicant.ApplicantProgramBlockEditViewFactory;
import views.applicant.IneligibleBlockView;
import views.applicant.NorthStarAddressCorrectionBlockView;
import views.applicant.NorthStarApplicantIneligibleView;
import views.applicant.NorthStarApplicantProgramBlockEditView;
import views.components.ToastMessage;
import views.questiontypes.ApplicantQuestionRendererFactory;
import views.questiontypes.ApplicantQuestionRendererParams;

/**
 * Controller for handling an applicant filling out a single program. CAUTION: you must explicitly
 * check the current profile so that an unauthorized user cannot access another applicant's data!
 */
public final class ApplicantProgramBlocksController extends CiviFormController {
  private static final ImmutableSet<String> STRIPPED_FORM_FIELDS = ImmutableSet.of("csrfToken");
  @VisibleForTesting static final String ADDRESS_JSON_SESSION_KEY = "addressJson";

  private final ApplicantService applicantService;
  private final MessagesApi messagesApi;
  private final ClassLoaderExecutionContext classLoaderExecutionContext;
  private final ApplicantProgramBlockEditView editView;
  private final NorthStarApplicantProgramBlockEditView northStarApplicantProgramBlockEditView;
  private final FormFactory formFactory;
  private final ApplicantStorageClient applicantStorageClient;
  private final StoredFileRepository storedFileRepository;
  private final SettingsManifest settingsManifest;
  private final String baseUrl;
  private final IneligibleBlockView ineligibleBlockView;
  private final NorthStarApplicantIneligibleView northStarApplicantIneligibleView;
  private final AddressCorrectionBlockView addressCorrectionBlockView;
  private final NorthStarAddressCorrectionBlockView northStarAddressCorrectionBlockView;
  private final AddressSuggestionJsonSerializer addressSuggestionJsonSerializer;
  private final ProgramService programService;
  private final ProgramSlugHandler programSlugHandler;
  private final ApplicantRoutes applicantRoutes;
  private final EligibilityAlertSettingsCalculator eligibilityAlertSettingsCalculator;
  private final MonitoringMetricCounters metricCounters;

  private final Logger logger = LoggerFactory.getLogger(this.getClass());

  @Inject
  public ApplicantProgramBlocksController(
      ApplicantService applicantService,
      MessagesApi messagesApi,
      ClassLoaderExecutionContext classLoaderExecutionContext,
      ApplicantProgramBlockEditViewFactory editViewFactory,
      NorthStarApplicantProgramBlockEditView northStarApplicantProgramBlockEditView,
      FormFactory formFactory,
      ApplicantStorageClient applicantStorageClient,
      StoredFileRepository storedFileRepository,
      ProfileUtils profileUtils,
      Config configuration,
      SettingsManifest settingsManifest,
      ApplicantFileUploadRenderer applicantFileUploadRenderer,
      IneligibleBlockView ineligibleBlockView,
      NorthStarApplicantIneligibleView northStarApplicantIneligibleView,
      AddressCorrectionBlockView addressCorrectionBlockView,
      NorthStarAddressCorrectionBlockView northStarAddressCorrectionBlockView,
      AddressSuggestionJsonSerializer addressSuggestionJsonSerializer,
      ProgramService programService,
      VersionRepository versionRepository,
      ProgramSlugHandler programSlugHandler,
      ApplicantRoutes applicantRoutes,
      EligibilityAlertSettingsCalculator eligibilityAlertSettingsCalculator,
      MonitoringMetricCounters metricCounters) {
    super(profileUtils, versionRepository);
    this.applicantService = checkNotNull(applicantService);
    this.messagesApi = checkNotNull(messagesApi);
    this.classLoaderExecutionContext = checkNotNull(classLoaderExecutionContext);
    this.formFactory = checkNotNull(formFactory);
    this.applicantStorageClient = checkNotNull(applicantStorageClient);
    this.storedFileRepository = checkNotNull(storedFileRepository);
    this.baseUrl = checkNotNull(configuration).getString("base_url");
    this.settingsManifest = checkNotNull(settingsManifest);
    this.ineligibleBlockView = checkNotNull(ineligibleBlockView);
    this.northStarApplicantIneligibleView = checkNotNull(northStarApplicantIneligibleView);
    this.addressCorrectionBlockView = checkNotNull(addressCorrectionBlockView);
    this.addressSuggestionJsonSerializer = checkNotNull(addressSuggestionJsonSerializer);
    this.applicantRoutes = checkNotNull(applicantRoutes);
    this.eligibilityAlertSettingsCalculator = checkNotNull(eligibilityAlertSettingsCalculator);
    this.editView =
        editViewFactory.create(new ApplicantQuestionRendererFactory(applicantFileUploadRenderer));
    this.northStarApplicantProgramBlockEditView =
        checkNotNull(northStarApplicantProgramBlockEditView);
    this.northStarAddressCorrectionBlockView = checkNotNull(northStarAddressCorrectionBlockView);
    this.programService = checkNotNull(programService);
    this.programSlugHandler = checkNotNull(programSlugHandler);
    this.metricCounters = checkNotNull(metricCounters);
  }

  /**
   * Renders all questions in the block of the program and presents to the applicant.
   *
   * <p>The difference between `edit` and `review` is the next block the applicant will see after
   * submitting the answers.
   *
   * <p>`edit` takes the applicant to the next in-progress block, see {@link
   * ReadOnlyApplicantProgramService#getInProgressBlocks()}. If there are no more blocks, summary
   * page is shown.
   *
   * <p>`questionName` is present when answering a question or reviewing an answer.
   */
  @Secure
  public CompletionStage<Result> editWithApplicantId(
      Request request,
      long applicantId,
      String programParam,
      String blockId,
      Optional<String> questionName,
      Boolean isFromUrlCall) {
    // Redirect home when the program param is the program id (numeric) but it should be the program
    // slug because the program slug URL is enabled and it comes from the URL call
    boolean programSlugUrlEnabled = settingsManifest.getProgramSlugUrlsEnabled(request);
    if (programSlugUrlEnabled && isFromUrlCall && StringUtils.isNumeric(programParam)) {
      metricCounters
          .getUrlWithProgramIdCall()
          .labels(
              "/applicants/:applicantId/programs/:programParam/blocks/:blockId/edit", programParam)
          .inc();
      return CompletableFuture.completedFuture(redirectToHome());
    }

    return programSlugHandler
        .resolveProgramParam(programParam, applicantId, isFromUrlCall, programSlugUrlEnabled)
        .thenCompose(
            programId -> {
              return editOrReview(
                  request, applicantId, programId, blockId, /* inReview= */ false, questionName);
            });
  }

  /**
   * Renders all questions in the block of the program and presents to the applicant.
   *
   * <p>The difference between `edit` and `review` is the next block the applicant will see after
   * submitting the answers.
   *
   * <p>`edit` takes the applicant to the next in-progress block, see {@link
   * ReadOnlyApplicantProgramService#getInProgressBlocks()}. If there are no more blocks, summary
   * page is shown.
   *
   * <p>`questionName` is present when answering a question or reviewing an answer.
   */
  @Secure
  public CompletionStage<Result> edit(
      Request request,
      String programParam,
      String blockId,
      Optional<String> questionName,
      Boolean isFromUrlCall) {
    // Redirect home when the program slug URL feature is enabled and the program param could be
    // a program slug but it is actually a program id (numeric).
    boolean programSlugUrlEnabled = settingsManifest.getProgramSlugUrlsEnabled(request);
    if (programSlugUrlEnabled && isFromUrlCall && StringUtils.isNumeric(programParam)) {
      metricCounters
          .getUrlWithProgramIdCall()
          .labels("/programs/:programParam/blocks/:blockId/edit", programParam)
          .inc();
      return CompletableFuture.completedFuture(redirectToHome());
    }

    Optional<Long> applicantId = getApplicantId(request);
    if (applicantId.isEmpty()) {
      // This route should not have been computed for the user in this case, but they may have
      // gotten the URL from another source.
      return CompletableFuture.completedFuture(redirectToHome());
    }

    Long applicantIdValue = applicantId.get();
    return programSlugHandler
        .resolveProgramParam(programParam, applicantIdValue, isFromUrlCall, programSlugUrlEnabled)
        .thenCompose(
            programId ->
                editWithApplicantId(
                    request,
                    applicantIdValue,
                    programId.toString(),
                    blockId,
                    questionName,
                    /* isFromUrlCall= */ false));
  }

  /**
   * Renders all questions in the block of the program and presents to the applicant in review mode.
   *
   * <p>The difference between `edit` and `review` is the next block the applicant will see after
   * submitting the answers.
   *
   * <p>`review` takes the applicant to the first incomplete block. If there are no more blocks,
   * summary page is shown.
   *
   * @param request the HTTP request containing context and session information
   * @param applicantId the unique identifier of the applicant whose application is being reviewed
   * @param programParam the program identifier, which can be either a program slug or program ID,
   *     depending on feature configuration
   * @param blockId the unique identifier of the specific block within the program to review
   * @param questionName optional parameter present when answering a question or reviewing an answer
   * @param isFromUrlCall indicates whether this method was invoked directly from a URL call, used
   *     to determine redirect behavior when program slug URLs are enabled
   * @return a CompletionStage that resolves to a Result containing the rendered review page or a
   *     redirect response
   */
  @Secure
  public CompletionStage<Result> reviewWithApplicantId(
      Request request,
      long applicantId,
      String programParam,
      String blockId,
      Optional<String> questionName,
      Boolean isFromUrlCall) {
    // Redirect home when the program param is the program id (numeric) but it should be the program
    // slug because the program slug URL is enabled and it comes from the URL call
    boolean programSlugUrlEnabled = settingsManifest.getProgramSlugUrlsEnabled(request);
    if (programSlugUrlEnabled && isFromUrlCall && StringUtils.isNumeric(programParam)) {
      metricCounters
          .getUrlWithProgramIdCall()
          .labels(
              "/applicants/:applicantId/programs/:programParam/blocks/:blockId/review",
              programParam)
          .inc();
      return CompletableFuture.completedFuture(redirectToHome());
    }

    return programSlugHandler
        .resolveProgramParam(programParam, applicantId, isFromUrlCall, programSlugUrlEnabled)
        .thenCompose(
            programId -> {
              return editOrReview(request, applicantId, programId, blockId, true, questionName);
            });
  }

  /**
   * Renders all questions in the block of the program and presents to the applicant.
   *
   * <p>The difference between `edit` and `review` is the next block the applicant will see after
   * submitting the answers.
   *
   * <p>`review` takes the applicant to the first incomplete block. If there are no more blocks,
   * summary page is shown.
   *
   * <p>`questionName` is present when answering a question or reviewing an answer.
   */
  @Secure
  public CompletionStage<Result> review(
      Request request,
      String programParam,
      String blockId,
      Optional<String> questionName,
      Boolean isFromUrlCall) {
    // Redirect home when the program param is the program id (numeric) but it should be the program
    // slug because the program slug URL is enabled and it comes from the URL call
    boolean programSlugUrlEnabled = settingsManifest.getProgramSlugUrlsEnabled(request);
    if (programSlugUrlEnabled && isFromUrlCall && StringUtils.isNumeric(programParam)) {
      metricCounters
          .getUrlWithProgramIdCall()
          .labels("/programs/:programParam/blocks/:blockId/review", programParam)
          .inc();
      return CompletableFuture.completedFuture(redirectToHome());
    }

    Optional<Long> optionalApplicantId = getApplicantId(request);
    if (optionalApplicantId.isEmpty()) {
      // This route should not have been computed for the user in this case, but they may have
      // gotten the URL from another source.
      return CompletableFuture.completedFuture(redirectToHome());
    }

    Long applicantId = optionalApplicantId.get();
    return programSlugHandler
        .resolveProgramParam(programParam, applicantId, isFromUrlCall, programSlugUrlEnabled)
        .thenCompose(
            programId ->
                reviewWithApplicantId(
                    request,
                    applicantId,
                    programId.toString(),
                    blockId,
                    questionName,
                    /* isFromUrlCall= */ false));
  }

  /** Handles the applicant's selection from the address correction options. */
  @Secure
  public CompletionStage<Result> confirmAddressWithApplicantId(
      Request request,
      long applicantId,
      long programId,
      String blockId,
      boolean inReview,
      ApplicantRequestedActionWrapper applicantRequestedActionWrapper) {
    DynamicForm form = formFactory.form().bindFromRequest(request);
    Optional<String> selectedAddress =
        Optional.ofNullable(form.get(AddressCorrectionBlockView.SELECTED_ADDRESS_NAME));
    Optional<String> maybeAddressJson = request.session().get(ADDRESS_JSON_SESSION_KEY);

    ImmutableList<AddressSuggestion> suggestions =
        addressSuggestionJsonSerializer.deserialize(
            maybeAddressJson.orElseThrow(() -> new RuntimeException("Address JSON missing")));
    return confirmAddressWithSuggestions(
        request,
        applicantId,
        programId,
        blockId,
        inReview,
        selectedAddress,
        suggestions,
        applicantRequestedActionWrapper.getAction());
  }

  /** Handles the applicant's selection from the address correction options. */
  @Secure
  public CompletionStage<Result> confirmAddress(
      Request request,
      long programId,
      String blockId,
      boolean inReview,
      ApplicantRequestedActionWrapper applicantRequestedActionWrapper) {
    Optional<Long> applicantId = getApplicantId(request);
    if (applicantId.isEmpty()) {
      // This route should not have been computed for the user in this case, but they may have
      // gotten the URL from another source.
      return CompletableFuture.completedFuture(redirectToHome());
    }
    return confirmAddressWithApplicantId(
        request,
        applicantId.orElseThrow(),
        programId,
        blockId,
        inReview,
        applicantRequestedActionWrapper);
  }

  /** Saves the selected corrected address to the db and redirects the user to the next screen */
  private CompletionStage<Result> confirmAddressWithSuggestions(
      Request request,
      long applicantId,
      long programId,
      String blockId,
      boolean inReview,
      Optional<String> selectedAddress,
      ImmutableList<AddressSuggestion> suggestions,
      ApplicantRequestedAction applicantRequestedAction) {
    CompletableFuture<ApplicantPersonalInfo> applicantStage =
        applicantService.getPersonalInfo(applicantId).toCompletableFuture();

    return CompletableFuture.allOf(
            checkApplicantAuthorization(request, applicantId), applicantStage)
        .thenComposeAsync(v -> checkProgramAuthorization(request, programId))
        .thenComposeAsync(
            v ->
                applicantService.getCorrectedAddress(
                    applicantId, programId, blockId, selectedAddress, suggestions),
            classLoaderExecutionContext.current())
        .thenComposeAsync(
            questionPathToValueMap ->
                applicantService.stageAndUpdateIfValid(
                    applicantId,
                    programId,
                    blockId,
                    cleanForm(questionPathToValueMap),
                    settingsManifest.getEsriAddressServiceAreaValidationEnabled(request),
                    false,
                    settingsManifest.getApiBridgeEnabled(request)),
            classLoaderExecutionContext.current())
        .thenComposeAsync(
            roApplicantProgramService -> {
              removeAddressJsonFromSession(request);
              CiviFormProfile profile = profileUtils.currentUserProfile(request);
              return renderErrorOrRedirectToRequestedPage(
                  request,
                  profile,
                  applicantId,
                  programId,
                  blockId,
                  applicantStage.join(),
                  inReview,
                  applicantRequestedAction,
                  roApplicantProgramService);
            },
            classLoaderExecutionContext.current())
        .exceptionally(
            throwable -> {
              removeAddressJsonFromSession(request);
              return handleUpdateExceptions(throwable);
            });
  }

  /**
   * Clean up the address suggestions json from the session. Remove this to prevent the chance of
   * the old session value being used on subsequent address corrections.
   */
  private void removeAddressJsonFromSession(Request request) {
    request.session().removing(ADDRESS_JSON_SESSION_KEY);
  }

  /**
   * Navigates to the previous page of the application for a specific applicant.
   *
   * @param request the HTTP request containing context and session information
   * @param applicantId the unique identifier of the applicant whose application is being navigated
   * @param programParam the program identifier, which can be either a program slug or program ID,
   *     depending on feature configuration
   * @param previousBlockIndex the index of the previous block to navigate to within the program's
   *     block sequence
   * @param inReview indicates whether the applicant is currently in review mode (true) or edit mode
   *     (false), which affects navigation behavior and view rendering
   * @param isFromUrlCall indicates whether this method was invoked directly from a URL call, used
   *     to determine redirect behavior when program slug URLs are enabled
   * @return a CompletionStage that resolves to a Result containing the rendered previous block
   *     page, or error responses (unauthorized, not found, or redirect) if authorization fails or
   *     resources are not found
   */
  @Secure
  public CompletionStage<Result> previousWithApplicantId(
      Request request,
      long applicantId,
      String programParam,
      int previousBlockIndex,
      boolean inReview,
      boolean isFromUrlCall) {
    // Redirect home when the program param is the program id (numeric) but it should be the program
    // slug because the program slug URL is enabled and it comes from the URL call
    boolean programSlugUrlEnabled = settingsManifest.getProgramSlugUrlsEnabled(request);
    if (programSlugUrlEnabled && isFromUrlCall && StringUtils.isNumeric(programParam)) {
      metricCounters
          .getUrlWithProgramIdCall()
          .labels(
              "/applicants/:applicantId/programs/:programParam/blocks/:previousBlockIndex/previous/:inReview",
              programParam)
          .inc();
      return CompletableFuture.completedFuture(redirectToHome());
    }

    return programSlugHandler
        .resolveProgramParam(programParam, applicantId, isFromUrlCall, programSlugUrlEnabled)
        .thenCompose(
            programId -> {
              CompletionStage<ApplicantPersonalInfo> applicantStage =
                  this.applicantService.getPersonalInfo(applicantId);

              CompletableFuture<Void> applicantAuthCompletableFuture =
                  applicantStage
                      .thenComposeAsync(
                          v -> checkApplicantAuthorization(request, applicantId),
                          classLoaderExecutionContext.current())
                      .toCompletableFuture();

              CiviFormProfile profile = profileUtils.currentUserProfile(request);

              CompletableFuture<ReadOnlyApplicantProgramService>
                  applicantProgramServiceCompletableFuture =
                      applicantStage
                          .thenComposeAsync(v -> checkProgramAuthorization(request, programId))
                          .thenComposeAsync(
                              v ->
                                  applicantService.getReadOnlyApplicantProgramService(
                                      applicantId, programId),
                              classLoaderExecutionContext.current())
                          .toCompletableFuture();

              return CompletableFuture.allOf(
                      applicantAuthCompletableFuture, applicantProgramServiceCompletableFuture)
                  .thenApplyAsync(
                      (v) -> {
                        Optional<Result> applicationUpdatedOptional =
                            updateApplicationToLatestProgramVersionIfNeeded(
                                applicantId, programId, profile);
                        if (applicationUpdatedOptional.isPresent()) {
                          return applicationUpdatedOptional.get();
                        }

                        ReadOnlyApplicantProgramService roApplicantProgramService =
                            applicantProgramServiceCompletableFuture.join();
                        ImmutableList<Block> blocks =
                            roApplicantProgramService.getAllActiveBlocks();
                        String blockId = blocks.get(previousBlockIndex).getId();
                        Optional<Block> block = roApplicantProgramService.getActiveBlock(blockId);

                        if (!block.isPresent()) {
                          return notFound();
                        }

                        ApplicantPersonalInfo personalInfo =
                            applicantStage.toCompletableFuture().join();
                        ApplicationBaseViewParams applicationParams =
                            buildApplicationBaseViewParams(
                                request,
                                applicantId,
                                programId,
                                blockId,
                                inReview,
                                roApplicantProgramService,
                                block.get(),
                                personalInfo,
                                ApplicantQuestionRendererParams.ErrorDisplayMode.HIDE_ERRORS,
                                applicantRoutes,
                                profile);

                        // TODO(#11572): North star clean up
                        if (settingsManifest.getNorthStarApplicantUi()) {
                          final String programSlug;
                          try {
                            programSlug = programService.getSlug(programId);
                          } catch (ProgramNotFoundException e) {
                            return notFound(e.toString());
                          }
                          return ok(northStarApplicantProgramBlockEditView.render(
                                  request, applicationParams, programSlug))
                              .as(Http.MimeTypes.HTML);
                        }
                        return ok(editView.render(applicationParams));
                      },
                      classLoaderExecutionContext.current())
                  .exceptionally(
                      ex -> {
                        if (ex instanceof CompletionException) {
                          Throwable cause = ex.getCause();
                          if (cause instanceof SecurityException) {
                            return unauthorized();
                          }
                          if (cause instanceof ProgramNotFoundException) {
                            return notFound(cause.toString());
                          }
                          throw new RuntimeException(cause);
                        }
                        throw new RuntimeException(ex);
                      });
            });
  }

  /**
   * Navigates to the previous page of the application.
   *
   * @param request the HTTP request containing context and session information
   * @param programParam the program identifier, which can be either a program slug or program ID,
   *     depending on feature configuration
   * @param previousBlockIndex the index of the previous block to navigate to within the program's
   *     block sequence
   * @param inReview indicates whether the applicant is currently in review mode (true) or edit mode
   *     (false), which affects navigation behavior
   * @param isFromUrlCall indicates whether this method was invoked directly from a URL call, used
   *     to determine redirect behavior when program slug URLs are enabled
   * @return a CompletionStage that resolves to a Result containing the rendered review page or a
   *     redirect response
   */
  @Secure
  public CompletionStage<Result> previous(
      Request request,
      String programParam,
      int previousBlockIndex,
      boolean inReview,
      Boolean isFromUrlCall) {
    // Redirect home when the program param is the program id (numeric) but it should be the program
    // slug because the program slug URL is enabled and it comes from the URL call
    boolean programSlugUrlEnabled = settingsManifest.getProgramSlugUrlsEnabled(request);
    if (programSlugUrlEnabled && isFromUrlCall && StringUtils.isNumeric(programParam)) {
      metricCounters
          .getUrlWithProgramIdCall()
          .labels(
              "/programs/:programParam/blocks/:previousBlockIndex/previous/:inReview", programParam)
          .inc();
      return CompletableFuture.completedFuture(redirectToHome());
    }

    Optional<Long> optionalApplicantId = getApplicantId(request);
    if (optionalApplicantId.isEmpty()) {
      // This route should not have been computed for the user in this case, but they may have
      // gotten the URL from another source.
      return CompletableFuture.completedFuture(redirectToHome());
    }

    Long applicantId = optionalApplicantId.get();
    return programSlugHandler
        .resolveProgramParam(programParam, applicantId, isFromUrlCall, programSlugUrlEnabled)
        .thenCompose(
            programId ->
                previousWithApplicantId(
                    request,
                    applicantId,
                    Long.toString(programId),
                    previousBlockIndex,
                    inReview, /* isFromUrlCall */
                    false));
  }

  @Secure
  private CompletionStage<Result> editOrReview(
      Request request,
      long applicantId,
      long programId,
      String blockId,
      boolean inReview,
      Optional<String> questionName) {
    CompletionStage<ApplicantPersonalInfo> applicantStage =
        this.applicantService.getPersonalInfo(applicantId);

    Optional<String> successBannerMessage = request.flash().get(FlashKey.SUCCESS_BANNER);
    Optional<ToastMessage> flashSuccessBanner =
        successBannerMessage.map(m -> ToastMessage.success(m));

    return applicantStage
        .thenComposeAsync(
            v -> checkApplicantAuthorization(request, applicantId),
            classLoaderExecutionContext.current())
        .thenComposeAsync(v -> checkProgramAuthorization(request, programId))
        .thenComposeAsync(
            v -> applicantService.getReadOnlyApplicantProgramService(applicantId, programId),
            classLoaderExecutionContext.current())
        .thenApplyAsync(
            (roApplicantProgramService) -> {
              CiviFormProfile profile = profileUtils.currentUserProfile(request);

              Optional<Result> applicationUpdatedOptional =
                  updateApplicationToLatestProgramVersionIfNeeded(applicantId, programId, profile);
              if (applicationUpdatedOptional.isPresent()) {
                return applicationUpdatedOptional.get();
              }

              Optional<Block> block = roApplicantProgramService.getActiveBlock(blockId);

              if (block.isPresent()) {
                ApplicantPersonalInfo personalInfo = applicantStage.toCompletableFuture().join();
                ApplicationBaseViewParams applicationParams =
                    applicationBaseViewParamsBuilder(
                            request,
                            applicantId,
                            programId,
                            blockId,
                            inReview,
                            roApplicantProgramService,
                            block.get(),
                            personalInfo,
                            ApplicantQuestionRendererParams.ErrorDisplayMode.HIDE_ERRORS,
                            questionName,
                            applicantRoutes,
                            profile)
                        .setBannerToastMessage(flashSuccessBanner)
                        .setBannerMessage(successBannerMessage)
                        .build();
                // TODO(#11572): North star clean up
                if (settingsManifest.getNorthStarApplicantUi()) {
                  final String programSlug;
                  try {
                    programSlug = programService.getSlug(programId);
                  } catch (ProgramNotFoundException e) {
                    return notFound(e.toString());
                  }
                  return ok(northStarApplicantProgramBlockEditView.render(
                          request, applicationParams, programSlug))
                      .as(Http.MimeTypes.HTML);
                } else {
                  return ok(editView.render(applicationParams));
                }
              } else {
                return notFound();
              }
            },
            classLoaderExecutionContext.current())
        .exceptionally(
            ex -> {
              if (ex instanceof CompletionException) {
                Throwable cause = ex.getCause();
                if (cause instanceof SecurityException) {
                  return unauthorized();
                }
                if (cause instanceof ProgramNotFoundException) {
                  return notFound(cause.toString());
                }
                throw new RuntimeException(cause);
              }
              throw new RuntimeException(ex);
            });
  }

  /**
   * Used by the file upload question. Removes the specified file and re-renders the question block.
   *
   * @param request the HTTP request containing context and session information
   * @param programParam the program identifier, which can be either a program slug or program ID,
   *     depending on feature configuration
   * @param blockId the unique identifier of the specific block within the program containing the
   *     file upload question
   * @param fileKeyToRemove the file key of the specific file to be removed from the applicant's
   *     uploaded files list
   * @param inReview indicates whether the applicant is currently in review mode (true) or edit mode
   *     (false), which affects navigation behavior after file removal
   * @param isFromUrlCall indicates whether this method was invoked directly from a URL call, used
   *     to determine redirect behavior when program slug URLs are enabled
   * @return a CompletionStage that resolves to a Result handled by removeFileWithApplicantId()
   */
  @Secure
  public CompletionStage<Result> removeFile(
      Request request,
      String programParam,
      String blockId,
      String fileKeyToRemove,
      boolean inReview,
      boolean isFromUrlCall) {
    // Redirect home when the program param is the program id (numeric) but it should be the program
    // slug because the program slug URL is enabled and it comes from the URL call
    boolean programSlugUrlEnabled = settingsManifest.getProgramSlugUrlsEnabled(request);
    if (programSlugUrlEnabled && isFromUrlCall && StringUtils.isNumeric(programParam)) {
      metricCounters
          .getUrlWithProgramIdCall()
          .labels(
              "/programs/:programParam/blocks/:blockId/removeFile/:fileKey/:inReview", programParam)
          .inc();
      return CompletableFuture.completedFuture(redirectToHome());
    }

    Optional<Long> optionalApplicantId = getApplicantId(request);
    if (optionalApplicantId.isEmpty()) {
      // This route should not have been computed for the user in this case, but they may have
      // gotten the URL from another source.
      return CompletableFuture.completedFuture(redirectToHome());
    }

    Long applicantId = optionalApplicantId.get();
    return programSlugHandler
        .resolveProgramParam(programParam, applicantId, isFromUrlCall, programSlugUrlEnabled)
        .thenCompose(
            programId ->
                removeFileWithApplicantId(
                    request,
                    applicantId,
                    Long.toString(programId),
                    blockId,
                    fileKeyToRemove,
                    inReview,
                    /* isFromUrlCall= */ false));
  }

  @Secure
  public CompletionStage<Result> removeFileWithApplicantId(
      Request request,
      long applicantId,
      String programParam,
      String blockId,
      String fileKeyToRemove,
      boolean inReview,
      boolean isFromUrlCall) {
    // Redirect home when the program param is the program id (numeric) but it should be the program
    // slug because the program slug URL is enabled and it comes from the URL call
    boolean programSlugUrlEnabled = settingsManifest.getProgramSlugUrlsEnabled(request);
    if (programSlugUrlEnabled && isFromUrlCall && StringUtils.isNumeric(programParam)) {
      metricCounters
          .getUrlWithProgramIdCall()
          .labels(
              "/applicants/:applicantId/programs/:programParam/blocks/:blockId/removeFile/:fileKey/:inReview"
                  + " ",
              programParam)
          .inc();
      return CompletableFuture.completedFuture(redirectToHome());
    }

    return programSlugHandler
        .resolveProgramParam(programParam, applicantId, isFromUrlCall, programSlugUrlEnabled)
        .thenCompose(
            programId -> {
              CompletionStage<ApplicantPersonalInfo> applicantStage =
                  this.applicantService.getPersonalInfo(applicantId);

              return applicantStage
                  .thenComposeAsync(
                      v -> checkApplicantAuthorization(request, applicantId),
                      classLoaderExecutionContext.current())
                  .thenComposeAsync(
                      v -> checkProgramAuthorization(request, programId),
                      classLoaderExecutionContext.current())
                  .thenComposeAsync(
                      v ->
                          applicantService.getReadOnlyApplicantProgramService(
                              applicantId, programId),
                      classLoaderExecutionContext.current())
                  .thenComposeAsync(
                      (roApplicantProgramService) -> {
                        Optional<Block> block = roApplicantProgramService.getActiveBlock(blockId);

                        if (block.isEmpty() || !block.get().isFileUpload()) {
                          return failedFuture(
                              new ProgramBlockNotFoundException(programId, blockId));
                        }

                        FileUploadQuestion fileUploadQuestion =
                            block.get().getQuestions().stream()
                                .filter(
                                    question -> question.getType().equals(QuestionType.FILEUPLOAD))
                                .findAny()
                                .get()
                                .createFileUploadQuestion();

                        ImmutableMap.Builder<String, String> fileUploadQuestionFormData =
                            new ImmutableMap.Builder<>();
                        Optional<ImmutableList<String>> keysOptional =
                            fileUploadQuestion.getFileKeyListValue();
                        Optional<ImmutableList<String>> originalFileNamesOptional =
                            fileUploadQuestion.getOriginalFileNameListValue();

                        int fileKeyIndexRemoved = -1;

                        if (keysOptional.isPresent()) {
                          ImmutableList<String> keys = keysOptional.get();
                          // Write all existing keys back to the form data, except the one we want
                          // to delete.
                          for (int i = 0; i < keys.size(); i++) {
                            String keyValue = keys.get(i);
                            boolean removeKey = false;
                            if (keyValue.equals(fileKeyToRemove)) {
                              removeKey = true;
                              fileKeyIndexRemoved = i;
                            }
                            fileUploadQuestionFormData.put(
                                fileUploadQuestion.getFileKeyListPathForIndex(i).toString(),
                                removeKey ? "" : keyValue);
                          }
                        }

                        if (originalFileNamesOptional.isPresent() && (fileKeyIndexRemoved >= 0)) {
                          // Write all existing original file names back to the form data, except
                          // the one that was removed from the file keys list.
                          ImmutableList<String> originalFileNames = originalFileNamesOptional.get();
                          for (int i = 0; i < originalFileNames.size(); i++) {
                            String originalFileNameValue = originalFileNames.get(i);
                            fileUploadQuestionFormData.put(
                                fileUploadQuestion
                                    .getOriginalFileNameListPathForIndex(i)
                                    .toString(),
                                i == fileKeyIndexRemoved ? "" : originalFileNameValue);
                          }
                        }

                        // Always force an update so that we save the change even if removing the
                        // last file from a required question.
                        return applicantService.stageAndUpdateIfValid(
                            applicantId,
                            programId,
                            blockId,
                            fileUploadQuestionFormData.build(),
                            settingsManifest.getEsriAddressServiceAreaValidationEnabled(request),
                            /* forceUpdate= */ true,
                            settingsManifest.getApiBridgeEnabled(request));
                      },
                      classLoaderExecutionContext.current())
                  .thenComposeAsync(
                      roApplicantProgramService -> {
                        Optional<Block> block = roApplicantProgramService.getActiveBlock(blockId);

                        if (block.isEmpty() || !block.get().isFileUpload()) {
                          return failedFuture(
                              new ProgramBlockNotFoundException(programId, blockId));
                        }

                        // Re-direct back to the current page.
                        return supplyAsync(
                            () -> {
                              CiviFormProfile profile = profileUtils.currentUserProfile(request);
                              return redirect(
                                  applicantRoutes
                                      .blockEditOrBlockReview(
                                          profile, applicantId, programId, blockId, inReview)
                                      .url());
                            });
                      },
                      classLoaderExecutionContext.current())
                  .exceptionally(this::handleUpdateExceptions);
            });
  }

  /**
   * Used by the file upload question. We let users directly upload files to S3 bucket from
   * browsers. On success, users are redirected to this method. The redirect is a GET method with
   * file key in the query string. We add this to the list of uploaded files, or if it's already
   * present, do nothing.
   *
   * <p>After adding the file, the current question block is reloaded, showing the user the uploaded
   * file.
   *
   * @param request the HTTP request containing context and session information
   * @param programParam the program identifier, which can be either a program slug or program ID,
   *     depending on feature configuration
   * @param blockId the unique identifier of the specific block within the program containing the
   *     file upload question
   * @param inReview indicates whether the applicant is currently in review mode (true) or edit mode
   *     (false), which affects navigation behavior after file processing
   * @param isFromUrlCall indicates whether this method was invoked directly from a URL call, used
   *     to determine redirect behavior when program slug URLs are enabled
   * @return a CompletionStage that resolves to a Result handled by addFileWithApplicantId()
   */
  @Secure
  public CompletionStage<Result> addFile(
      Request request,
      String programParam,
      String blockId,
      boolean inReview,
      boolean isFromUrlCall) {
    // Redirect home when the program param is the program id (numeric) but it should be the program
    // slug because the program slug URL is enabled and it comes from the URL call
    boolean programSlugUrlEnabled = settingsManifest.getProgramSlugUrlsEnabled(request);
    if (programSlugUrlEnabled && isFromUrlCall && StringUtils.isNumeric(programParam)) {
      metricCounters
          .getUrlWithProgramIdCall()
          .labels("/programs/:programParam/blocks/:blockId/addFile/:inReview", programParam)
          .inc();
      return CompletableFuture.completedFuture(redirectToHome());
    }

    Optional<Long> optionalApplicantId = getApplicantId(request);
    if (optionalApplicantId.isEmpty()) {
      // This route should not have been computed for the user in this case, but they may have
      // gotten the URL from another source.
      return CompletableFuture.completedFuture(redirectToHome());
    }

    Long applicantId = optionalApplicantId.get();
    return programSlugHandler
        .resolveProgramParam(programParam, applicantId, isFromUrlCall, programSlugUrlEnabled)
        .thenCompose(
            programId ->
                addFileWithApplicantId(
                    request,
                    applicantId,
                    Long.toString(programId),
                    blockId,
                    inReview,
                    /* isFromUrlCall= */ false));
  }

  @Secure
  public CompletionStage<Result> addFileWithApplicantId(
      Request request,
      long applicantId,
      String programParam,
      String blockId,
      boolean inReview,
      boolean isFromUrlCall) {
    // Redirect home when the program param is the program id (numeric) but it should be the program
    // slug because the program slug URL is enabled and it comes from the URL call
    boolean programSlugUrlEnabled = settingsManifest.getProgramSlugUrlsEnabled(request);
    if (programSlugUrlEnabled && isFromUrlCall && StringUtils.isNumeric(programParam)) {
      metricCounters
          .getUrlWithProgramIdCall()
          .labels(
              "/applicants/:applicantId/programs/:programParam/blocks/:blockId/addFile/:inReview",
              programParam)
          .inc();
      return CompletableFuture.completedFuture(redirectToHome());
    }

    return programSlugHandler
        .resolveProgramParam(programParam, applicantId, isFromUrlCall, programSlugUrlEnabled)
        .thenCompose(
            programId -> {
              CompletionStage<ApplicantPersonalInfo> applicantStage =
                  applicantService.getPersonalInfo(applicantId);

              return applicantStage
                  .thenComposeAsync(
                      v -> checkApplicantAuthorization(request, applicantId),
                      classLoaderExecutionContext.current())
                  .thenComposeAsync(
                      v -> checkProgramAuthorization(request, programId),
                      classLoaderExecutionContext.current())
                  .thenComposeAsync(
                      v ->
                          applicantService.getReadOnlyApplicantProgramService(
                              applicantId, programId),
                      classLoaderExecutionContext.current())
                  .thenComposeAsync(
                      (roApplicantProgramService) -> {
                        Optional<Block> block = roApplicantProgramService.getActiveBlock(blockId);

                        if (block.isEmpty() || !block.get().isFileUpload()) {
                          return failedFuture(
                              new ProgramBlockNotFoundException(programId, blockId));
                        }

                        Optional<String> bucket = request.queryString("bucket");
                        Optional<String> key = request.queryString("key");

                        // Original file name is only set for Azure, where we have to generate a
                        // UUID when uploading a file to Azure Blob storage because we cannot upload
                        // a file without a name. For AWS, the file key and original file name are
                        // the same. For the future, GCS supports POST uploads so this field won't
                        // be needed either: <link>
                        // https://cloud.google.com/storage/docs/xml-api/post-object-forms </link>
                        // This is only really needed for Azure blob storage.
                        Optional<String> originalFileName = request.queryString("originalFileName");

                        if (bucket.isEmpty() || key.isEmpty()) {
                          return failedFuture(
                              new IllegalArgumentException("missing file key and bucket names"));
                        }

                        FileUploadQuestion fileUploadQuestion =
                            block.get().getQuestions().stream()
                                .filter(
                                    question -> question.getType().equals(QuestionType.FILEUPLOAD))
                                .findAny()
                                .get()
                                .createFileUploadQuestion();

                        ImmutableMap.Builder<String, String> fileUploadQuestionFormData =
                            new ImmutableMap.Builder<>();
                        Optional<ImmutableList<String>> keysOptional =
                            fileUploadQuestion.getFileKeyListValue();
                        Optional<ImmutableList<String>> originalFileNamesOptional =
                            fileUploadQuestion.getOriginalFileNameListValue();

                        if (keysOptional.isPresent()) {
                          ImmutableList<String> keys = keysOptional.get();

                          if (!fileUploadQuestion.canUploadFile()) {
                            return failedFuture(
                                new IllegalArgumentException(
                                    String.format(
                                        "Cannot upload additional files for question %s, in program"
                                            + " %s, block %s, for applicant %s.",
                                        fileUploadQuestion
                                            .getApplicantQuestion()
                                            .getQuestionDefinition()
                                            .getId(),
                                        programId,
                                        blockId,
                                        applicantId)));
                          }

                          boolean appendValue = true;

                          // Write the existing keys so that we don't delete any.
                          for (int i = 0; i < keys.size(); i++) {
                            String keyValue = keys.get(i);
                            fileUploadQuestionFormData.put(
                                fileUploadQuestion.getFileKeyListPathForIndex(i).toString(),
                                keyValue);
                            // Key already exists in question, no need to append it. But we may want
                            // to render some kind of error in this case in the future, since it
                            // means the user essentially "replaced" whatever file already existed
                            // with that same name. Alternatively, we could prevent this on the
                            // client-side.
                            if (keyValue.equals(key.get())) {
                              appendValue = false;
                            }
                          }

                          if (appendValue) {
                            fileUploadQuestionFormData.put(
                                fileUploadQuestion
                                    .getFileKeyListPathForIndex(keys.size())
                                    .toString(),
                                key.get());
                          }
                        } else {
                          fileUploadQuestionFormData.put(
                              fileUploadQuestion.getFileKeyListPathForIndex(0).toString(),
                              key.get());
                        }

                        // Original file names are only set for Azure deployments, when the form
                        // contains the original file name field. The value will be stored in the
                        // file record.
                        if (originalFileName.isPresent()) {
                          // If there are no originalFileNames in the question data, we don't need
                          // to append.
                          if (originalFileNamesOptional.isPresent()) {
                            ImmutableList<String> orignalFileNames =
                                originalFileNamesOptional.get();

                            // Write the existing filenames so that we don't delete any.
                            for (int i = 0; i < orignalFileNames.size(); i++) {
                              String originalFileNameValue = orignalFileNames.get(i);
                              fileUploadQuestionFormData.put(
                                  fileUploadQuestion
                                      .getOriginalFileNameListPathForIndex(i)
                                      .toString(),
                                  originalFileNameValue);
                              // We do not need to check if this original file name already exists.
                              // Original file names are stored in the record and not used to
                              // reference the file in storage, so collisions in the names do not
                              // affect the application.
                              //
                              // The actual file key is a UID in this case, and we've already
                              // checked for key collisions above.
                            }

                            fileUploadQuestionFormData.put(
                                fileUploadQuestion
                                    .getOriginalFileNameListPathForIndex(orignalFileNames.size())
                                    .toString(),
                                originalFileName.get());
                          } else {
                            fileUploadQuestionFormData.put(
                                fileUploadQuestion
                                    .getOriginalFileNameListPathForIndex(0)
                                    .toString(),
                                originalFileName.get());
                          }
                        }

                        return ensureFileRecord(key.get(), originalFileName)
                            .thenComposeAsync(
                                (StoredFileModel unused) ->
                                    applicantService.stageAndUpdateIfValid(
                                        applicantId,
                                        programId,
                                        blockId,
                                        fileUploadQuestionFormData.build(),
                                        settingsManifest.getEsriAddressServiceAreaValidationEnabled(
                                            request),
                                        false,
                                        settingsManifest.getApiBridgeEnabled(request)));
                      },
                      classLoaderExecutionContext.current())
                  .thenComposeAsync(
                      roApplicantProgramService -> {
                        Optional<Block> block = roApplicantProgramService.getActiveBlock(blockId);

                        if (block.isEmpty() || !block.get().isFileUpload()) {
                          return failedFuture(
                              new ProgramBlockNotFoundException(programId, blockId));
                        }

                        // Re-direct back to the current page.
                        return supplyAsync(
                            () -> {
                              CiviFormProfile profile = profileUtils.currentUserProfile(request);
                              return redirect(
                                  applicantRoutes
                                      .blockEditOrBlockReview(
                                          profile, applicantId, programId, blockId, inReview)
                                      .url());
                            });
                      },
                      classLoaderExecutionContext.current())
                  .exceptionally(this::handleUpdateExceptions);
            });
  }

  /**
   * Used by the file upload question. We let users directly upload files to S3 bucket from
   * browsers. On success, users are redirected to this method. The redirect is a GET method with
   * file key in the query string. We parse and store them in the database for record and redirect
   * users to the next block or review page.
   */
  @Secure
  public CompletionStage<Result> updateFileWithApplicantId(
      Request request,
      long applicantId,
      String programParam,
      String blockId,
      boolean inReview,
      ApplicantRequestedActionWrapper applicantRequestedActionWrapper,
      boolean isFromUrlCall) {
    // Redirect home when the program param is the program id (numeric) but it should be the program
    // slug because the program slug URL is enabled and it comes from the URL call
    boolean programSlugUrlEnabled = settingsManifest.getProgramSlugUrlsEnabled(request);
    if (programSlugUrlEnabled && isFromUrlCall && StringUtils.isNumeric(programParam)) {
      metricCounters
          .getUrlWithProgramIdCall()
          .labels(
              "/applicants/:applicantId/programs/:programParam/blocks/:blockId/updateFile/:inReview/:applicantRequestedActionWrapper",
              programParam)
          .inc();
      return CompletableFuture.completedFuture(redirectToHome());
    }

    return programSlugHandler
        .resolveProgramParam(programParam, applicantId, isFromUrlCall, programSlugUrlEnabled)
        .thenCompose(
            programId -> {
              CompletionStage<ApplicantPersonalInfo> applicantStage =
                  this.applicantService.getPersonalInfo(applicantId);

              return applicantStage
                  .thenComposeAsync(
                      v -> checkApplicantAuthorization(request, applicantId),
                      classLoaderExecutionContext.current())
                  .thenComposeAsync(v -> checkProgramAuthorization(request, programId))
                  .thenComposeAsync(
                      v ->
                          applicantService.getReadOnlyApplicantProgramService(
                              applicantId, programId),
                      classLoaderExecutionContext.current())
                  .thenComposeAsync(
                      (roApplicantProgramService) -> {
                        Optional<Block> block = roApplicantProgramService.getActiveBlock(blockId);

                        if (block.isEmpty() || !block.get().isFileUpload()) {
                          return failedFuture(
                              new ProgramBlockNotFoundException(programId, blockId));
                        }

                        Optional<String> bucket = request.queryString("bucket");
                        Optional<String> key = request.queryString("key");

                        // Original file name is only set for Azure, where we have to generate a
                        // UUID when
                        // uploading a file to Azure Blob storage because we cannot upload a file
                        // without a
                        // name. For AWS, the file key and original file name are the same. For the
                        // future,
                        // GCS supports POST uploads so this field won't be needed either:
                        // <link> https://cloud.google.com/storage/docs/xml-api/post-object-forms
                        // </link>
                        // This is only really needed for Azure blob storage.
                        Optional<String> originalFileName = request.queryString("originalFileName");

                        if (bucket.isEmpty() || key.isEmpty()) {
                          return failedFuture(
                              new IllegalArgumentException("missing file key and bucket names"));
                        }

                        FileUploadQuestion fileUploadQuestion =
                            block.get().getQuestions().stream()
                                .filter(
                                    question -> question.getType().equals(QuestionType.FILEUPLOAD))
                                .findAny()
                                .get()
                                .createFileUploadQuestion();

                        ImmutableMap.Builder<String, String> fileUploadQuestionFormData =
                            new ImmutableMap.Builder<>();
                        fileUploadQuestionFormData.put(
                            fileUploadQuestion.getFileKeyPath().toString(), key.get());
                        originalFileName.ifPresent(
                            s ->
                                fileUploadQuestionFormData.put(
                                    fileUploadQuestion.getOriginalFileNamePath().toString(), s));

                        return ensureFileRecord(key.get(), originalFileName)
                            .thenComposeAsync(
                                (StoredFileModel unused) ->
                                    applicantService.stageAndUpdateIfValid(
                                        applicantId,
                                        programId,
                                        blockId,
                                        fileUploadQuestionFormData.build(),
                                        settingsManifest.getEsriAddressServiceAreaValidationEnabled(
                                            request),
                                        false,
                                        settingsManifest.getApiBridgeEnabled(request)));
                      },
                      classLoaderExecutionContext.current())
                  .thenComposeAsync(
                      (roApplicantProgramService) -> {
                        CiviFormProfile profile = profileUtils.currentUserProfile(request);
                        return renderErrorOrRedirectToRequestedPage(
                            request,
                            profile,
                            applicantId,
                            programId,
                            blockId,
                            applicantStage.toCompletableFuture().join(),
                            inReview,
                            applicantRequestedActionWrapper.getAction(),
                            roApplicantProgramService);
                      },
                      classLoaderExecutionContext.current())
                  .exceptionally(this::handleUpdateExceptions);
            });
  }

  /**
   * Used by the file upload question. We let users directly upload files to S3 bucket from
   * browsers. On success, users are redirected to this method. The redirect is a GET method with
   * file key in the query string. We parse and store them in the database for record and redirect
   * users to the next block or review page.
   */

  /**
   * Used by the file upload question. We let users directly upload files to S3 bucket from
   * browsers. On success, users are redirected to this method. The redirect is a GET method with
   * file key in the query string. We parse and store them in the database for record and redirect
   * users to the next block or review page.
   *
   * @param request the HTTP request containing context and session information
   * @param programParam the program identifier, which can be either a program slug or program ID,
   *     depending on feature configuration
   * @param blockId the unique identifier of the specific block within the program containing the
   *     file upload question
   * @param inReview indicates whether the applicant is currently in review mode (true) or edit mode
   *     (false), which affects navigation behavior after file processing
   * @param applicantRequestedActionWrapper wrapper containing the applicant's requested action and
   *     related context for processing the file upload
   * @param isFromUrlCall indicates whether this method was invoked directly from a URL call, used
   *     to determine redirect behavior when program slug URLs are enabled
   * @return a CompletionStage that resolves to a Result containing the next page (block or review)
   *     or a redirect response to home if the session is invalid
   */
  @Secure
  public CompletionStage<Result> updateFile(
      Request request,
      String programParam,
      String blockId,
      boolean inReview,
      ApplicantRequestedActionWrapper applicantRequestedActionWrapper,
      Boolean isFromUrlCall) {
    // Redirect home when the program param is the program id (numeric) but it should be the program
    // slug because the program slug URL is enabled and it comes from the URL call
    boolean programSlugUrlEnabled = settingsManifest.getProgramSlugUrlsEnabled(request);
    if (programSlugUrlEnabled && isFromUrlCall && StringUtils.isNumeric(programParam)) {
      metricCounters
          .getUrlWithProgramIdCall()
          .labels(
              "/programs/:programParam/blocks/:blockId/updateFile/:inReview/:applicantRequestedActionWrapper",
              programParam)
          .inc();
      return CompletableFuture.completedFuture(redirectToHome());
    }

    Optional<Long> optionalApplicantId = getApplicantId(request);
    if (optionalApplicantId.isEmpty()) {
      // This route should not have been computed for the user in this case, but they may have
      // gotten the URL from another source.
      return CompletableFuture.completedFuture(redirectToHome());
    }

    Long applicantId = optionalApplicantId.get();
    return programSlugHandler
        .resolveProgramParam(programParam, applicantId, isFromUrlCall, programSlugUrlEnabled)
        .thenCompose(
            programId ->
                updateFileWithApplicantId(
                    request,
                    applicantId,
                    Long.toString(programId),
                    blockId,
                    inReview,
                    applicantRequestedActionWrapper,
                    /* isFromUrlCall= */ false));
  }

  /**
   * Accepts, validates and saves submission of applicant data for {@code blockId}.
   *
   * <p>Returns the applicable next step in the flow:
   *
   * <ul>
   *   <li>If there are errors, then renders the edit page for the same block with the errors shown.
   *   <li>If {@code applicantRequestedActionWrapper#getAction} is the {@link
   *       ApplicantRequestedAction#REVIEW_PAGE}, then renders the review page.
   *   <li>If {@code applicantRequestedActionWrapper#getAction} is the {@link
   *       ApplicantRequestedAction#PREVIOUS_BLOCK}, then renders the previous block (or the review
   *       page if the applicant is currently on the first block).
   *   <li>If {@code applicantRequestedActionWrapper#getAction} is the {@link
   *       ApplicantRequestedAction#NEXT_BLOCK}, then we use {@code inReview} to determine what
   *       block to show next:
   *       <ul>
   *         <li>If {@code inReview}, then renders the next incomplete block.
   *         <li>If not {@code inReview}, then renders the next visible block.
   *         <li>If there is no next block, then renders the review page.
   *       </ul>
   * </ul>
   */
  @Secure
  public CompletionStage<Result> updateWithApplicantId(
      Request request,
      long applicantId,
      long programId,
      String blockId,
      boolean inReview,
      ApplicantRequestedActionWrapper applicantRequestedActionWrapper) {
    CompletionStage<ApplicantPersonalInfo> applicantStage =
        this.applicantService.getPersonalInfo(applicantId);

    CompletableFuture<ReadOnlyApplicantProgramService> applicantProgramServiceCompletableFuture =
        applicantStage
            .thenComposeAsync(
                v -> checkApplicantAuthorization(request, applicantId),
                classLoaderExecutionContext.current())
            .thenComposeAsync(
                v -> applicantService.getReadOnlyApplicantProgramService(applicantId, programId),
                classLoaderExecutionContext.current())
            .toCompletableFuture();

    // Process the form data and make any necessary changes.
    CompletableFuture<ImmutableMap<String, String>> formDataCompletableFuture =
        CompletableFuture.allOf(
                applicantStage.toCompletableFuture(), applicantProgramServiceCompletableFuture)
            .thenComposeAsync(v -> checkProgramAuthorization(request, programId))
            .thenComposeAsync(
                v -> {
                  ReadOnlyApplicantProgramService readOnlyApplicantProgramService =
                      applicantProgramServiceCompletableFuture.join();

                  Optional<Block> optionalBlockBeforeUpdate =
                      readOnlyApplicantProgramService.getActiveBlock(blockId);

                  DynamicForm form = formFactory.form().bindFromRequest(request);
                  ImmutableMap<String, String> formData = cleanForm(form.rawData());

                  // Wrap both values in a pair so they can be passed to the next stage.
                  return applicantService
                      .resetAddressCorrectionWhenAddressChanged(
                          programId, optionalBlockBeforeUpdate, blockId, formData)
                      .thenApply(
                          updatedFormData ->
                              new Pair<>(optionalBlockBeforeUpdate, updatedFormData));
                },
                classLoaderExecutionContext.current())
            .thenComposeAsync(
                pair ->
                    applicantService
                        .setPhoneCountryCode(
                            programId,
                            /* blockMaybe= */ pair.left(),
                            blockId,
                            /* formData= */ pair.right())
                        .thenApply(updatedFormData -> new Pair<>(pair.left(), updatedFormData)),
                classLoaderExecutionContext.current())
            .thenComposeAsync(
                pair ->
                    applicantService.cleanDateQuestions(
                        programId,
                        /* blockMaybe= */ pair.left(),
                        blockId,
                        /* formData= */ pair.right()),
                classLoaderExecutionContext.current())
            .toCompletableFuture();

    return CompletableFuture.allOf(
            formDataCompletableFuture, applicantProgramServiceCompletableFuture)
        .thenComposeAsync(
            (v) -> {
              CiviFormProfile profile = profileUtils.currentUserProfile(request);

              Optional<Result> applicationUpdatedOptional =
                  updateApplicationToLatestProgramVersionIfNeeded(applicantId, programId, profile);
              if (applicationUpdatedOptional.isPresent()) {
                return CompletableFuture.completedFuture(applicationUpdatedOptional.get());
              }

              ImmutableMap<String, String> formData = formDataCompletableFuture.join();

              ReadOnlyApplicantProgramService readOnlyApplicantProgramService =
                  applicantProgramServiceCompletableFuture.join();

              Optional<Block> optionalBlockBeforeUpdate =
                  readOnlyApplicantProgramService.getActiveBlock(blockId);

              ApplicantRequestedAction applicantRequestedAction =
                  applicantRequestedActionWrapper.getAction();

              if (canNavigateAwayFromBlockImmediately(
                  formData, applicantRequestedAction, optionalBlockBeforeUpdate)) {
                return redirectToRequestedPage(
                    profile,
                    applicantId,
                    programId,
                    blockId,
                    inReview,
                    applicantRequestedAction,
                    readOnlyApplicantProgramService,
                    /* flashingMap= */ ImmutableMap.of());
              }
              return applicantService
                  .stageAndUpdateIfValid(
                      applicantId,
                      programId,
                      blockId,
                      formData,
                      settingsManifest.getEsriAddressServiceAreaValidationEnabled(request),
                      false,
                      settingsManifest.getApiBridgeEnabled(request))
                  .thenComposeAsync(
                      newReadOnlyApplicantProgramService ->
                          renderErrorOrRedirectToRequestedPage(
                              request,
                              profile,
                              applicantId,
                              programId,
                              blockId,
                              applicantStage.toCompletableFuture().join(),
                              inReview,
                              applicantRequestedAction,
                              newReadOnlyApplicantProgramService),
                      classLoaderExecutionContext.current());
            })
        .exceptionally(this::handleUpdateExceptions);
  }

  /**
   * Returns true if applicants can immediately navigate away from a block because they haven't even
   * started answering it. Returns false if applicants have started answering the block or answered
   * the block in the past.
   */
  private boolean canNavigateAwayFromBlockImmediately(
      ImmutableMap<String, String> formData,
      ApplicantRequestedAction applicantRequestedAction,
      Optional<Block> optionalBlockBeforeUpdate) {
    // An applicant can immediately navigate away from a block if:
    // There are no answers currently filled out...
    return formData.values().stream().allMatch(value -> value.equals(""))
        // ... and the applicant wants to navigate to previous or review...
        // [Explanation: We can't let applicants navigate to the next block without
        // answers because the next block may have a visibility condition that
        // depends on the answers to this block.]
        && (applicantRequestedAction == REVIEW_PAGE || applicantRequestedAction == PREVIOUS_BLOCK)
        // ... and the applicant didn't previously complete this block...
        && optionalBlockBeforeUpdate.isPresent()
        && !optionalBlockBeforeUpdate.get().isCompletedInProgramWithoutErrors()
        // ...and there's at least one required question, meaning that all blank answers
        // is *not* a valid response.
        // [Explanation: We don't allow applicants to submit an application until they've
        // at least seen all the questions. We mark as question as "seen" by checking
        // that the metadata is filled in (see
        // {@link ApplicantQuestion#isAnsweredOrSkippedOptionalInProgram}).
        //
        // If a block has all optional questions, having all empty answers is a valid
        // response and we should mark that block as seen by having
        // {@link #stageAndUpdateIfValid} fill in that metadata. So, we can't immediately
        // navigate away.]
        && !optionalBlockBeforeUpdate.get().hasOnlyOptionalQuestions();
  }

  /** See {@link #updateWithApplicantId}. */
  @Secure
  public CompletionStage<Result> update(
      Request request,
      long programId,
      String blockId,
      boolean inReview,
      ApplicantRequestedActionWrapper applicantRequestedActionWrapper) {
    Optional<Long> applicantId = getApplicantId(request);
    if (applicantId.isEmpty()) {
      // This route should not have been computed for the user in this case, but they may have
      // gotten the URL from another source.
      return CompletableFuture.completedFuture(redirectToHome());
    }
    return updateWithApplicantId(
        request,
        applicantId.orElseThrow(),
        programId,
        blockId,
        inReview,
        applicantRequestedActionWrapper);
  }

  /**
   * Checks if the block specified by {@code blockId} is valid or has errors. If it has errors, then
   * the same block is re-rendered with the errors displayed. Otherwise, the applicant is redirected
   * to the page specified by {@code applicantRequestedAction}.
   *
   * @param applicantRequestedAction the page the applicant would like to see next if there are no
   *     errors with this block.
   */
  private CompletionStage<Result> renderErrorOrRedirectToRequestedPage(
      Request request,
      CiviFormProfile profile,
      long applicantId,
      long programId,
      String blockId,
      ApplicantPersonalInfo personalInfo,
      boolean inReview,
      ApplicantRequestedAction applicantRequestedAction,
      ReadOnlyApplicantProgramService roApplicantProgramService) {
    Optional<Block> thisBlockUpdatedMaybe = roApplicantProgramService.getActiveBlock(blockId);
    if (thisBlockUpdatedMaybe.isEmpty()) {
      return failedFuture(new ProgramBlockNotFoundException(programId, blockId));
    }
    Block thisBlockUpdated = thisBlockUpdatedMaybe.get();

    CiviFormProfile submittingProfile = profileUtils.currentUserProfile(request);

    // Validation errors: re-render this block with errors and previously entered data.
    if (thisBlockUpdated.hasErrors()) {
      ApplicantQuestionRendererParams.ErrorDisplayMode errorDisplayMode;
      if (applicantRequestedAction == REVIEW_PAGE) {
        errorDisplayMode = DISPLAY_ERRORS_WITH_MODAL_REVIEW;
      } else if (applicantRequestedAction == PREVIOUS_BLOCK) {
        errorDisplayMode = DISPLAY_ERRORS_WITH_MODAL_PREVIOUS;
      } else {
        errorDisplayMode = DISPLAY_ERRORS;
      }
      return supplyAsync(
          () -> {
            ApplicationBaseViewParams applicationParams =
                buildApplicationBaseViewParams(
                    request,
                    applicantId,
                    programId,
                    blockId,
                    inReview,
                    roApplicantProgramService,
                    thisBlockUpdated,
                    personalInfo,
                    errorDisplayMode,
                    applicantRoutes,
                    submittingProfile);
            // TODO(#11572): North star clean up
            if (settingsManifest.getNorthStarApplicantUi()) {
              final String programSlug;
              try {
                programSlug = programService.getSlug(programId);
              } catch (ProgramNotFoundException e) {
                return notFound(e.toString());
              }
              return ok(northStarApplicantProgramBlockEditView.render(
                      request, applicationParams, programSlug))
                  .as(Http.MimeTypes.HTML);
            } else {
              return ok(editView.render(applicationParams));
            }
          });
    }

    // TODO(#7893): When you enter an address that requires correction but then click "Previous",
    // you're still taken forward to the address correction screen which is unexpected.
    if (settingsManifest.getEsriAddressCorrectionEnabled(request)
        && thisBlockUpdated.hasAddressWithCorrectionEnabled()) {

      AddressQuestion addressQuestion =
          applicantService
              .getFirstAddressCorrectionEnabledApplicantQuestion(thisBlockUpdated)
              .createAddressQuestion();

      if (addressQuestion.needsAddressCorrection()) {

        return applicantService
            .getAddressSuggestionGroup(thisBlockUpdated)
            .thenComposeAsync(
                addressSuggestionGroup ->
                    maybeRenderAddressCorrectionScreen(
                        addressSuggestionGroup,
                        addressQuestion,
                        request,
                        applicantId,
                        programId,
                        blockId,
                        inReview,
                        roApplicantProgramService,
                        thisBlockUpdated,
                        personalInfo,
                        applicantRequestedAction));
      }
    }

    try {
      ProgramDefinition programDefinition = programService.getFullProgramDefinition(programId);
      if (shouldRenderIneligibleBlockView(roApplicantProgramService, programDefinition, blockId)) {
        return renderIneligiblePage(
            request,
            submittingProfile,
            applicantId,
            personalInfo,
            roApplicantProgramService,
            programDefinition,
            blockId);
      }
    } catch (ProgramNotFoundException e) {
      return supplyAsync(() -> notFound(e.toString()));
    }

    Map<String, String> flashingMap = new HashMap<>();

    return redirectToRequestedPage(
        profile,
        applicantId,
        programId,
        blockId,
        inReview,
        applicantRequestedAction,
        roApplicantProgramService,
        flashingMap);
  }

  private CompletionStage<Result> renderIneligiblePage(
      Request request,
      CiviFormProfile profile,
      long applicantId,
      ApplicantPersonalInfo personalInfo,
      ReadOnlyApplicantProgramService roApplicantProgramService,
      ProgramDefinition programDefinition,
      String blockId) {
    Optional<BlockDefinition> blockDefinition;
    try {
      blockDefinition = Optional.of(programDefinition.getBlockDefinition(blockId));
    } catch (ProgramBlockDefinitionNotFoundException e) {
      throw new RuntimeException(e);
    }
    // TODO(#11573): North star clean up
    if (settingsManifest.getNorthStarApplicantUi()) {
      return supplyAsync(
          () -> {
            NorthStarApplicantIneligibleView.Params params =
                NorthStarApplicantIneligibleView.Params.builder()
                    .setRequest(request)
                    .setApplicantId(applicantId)
                    .setProfile(profile)
                    .setApplicantPersonalInfo(personalInfo)
                    .setProgramDefinition(programDefinition)
                    .setBlockDefinition(blockDefinition)
                    .setRoApplicantProgramService(roApplicantProgramService)
                    .setMessages(messagesApi.preferred(request))
                    .build();
            return ok(northStarApplicantIneligibleView.render(params)).as(Http.MimeTypes.HTML);
          });
    } else {
      return supplyAsync(
          () -> {
            return ok(
                ineligibleBlockView.render(
                    request,
                    profile,
                    roApplicantProgramService,
                    messagesApi.preferred(request),
                    applicantId,
                    programDefinition,
                    blockDefinition));
          });
    }
  }

  /** Returns the correct page based on the given {@code applicantRequestedAction}. */
  private CompletionStage<Result> redirectToRequestedPage(
      CiviFormProfile profile,
      long applicantId,
      long programId,
      String blockId,
      boolean inReview,
      ApplicantRequestedAction applicantRequestedAction,
      ReadOnlyApplicantProgramService roApplicantProgramService,
      Map<String, String> flashingMap) {
    if (applicantRequestedAction == REVIEW_PAGE) {
      return supplyAsync(() -> redirect(applicantRoutes.review(profile, applicantId, programId)));
    }
    if (applicantRequestedAction == PREVIOUS_BLOCK) {
      int currentBlockIndex = roApplicantProgramService.getBlockIndex(blockId);
      return supplyAsync(
          () ->
              redirect(
                  applicantRoutes
                      .blockPreviousOrReview(
                          profile, applicantId, programId, currentBlockIndex, inReview)
                      .url()));
    }

    Optional<String> nextBlockIdMaybe =
        inReview
            ? roApplicantProgramService.getFirstIncompleteBlockExcludingStatic().map(Block::getId)
            : roApplicantProgramService.getInProgressBlockAfter(blockId).map(Block::getId);
    return nextBlockIdMaybe
        .map(
            nextBlockId ->
                supplyAsync(
                    () ->
                        redirect(
                                applicantRoutes.blockEditOrBlockReview(
                                    profile, applicantId, programId, nextBlockId, inReview))
                            .flashing(flashingMap)))
        // No next block so go to the program review page.
        .orElseGet(
            () ->
                supplyAsync(
                    () -> redirect(applicantRoutes.review(profile, applicantId, programId))));
  }

  /**
   * Determines if the address entered by the user matches one of the suggestions returned by the
   * {@code EsriClient} and renders the correct screen.
   *
   * <p>If a matching suggestion is found, it is saved to the db and the user is sent on to the next
   * question. Otherwise, the user is directed to a screen where they can pick from the corrected
   * address suggestions returned by the {@code EsriClient}.
   */
  private CompletionStage<Result> maybeRenderAddressCorrectionScreen(
      AddressSuggestionGroup addressSuggestionGroup,
      AddressQuestion addressQuestion,
      Request request,
      long applicantId,
      long programId,
      String blockId,
      boolean inReview,
      ReadOnlyApplicantProgramService roApplicantProgramService,
      Block thisBlockUpdated,
      ApplicantPersonalInfo personalInfo,
      ApplicantRequestedAction applicantRequestedAction) {
    ImmutableList<AddressSuggestion> suggestions = addressSuggestionGroup.getAddressSuggestions();

    AddressSuggestion[] suggestionMatch =
        suggestions.stream()
            .filter(suggestion -> suggestion.getAddress().equals(addressQuestion.getAddress()))
            .toArray(AddressSuggestion[]::new);

    if (suggestionMatch.length > 0) {
      return confirmAddressWithSuggestions(
          request,
          applicantId,
          programId,
          blockId,
          inReview,
          Optional.of(suggestionMatch[0].getSingleLineAddress()),
          suggestions,
          applicantRequestedAction);
    } else {
      String json = addressSuggestionJsonSerializer.serialize(suggestions);

      Boolean isEligibilityEnabledOnThisBlock =
          thisBlockUpdated.getLeafAddressNodeServiceAreaIds().isPresent();

      CiviFormProfile profile = profileUtils.currentUserProfile(request);

      ApplicationBaseViewParams applicationParams =
          buildApplicationBaseViewParams(
              request,
              applicantId,
              programId,
              blockId,
              inReview,
              roApplicantProgramService,
              thisBlockUpdated,
              personalInfo,
              ApplicantQuestionRendererParams.ErrorDisplayMode.DISPLAY_ERRORS,
              applicantRoutes,
              profile);
      // TODO(#11574): North star clean up
      if (settingsManifest.getNorthStarApplicantUi()) {
        return CompletableFuture.completedFuture(
            ok(northStarAddressCorrectionBlockView.render(
                    request,
                    applicationParams,
                    addressSuggestionGroup,
                    applicantRequestedAction,
                    isEligibilityEnabledOnThisBlock))
                .as(Http.MimeTypes.HTML)
                .addingToSession(request, ADDRESS_JSON_SESSION_KEY, json));
      } else {
        return CompletableFuture.completedFuture(
            ok(addressCorrectionBlockView.render(
                    applicationParams,
                    messagesApi.preferred(request),
                    addressSuggestionGroup,
                    applicantRequestedAction,
                    isEligibilityEnabledOnThisBlock))
                .addingToSession(request, ADDRESS_JSON_SESSION_KEY, json));
      }
    }
  }

  /** Returns true if eligibility is gating and the block is ineligible, false otherwise. */
  private boolean shouldRenderIneligibleBlockView(
      ReadOnlyApplicantProgramService roApplicantProgramService,
      ProgramDefinition programDefinition,
      String blockId) {
    if (programDefinition.eligibilityIsGating()) {
      return !roApplicantProgramService.isActiveBlockEligible(blockId);
    }
    return false;
  }

  private ImmutableMap<String, String> cleanForm(Map<String, String> formData) {
    return formData.entrySet().stream()
        .filter(entry -> !STRIPPED_FORM_FIELDS.contains(entry.getKey()))
        .collect(ImmutableMap.toImmutableMap(Map.Entry::getKey, Map.Entry::getValue));
  }

  private ApplicationBaseViewParams.Builder applicationBaseViewParamsBuilder(
      Request request,
      long applicantId,
      long programId,
      String blockId,
      boolean inReview,
      ReadOnlyApplicantProgramService roApplicantProgramService,
      Block block,
      ApplicantPersonalInfo personalInfo,
      ApplicantQuestionRendererParams.ErrorDisplayMode errorDisplayMode,
      Optional<String> questionName,
      ApplicantRoutes applicantRoutes,
      CiviFormProfile profile) {
    AlertSettings eligibilityAlertSettings = AlertSettings.empty();

    if (roApplicantProgramService.shouldDisplayEligibilityMessage()) {
      // TODO(#11571): North star clean up
      if (settingsManifest.getNorthStarApplicantUi()) {
        eligibilityAlertSettings =
            getNorthStarEligibilityAlertSettings(
                roApplicantProgramService, request, programId, blockId);
      } else {
        eligibilityAlertSettings =
            eligibilityAlertSettingsCalculator.calculate(
                request,
                profileUtils.currentUserProfile(request).isTrustedIntermediary(),
                !roApplicantProgramService.isApplicationNotEligible(),
                // TODO(#11571): North star clean up
                settingsManifest.getNorthStarApplicantUi(),
                false,
                programId,
                roApplicantProgramService.getIneligibleQuestions());
      }
    }

    return ApplicationBaseViewParams.builder()
        .setRequest(request)
        .setMessages(messagesApi.preferred(request))
        .setApplicantId(applicantId)
        .setProgramTitle(roApplicantProgramService.getProgramTitle())
        .setProgramDescription(roApplicantProgramService.getProgramDescription())
        .setProgramShortDescription(roApplicantProgramService.getProgramShortDescription())
        .setProgramId(programId)
        .setBlock(block)
        .setInReview(inReview)
        .setBlockIndex(roApplicantProgramService.getBlockIndex(blockId))
        .setTotalBlockCount(roApplicantProgramService.getAllActiveBlocks().size())
        .setApplicantPersonalInfo(personalInfo)
        .setPreferredLanguageSupported(roApplicantProgramService.preferredLanguageSupported())
        .setApplicantStorageClient(applicantStorageClient)
        .setBaseUrl(baseUrl)
        .setErrorDisplayMode(errorDisplayMode)
        .setApplicantSelectedQuestionName(questionName)
        .setApplicantRoutes(applicantRoutes)
        .setProfile(profile)
        .setBlockList(roApplicantProgramService.getAllActiveBlocks())
        .setEligibilityAlertSettings(eligibilityAlertSettings)
<<<<<<< HEAD
        .setIsLoginOnly(roApplicantProgramService.isProgramOnlyForLoggedInApplicants());
=======
        .setLoginOnly(roApplicantProgramService.isProgramOnlyForLoggedInApplicants());
>>>>>>> 5833bcfa
  }

  private ApplicationBaseViewParams buildApplicationBaseViewParams(
      Request request,
      long applicantId,
      long programId,
      String blockId,
      boolean inReview,
      ReadOnlyApplicantProgramService roApplicantProgramService,
      Block block,
      ApplicantPersonalInfo personalInfo,
      ApplicantQuestionRendererParams.ErrorDisplayMode errorDisplayMode,
      ApplicantRoutes applicantRoutes,
      CiviFormProfile profile) {
    return applicationBaseViewParamsBuilder(
            request,
            applicantId,
            programId,
            blockId,
            inReview,
            roApplicantProgramService,
            block,
            personalInfo,
            errorDisplayMode,
            /* questionName= */ Optional.empty(),
            applicantRoutes,
            profile)
        .build();
  }

  private CompletionStage<StoredFileModel> ensureFileRecord(
      String key, Optional<String> originalFileName) {
    return storedFileRepository
        .lookupFile(key)
        .thenComposeAsync(
            (Optional<StoredFileModel> maybeStoredFile) -> {
              // If there is already a stored file with this key in the database, then
              // the applicant has uploaded a file with the same name for the same
              // block and question, overwriting the original in file storage.
              if (maybeStoredFile.isPresent()) {
                return completedFuture(maybeStoredFile.get());
              }

              var storedFile = new StoredFileModel();
              storedFile.setName(key);
              originalFileName.ifPresent(storedFile::setOriginalFileName);

              return storedFileRepository.insert(storedFile);
            },
            classLoaderExecutionContext.current());
  }

  private Result handleUpdateExceptions(Throwable throwable) {
    if (throwable instanceof CompletionException) {
      Throwable cause = throwable.getCause();
      if (cause instanceof SecurityException) {
        return unauthorized();
      } else if (cause instanceof ProgramNotFoundException) {
        logger.error("Program not found", cause);
        return badRequest("Program not found");
      } else if (cause instanceof ApplicantNotFoundException
          || cause instanceof IllegalArgumentException
          || cause instanceof PathNotInBlockException
          || cause instanceof ProgramBlockNotFoundException
          || cause instanceof ProgramNotFoundException
          || cause instanceof UnsupportedScalarTypeException) {
        logger.error("Exception while updating applicant data", cause);
        return badRequest("Unable to process this request");
      }
      throw new RuntimeException(cause);
    }
    throw new RuntimeException(throwable);
  }

  private AlertSettings getNorthStarEligibilityAlertSettings(
      ReadOnlyApplicantProgramService roApplicantProgramService,
      Request request,
      long programId,
      String blockId) {
    // Only display the eligibility banner if an eligibility question was just answered,
    // to avoid showing the banner on multiple blocks in a row.
    ImmutableList<Block> blocks = roApplicantProgramService.getAllActiveBlocks();
    int currentBlockIndex = roApplicantProgramService.getBlockIndex(blockId);
    if (currentBlockIndex > 0) {
      String previousBlockId = blocks.get(currentBlockIndex - 1).getId();
      if (roApplicantProgramService.blockHasEligibilityPredicate(previousBlockId)
          && roApplicantProgramService.isActiveBlockEligible(previousBlockId)) {
        return eligibilityAlertSettingsCalculator.calculate(
            request,
            profileUtils.currentUserProfile(request).isTrustedIntermediary(),
            !roApplicantProgramService.isApplicationNotEligible(),
            // TODO(#11571): North star clean up
            settingsManifest.getNorthStarApplicantUi(),
            false,
            programId,
            roApplicantProgramService.getIneligibleQuestions());
      }
    }
    return AlertSettings.empty();
  }

  /**
   * Check if the application needs to be updated to a newer program version. If it does, update and
   * return a redirect result back to the review page
   *
   * @return {@link Result} if application was updated; empty if not
   */
  private Optional<Result> updateApplicationToLatestProgramVersionIfNeeded(
      long applicantId, long programId, CiviFormProfile profile) {
    return applicantService
        .updateApplicationToLatestProgramVersion(applicantId, programId)
        .map(
            latestProgramId ->
                redirect(applicantRoutes.review(profile, applicantId, latestProgramId).url())
                    .flashing(FlashKey.SHOW_FAST_FORWARDED_MESSAGE, "true"));
  }
}<|MERGE_RESOLUTION|>--- conflicted
+++ resolved
@@ -1980,11 +1980,7 @@
         .setProfile(profile)
         .setBlockList(roApplicantProgramService.getAllActiveBlocks())
         .setEligibilityAlertSettings(eligibilityAlertSettings)
-<<<<<<< HEAD
-        .setIsLoginOnly(roApplicantProgramService.isProgramOnlyForLoggedInApplicants());
-=======
         .setLoginOnly(roApplicantProgramService.isProgramOnlyForLoggedInApplicants());
->>>>>>> 5833bcfa
   }
 
   private ApplicationBaseViewParams buildApplicationBaseViewParams(
