package controllers.admin;

import static com.google.common.base.Preconditions.checkNotNull;
import static views.components.ToastMessage.ToastType.ERROR;

import auth.Authorizers;
import auth.CiviFormProfile;
import auth.ProfileUtils;
import controllers.CiviFormController;
import featureflags.FeatureFlags;
import forms.ProgramForm;
import forms.ProgramSettingsForm;
import java.util.Optional;
import javax.inject.Inject;
import models.Program;
import org.pac4j.play.java.Secure;
import play.data.Form;
import play.data.FormFactory;
import play.mvc.Http.Request;
import play.mvc.Result;
import repository.VersionRepository;
import services.CiviFormError;
import services.ErrorAnd;
import services.LocalizedStrings;
import services.program.ProgramDefinition;
import services.program.ProgramNotFoundException;
import services.program.ProgramService;
import services.program.ProgramType;
import services.question.QuestionService;
import views.admin.programs.ProgramEditView;
import views.admin.programs.ProgramIndexView;
import views.admin.programs.ProgramNewOneView;
import views.admin.programs.ProgramSettingsEditView;
import views.components.ToastMessage;

/** Controller for handling methods for admins managing program definitions. */
public final class AdminProgramController extends CiviFormController {

  private final ProgramService programService;
  private final QuestionService questionService;
  private final ProgramIndexView listView;
  private final ProgramNewOneView newOneView;
  private final ProgramEditView editView;
  private final ProgramSettingsEditView programSettingsEditView;
  private final FormFactory formFactory;
  private final VersionRepository versionRepository;
  private final ProfileUtils profileUtils;
  private final RequestChecker requestChecker;
  private final FeatureFlags featureFlags;

  @Inject
  public AdminProgramController(
      ProgramService programService,
      QuestionService questionService,
      ProgramIndexView listView,
      ProgramNewOneView newOneView,
      ProgramEditView editView,
      ProgramSettingsEditView programSettingsEditView,
      VersionRepository versionRepository,
      ProfileUtils profileUtils,
      FormFactory formFactory,
      RequestChecker requestChecker,
      FeatureFlags featureFlags) {
    this.programService = checkNotNull(programService);
    this.questionService = checkNotNull(questionService);
    this.listView = checkNotNull(listView);
    this.newOneView = checkNotNull(newOneView);
    this.editView = checkNotNull(editView);
    this.programSettingsEditView = checkNotNull(programSettingsEditView);
    this.versionRepository = checkNotNull(versionRepository);
    this.profileUtils = checkNotNull(profileUtils);
    this.formFactory = checkNotNull(formFactory);
    this.requestChecker = checkNotNull(requestChecker);
    this.featureFlags = featureFlags;
  }

  /**
   * Returns an HTML page displaying all programs of the current live version and all programs of
   * the current draft version if any.
   */
  @Secure(authorizers = Authorizers.Labels.CIVIFORM_ADMIN)
  public Result index(Request request) {
    Optional<CiviFormProfile> profileMaybe = profileUtils.currentUserProfile(request);
    return ok(
        listView.render(
            programService.getActiveAndDraftPrograms(),
            questionService.getReadOnlyQuestionServiceSync().getActiveAndDraftQuestions(),
            request,
            profileMaybe));
  }

  /** Returns an HTML page containing a form to create a new program in the draft version. */
  @Secure(authorizers = Authorizers.Labels.CIVIFORM_ADMIN)
  public Result newOne(Request request) {
    return ok(newOneView.render(request));
  }

  /** POST endpoint for creating a new program in the draft version. */
  @Secure(authorizers = Authorizers.Labels.CIVIFORM_ADMIN)
  public Result create(Request request) {
    Form<ProgramForm> programForm = formFactory.form(ProgramForm.class);
    ProgramForm program = programForm.bindFromRequest(request).get();
    ErrorAnd<ProgramDefinition, CiviFormError> result =
        programService.createProgramDefinition(
            program.getAdminName(),
            program.getAdminDescription(),
            program.getLocalizedDisplayName(),
            program.getLocalizedDisplayDescription(),
            program.getLocalizedConfirmationMessage(),
            program.getExternalLink(),
            program.getDisplayMode(),
            program.getIsCommonIntakeForm() ? ProgramType.COMMON_INTAKE_FORM : ProgramType.DEFAULT,
            featureFlags.isIntakeFormEnabled(request));
    if (result.isError()) {
      ToastMessage message = new ToastMessage(joinErrors(result.getErrors()), ERROR);
      return ok(newOneView.render(request, program, Optional.of(message)));
    }
    return redirect(routes.AdminProgramBlocksController.index(result.getResult().id()).url());
  }

  /** Returns an HTML page containing a form to edit a draft program. */
  @Secure(authorizers = Authorizers.Labels.CIVIFORM_ADMIN)
  public Result edit(Request request, long id) throws ProgramNotFoundException {
    ProgramDefinition program = programService.getProgramDefinition(id);
    requestChecker.throwIfProgramNotDraft(id);
    return ok(editView.render(request, program));
  }

  /** POST endpoint for publishing all programs in the draft version. */
  @Secure(authorizers = Authorizers.Labels.CIVIFORM_ADMIN)
  public Result publish() {
    try {
      versionRepository.publishNewSynchronizedVersion();
      return redirect(routes.AdminProgramController.index());
    } catch (Exception e) {
      return badRequest(e.toString());
    }
  }

  /** POST endpoint for creating a new draft version of the program. */
  @Secure(authorizers = Authorizers.Labels.CIVIFORM_ADMIN)
  public Result newVersionFrom(Request request, long programId) {
    try {
      // If there's already a draft then use that, likely the client is out of date and unaware a
      // draft exists.
      // TODO(#2246): Implement FE staleness detection system to handle this more robustly.
      Optional<Program> existingDraft =
          versionRepository
              .getDraftVersion()
              .getProgramByName(programService.getProgramDefinition(programId).adminName());
      final Long idToEdit;
      if (existingDraft.isPresent()) {
        idToEdit = existingDraft.get().id;
      } else {
        // Make a new draft from the provided id.
        idToEdit = programService.newDraftOf(programId).id();
      }
<<<<<<< HEAD
      return redirect(controllers.admin.routes.AdminProgramBlocksController.index(idToEdit).url());
=======
      return redirect(
          controllers.admin.routes.AdminProgramBlocksController.edit(
              idToEdit, /* blockDefinitionId = */ 1));
>>>>>>> 6babc4aa
    } catch (ProgramNotFoundException e) {
      return notFound(e.toString());
    } catch (Exception e) {
      return badRequest(e.toString());
    }
  }

  /** POST endpoint for updating the program in the draft version. */
  @Secure(authorizers = Authorizers.Labels.CIVIFORM_ADMIN)
  public Result update(Request request, long programId) throws ProgramNotFoundException {
    requestChecker.throwIfProgramNotDraft(programId);
    ProgramDefinition programDefinition = programService.getProgramDefinition(programId);

    Form<ProgramForm> programForm = formFactory.form(ProgramForm.class);
    ProgramForm programData = programForm.bindFromRequest(request).get();
    ErrorAnd<ProgramDefinition, CiviFormError> result =
        programService.updateProgramDefinition(
            programDefinition.id(),
            LocalizedStrings.DEFAULT_LOCALE,
            programData.getAdminDescription(),
            programData.getLocalizedDisplayName(),
            programData.getLocalizedDisplayDescription(),
            programData.getLocalizedConfirmationMessage(),
            programData.getExternalLink(),
            programData.getDisplayMode(),
            programData.getIsCommonIntakeForm()
                ? ProgramType.COMMON_INTAKE_FORM
                : ProgramType.DEFAULT,
            featureFlags.isIntakeFormEnabled(request));
    if (result.isError()) {
      ToastMessage message = new ToastMessage(joinErrors(result.getErrors()), ERROR);
      return ok(editView.render(request, programDefinition, programData, Optional.of(message)));
    }
    return redirect(routes.AdminProgramBlocksController.index(programId).url());
  }

  /** Returns an HTML page containing a form to edit program-level settings. */
  @Secure(authorizers = Authorizers.Labels.CIVIFORM_ADMIN)
  public Result editProgramSettings(Request request, Long programId)
      throws ProgramNotFoundException {
    ProgramDefinition program = programService.getProgramDefinition(programId);
    requestChecker.throwIfProgramNotDraft(programId);
    return ok(programSettingsEditView.render(request, program));
  }

  /** POST endpoint for editing whether or not eligibility is gating for a specific program. */
  @Secure(authorizers = Authorizers.Labels.CIVIFORM_ADMIN)
  public Result setEligibilityIsGating(Request request, long programId) {
    requestChecker.throwIfProgramNotDraft(programId);

    ProgramSettingsForm programSettingsForm =
        formFactory.form(ProgramSettingsForm.class).bindFromRequest(request).get();

    try {
      programService.setEligibilityIsGating(
          programId,
          programSettingsForm.getEligibilityIsGating(),
          featureFlags.isNongatedEligibilityEnabled(request));
    } catch (ProgramNotFoundException e) {
      return notFound(String.format("Program ID %d not found.", programId));
    }

    return redirect(controllers.admin.routes.AdminProgramController.editProgramSettings(programId));
  }
}<|MERGE_RESOLUTION|>--- conflicted
+++ resolved
@@ -155,13 +155,7 @@
         // Make a new draft from the provided id.
         idToEdit = programService.newDraftOf(programId).id();
       }
-<<<<<<< HEAD
       return redirect(controllers.admin.routes.AdminProgramBlocksController.index(idToEdit).url());
-=======
-      return redirect(
-          controllers.admin.routes.AdminProgramBlocksController.edit(
-              idToEdit, /* blockDefinitionId = */ 1));
->>>>>>> 6babc4aa
     } catch (ProgramNotFoundException e) {
       return notFound(e.toString());
     } catch (Exception e) {
