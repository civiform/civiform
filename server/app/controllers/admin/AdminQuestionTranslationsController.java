--- conflicted
+++ resolved
@@ -145,11 +145,7 @@
                       new DisplayableMessage(joinErrors(result.getErrors()), Severity.ERROR);
                   return ok(
                       translationView.renderErrors(
-<<<<<<< HEAD
-                          request, updatedLocale, definitionWithUpdates, message));
-=======
-                          request, localeToUpdate, definitionWithUpdates, errorMessage));
->>>>>>> 44b472b8
+                          request, localeToUpdate, definitionWithUpdates, message));
                 }
 
                 return redirect(routes.AdminQuestionController.index().url());
