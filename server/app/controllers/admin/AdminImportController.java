--- conflicted
+++ resolved
@@ -176,35 +176,6 @@
                 .render());
       }
 
-<<<<<<< HEAD
-    // Check for other validation errors like invalid program admin names
-    ImmutableList<String> notificationPreferences =
-        program.notificationPreferences().stream()
-            .map(preference -> preference.getValue())
-            .collect(ImmutableList.toImmutableList());
-
-    ImmutableSet<CiviFormError> programErrors =
-        programService.validateProgramDataForCreate(
-            program.adminName(),
-            program.localizedName().getDefault(),
-            program.localizedShortDescription().getDefault(),
-            program.externalLink(),
-            program.displayMode().getValue(),
-            notificationPreferences,
-            ImmutableList.of(), // categories are not migrated
-            ImmutableList.of(), // associated TI groups are not migrated
-            program.applicationSteps());
-    if (!programErrors.isEmpty()) {
-      // We want to reference "admin name" instead of "URL" in errors, because there is no URL field
-      // in program migration. The existing error strings were created for the program create/edit
-      // UI which has a URL field that is generated from the admin name.
-      String errorString = joinErrors(programErrors).replace("URL", "admin name");
-      return ok(
-          adminImportViewPartial
-              .renderError("One or more program errors occured:", errorString)
-              .render());
-    }
-=======
       // Check that all block definition ids are positive numbers
       for (BlockDefinition blockDefintion : program.blockDefinitions()) {
         long blockId = blockDefintion.id();
@@ -217,7 +188,6 @@
                   .render());
         }
       }
->>>>>>> 18786391
 
       // Check for other validation errors like invalid program admin names
       ImmutableList<String> notificationPreferences =
@@ -234,8 +204,8 @@
               program.displayMode().getValue(),
               notificationPreferences,
               ImmutableList.of(), // categories are not migrated
-              ImmutableList.of() // associated TI groups are not migrated
-              );
+              ImmutableList.of(), // associated TI groups are not migrated
+              program.applicationSteps());
       if (!programErrors.isEmpty()) {
         // We want to reference "admin name" instead of "URL" in errors, because there is no URL
         // field in program migration. The existing error strings were created for the program
