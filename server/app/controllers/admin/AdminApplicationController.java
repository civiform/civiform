package controllers.admin;

import static com.google.common.base.Preconditions.checkNotNull;

import auth.Authorizers;
import auth.ProfileUtils;
import com.google.common.collect.ImmutableList;
import controllers.CiviFormController;
import java.time.Clock;
import java.util.Optional;
import java.util.concurrent.CompletionException;
import javax.inject.Inject;
import models.Application;
import org.pac4j.play.java.Secure;
import play.i18n.Messages;
import play.i18n.MessagesApi;
import play.mvc.Http;
import play.mvc.Result;
import repository.ApplicationRepository;
import services.PaginationResult;
import services.PaginationSpec;
import services.applicant.AnswerData;
import services.applicant.ApplicantService;
import services.applicant.Block;
import services.applicant.ReadOnlyApplicantProgramService;
import services.export.ExporterService;
import services.export.JsonExporter;
import services.export.PdfExporter;
import services.program.ProgramDefinition;
import services.program.ProgramNotFoundException;
import services.program.ProgramService;
import views.ApplicantUtils;
import views.admin.programs.ProgramApplicationListView;
import views.admin.programs.ProgramApplicationView;

/** Controller for admins viewing applications to programs. */
public class AdminApplicationController extends CiviFormController {

  private final ProgramService programService;
  private final ApplicantService applicantService;
  private final ApplicationRepository applicationRepository;
  private final ProgramApplicationListView applicationListView;
  private final ProgramApplicationView applicationView;
  private final ExporterService exporterService;
  private final JsonExporter jsonExporter;
  private final PdfExporter pdfExporter;
  private final ProfileUtils profileUtils;
  private final Clock clock;
  private final MessagesApi messagesApi;
  private static final int PAGE_SIZE = 10;

  @Inject
  public AdminApplicationController(
      ProgramService programService,
      ApplicantService applicantService,
      ExporterService exporterService,
      JsonExporter jsonExporter,
      PdfExporter pdfExporter,
      ProgramApplicationListView applicationListView,
      ProgramApplicationView applicationView,
      ApplicationRepository applicationRepository,
      ProfileUtils profileUtils,
      MessagesApi messagesApi,
      Clock clock) {
    this.programService = checkNotNull(programService);
    this.applicantService = checkNotNull(applicantService);
    this.applicationListView = checkNotNull(applicationListView);
    this.profileUtils = checkNotNull(profileUtils);
    this.applicationView = checkNotNull(applicationView);
    this.applicationRepository = checkNotNull(applicationRepository);
    this.clock = checkNotNull(clock);
    this.exporterService = checkNotNull(exporterService);
    this.jsonExporter = checkNotNull(jsonExporter);
<<<<<<< HEAD
    this.pdfExporter = checkNotNull(pdfExporter);
=======
    this.messagesApi = checkNotNull(messagesApi);
>>>>>>> b7afc097
  }

  /** Download a JSON file containing all applications to all versions of the specified program. */
  @Secure(authorizers = Authorizers.Labels.ANY_ADMIN)
  public Result downloadAllJson(Http.Request request, long programId) {
    final ProgramDefinition program;

    try {
      program = programService.getProgramDefinition(programId);
      checkProgramAdminAuthorization(profileUtils, request, program.adminName()).join();
    } catch (ProgramNotFoundException e) {
      return notFound(e.toString());
    } catch (CompletionException e) {
      return unauthorized();
    }

    String filename = String.format("%s-%s.json", program.adminName(), clock.instant().toString());
    String json = jsonExporter.export(program);

    return ok(json)
        .as(Http.MimeTypes.JSON)
        .withHeader("Content-Disposition", String.format("attachment; filename=\"%s\"", filename));
  }

  /** Download a CSV file containing all applications to all versions of the specified program. */
  @Secure(authorizers = Authorizers.Labels.ANY_ADMIN)
  public Result downloadAll(Http.Request request, long programId) {
    try {
      ProgramDefinition program = programService.getProgramDefinition(programId);
      checkProgramAdminAuthorization(profileUtils, request, program.adminName()).join();
      String filename = String.format("%s-%s.csv", program.adminName(), clock.instant().toString());
      String csv = exporterService.getProgramAllVersionsCsv(programId);
      return ok(csv)
          .as(Http.MimeTypes.BINARY)
          .withHeader(
              "Content-Disposition", String.format("attachment; filename=\"%s\"", filename));
    } catch (ProgramNotFoundException e) {
      return notFound(e.toString());
    } catch (CompletionException e) {
      return unauthorized();
    }
  }

  /**
   * Download a CSV file containing all applications to the specified program version. This was the
   * original behavior for the program admin CSV download but is currently unused as of 10/13/2021.
   */
  @Secure(authorizers = Authorizers.Labels.ANY_ADMIN)
  public Result downloadSingleVersion(Http.Request request, long programId) {
    try {
      ProgramDefinition program = programService.getProgramDefinition(programId);
      checkProgramAdminAuthorization(profileUtils, request, program.adminName()).join();
      String filename = String.format("%s-%s.csv", program.adminName(), clock.instant().toString());
      String csv = exporterService.getProgramCsv(programId);
      return ok(csv)
          .as(Http.MimeTypes.BINARY)
          .withHeader(
              "Content-Disposition", String.format("attachment; filename=\"%s\"", filename));
    } catch (ProgramNotFoundException e) {
      return notFound(e.toString());
    } catch (CompletionException e) {
      return unauthorized();
    }
  }

  /**
   * Download a CSV file containing demographics information of the current live version.
   * Demographics information is collected from answers to a collection of questions specially
   * marked by CiviForm admins.
   */
  @Secure(authorizers = Authorizers.Labels.CIVIFORM_ADMIN)
  public Result downloadDemographics() {
    String filename = String.format("demographics-%s.csv", clock.instant().toString());
    String csv = exporterService.getDemographicsCsv();
    return ok(csv)
        .as(Http.MimeTypes.BINARY)
        .withHeader("Content-Disposition", String.format("attachment; filename=\"%s\"", filename));
  }

  /** Download a PDF file of the application to the program. This feature is not implemented yet. */
  @Secure(authorizers = Authorizers.Labels.ANY_ADMIN)
  public Result download(Http.Request request, long programId, long applicationId) {
    ProgramDefinition program;
    try {
      program = programService.getProgramDefinition(programId);
      checkProgramAdminAuthorization(profileUtils, request, program.adminName()).join();
    } catch (ProgramNotFoundException e) {
      return notFound(e.toString());
    } catch (CompletionException e) {
      return unauthorized();
    }

    Optional<Application> applicationMaybe =
            this.applicationRepository.getApplication(applicationId).toCompletableFuture().join();

    if (!applicationMaybe.isPresent()) {
      return notFound(String.format("Application %d does not exist.", applicationId));
    }

    Application application = applicationMaybe.get();
    String applicantNameWithApplicationId =
            String.format("%s (%d)", application.getApplicantData().getApplicantName(), application.id);

    String filename = String.format("%s-%s.pdf", applicantNameWithApplicationId, clock.instant().toString());
    byte[] pdf = null;
    try{
      pdf = pdfExporter.export(application);
    }
    catch(Exception e)
    {
      return  notFound(e.toString());
    }
    return ok(pdf)
            .as("application/pdf")
            .withHeader("Content-Disposition", String.format("attachment; filename=\"%s\"", filename));
  }

  /** Return a HTML page displaying the summary of the specified application. */
  @Secure(authorizers = Authorizers.Labels.ANY_ADMIN)
  public Result show(Http.Request request, long programId, long applicationId) {
    String programName;

    try {
      ProgramDefinition program = programService.getProgramDefinition(programId);
      programName = program.adminName();
      checkProgramAdminAuthorization(profileUtils, request, program.adminName()).join();
    } catch (ProgramNotFoundException e) {
      return notFound(e.toString());
    } catch (CompletionException e) {
      return unauthorized();
    }

    Optional<Application> applicationMaybe =
        this.applicationRepository.getApplication(applicationId).toCompletableFuture().join();

    if (!applicationMaybe.isPresent()) {
      return notFound(String.format("Application %d does not exist.", applicationId));
    }

    Application application = applicationMaybe.get();
    Messages messages = messagesApi.preferred(request);
    String applicantNameWithApplicationId =
        String.format(
            "%s (%d)",
            ApplicantUtils.getApplicantName(
                application.getApplicantData().getApplicantName(), messages),
            application.id);

    ReadOnlyApplicantProgramService roApplicantService =
        applicantService
            .getReadOnlyApplicantProgramService(application)
            .toCompletableFuture()
            .join();
    ImmutableList<Block> blocks = roApplicantService.getAllActiveBlocks();
    ImmutableList<AnswerData> answers = roApplicantService.getSummaryData();

    return ok(
        applicationView.render(
            programId,
            programName,
            applicationId,
            applicantNameWithApplicationId,
            blocks,
            answers));
  }

  /** Return a paginated HTML page displaying (part of) all applications to the program. */
  @Secure(authorizers = Authorizers.Labels.ANY_ADMIN)
  public Result index(
      Http.Request request, long programId, Optional<String> search, Optional<Integer> page) {
    if (page.isEmpty()) {
      return redirect(routes.AdminApplicationController.index(programId, search, Optional.of(1)));
    }

    final ProgramDefinition program;
    try {
      program = programService.getProgramDefinition(programId);
      checkProgramAdminAuthorization(profileUtils, request, program.adminName()).join();
    } catch (ProgramNotFoundException e) {
      return notFound(e.toString());
    } catch (CompletionException e) {
      return unauthorized();
    }

    try {
      PaginationResult<Application> applications =
          programService.getSubmittedProgramApplicationsAllVersions(
              programId, new PaginationSpec(PAGE_SIZE, page.orElse(1)), search);

      return ok(applicationListView.render(request, program, applications, search));
    } catch (ProgramNotFoundException e) {
      return notFound(e.toString());
    }
  }
}<|MERGE_RESOLUTION|>--- conflicted
+++ resolved
@@ -71,11 +71,8 @@
     this.clock = checkNotNull(clock);
     this.exporterService = checkNotNull(exporterService);
     this.jsonExporter = checkNotNull(jsonExporter);
-<<<<<<< HEAD
     this.pdfExporter = checkNotNull(pdfExporter);
-=======
     this.messagesApi = checkNotNull(messagesApi);
->>>>>>> b7afc097
   }
 
   /** Download a JSON file containing all applications to all versions of the specified program. */
