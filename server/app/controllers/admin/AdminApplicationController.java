--- conflicted
+++ resolved
@@ -417,18 +417,12 @@
     }
     String note = maybeNote.get();
 
-<<<<<<< HEAD
     programAdminApplicationService.setNote(
         application,
         ApplicationEventDetails.NoteEvent.create(note),
         profileUtils.currentUserProfile(request).get().getAccount().join());
 
     return redirect(routes.AdminApplicationController.show(programId, application.id).url())
-=======
-    // TODO(#3264): Actually edit the note rather than unconditionally returning success.
-    return redirect(
-            routes.AdminApplicationController.show(programId, applicationMaybe.get().id).url())
->>>>>>> bca7f60f
         .flashing("success", "Application note updated");
   }
 
