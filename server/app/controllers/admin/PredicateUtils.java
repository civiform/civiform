--- conflicted
+++ resolved
@@ -18,29 +18,14 @@
       PredicateDefinition predicate,
       ImmutableList<QuestionDefinition> questionDefinitions) {
     return switch (predicate.predicateFormat()) {
-      case SINGLE_QUESTION -> {
-        yield ReadablePredicate.create(
-            /* heading= */ predicate.toDisplayString(blockName, questionDefinitions),
-<<<<<<< HEAD
-            /* conditionList= */ Optional.empty());
-      }
+      case SINGLE_QUESTION ->
+          ReadablePredicate.create(
+              /* heading= */ predicate.toDisplayString(blockName, questionDefinitions),
+              /* formattedHtmlHeading= */ predicate.toDisplayFormattedHtml(
+                  blockName, questionDefinitions),
+              /* conditionList= */ Optional.empty(),
+              /* formattedHtmlConditionList= */ Optional.empty());
       case OR_OF_SINGLE_LAYER_ANDS -> {
-        String headingPrefix = blockName + " is " + predicate.action().toDisplayString();
-        ImmutableList<PredicateExpressionNode> andNodes =
-            predicate.rootNode().getOrNode().children();
-        if (andNodes.size() == 1) {
-          yield ReadablePredicate.create(
-              /* heading= */ "%s %s"
-                  .formatted(
-                      headingPrefix,
-                      andNodes.get(0).getAndNode().toDisplayString(questionDefinitions)),
-              /* conditionList= */ Optional.empty());
-=======
-            /* formattedHtmlHeading= */ predicate.toDisplayFormattedHtml(
-                blockName, questionDefinitions),
-            /* conditionList= */ Optional.empty(),
-            /* formattedHtmlConditionList= */ Optional.empty());
-      case OR_OF_SINGLE_LAYER_ANDS:
         String headingPrefix =
             predicate.getPredicateSubject(blockName)
                 + " is "
@@ -61,7 +46,7 @@
               join(
                   formattedHtmlHeadingPrefix,
                   andNodes.get(0).getAndNode().toDisplayFormattedHtml(questionDefinitions));
-          return ReadablePredicate.create(
+          yield ReadablePredicate.create(
               heading,
               formattedHeading,
               /* conditionList= */ Optional.empty(),
@@ -78,12 +63,11 @@
               andNodes.stream()
                   .map(andNode -> andNode.getAndNode().toDisplayFormattedHtml(questionDefinitions))
                   .collect(ImmutableList.toImmutableList());
-          return ReadablePredicate.create(
+          yield ReadablePredicate.create(
               heading,
               formattedHtmlHeading,
               Optional.of(conditionList),
               Optional.of(formattedHtmlConditionList));
->>>>>>> 705a4cd9
         }
         String heading = headingPrefix + " any of:";
         ImmutableList<String> conditionList =
