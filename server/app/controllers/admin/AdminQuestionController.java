--- conflicted
+++ resolved
@@ -68,16 +68,6 @@
    */
   @Secure(authorizers = Authorizers.Labels.CIVIFORM_ADMIN)
   public CompletionStage<Result> index(Request request) {
-<<<<<<< HEAD
-    // Right now, we only show success messages when this page is rendered with maybeFlash set,
-    // so we use the success ToastMessage type by default.
-    Optional<DisplayableMessage> maybeFlash =
-        request
-            .flash()
-            .get("message")
-            .map(message -> new DisplayableMessage(message, Severity.SUCCESS));
-=======
->>>>>>> 44b472b8
     return service
         .getReadOnlyQuestionService()
         .thenApplyAsync(
