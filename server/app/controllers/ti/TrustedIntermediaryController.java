package controllers.ti;

import static play.mvc.Results.notFound;
import static play.mvc.Results.ok;
import static play.mvc.Results.redirect;
import static play.mvc.Results.unauthorized;

import auth.Authorizers;
import auth.CiviFormProfile;
import auth.ProfileUtils;
import com.google.common.base.Preconditions;
import controllers.BadRequestException;
import forms.TiClientInfoForm;
import java.util.Optional;
import javax.inject.Inject;
import models.AccountModel;
import models.TrustedIntermediaryGroupModel;
import org.pac4j.play.java.Secure;
import play.data.Form;
import play.data.FormFactory;
import play.i18n.MessagesApi;
import play.mvc.Http;
import play.mvc.Result;
import repository.AccountRepository;
import repository.SearchParameters;
import services.PaginationInfo;
import services.applicant.ApplicantPersonalInfo;
import services.applicant.ApplicantPersonalInfo.Representation;
import services.applicant.exception.ApplicantNotFoundException;
import services.ti.TrustedIntermediarySearchResult;
import services.ti.TrustedIntermediaryService;
import views.applicant.EditTiClientView;
import views.applicant.TrustedIntermediaryDashboardView;

/**
 * Controller for handling methods for an trusted intermediary managing their clients and applying
 * to programs on behalf of them.
 */
public final class TrustedIntermediaryController {

  private static final int PAGE_SIZE = 10;
  private final TrustedIntermediaryDashboardView tiDashboardView;
  private final ProfileUtils profileUtils;
  private final AccountRepository accountRepository;
  private final MessagesApi messagesApi;
  private final FormFactory formFactory;
  private final TrustedIntermediaryService tiService;
  private final EditTiClientView editTiClientView;

  @Inject
  public TrustedIntermediaryController(
      ProfileUtils profileUtils,
      AccountRepository accountRepository,
      FormFactory formFactory,
      MessagesApi messagesApi,
      TrustedIntermediaryDashboardView trustedIntermediaryDashboardView,
      TrustedIntermediaryService tiService,
      EditTiClientView editTiClientView) {
    this.profileUtils = Preconditions.checkNotNull(profileUtils);
    this.tiDashboardView = Preconditions.checkNotNull(trustedIntermediaryDashboardView);
    this.accountRepository = Preconditions.checkNotNull(accountRepository);
    this.formFactory = Preconditions.checkNotNull(formFactory);
    this.messagesApi = Preconditions.checkNotNull(messagesApi);
    this.tiService = Preconditions.checkNotNull(tiService);
    this.editTiClientView = Preconditions.checkNotNull(editTiClientView);
  }

  @Secure(authorizers = Authorizers.Labels.TI)
  public Result dashboard(
      Http.Request request,
      Optional<String> nameQuery,
      Optional<String> dayQuery,
      Optional<String> monthQuery,
      Optional<String> yearQuery,
      Optional<Integer> page) {
    if (page.isEmpty()) {
      return redirect(
          routes.TrustedIntermediaryController.dashboard(
              nameQuery, dayQuery, monthQuery, yearQuery, Optional.of(1)));
    }
    Optional<CiviFormProfile> civiformProfile = profileUtils.currentUserProfile(request);
    if (civiformProfile.isEmpty()) {
      return unauthorized();
    }
    Optional<TrustedIntermediaryGroupModel> trustedIntermediaryGroup =
        accountRepository.getTrustedIntermediaryGroup(civiformProfile.get());
    if (trustedIntermediaryGroup.isEmpty()) {
      return notFound();
    }
    SearchParameters searchParameters =
        SearchParameters.builder()
            .setNameQuery(nameQuery)
            .setDayQuery(dayQuery)
            .setMonthQuery(monthQuery)
            .setYearQuery(yearQuery)
            .build();
    TrustedIntermediarySearchResult trustedIntermediarySearchResult =
        tiService.getManagedAccounts(searchParameters, trustedIntermediaryGroup.get());
    if (!trustedIntermediarySearchResult.isSuccessful()) {
      throw new BadRequestException(trustedIntermediarySearchResult.getErrorMessage().get());
    }
    PaginationInfo<AccountModel> pageInfo =
        PaginationInfo.paginate(
            trustedIntermediarySearchResult.getAccounts().get(), PAGE_SIZE, page.get());

    Optional<String> applicantName =
        civiformProfile.get().getApplicant().join().getApplicantData().getApplicantName();

    return ok(
        tiDashboardView.render(
            /* tiGroup= */ trustedIntermediaryGroup.get(),
            /* personalInfo= */ ApplicantPersonalInfo.ofLoggedInUser(
                Representation.builder().setName(applicantName).build()),
            /* managedAccounts= */ pageInfo.getPageItems(),
            /* totalPageCount= */ pageInfo.getPageCount(),
            /* page= */ pageInfo.getPage(),
            /* searchParameters= */ searchParameters,
            /* request= */ request,
            /* messages= */ messagesApi.preferred(request),
            /* currentTisApplicantId= */ getTiApplicantIdFromCiviformProfile(civiformProfile)));
  }

  @Secure(authorizers = Authorizers.Labels.TI)
  public Result showAddClientForm(Long id, Http.Request request) {
    Optional<CiviFormProfile> civiformProfile = profileUtils.currentUserProfile(request);
    if (civiformProfile.isEmpty()) {
      return unauthorized();
    }
    Optional<TrustedIntermediaryGroupModel> trustedIntermediaryGroup =
        accountRepository.getTrustedIntermediaryGroup(civiformProfile.get());
    if (trustedIntermediaryGroup.isEmpty()) {
      return notFound();
    }
    if (!trustedIntermediaryGroup.get().id.equals(id)) {
      return unauthorized();
    }
    Optional<String> applicantName =
        civiformProfile.get().getApplicant().join().getApplicantData().getApplicantName();

    return ok(
        editTiClientView.render(
            /* tiGroup= */ trustedIntermediaryGroup.get(),
            /* personalInfo= */ ApplicantPersonalInfo.ofLoggedInUser(
                Representation.builder().setName(applicantName).build()),
            /* request= */ request,
            /* messages= */ messagesApi.preferred(request),
            /* accountIdToEdit= */ Optional.empty(),
            /* applicantIdOfTi= */ getTiApplicantIdFromCiviformProfile(civiformProfile),
            /* tiClientInfoForm= */ Optional.empty()));
  }

  @Secure(authorizers = Authorizers.Labels.TI)
  public Result showEditClientForm(Long accountId, Http.Request request) {
    Optional<CiviFormProfile> civiformProfile = profileUtils.currentUserProfile(request);
    if (civiformProfile.isEmpty()) {
      return unauthorized();
    }
    Optional<TrustedIntermediaryGroupModel> trustedIntermediaryGroup =
        accountRepository.getTrustedIntermediaryGroup(civiformProfile.get());
    if (trustedIntermediaryGroup.isEmpty()) {
      return notFound();
    }
    String applicantName = accountRepository.lookupAccount(accountId).get().getApplicantName();
    return ok(
        editTiClientView.render(
            /* tiGroup= */ trustedIntermediaryGroup.get(),
            /* personalInfo= */ ApplicantPersonalInfo.ofLoggedInUser(
                Representation.builder().setName(applicantName).build()),
<<<<<<< HEAD
            /* request= */ request,
            /* messages= */ messagesApi.preferred(request),
            /* accountIdToEdit= */ Optional.of(accountId),
            /* applicantIdOfTi= */ getTiApplicantIdFromCiviformProfile(civiformProfile),
            /* tiClientInfoForm= */ Optional.empty()));
=======
            request,
            messagesApi.preferred(request),
            accountId,
            /* editTiClientInfoForm= */ Optional.empty(),
            /* isSuccessfulSave */ false));
>>>>>>> 54076fc7
  }

  @Secure(authorizers = Authorizers.Labels.TI)
  public Result addClient(Long id, Http.Request request) {
    Optional<CiviFormProfile> civiformProfile = profileUtils.currentUserProfile(request);
    if (civiformProfile.isEmpty()) {
      return unauthorized();
    }
    Optional<TrustedIntermediaryGroupModel> trustedIntermediaryGroup =
        accountRepository.getTrustedIntermediaryGroup(civiformProfile.get());
    if (trustedIntermediaryGroup.isEmpty()) {
      return notFound();
    }
    if (!trustedIntermediaryGroup.get().id.equals(id)) {
      return unauthorized();
    }
    Form<TiClientInfoForm> form =
        tiService.addNewClient(
            formFactory.form(TiClientInfoForm.class).bindFromRequest(request),
            trustedIntermediaryGroup.get(),
            messagesApi.preferred(request));
    if (form.hasErrors()) {
      return ok(
          editTiClientView.render(
              /* tiGroup= */ trustedIntermediaryGroup.get(),
              /* personalInfo= */ ApplicantPersonalInfo.ofLoggedInUser(
                  Representation.builder()
                      .setName(
                          form.value().get().getFirstName()
                              + " "
                              + form.value().get().getLastName())
                      .build()),
              /* request= */ request,
              /* messages= */ messagesApi.preferred(request),
              /* accountIdToEdit= */ Optional.empty(),
              /* applicantIdOfTi= */ getTiApplicantIdFromCiviformProfile(civiformProfile),
              /* tiClientInfoForm= */ Optional.of(form)));
    }
    return redirect(
            routes.TrustedIntermediaryController.dashboard(
                /* nameQuery= */ Optional.empty(),
                /* dayQuery= */ Optional.empty(),
                /* monthQuery= */ Optional.empty(),
                /* yearQuery= */ Optional.empty(),
                /* page= */ Optional.of(1)))
        .flashing(
            "success",
            String.format(
                "Successfully added new client: %s %s",
                form.value().get().getFirstName(), form.value().get().getLastName()));
  }

  @Secure(authorizers = Authorizers.Labels.TI)
  public Result editClient(Long id, Http.Request request) throws ApplicantNotFoundException {
    Optional<CiviFormProfile> civiformProfile = profileUtils.currentUserProfile(request);
    if (civiformProfile.isEmpty()) {
      return unauthorized();
    }

    Optional<TrustedIntermediaryGroupModel> trustedIntermediaryGroup =
        accountRepository.getTrustedIntermediaryGroup(civiformProfile.get());
    if (trustedIntermediaryGroup.isEmpty()) {
      return unauthorized();
    }
    Form<TiClientInfoForm> form = formFactory.form(TiClientInfoForm.class).bindFromRequest(request);
    form =
        tiService.updateClientInfo(
            form, trustedIntermediaryGroup.get(), id, messagesApi.preferred(request));
<<<<<<< HEAD
    if (form.hasErrors()) {
      return ok(
          editTiClientView.render(
              /* tiGroup= */ trustedIntermediaryGroup.get(),
              /* personalInfo= */ ApplicantPersonalInfo.ofLoggedInUser(
                  Representation.builder()
                      .setName(
                          form.value().get().getFirstName()
                              + " "
                              + form.value().get().getLastName())
                      .build()),
              /* request= */ request,
              /* messages= */ messagesApi.preferred(request),
              /* accountIdToEdit= */ Optional.of(id),
              /* applicantIdOfTi= */ getTiApplicantIdFromCiviformProfile(civiformProfile),
              /* tiClientInfoForm= */ Optional.of(form)));
    }
    return redirect(
            routes.TrustedIntermediaryController.dashboard(
                /* nameQuery= */ Optional.empty(),
                /* dayQuery= */ Optional.empty(),
                /* monthQuery= */ Optional.empty(),
                /* yearQuery= */ Optional.empty(),
                /* page= */ Optional.of(1)))
        .flashing(
            "success",
            String.format(
                "Successfully updated client: %s %s",
                form.value().get().getFirstName(), form.value().get().getLastName()));
=======

    return ok(
        editTiClientView.render(
            trustedIntermediaryGroup.get(),
            ApplicantPersonalInfo.ofLoggedInUser(
                Representation.builder()
                    .setName(
                        form.value().get().getFirstName() + " " + form.value().get().getLastName())
                    .build()),
            request,
            messagesApi.preferred(request),
            id,
            Optional.of(form),
            /* isSuccessfulSave */ !form.hasErrors()));
>>>>>>> 54076fc7
  }

  private Long getTiApplicantIdFromCiviformProfile(Optional<CiviFormProfile> civiformProfile) {
    return civiformProfile.get().getApplicant().toCompletableFuture().join().id;
  }
}<|MERGE_RESOLUTION|>--- conflicted
+++ resolved
@@ -166,19 +166,11 @@
             /* tiGroup= */ trustedIntermediaryGroup.get(),
             /* personalInfo= */ ApplicantPersonalInfo.ofLoggedInUser(
                 Representation.builder().setName(applicantName).build()),
-<<<<<<< HEAD
             /* request= */ request,
             /* messages= */ messagesApi.preferred(request),
             /* accountIdToEdit= */ Optional.of(accountId),
             /* applicantIdOfTi= */ getTiApplicantIdFromCiviformProfile(civiformProfile),
             /* tiClientInfoForm= */ Optional.empty()));
-=======
-            request,
-            messagesApi.preferred(request),
-            accountId,
-            /* editTiClientInfoForm= */ Optional.empty(),
-            /* isSuccessfulSave */ false));
->>>>>>> 54076fc7
   }
 
   @Secure(authorizers = Authorizers.Labels.TI)
@@ -200,35 +192,19 @@
             formFactory.form(TiClientInfoForm.class).bindFromRequest(request),
             trustedIntermediaryGroup.get(),
             messagesApi.preferred(request));
-    if (form.hasErrors()) {
-      return ok(
-          editTiClientView.render(
-              /* tiGroup= */ trustedIntermediaryGroup.get(),
-              /* personalInfo= */ ApplicantPersonalInfo.ofLoggedInUser(
-                  Representation.builder()
-                      .setName(
-                          form.value().get().getFirstName()
-                              + " "
-                              + form.value().get().getLastName())
-                      .build()),
-              /* request= */ request,
-              /* messages= */ messagesApi.preferred(request),
-              /* accountIdToEdit= */ Optional.empty(),
-              /* applicantIdOfTi= */ getTiApplicantIdFromCiviformProfile(civiformProfile),
-              /* tiClientInfoForm= */ Optional.of(form)));
-    }
-    return redirect(
-            routes.TrustedIntermediaryController.dashboard(
-                /* nameQuery= */ Optional.empty(),
-                /* dayQuery= */ Optional.empty(),
-                /* monthQuery= */ Optional.empty(),
-                /* yearQuery= */ Optional.empty(),
-                /* page= */ Optional.of(1)))
-        .flashing(
-            "success",
-            String.format(
-                "Successfully added new client: %s %s",
-                form.value().get().getFirstName(), form.value().get().getLastName()));
+    return ok(
+        editTiClientView.render(
+            /* tiGroup= */ trustedIntermediaryGroup.get(),
+            /* personalInfo= */ ApplicantPersonalInfo.ofLoggedInUser(
+                Representation.builder()
+                    .setName(
+                        form.value().get().getFirstName() + " " + form.value().get().getLastName())
+                    .build()),
+            /* request= */ request,
+            /* messages= */ messagesApi.preferred(request),
+            /* accountIdToEdit= */ Optional.empty(),
+            /* applicantIdOfTi= */ getTiApplicantIdFromCiviformProfile(civiformProfile),
+            /* tiClientInfoForm= */ Optional.of(form)));
   }
 
   @Secure(authorizers = Authorizers.Labels.TI)
@@ -247,52 +223,19 @@
     form =
         tiService.updateClientInfo(
             form, trustedIntermediaryGroup.get(), id, messagesApi.preferred(request));
-<<<<<<< HEAD
-    if (form.hasErrors()) {
-      return ok(
-          editTiClientView.render(
-              /* tiGroup= */ trustedIntermediaryGroup.get(),
-              /* personalInfo= */ ApplicantPersonalInfo.ofLoggedInUser(
-                  Representation.builder()
-                      .setName(
-                          form.value().get().getFirstName()
-                              + " "
-                              + form.value().get().getLastName())
-                      .build()),
-              /* request= */ request,
-              /* messages= */ messagesApi.preferred(request),
-              /* accountIdToEdit= */ Optional.of(id),
-              /* applicantIdOfTi= */ getTiApplicantIdFromCiviformProfile(civiformProfile),
-              /* tiClientInfoForm= */ Optional.of(form)));
-    }
-    return redirect(
-            routes.TrustedIntermediaryController.dashboard(
-                /* nameQuery= */ Optional.empty(),
-                /* dayQuery= */ Optional.empty(),
-                /* monthQuery= */ Optional.empty(),
-                /* yearQuery= */ Optional.empty(),
-                /* page= */ Optional.of(1)))
-        .flashing(
-            "success",
-            String.format(
-                "Successfully updated client: %s %s",
-                form.value().get().getFirstName(), form.value().get().getLastName()));
-=======
-
-    return ok(
-        editTiClientView.render(
-            trustedIntermediaryGroup.get(),
-            ApplicantPersonalInfo.ofLoggedInUser(
+    return ok(
+        editTiClientView.render(
+            /* tiGroup= */ trustedIntermediaryGroup.get(),
+            /* personalInfo= */ ApplicantPersonalInfo.ofLoggedInUser(
                 Representation.builder()
                     .setName(
                         form.value().get().getFirstName() + " " + form.value().get().getLastName())
                     .build()),
-            request,
-            messagesApi.preferred(request),
-            id,
-            Optional.of(form),
-            /* isSuccessfulSave */ !form.hasErrors()));
->>>>>>> 54076fc7
+            /* request= */ request,
+            /* messages= */ messagesApi.preferred(request),
+            /* accountIdToEdit= */ Optional.of(id),
+            /* applicantIdOfTi= */ getTiApplicantIdFromCiviformProfile(civiformProfile),
+            /* tiClientInfoForm= */ Optional.of(form)));
   }
 
   private Long getTiApplicantIdFromCiviformProfile(Optional<CiviFormProfile> civiformProfile) {
