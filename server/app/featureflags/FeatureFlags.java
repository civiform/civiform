--- conflicted
+++ resolved
@@ -68,23 +68,11 @@
     return config.getBoolean(PROGRAM_ELIGIBILITY_CONDITIONS_ENABLED);
   }
 
-<<<<<<< HEAD
-=======
-  /**
-   * If specifying multiple questions in a predicate is enabled.
-   *
-   * <p>Allows for overrides set in {@code request}.
-   */
-  public boolean isPredicatesMultipleQuestionsEnabled(Request request) {
-    return getFlagEnabled(request, PREDICATES_MULTIPLE_QUESTIONS_ENABLED);
-  }
-
   /** If the reporting view in the admin UI is enabled */
   public boolean isAdminReportingUiEnabled() {
     return config.getBoolean(ADMIN_REPORTING_UI_ENABLED);
   }
 
->>>>>>> 39163a04
   public boolean allowCiviformAdminAccessPrograms(Request request) {
     return getFlagEnabled(request, ALLOW_CIVIFORM_ADMIN_ACCESS_PROGRAMS);
   }
