--- conflicted
+++ resolved
@@ -78,15 +78,9 @@
                           Optional.ofNullable(draftNameToQuestion.get(name)));
                     }));
 
-<<<<<<< HEAD
     draftVersionHasAnyEdits = draft.hasAnyChanges();
     referencingActiveProgramsById = buildReferencingProgramsMap(active);
     referencingDraftProgramsById =
-=======
-    this.draftVersionHasAnyEdits = draft.hasAnyChanges();
-    this.referencingActiveProgramsByName = buildReferencingProgramsMap(active);
-    this.referencingDraftProgramsByName =
->>>>>>> 29dd8296
         draftVersionHasAnyEdits ? buildReferencingProgramsMap(withDraftEdits) : ImmutableMap.of();
 
     ImmutableSet<String> tombstonedQuestionNames =
@@ -94,13 +88,8 @@
             Sets.union(
                 ImmutableSet.copyOf(draft.getTombstonedQuestionNames()),
                 ImmutableSet.copyOf(active.getTombstonedQuestionNames())));
-<<<<<<< HEAD
     deletionStatusByName =
         versionedByName.entrySet().stream()
-=======
-    this.deletionStatusByName =
-        versionedByName.keySet().stream()
->>>>>>> 29dd8296
             .collect(
                 ImmutableMap.toImmutableMap(
                     Map.Entry::getKey,
