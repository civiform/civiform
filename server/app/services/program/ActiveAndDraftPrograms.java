--- conflicted
+++ resolved
@@ -34,11 +34,7 @@
     DISABLED
   }
 
-<<<<<<< HEAD
-  private static EnumSet<ActiveAndDraftProgramsType> allProgramTypes =
-=======
   private static final EnumSet<ActiveAndDraftProgramsType> allProgramTypes =
->>>>>>> 89f2fce1
       EnumSet.allOf(ActiveAndDraftProgramsType.class);
 
   /**
@@ -56,12 +52,6 @@
    * state. These programs won't include the question definition, since ProgramService is not
    * provided.
    */
-  public static ActiveAndDraftPrograms buildFromCurrentVersionsUnsynced(
-      VersionRepository repository) {
-    return new ActiveAndDraftPrograms(repository, Optional.empty(), allProgramTypes);
-<<<<<<< HEAD
-  }
-
   public static ActiveAndDraftPrograms buildFromCurrentVersionsUnsyncedAllProgram(
       VersionRepository repository) {
     return new ActiveAndDraftPrograms(repository, Optional.empty(), allProgramTypes);
@@ -77,8 +67,6 @@
       VersionRepository repository) {
     return new ActiveAndDraftPrograms(
         repository, Optional.empty(), EnumSet.of(ActiveAndDraftProgramsType.DISABLED));
-=======
->>>>>>> 89f2fce1
   }
 
   private ImmutableMap<String, ProgramDefinition> mapNameToProgramWithFilter(
@@ -135,32 +123,19 @@
       this.activePrograms = activeNameToProgramAll.values().asList();
       this.draftPrograms = draftNameToProgramAll.values().asList();
       this.versionedByName =
-<<<<<<< HEAD
-        createVersionedByNameMap(activeNameToProgramAll, draftNameToProgramAll);
-=======
           createVersionedByNameMap(activeNameToProgramAll, draftNameToProgramAll);
->>>>>>> 89f2fce1
     } else {
       this.activePrograms = activeNameToProgram.values().asList();
       this.draftPrograms = draftNameToProgram.values().asList();
       if (types.contains(ActiveAndDraftProgramsType.DISABLED)) {
         // Disabled active programs.
         ImmutableMap<String, ProgramDefinition> disabledActiveNameToProgram =
-<<<<<<< HEAD
-          filterMapNameToProgram(activeNameToProgramAll, activeNameToProgram);
-        // Disabled draft programs.
-        ImmutableMap<String, ProgramDefinition> disabledDraftNameToProgram =
-          filterMapNameToProgram(draftNameToProgramAll, draftNameToProgram);
-        this.versionedByName =
-          createVersionedByNameMap(disabledActiveNameToProgram, disabledDraftNameToProgram);
-=======
             filterMapNameToProgram(activeNameToProgramAll, activeNameToProgram);
         // Disabled draft programs.
         ImmutableMap<String, ProgramDefinition> disabledDraftNameToProgram =
             filterMapNameToProgram(draftNameToProgramAll, draftNameToProgram);
         this.versionedByName =
             createVersionedByNameMap(disabledActiveNameToProgram, disabledDraftNameToProgram);
->>>>>>> 89f2fce1
       } else if (types.contains(ActiveAndDraftProgramsType.IN_USE)) {
         this.versionedByName = createVersionedByNameMap(activeNameToProgram, draftNameToProgram);
       } else {
