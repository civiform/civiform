package services.program;

import static com.google.common.base.Preconditions.checkNotNull;
import static services.LocalizedStrings.DEFAULT_LOCALE;

import auth.ProgramAcls;
import com.google.common.base.Strings;
import com.google.common.collect.ImmutableList;
import com.google.common.collect.ImmutableMap;
import com.google.common.collect.ImmutableSet;
import com.google.common.collect.Lists;
import com.google.inject.Inject;
import controllers.BadRequestException;
import forms.BlockForm;
import java.util.Comparator;
import java.util.HashMap;
import java.util.HashSet;
import java.util.List;
import java.util.Locale;
import java.util.Map;
import java.util.Optional;
import java.util.concurrent.CompletableFuture;
import java.util.concurrent.CompletionException;
import java.util.concurrent.CompletionStage;
import java.util.function.Function;
import java.util.stream.Collectors;
import java.util.stream.IntStream;
import models.AccountModel;
import models.ApplicationModel;
import models.DisplayMode;
import models.ProgramModel;
import models.VersionModel;
import modules.MainModule;
import org.apache.commons.lang3.StringUtils;
import play.libs.F;
import play.libs.concurrent.HttpExecutionContext;
import repository.AccountRepository;
import repository.ProgramRepository;
import repository.SubmittedApplicationFilter;
import repository.VersionRepository;
import services.CiviFormError;
import services.ErrorAnd;
import services.IdentifierBasedPaginationSpec;
import services.LocalizedStrings;
import services.PageNumberBasedPaginationSpec;
import services.PaginationResult;
import services.ProgramBlockValidation.AddQuestionResult;
import services.ProgramBlockValidationFactory;
import services.program.predicate.PredicateDefinition;
import services.question.QuestionService;
import services.question.ReadOnlyQuestionService;
import services.question.exceptions.QuestionNotFoundException;
import services.question.types.QuestionDefinition;

/**
 * The service responsible for accessing the Program resource. Admins create programs to represent
 * specific benefits programs that applicants can apply for. Each program consists of a list of
 * sequential {@link BlockDefinition}s that are rendered one per-page for the applicant. A {@link
 * BlockDefinition} contains one or more {@link QuestionDefinition}s defined in the {@link
 * services.question.QuestionService}.
 */
public final class ProgramService {

  private static final String MISSING_DISPLAY_NAME_MSG =
      "A public display name for the program is required";
  private static final String MISSING_DISPLAY_DESCRIPTION_MSG =
      "A public description for the program is required";
  private static final String MISSING_DISPLAY_MODE_MSG =
      "A program visibility option must be selected";
  private static final String MISSING_ADMIN_NAME_MSG = "A program URL is required";
  private static final String INVALID_ADMIN_NAME_MSG =
      "A program URL may only contain lowercase letters, numbers, and dashes";
  private static final String INVALID_PROGRAM_SLUG_MSG =
      "A program URL must contain at least one letter";
  private static final String INVALID_PROGRAM_LINK_FORMAT_MSG =
      "A program link must begin with 'http://' or 'https://'";
  private static final String MISSING_TI_ORGS_FOR_THE_DISPLAY_MODE =
      "One or more TI Org must be selected for program visibility";

  private final ProgramRepository programRepository;
  private final QuestionService questionService;
  private final HttpExecutionContext httpExecutionContext;
  private final AccountRepository accountRepository;
  private final VersionRepository versionRepository;
  private final ProgramBlockValidationFactory programBlockValidationFactory;

  @Inject
  public ProgramService(
      ProgramRepository programRepository,
      QuestionService questionService,
      AccountRepository accountRepository,
      VersionRepository versionRepository,
      HttpExecutionContext ec,
      ProgramBlockValidationFactory programBlockValidationFactory) {
    this.programRepository = checkNotNull(programRepository);
    this.questionService = checkNotNull(questionService);
    this.httpExecutionContext = checkNotNull(ec);
    this.accountRepository = checkNotNull(accountRepository);
    this.versionRepository = checkNotNull(versionRepository);
    this.programBlockValidationFactory = checkNotNull(programBlockValidationFactory);
  }

  /** Get the names for all programs. */
  public ImmutableSet<String> getAllProgramNames() {
    return programRepository.getAllProgramNames();
  }

  /** Get the slugs for all programs. */
  public ImmutableSet<String> getAllProgramSlugs() {
    return getAllProgramNames().stream()
        .map(MainModule.SLUGIFIER::slugify)
        .sorted()
        .collect(ImmutableSet.toImmutableSet());
  }

  /** Get the names for active programs. */
  public ImmutableSet<String> getActiveProgramNames() {
    return versionRepository.getProgramNamesForVersion(versionRepository.getActiveVersion());
  }

  /** Get the data object about the programs that are in the active or draft version. */
  public ActiveAndDraftPrograms getActiveAndDraftPrograms() {
    return ActiveAndDraftPrograms.buildFromCurrentVersionsSynced(this, versionRepository);
  }

  /**
   * Get the data object about the programs that are in the active or draft version without the full
   * question definitions attached to the programs.
   */
  public ActiveAndDraftPrograms getActiveAndDraftProgramsWithoutQuestionLoad() {
    return ActiveAndDraftPrograms.buildFromCurrentVersionsUnsynced(versionRepository);
  }

  /*
   * Looks at the most recent version of each program and returns the program marked as the
   * common intake form if it exists. The most recent version may be in the draft or active stage.
   */
  public Optional<ProgramDefinition> getCommonIntakeForm() {
    return getActiveAndDraftPrograms().getMostRecentProgramDefinitions().stream()
        .filter(ProgramDefinition::isCommonIntakeForm)
        .findFirst();
  }

  /**
   * Get the definition for a given program.
   *
   * <p>This method loads question definitions for all block definitions from a version the program
   * is in. If the program contains a question that is not in any versions associated with the
   * program, a `RuntimeException` is thrown caused by an unexpected QuestionNotFoundException.
   *
   * @param id the ID of the program to retrieve
   * @return the {@link ProgramDefinition} for the given ID if it exists
   * @throws ProgramNotFoundException when ID does not correspond to a real Program
   */
  public ProgramDefinition getProgramDefinition(long id) throws ProgramNotFoundException {
    try {
      return getProgramDefinitionAsync(id).toCompletableFuture().join();
    } catch (CompletionException e) {
      if (e.getCause() instanceof ProgramNotFoundException) {
        throw new ProgramNotFoundException(id);
      }
      throw new RuntimeException(e);
    }
  }

  /**
   * Get the definition of a given program asynchronously. The ID may correspond to any version.
   *
   * @param id the ID of the program to retrieve
   * @return the {@link ProgramDefinition} for the given ID if it exists, or a
   *     ProgramNotFoundException is thrown when the future completes and ID does not correspond to
   *     a real Program
   */
  public CompletionStage<ProgramDefinition> getProgramDefinitionAsync(long id) {
    return programRepository
        .lookupProgram(id)
        .thenComposeAsync(
            programMaybe -> {
              if (programMaybe.isEmpty()) {
                return CompletableFuture.failedFuture(new ProgramNotFoundException(id));
              }

              return syncProgramAssociations(programMaybe.get());
            },
            httpExecutionContext.current());
  }

  /**
   * Get the definition of a given program asynchronously. Gets the active version for the slug.
   *
   * @param programSlug the slug of the program to retrieve
   * @return the active {@link ProgramDefinition} for the given slug if it exists, or a {@link
   *     RuntimeException} is thrown when the future completes and slug does not correspond to a
   *     real Program
   */
  public CompletionStage<ProgramDefinition> getActiveProgramDefinitionAsync(String programSlug) {
    return programRepository
        .getActiveProgramFromSlug(programSlug)
        .thenComposeAsync(this::syncProgramAssociations, httpExecutionContext.current());
  }

  /**
   * Get the definition of a given program. Gets the draft version for the slug.
   *
   * @param programSlug the slug of the program to retrieve
   * @return the draft {@link ProgramDefinition} for the given slug if it exists, or a {@link
   *     ProgramDraftNotFoundException} is thrown if a draft is not available.
   */
  public ProgramDefinition getDraftProgramDefinition(String programSlug)
      throws ProgramDraftNotFoundException {
    ProgramModel draftProgram = programRepository.getDraftProgramFromSlug(programSlug);
    return syncProgramAssociations(draftProgram).toCompletableFuture().join();
  }

  /**
   * Get the program matching programId as well as all other versions of the program (i.e. all
   * programs with the same name).
   */
  public ImmutableList<ProgramDefinition> getAllProgramDefinitionVersions(long programId) {
    return programRepository.getAllProgramVersions(programId).stream()
        .map(program -> syncProgramAssociations(program).toCompletableFuture().join())
        .collect(ImmutableList.toImmutableList());
  }

  private CompletionStage<ProgramDefinition> syncProgramAssociations(ProgramModel program) {
    VersionModel activeVersion = versionRepository.getActiveVersion();
    VersionModel maxVersionForProgram =
        programRepository.getVersionsForProgram(program).stream()
            .max(Comparator.comparingLong(p -> p.id))
            .orElseThrow();
    // If the max version is greater than the active version, it is a draft
    if (maxVersionForProgram.id > activeVersion.id) {
<<<<<<< HEAD
=======
      // This method makes multiple calls to get questions for the active and
      // draft versions, so we should only call it if we're syncing program
      // associations for a draft program (which means we're in the admin flow).
>>>>>>> 88813618
      return syncProgramDefinitionQuestions(program.getProgramDefinition())
          .thenApply(ProgramDefinition::orderBlockDefinitions);
    }

    ProgramDefinition programDefinition =
        syncProgramDefinitionQuestions(program.getProgramDefinition(), maxVersionForProgram);

    return CompletableFuture.completedStage(programDefinition.orderBlockDefinitions());
  }

  /**
   * Create a new program with an empty block.
   *
   * @param adminName a name for this program for internal use by admins - this is immutable once
   *     set
   * @param adminDescription a description of this program for use by admins
   * @param defaultDisplayName the name of this program to display to applicants
   * @param defaultDisplayDescription a description for this program to display to applicants
   * @param defaultConfirmationMessage a custom message to display on the confirmation screen when
   *     the applicant submits their application
   * @param externalLink A link to an external page containing additional program details
   * @param displayMode The display mode for the program
   * @param programType ProgramType for this Program. If this is set to COMMON_INTAKE_FORM and there
   *     is already another active or draft program with {@link
   *     services.program.ProgramType#COMMON_INTAKE_FORM}, that program's ProgramType will be
   *     changed to {@link services.program.ProgramType#DEFAULT}, creating a new draft of it if
   *     necessary.
   * @param isIntakeFormFeatureEnabled whether or not the common intake form feature is enabled.
   * @param tiGroups The List of TiOrgs who have visibility to program in SELECT_TI display mode
   * @return the {@link ProgramDefinition} that was created if succeeded, or a set of errors if
   *     failed
   */
  public ErrorAnd<ProgramDefinition, CiviFormError> createProgramDefinition(
      String adminName,
      String adminDescription,
      String defaultDisplayName,
      String defaultDisplayDescription,
      String defaultConfirmationMessage,
      String externalLink,
      String displayMode,
      ProgramType programType,
      Boolean isIntakeFormFeatureEnabled,
      ImmutableList<Long> tiGroups) {
    ImmutableSet<CiviFormError> errors =
        validateProgramDataForCreate(
            adminName,
            defaultDisplayName,
            defaultDisplayDescription,
            externalLink,
            displayMode,
            tiGroups);
    if (!errors.isEmpty()) {
      return ErrorAnd.error(errors);
    }

    ErrorAnd<BlockDefinition, CiviFormError> maybeEmptyBlock =
        createEmptyBlockDefinition(
            /* blockId= */ 1, /* maybeEnumeratorBlockId= */ Optional.empty());
    if (maybeEmptyBlock.isError()) {
      return ErrorAnd.error(maybeEmptyBlock.getErrors());
    }

    if (!isIntakeFormFeatureEnabled) {
      programType = ProgramType.DEFAULT;
    }
    if (programType.equals(ProgramType.COMMON_INTAKE_FORM) && getCommonIntakeForm().isPresent()) {
      clearCommonIntakeForm();
    }
    ProgramAcls programAcls = new ProgramAcls(new HashSet<>(tiGroups));
    BlockDefinition emptyBlock = maybeEmptyBlock.getResult();
    ProgramModel program =
        new ProgramModel(
            adminName,
            adminDescription,
            defaultDisplayName,
            defaultDisplayDescription,
            defaultConfirmationMessage,
            externalLink,
            displayMode,
            ImmutableList.of(emptyBlock),
            versionRepository.getDraftVersionOrCreate(),
            programType,
            programAcls);

    return ErrorAnd.of(programRepository.insertProgramSync(program).getProgramDefinition());
  }

  /**
   * Checks if the provided data is valid for a new program. Does not actually create the program.
   *
   * @param adminName a name for this program for internal use by admins - this is immutable once
   *     set
   * @param displayName a name for this program
   * @param displayDescription the description of what the program provides
   * @param externalLink A link to an external page containing additional program details
   * @param displayMode The display mode for the program
   * @param tiGroups The List of TiOrgs who have visibility to program in SELECT_TI display mode
   * @return a set of errors representing any issues with the provided data.
   */
  public ImmutableSet<CiviFormError> validateProgramDataForCreate(
      String adminName,
      String displayName,
      String displayDescription,
      String externalLink,
      String displayMode,
      ImmutableList<Long> tiGroups) {
    ImmutableSet.Builder<CiviFormError> errorsBuilder = ImmutableSet.builder();
    errorsBuilder.addAll(
        validateProgramData(displayName, displayDescription, externalLink, displayMode, tiGroups));
    if (adminName.isBlank()) {
      errorsBuilder.add(CiviFormError.of(MISSING_ADMIN_NAME_MSG));
    } else if (!MainModule.SLUGIFIER.slugify(adminName).equals(adminName)) {
      errorsBuilder.add(CiviFormError.of(INVALID_ADMIN_NAME_MSG));
    } else if (StringUtils.isNumeric(MainModule.SLUGIFIER.slugify(adminName))) {
      errorsBuilder.add(CiviFormError.of(INVALID_PROGRAM_SLUG_MSG));
    } else if (hasProgramNameCollision(adminName)) {
      errorsBuilder.add(CiviFormError.of("A program URL of " + adminName + " already exists"));
    }
    return errorsBuilder.build();
  }

  // Program names and program URL slugs must be unique in a given CiviForm
  // system. If the slugs of two names collide, the names also collide, so
  // we can check both by just checking for slug collisions.
  // For more info on URL slugs see: https://en.wikipedia.org/wiki/Clean_URL#Slug
  private boolean hasProgramNameCollision(String programName) {
    return getAllProgramNames().stream()
        .map(MainModule.SLUGIFIER::slugify)
        .anyMatch(MainModule.SLUGIFIER.slugify(programName)::equals);
  }

  /**
   * Update a program's mutable fields: admin description, display name and description for
   * applicants.
   *
   * @param programId the ID of the program to update
   * @param locale the locale for this update - only applies to applicant display name and
   *     description
   * @param adminDescription the description of this program - visible only to admins
   * @param displayName a name for this program
   * @param displayDescription the description of what the program provides
   * @param confirmationMessage a custom message to display on the confirmation screen when the
   *     applicant submits their application
   * @param externalLink A link to an external page containing additional program details
   * @param displayMode The display mode for the program
   * @param programType ProgramType for this Program. If this is set to COMMON_INTAKE_FORM and there
   *     is already another active or draft program with {@link ProgramType#COMMON_INTAKE_FORM},
   *     that program's ProgramType will be changed to {@link ProgramType#DEFAULT}, creating a new
   *     draft of it if necessary.
   * @param isIntakeFormFeatureEnabled whether or not the common intake for feature is enabled.
   * @param tiGroups the TI Orgs having visibility to the program for SELECT_TI display_mode
   * @return the {@link ProgramDefinition} that was updated if succeeded, or a set of errors if
   *     failed
   * @throws ProgramNotFoundException when programId does not correspond to a real Program.
   */
  public ErrorAnd<ProgramDefinition, CiviFormError> updateProgramDefinition(
      long programId,
      Locale locale,
      String adminDescription,
      String displayName,
      String displayDescription,
      String confirmationMessage,
      String externalLink,
      String displayMode,
      ProgramType programType,
      Boolean isIntakeFormFeatureEnabled,
      ImmutableList<Long> tiGroups)
      throws ProgramNotFoundException {
    ProgramDefinition programDefinition = getProgramDefinition(programId);
    ImmutableSet<CiviFormError> errors =
        validateProgramDataForUpdate(
            displayName, displayDescription, externalLink, displayMode, tiGroups);
    if (!errors.isEmpty()) {
      return ErrorAnd.error(errors);
    }

    if (!isIntakeFormFeatureEnabled) {
      programType = ProgramType.DEFAULT;
    }
    if (programType.equals(ProgramType.COMMON_INTAKE_FORM)) {
      Optional<ProgramDefinition> maybeCommonIntakeForm = getCommonIntakeForm();
      if (maybeCommonIntakeForm.isPresent()
          && !programDefinition.adminName().equals(maybeCommonIntakeForm.get().adminName())) {
        clearCommonIntakeForm();
      }
    }

    LocalizedStrings newConfirmationMessageTranslations =
        maybeClearConfirmationMessageTranslations(programDefinition, locale, confirmationMessage);

    if (programType.equals(ProgramType.COMMON_INTAKE_FORM)
        && !programDefinition.isCommonIntakeForm()) {
      programDefinition = removeAllEligibilityPredicates(programDefinition);
    }

    ProgramModel program =
        programDefinition.toBuilder()
            .setAdminDescription(adminDescription)
            .setLocalizedName(
                programDefinition.localizedName().updateTranslation(locale, displayName))
            .setLocalizedDescription(
                programDefinition
                    .localizedDescription()
                    .updateTranslation(locale, displayDescription))
            .setLocalizedConfirmationMessage(newConfirmationMessageTranslations)
            .setExternalLink(externalLink)
            .setDisplayMode(DisplayMode.valueOf(displayMode))
            .setProgramType(programType)
            .setAcls(new ProgramAcls(new HashSet<>(tiGroups)))
            .build()
            .toProgram();

    return ErrorAnd.of(
        syncProgramDefinitionQuestions(
                programRepository.updateProgramSync(program).getProgramDefinition())
            .toCompletableFuture()
            .join());
  }

  /** Removes eligibility predicates from all blocks in this program. */
  private ProgramDefinition removeAllEligibilityPredicates(ProgramDefinition programDefinition)
      throws ProgramNotFoundException {
    try {
      return updateProgramDefinitionWithBlockDefinitions(
          programDefinition,
          programDefinition.blockDefinitions().stream()
              .map(block -> block.toBuilder().setEligibilityDefinition(Optional.empty()).build())
              .collect(ImmutableList.toImmutableList()));
    } catch (IllegalPredicateOrderingException e) {
      throw new RuntimeException("Unexpected error: removing this predicate invalidates another");
    }
  }

  /**
   * When an admin deletes a custom confirmation screen, we want to also clear out all associated
   * translations
   */
  private LocalizedStrings maybeClearConfirmationMessageTranslations(
      ProgramDefinition programDefinition, Locale locale, String confirmationMessage) {
    LocalizedStrings existingConfirmationMessageTranslations =
        programDefinition.localizedConfirmationMessage();
    LocalizedStrings newConfirmationMessageTranslations;
    if (locale.equals(DEFAULT_LOCALE) && confirmationMessage.equals("")) {
      newConfirmationMessageTranslations = LocalizedStrings.withEmptyDefault();
    } else {
      newConfirmationMessageTranslations =
          existingConfirmationMessageTranslations.updateTranslation(locale, confirmationMessage);
    }
    return newConfirmationMessageTranslations;
  }

  /**
   * Clears the common intake form if it exists.
   *
   * <p>If there is a program among the most recent versions of all programs marked as the common
   * intake form, this changes its ProgramType to DEFAULT, creating a new draft to do so if
   * necessary.
   */
  private void clearCommonIntakeForm() {
    Optional<ProgramDefinition> maybeCommonIntakeForm = getCommonIntakeForm();
    if (!maybeCommonIntakeForm.isPresent()) {
      return;
    }
    ProgramDefinition draftCommonIntakeProgramDefinition =
        programRepository
            .createOrUpdateDraft(maybeCommonIntakeForm.get().toProgram())
            .getProgramDefinition();
    ProgramModel commonIntakeProgram =
        draftCommonIntakeProgramDefinition.toBuilder()
            .setProgramType(ProgramType.DEFAULT)
            .build()
            .toProgram();
    programRepository.updateProgramSync(commonIntakeProgram);
  }

  /**
   * Checks if the provided data would be valid to update an existing program with. Does not
   * actually update any programs.
   *
   * @param displayName a name for this program
   * @param displayDescription the description of what the program provides
   * @param externalLink A link to an external page containing additional program details
   * @param displayMode The display mode for the program
   * @param tiGroups The List of TiOrgs who have visibility to program in SELECT_TI display mode
   */
  public ImmutableSet<CiviFormError> validateProgramDataForUpdate(
      String displayName,
      String displayDescription,
      String externalLink,
      String displayMode,
      ImmutableList<Long> tiGroups) {
    return validateProgramData(
        displayName, displayDescription, externalLink, displayMode, tiGroups);
  }

  /** Create a new draft starting from the program specified by `id`. */
  public ProgramDefinition newDraftOf(long id) throws ProgramNotFoundException {
    // Note: It's unclear that we actually want to update an existing draft this way, as it would
    // effectively reset the  draft which is not part of any user flow. Given the interdependency of
    // draft updates this is likely to cause issues as in #2179.
    return programRepository
        .createOrUpdateDraft(this.getProgramDefinition(id).toProgram())
        .getProgramDefinition();
  }

  private ImmutableSet<CiviFormError> validateProgramData(
      String displayName,
      String displayDescription,
      String externalLink,
      String displayMode,
      List<Long> tiGroups) {
    ImmutableSet.Builder<CiviFormError> errorsBuilder = ImmutableSet.builder();
    if (displayName.isBlank()) {
      errorsBuilder.add(CiviFormError.of(MISSING_DISPLAY_NAME_MSG));
    }
    if (displayDescription.isBlank()) {
      errorsBuilder.add(CiviFormError.of(MISSING_DISPLAY_DESCRIPTION_MSG));
    } else if (displayMode.equals(DisplayMode.SELECT_TI.getValue()) && tiGroups.isEmpty()) {
      errorsBuilder.add(CiviFormError.of(MISSING_TI_ORGS_FOR_THE_DISPLAY_MODE));
    }
    if (displayMode.isBlank()) {
      errorsBuilder.add(CiviFormError.of(MISSING_DISPLAY_MODE_MSG));
    }
    if (!isValidAbsoluteLink(externalLink)) {
      errorsBuilder.add(CiviFormError.of(INVALID_PROGRAM_LINK_FORMAT_MSG));
    }

    return errorsBuilder.build();
  }

  // Checks whether a URL would work correctly if an href attribute was set to it.
  // That is, it must start with http:// or https:// so that the href link doesn't
  // treat it as relative to the current URL.
  //
  // We treat blank links as an exception, so that we can default to the program
  // details page if a link isn't provided.
  private boolean isValidAbsoluteLink(String url) {
    return url.isBlank() || url.startsWith("http://") || url.startsWith("https://");
  }

  /**
   * Add or update a localization of the program's publicly-visible display name and description.
   *
   * @param programId the ID of the program to update
   * @param locale the {@link Locale} to update
   * @param localizationUpdate the localization update to apply
   * @return the {@link ProgramDefinition} that was successfully updated, or a set of errors if the
   *     update failed
   * @throws ProgramNotFoundException if the programId does not correspond to a valid program
   * @throws OutOfDateStatusesException if the program's status definitions are out of sync with
   *     those in the provided update
   */
  public ErrorAnd<ProgramDefinition, CiviFormError> updateLocalization(
      long programId, Locale locale, LocalizationUpdate localizationUpdate)
      throws ProgramNotFoundException, OutOfDateStatusesException {
    ProgramDefinition programDefinition = getProgramDefinition(programId);
    ImmutableSet.Builder<CiviFormError> errorsBuilder = ImmutableSet.builder();
    validateProgramText(errorsBuilder, "display name", localizationUpdate.localizedDisplayName());
    validateProgramText(
        errorsBuilder, "display description", localizationUpdate.localizedDisplayDescription());
    validateLocalizationStatuses(localizationUpdate, programDefinition);

    // We iterate the existing statuses along with the provided statuses since they were verified
    // to be consistently ordered above.
    ImmutableList.Builder<StatusDefinitions.Status> toUpdateStatusesBuilder =
        ImmutableList.builder();
    for (int statusIdx = 0;
        statusIdx < programDefinition.statusDefinitions().getStatuses().size();
        statusIdx++) {
      LocalizationUpdate.StatusUpdate statusUpdateData =
          localizationUpdate.statuses().get(statusIdx);
      StatusDefinitions.Status existingStatus =
          programDefinition.statusDefinitions().getStatuses().get(statusIdx);
      StatusDefinitions.Status.Builder updateBuilder =
          existingStatus.toBuilder()
              .setLocalizedStatusText(
                  existingStatus
                      .localizedStatusText()
                      .updateTranslation(locale, statusUpdateData.localizedStatusText()));
      // If the status has email content, update the localization to whatever was provided;
      // otherwise if there's a localization update when there is no email content to
      // localize, that indicates a mismatch between the frontend and the database.
      if (existingStatus.localizedEmailBodyText().isPresent()) {
        updateBuilder.setLocalizedEmailBodyText(
            Optional.of(
                existingStatus
                    .localizedEmailBodyText()
                    .get()
                    .updateTranslation(locale, statusUpdateData.localizedEmailBody())));
      } else if (statusUpdateData.localizedEmailBody().isPresent()) {
        throw new OutOfDateStatusesException();
      }
      toUpdateStatusesBuilder.add(updateBuilder.build());
    }

    ImmutableSet<CiviFormError> errors = errorsBuilder.build();
    if (!errors.isEmpty()) {
      return ErrorAnd.error(errors);
    }

    ProgramDefinition.Builder newProgram =
        programDefinition.toBuilder()
            .setLocalizedName(
                programDefinition
                    .localizedName()
                    .updateTranslation(locale, localizationUpdate.localizedDisplayName()))
            .setLocalizedDescription(
                programDefinition
                    .localizedDescription()
                    .updateTranslation(locale, localizationUpdate.localizedDisplayDescription()))
            .setLocalizedConfirmationMessage(
                programDefinition
                    .localizedConfirmationMessage()
                    .updateTranslation(locale, localizationUpdate.localizedConfirmationMessage()))
            .setStatusDefinitions(
                programDefinition.statusDefinitions().setStatuses(toUpdateStatusesBuilder.build()));
    updateSummaryImageDescriptionLocalization(
        programDefinition,
        newProgram,
        localizationUpdate.localizedSummaryImageDescription(),
        locale);

    return ErrorAnd.of(
        syncProgramDefinitionQuestions(
                programRepository
                    .updateProgramSync(newProgram.build().toProgram())
                    .getProgramDefinition())
            .toCompletableFuture()
            .join());
  }

  private void validateProgramText(
      ImmutableSet.Builder<CiviFormError> builder, String fieldName, String text) {
    if (text.isBlank()) {
      builder.add(CiviFormError.of("program " + fieldName.trim() + " cannot be blank"));
    }
  }

  /**
   * Determines whether the list of provided localized application status updates exactly correspond
   * to the list of configured application statuses within the program. This means that:
   * <li>The lists are of the same length
   * <li>Have the exact same ordering of statuses
   */
  private void validateLocalizationStatuses(
      LocalizationUpdate localizationUpdate, ProgramDefinition program)
      throws OutOfDateStatusesException {
    ImmutableList<String> localizationStatusNames =
        localizationUpdate.statuses().stream()
            .map(LocalizationUpdate.StatusUpdate::statusKeyToUpdate)
            .collect(ImmutableList.toImmutableList());
    ImmutableList<String> configuredStatusNames =
        program.statusDefinitions().getStatuses().stream()
            .map(StatusDefinitions.Status::statusText)
            .collect(ImmutableList.toImmutableList());
    if (!localizationStatusNames.equals(configuredStatusNames)) {
      throw new OutOfDateStatusesException();
    }
  }

  /**
   * Get the email addresses to send a notification to - the program admins if there are any, or the
   * global admins if none.
   */
  public ImmutableList<String> getNotificationEmailAddresses(String programName) {
    ImmutableList<String> explicitProgramAdmins =
        programRepository.getProgramAdministrators(programName).stream()
            .map(AccountModel::getEmailAddress)
            .filter(address -> !Strings.isNullOrEmpty(address))
            .collect(ImmutableList.toImmutableList());
    // If there are any program admins, return them.
    if (explicitProgramAdmins.size() > 0) {
      return explicitProgramAdmins;
    }
    // Return all the global admins email addresses.
    return accountRepository.getGlobalAdmins().stream()
        .map(AccountModel::getEmailAddress)
        .filter(address -> !Strings.isNullOrEmpty(address))
        .collect(ImmutableList.toImmutableList());
  }

  /**
   * Appends a new status available for application reviews.
   *
   * @param programId The program to update.
   * @param status The status that should be appended.
   * @throws ProgramNotFoundException If the specified Program could not be found.
   * @throws DuplicateStatusException If the provided status to already exists in the list of
   *     available statuses for application review.
   */
  public ErrorAnd<ProgramDefinition, CiviFormError> appendStatus(
      long programId, StatusDefinitions.Status status)
      throws ProgramNotFoundException, DuplicateStatusException {
    ProgramDefinition program = getProgramDefinition(programId);
    if (program.statusDefinitions().getStatuses().stream()
        .filter(s -> s.statusText().equals(status.statusText()))
        .findAny()
        .isPresent()) {
      throw new DuplicateStatusException(status.statusText());
    }
    ImmutableList<StatusDefinitions.Status> currentStatuses =
        program.statusDefinitions().getStatuses();
    ImmutableList<StatusDefinitions.Status> updatedStatuses =
        status.defaultStatus().orElse(false)
            ? unsetDefaultStatus(currentStatuses, Optional.empty())
            : currentStatuses;

    program
        .statusDefinitions()
        .setStatuses(
            ImmutableList.<StatusDefinitions.Status>builder()
                .addAll(updatedStatuses)
                .add(status)
                .build());

    return ErrorAnd.of(
        syncProgramDefinitionQuestions(
                programRepository.updateProgramSync(program.toProgram()).getProgramDefinition())
            .toCompletableFuture()
            .join());
  }

  private ImmutableList<StatusDefinitions.Status> unsetDefaultStatus(
      List<StatusDefinitions.Status> statuses, Optional<String> exceptStatusName) {
    return statuses.stream()
        .<StatusDefinitions.Status>map(
            status ->
                exceptStatusName.map(name -> status.matches(name)).orElse(false)
                    ? status
                    : status.toBuilder().setDefaultStatus(Optional.of(false)).build())
        .collect(ImmutableList.toImmutableList());
  }

  /**
   * Updates an existing status this is available for application reviews.
   *
   * @param programId The program to update.
   * @param toReplaceStatusName The name of the status that should be updated.
   * @param statusReplacer A single argument function that maps the existing status to the value it
   *     should be updated to. The existing status is provided in case the caller might want to
   *     preserve values from the previous status (e.g. localized text).
   * @throws ProgramNotFoundException If the specified Program could not be found.
   * @throws DuplicateStatusException If the updated status already exists in the list of available
   *     statuses for application review.
   */
  public ErrorAnd<ProgramDefinition, CiviFormError> editStatus(
      long programId,
      String toReplaceStatusName,
      Function<StatusDefinitions.Status, StatusDefinitions.Status> statusReplacer)
      throws ProgramNotFoundException, DuplicateStatusException {
    ProgramDefinition program = getProgramDefinition(programId);
    ImmutableMap<String, Integer> statusNameToIndex =
        statusNameToIndexMap(program.statusDefinitions().getStatuses());
    if (!statusNameToIndex.containsKey(toReplaceStatusName)) {
      return ErrorAnd.error(
          ImmutableSet.of(
              CiviFormError.of(
                  "The status being edited no longer exists and may have been modified in a"
                      + " separate window.")));
    }
    List<StatusDefinitions.Status> statusesCopy =
        Lists.newArrayList(program.statusDefinitions().getStatuses());
    StatusDefinitions.Status editedStatus =
        statusReplacer.apply(statusesCopy.get(statusNameToIndex.get(toReplaceStatusName)));
    // If the status name was changed and it matches another status, issue an error.
    if (!toReplaceStatusName.equals(editedStatus.statusText())
        && statusNameToIndex.containsKey(editedStatus.statusText())) {
      throw new DuplicateStatusException(editedStatus.statusText());
    }

    statusesCopy.set(statusNameToIndex.get(toReplaceStatusName), editedStatus);
    ImmutableList<StatusDefinitions.Status> updatedStatuses =
        editedStatus.defaultStatus().orElse(false)
            ? unsetDefaultStatus(statusesCopy, Optional.of(editedStatus.statusText()))
            : ImmutableList.copyOf(statusesCopy);

    program.statusDefinitions().setStatuses(updatedStatuses);

    return ErrorAnd.of(
        syncProgramDefinitionQuestions(
                programRepository.updateProgramSync(program.toProgram()).getProgramDefinition())
            .toCompletableFuture()
            .join());
  }

  /**
   * Removes an existing status from the list of available statuses for application reviews.
   *
   * @param programId The program to update.
   * @param toRemoveStatusName The name of the status that should be removed.
   * @throws ProgramNotFoundException If the specified Program could not be found.
   */
  public ErrorAnd<ProgramDefinition, CiviFormError> deleteStatus(
      long programId, String toRemoveStatusName) throws ProgramNotFoundException {
    ProgramDefinition program = getProgramDefinition(programId);
    ImmutableMap<String, Integer> statusNameToIndex =
        statusNameToIndexMap(program.statusDefinitions().getStatuses());
    if (!statusNameToIndex.containsKey(toRemoveStatusName)) {
      return ErrorAnd.error(
          ImmutableSet.of(
              CiviFormError.of(
                  "The status being deleted no longer exists and may have been deleted in a"
                      + " separate window.")));
    }
    List<StatusDefinitions.Status> statusesCopy =
        Lists.newArrayList(program.statusDefinitions().getStatuses());
    statusesCopy.remove(statusNameToIndex.get(toRemoveStatusName).intValue());
    program.statusDefinitions().setStatuses(ImmutableList.copyOf(statusesCopy));

    return ErrorAnd.of(
        syncProgramDefinitionQuestions(
                programRepository.updateProgramSync(program.toProgram()).getProgramDefinition())
            .toCompletableFuture()
            .join());
  }

  private static ImmutableMap<String, Integer> statusNameToIndexMap(
      ImmutableList<StatusDefinitions.Status> statuses) {
    return IntStream.range(0, statuses.size())
        .boxed()
        .collect(ImmutableMap.toImmutableMap(i -> statuses.get(i).statusText(), i -> i));
  }

  /**
   * Set a program's eligibility criteria to gating or non-gating.
   *
   * @param programId the ID of the program to update.
   * @param gating boolean representing whether eligibility is gating or non-gating.
   * @return the updated program definition
   */
  public ProgramDefinition setEligibilityIsGating(long programId, boolean gating)
      throws ProgramNotFoundException {
    ProgramDefinition programDefinition = getProgramDefinition(programId);
    programDefinition = programDefinition.toBuilder().setEligibilityIsGating(gating).build();
    return programRepository
        .updateProgramSync(programDefinition.toProgram())
        .getProgramDefinition();
  }

  /**
   * Sets what the summary image description should be for the given locale.
   *
   * <p>If the {@code locale} is the default locale and the {@code summaryImageDescription} is empty
   * or blank, then the description for *all* locales will be erased.
   */
  public ProgramDefinition setSummaryImageDescription(
      long programId, Locale locale, String summaryImageDescription)
      throws ProgramNotFoundException {
    ProgramDefinition programDefinition = getProgramDefinition(programId);
    Optional<LocalizedStrings> newStrings =
        getUpdatedSummaryImageDescription(programDefinition, locale, summaryImageDescription);
    programDefinition =
        programDefinition.toBuilder().setLocalizedSummaryImageDescription(newStrings).build();
    return programRepository
        .updateProgramSync(programDefinition.toProgram())
        .getProgramDefinition();
  }

  private void updateSummaryImageDescriptionLocalization(
      ProgramDefinition currentProgram,
      ProgramDefinition.Builder newProgram,
      Optional<String> newDescription,
      Locale locale) {
    // Only update the localization if the current program has an image description set.
    if (currentProgram.localizedSummaryImageDescription().isPresent()
        && newDescription.isPresent()) {
      Optional<LocalizedStrings> newDescriptionStrings =
          getUpdatedSummaryImageDescription(currentProgram, locale, newDescription.get());
      newProgram.setLocalizedSummaryImageDescription(newDescriptionStrings);
    }
  }

  private Optional<LocalizedStrings> getUpdatedSummaryImageDescription(
      ProgramDefinition programDefinition, Locale locale, String summaryImageDescription) {
    if (locale.equals(DEFAULT_LOCALE) && summaryImageDescription.isBlank()) {
      // Clear out all associated translations when the admin deletes a description.
      return Optional.empty();
    }

    Optional<LocalizedStrings> currentDescription =
        programDefinition.localizedSummaryImageDescription();
    LocalizedStrings newStrings;
    if (currentDescription.isEmpty()) {
      newStrings = LocalizedStrings.of(locale, summaryImageDescription);
    } else {
      newStrings = currentDescription.get().updateTranslation(locale, summaryImageDescription);
    }
    return Optional.of(newStrings);
  }

  /**
   * Sets a key that can be used to fetch the summary image for the given program from cloud
   * storage.
   */
  public ProgramDefinition setSummaryImageFileKey(long programId, String fileKey)
      throws ProgramNotFoundException {
    ProgramDefinition programDefinition = getProgramDefinition(programId);
    programDefinition =
        programDefinition.toBuilder().setSummaryImageFileKey(Optional.of(fileKey)).build();
    return programRepository
        .updateProgramSync(programDefinition.toProgram())
        .getProgramDefinition();
  }

  /**
   * Adds an empty {@link BlockDefinition} to the end of a given program.
   *
   * @param programId the ID of the program to update
   * @return the {@link ProgramBlockAdditionResult} including the updated program and block if it
   *     succeeded, or a set of errors with the unmodified program and no block if failed.
   * @throws ProgramNotFoundException when programId does not correspond to a real Program.
   */
  public ErrorAnd<ProgramBlockAdditionResult, CiviFormError> addBlockToProgram(long programId)
      throws ProgramNotFoundException {
    try {
      return addBlockToProgram(programId, Optional.empty());
    } catch (ProgramBlockDefinitionNotFoundException e) {
      throw new RuntimeException(
          "The ProgramBlockDefinitionNotFoundException should never be thrown when the enumerator"
              + " id is empty.");
    }
  }

  /**
   * Adds an empty repeated {@link BlockDefinition} to the given program. The block should be added
   * after the last repeated or nested repeated block with the same ancestor. See {@link
   * ProgramDefinition#orderBlockDefinitions()} for more details about block positioning.
   *
   * @param programId the ID of the program to update
   * @param enumeratorBlockId ID of the enumerator block
   * @return a {@link ProgramBlockAdditionResult} including the updated program and block if it
   *     succeeded, or a set of errors with the unmodified program definition and no block if
   *     failed.
   * @throws ProgramNotFoundException when programId does not correspond to a real Program.
   * @throws ProgramBlockDefinitionNotFoundException when enumeratorBlockId does not correspond to
   *     an enumerator block in the Program.
   */
  public ErrorAnd<ProgramBlockAdditionResult, CiviFormError> addRepeatedBlockToProgram(
      long programId, long enumeratorBlockId)
      throws ProgramNotFoundException, ProgramBlockDefinitionNotFoundException {
    return addBlockToProgram(programId, Optional.of(enumeratorBlockId));
  }

  private ErrorAnd<ProgramBlockAdditionResult, CiviFormError> addBlockToProgram(
      long programId, Optional<Long> enumeratorBlockId)
      throws ProgramNotFoundException, ProgramBlockDefinitionNotFoundException {
    ProgramDefinition programDefinition = getProgramDefinition(programId);
    if (enumeratorBlockId.isPresent()
        && !programDefinition.hasEnumerator(enumeratorBlockId.get())) {
      throw new ProgramBlockDefinitionNotFoundException(programId, enumeratorBlockId.get());
    }

    ErrorAnd<BlockDefinition, CiviFormError> maybeBlockDefinition =
        createEmptyBlockDefinition(getNextBlockId(programDefinition), enumeratorBlockId);
    if (maybeBlockDefinition.isError()) {
      return ErrorAnd.errorAnd(
          maybeBlockDefinition.getErrors(),
          ProgramBlockAdditionResult.of(programDefinition, Optional.empty()));
    }
    BlockDefinition blockDefinition = maybeBlockDefinition.getResult();
    ProgramModel program =
        programDefinition.insertBlockDefinitionInTheRightPlace(blockDefinition).toProgram();
    ProgramDefinition updatedProgram =
        syncProgramDefinitionQuestions(
                programRepository.updateProgramSync(program).getProgramDefinition())
            .toCompletableFuture()
            .join();
    BlockDefinition updatedBlockDefinition =
        updatedProgram.getBlockDefinition(blockDefinition.id());
    return ErrorAnd.of(
        ProgramBlockAdditionResult.of(updatedProgram, Optional.of(updatedBlockDefinition)));
  }

  private long getNextBlockId(ProgramDefinition programDefinition) {
    return programDefinition.getMaxBlockDefinitionId() + 1;
  }

  /**
   * Move the block definition one position in the direction specified. If the movement is not
   * allowed, then it is not moved.
   *
   * <p>Movement is not allowed if:
   *
   * <ul>
   *   <li>it would move the block past the ends of the list
   *   <li>it would move a repeated block such that it is not contiguous with its enumerator block's
   *       repeated and nested repeated blocks.
   * </ul>
   *
   * @param programId the ID of the program to update
   * @param blockId the ID of the block to move
   * @return the program definition, with the block moved if it is allowed.
   * @throws IllegalPredicateOrderingException if moving this block violates a program predicate
   */
  public ProgramDefinition moveBlock(
      long programId, long blockId, ProgramDefinition.Direction direction)
      throws ProgramNotFoundException, IllegalPredicateOrderingException {
    final ProgramModel program;
    try {
      program = getProgramDefinition(programId).moveBlock(blockId, direction).toProgram();
    } catch (ProgramBlockDefinitionNotFoundException e) {
      throw new RuntimeException(
          "Something happened to the program's block while trying to move it", e);
    }
    return syncProgramDefinitionQuestions(
            programRepository.updateProgramSync(program).getProgramDefinition())
        .toCompletableFuture()
        .join();
  }

  /**
   * Update a {@link BlockDefinition}'s attributes.
   *
   * @param programId the ID of the program to update
   * @param blockDefinitionId the ID of the block to update
   * @param blockForm a {@link BlockForm} object containing the new attributes for the block
   * @return the {@link ProgramDefinition} that was updated if succeeded, or a set of errors with
   *     the unmodified program definition if failed
   * @throws ProgramNotFoundException when programId does not correspond to a real Program.
   * @throws ProgramBlockDefinitionNotFoundException when blockDefinitionId does not correspond to a
   *     real Block.
   */
  public ErrorAnd<ProgramDefinition, CiviFormError> updateBlock(
      long programId, long blockDefinitionId, BlockForm blockForm)
      throws ProgramNotFoundException, ProgramBlockDefinitionNotFoundException {
    ProgramDefinition programDefinition = getProgramDefinition(programId);
    BlockDefinition blockDefinition =
        programDefinition.getBlockDefinition(blockDefinitionId).toBuilder()
            .setName(blockForm.getName())
            .setDescription(blockForm.getDescription())
            .build();
    ImmutableSet<CiviFormError> errors = validateBlockDefinition(blockDefinition);
    if (!errors.isEmpty()) {
      return ErrorAnd.errorAnd(errors, programDefinition);
    }

    try {
      return ErrorAnd.of(
          updateProgramDefinitionWithBlockDefinition(programDefinition, blockDefinition));
    } catch (IllegalPredicateOrderingException e) {
      // Updating a block's metadata should never invalidate a predicate.
      throw new RuntimeException(
          "Unexpected error: updating this block invalidated a block condition");
    }
  }

  /**
   * Update a {@link BlockDefinition} with a set of questions.
   *
   * @param programId the ID of the program to update
   * @param blockDefinitionId the ID of the block to update
   * @param programQuestionDefinitions an {@link ImmutableList} of questions for the block
   * @return the updated {@link ProgramDefinition}
   * @throws ProgramNotFoundException when programId does not correspond to a real Program.
   * @throws ProgramBlockDefinitionNotFoundException when blockDefinitionId does not correspond to a
   *     real Block.
   * @throws IllegalPredicateOrderingException if changing this block's questions invalidates a
   *     program predicate
   */
  public ProgramDefinition setBlockQuestions(
      long programId,
      long blockDefinitionId,
      ImmutableList<ProgramQuestionDefinition> programQuestionDefinitions)
      throws ProgramNotFoundException,
          ProgramBlockDefinitionNotFoundException,
          IllegalPredicateOrderingException {
    ProgramDefinition programDefinition = getProgramDefinition(programId);

    BlockDefinition blockDefinition =
        programDefinition.getBlockDefinition(blockDefinitionId).toBuilder()
            .setProgramQuestionDefinitions(programQuestionDefinitions)
            .build();

    return updateProgramDefinitionWithBlockDefinition(programDefinition, blockDefinition);
  }

  /**
   * Update a {@link BlockDefinition} to include additional questions.
   *
   * @param programId the ID of the program to update
   * @param blockDefinitionId the ID of the block to update
   * @param questionIds an {@link ImmutableList} of question IDs for the block
   * @return the updated {@link ProgramDefinition}
   * @throws ProgramNotFoundException when programId does not correspond to a real Program.
   * @throws ProgramBlockDefinitionNotFoundException when blockDefinitionId does not correspond to a
   *     real Block.
   * @throws QuestionNotFoundException when questionIds does not correspond to real Questions.
   * @throws CantAddQuestionToBlockException if one of the questions can't be added to the block.
   */
  public ProgramDefinition addQuestionsToBlock(
      long programId, long blockDefinitionId, ImmutableList<Long> questionIds)
      throws CantAddQuestionToBlockException,
          QuestionNotFoundException,
          ProgramNotFoundException,
          ProgramBlockDefinitionNotFoundException {
    ProgramDefinition programDefinition = getProgramDefinition(programId);

    BlockDefinition blockDefinition = programDefinition.getBlockDefinition(blockDefinitionId);

    ImmutableList.Builder<ProgramQuestionDefinition> updatedBlockQuestions =
        ImmutableList.builder();
    // Add existing block questions.
    updatedBlockQuestions.addAll(blockDefinition.programQuestionDefinitions());

    ReadOnlyQuestionService roQuestionService =
        questionService.getReadOnlyQuestionService().toCompletableFuture().join();

    for (long questionId : questionIds) {
      ProgramQuestionDefinition question =
          ProgramQuestionDefinition.create(
              roQuestionService.getQuestionDefinition(questionId), Optional.of(programId));
      AddQuestionResult canAddQuestion =
          programBlockValidationFactory
              .create()
              .canAddQuestion(programDefinition, blockDefinition, question.getQuestionDefinition());
      if (canAddQuestion != AddQuestionResult.ELIGIBLE) {
        throw new CantAddQuestionToBlockException(
            programDefinition, blockDefinition, question.getQuestionDefinition(), canAddQuestion);
      }
      updatedBlockQuestions.add(question);
    }

    blockDefinition =
        blockDefinition.toBuilder()
            .setProgramQuestionDefinitions(updatedBlockQuestions.build())
            .build();
    try {
      return updateProgramDefinitionWithBlockDefinition(programDefinition, blockDefinition);
    } catch (IllegalPredicateOrderingException e) {
      // This should never happen
      throw new RuntimeException(
          String.format(
              "Unexpected error: Adding a question to block %s invalidated a predicate",
              blockDefinition.name()));
    }
  }

  /**
   * Update a {@link BlockDefinition} to remove questions.
   *
   * @param programId the ID of the program to update
   * @param blockDefinitionId the ID of the block to update
   * @param questionIds an {@link ImmutableList} of question IDs to be removed from the block
   * @return the updated {@link ProgramDefinition}
   * @throws ProgramNotFoundException when programId does not correspond to a real Program.
   * @throws ProgramBlockDefinitionNotFoundException when blockDefinitionId does not correspond to a
   *     real Block.
   * @throws QuestionNotFoundException when questionIds does not correspond to real Questions.
   * @throws IllegalPredicateOrderingException if removing one or more of the questions invalidates
   *     a predicate - that is, there exists a predicate in this program that depends on at least
   *     one question to remove
   */
  public ProgramDefinition removeQuestionsFromBlock(
      long programId, long blockDefinitionId, ImmutableList<Long> questionIds)
      throws QuestionNotFoundException,
          ProgramNotFoundException,
          ProgramBlockDefinitionNotFoundException,
          IllegalPredicateOrderingException {
    ProgramDefinition programDefinition = getProgramDefinition(programId);

    for (long questionId : questionIds) {
      if (!programDefinition.hasQuestion(questionId)) {
        throw new QuestionNotFoundException(questionId, programId);
      }
    }

    BlockDefinition blockDefinition = programDefinition.getBlockDefinition(blockDefinitionId);

    ImmutableList<ProgramQuestionDefinition> newProgramQuestionDefinitions =
        blockDefinition.programQuestionDefinitions().stream()
            .filter(pqd -> !questionIds.contains(pqd.id()))
            .collect(ImmutableList.toImmutableList());

    blockDefinition =
        blockDefinition.toBuilder()
            .setProgramQuestionDefinitions(newProgramQuestionDefinitions)
            .build();

    return updateProgramDefinitionWithBlockDefinition(programDefinition, blockDefinition);
  }

  /**
   * Set the visibility {@link PredicateDefinition} for a block. This predicate describes under what
   * conditions the block should be shown-to or hidden-from an applicant filling out the program
   * form.
   *
   * @param programId the ID of the program to update
   * @param blockDefinitionId the ID of the block to update
   * @param predicate the {@link PredicateDefinition} to set, or empty to remove an existing one.
   * @return the updated {@link ProgramDefinition}
   * @throws ProgramNotFoundException when programId does not correspond to a real Program.
   * @throws ProgramBlockDefinitionNotFoundException when blockDefinitionId does not correspond to a
   *     real Block.
   * @throws IllegalPredicateOrderingException if this predicate cannot be added to this block
   */
  public ProgramDefinition setBlockVisibilityPredicate(
      long programId, long blockDefinitionId, Optional<PredicateDefinition> predicate)
      throws ProgramNotFoundException,
          ProgramBlockDefinitionNotFoundException,
          IllegalPredicateOrderingException {
    ProgramDefinition programDefinition = getProgramDefinition(programId);

    BlockDefinition blockDefinition =
        programDefinition.getBlockDefinition(blockDefinitionId).toBuilder()
            .setVisibilityPredicate(predicate)
            .build();

    return updateProgramDefinitionWithBlockDefinition(programDefinition, blockDefinition);
  }

  /**
   * Set the eligibility {@link PredicateDefinition} for a block. This predicate describes under
   * what conditions the application is considered eligible for the program as of the block.
   *
   * @param programId the ID of the program to update
   * @param blockDefinitionId the ID of the block to update
   * @param eligibility the {@link EligibilityDefinition} for continuing the application.
   * @return the updated {@link ProgramDefinition}
   * @throws ProgramNotFoundException when programId does not correspond to a real Program.
   * @throws ProgramBlockDefinitionNotFoundException when blockDefinitionId does not correspond to a
   *     real Block.
   * @throws IllegalPredicateOrderingException if this predicate cannot be added to this block
   * @throws EligibilityNotValidForProgramTypeException if this predicate cannot be added to this
   *     ProgramType
   */
  public ProgramDefinition setBlockEligibilityDefinition(
      long programId, long blockDefinitionId, Optional<EligibilityDefinition> eligibility)
      throws ProgramNotFoundException,
          ProgramBlockDefinitionNotFoundException,
          IllegalPredicateOrderingException,
          EligibilityNotValidForProgramTypeException {
    ProgramDefinition programDefinition = getProgramDefinition(programId);

    if (programDefinition.isCommonIntakeForm() && eligibility.isPresent()) {
      throw new EligibilityNotValidForProgramTypeException(programDefinition.programType());
    }

    BlockDefinition blockDefinition =
        programDefinition.getBlockDefinition(blockDefinitionId).toBuilder()
            .setEligibilityDefinition(eligibility)
            .build();

    return updateProgramDefinitionWithBlockDefinition(programDefinition, blockDefinition);
  }

  /**
   * Remove the visibility {@link PredicateDefinition} for a block.
   *
   * @param programId the ID of the program to update
   * @param blockDefinitionId the ID of the block to update
   * @return the updated {@link ProgramDefinition}
   * @throws ProgramNotFoundException when programId does not correspond to a real Program.
   * @throws ProgramBlockDefinitionNotFoundException when blockDefinitionId does not correspond to a
   *     real Block.
   */
  public ProgramDefinition removeBlockPredicate(long programId, long blockDefinitionId)
      throws ProgramNotFoundException, ProgramBlockDefinitionNotFoundException {
    try {
      return setBlockVisibilityPredicate(
          programId, blockDefinitionId, /* predicate= */ Optional.empty());
    } catch (IllegalPredicateOrderingException e) {
      // Removing a predicate should never invalidate another.
      throw new RuntimeException("Unexpected error: removing this predicate invalidates another");
    }
  }

  /**
   * Remove the eligibility {@link PredicateDefinition} for a block.
   *
   * @param programId the ID of the program to update
   * @param blockDefinitionId the ID of the block to update
   * @return the updated {@link ProgramDefinition}
   * @throws ProgramNotFoundException when programId does not correspond to a real Program.
   * @throws ProgramBlockDefinitionNotFoundException when blockDefinitionId does not correspond to a
   *     real Block.
   */
  public ProgramDefinition removeBlockEligibilityPredicate(long programId, long blockDefinitionId)
      throws ProgramNotFoundException, ProgramBlockDefinitionNotFoundException {
    try {
      return setBlockEligibilityDefinition(
          programId, blockDefinitionId, /* eligibility= */ Optional.empty());
    } catch (IllegalPredicateOrderingException e) {
      // Removing a predicate should never invalidate another.
      throw new RuntimeException("Unexpected error: removing this predicate invalidates another");
    } catch (EligibilityNotValidForProgramTypeException e) {
      // Removing eligibility predicates should always be valid.
      throw new RuntimeException(
          "Unexpected error: removing this predicate is not allowed for this ProgramType", e);
    }
  }

  /**
   * Delete a block from a program if the block ID is present. Otherwise, does nothing.
   *
   * @return the updated {@link ProgramDefinition}
   * @throws ProgramNotFoundException when programId does not correspond to a real Program.
   * @throws ProgramNeedsABlockException when trying to delete the last block of a Program.
   * @throws IllegalPredicateOrderingException if deleting this block invalidates a predicate in
   *     this program
   */
  public ProgramDefinition deleteBlock(long programId, long blockDefinitionId)
      throws ProgramNotFoundException,
          ProgramNeedsABlockException,
          IllegalPredicateOrderingException {
    ProgramDefinition programDefinition = getProgramDefinition(programId);

    ImmutableList<BlockDefinition> newBlocks =
        programDefinition.blockDefinitions().stream()
            .filter(block -> block.id() != blockDefinitionId)
            .collect(ImmutableList.toImmutableList());
    if (newBlocks.isEmpty()) {
      throw new ProgramNeedsABlockException(programId);
    }

    return updateProgramDefinitionWithBlockDefinitions(programDefinition, newBlocks);
  }

  /**
   * Sync all {@link QuestionDefinition}s in a list of {@link ProgramDefinition}s asynchronously, by
   * querying for questions then updating each {@link ProgramDefinition}s.
   *
   * @param programDefinitions the list of program definitions that should be updated
   * @return a list of updated {@link ProgramDefinition}s with all of its associated questions if
   *     they exist, or a QuestionNotFoundException is thrown when the future completes and a
   *     question is not found.
   */
  public CompletionStage<ImmutableList<ProgramDefinition>> syncQuestionsToProgramDefinitions(
      ImmutableList<ProgramDefinition> programDefinitions) {

    /* TEMP BUG FIX
     * Because some of the programs are not in the active version,
     * and we need to sync the questions for each program to calculate
     * eligibility state, we must sync each program with a version it
     * is associated with. This diverges from previous behavior where
     * we did not need to sync the programs because the contents of their
     * questions was not needed in the index view.
     */

    // Create a map of the questionService for each program and version to minimize database calls.
    Map<Long, ReadOnlyQuestionService> versionToQuestionService = new HashMap<>();
    Map<Long, ReadOnlyQuestionService> programToQuestionService = new HashMap<>();

    for (ProgramDefinition programDef : programDefinitions) {
      ProgramModel p = programDef.toProgram();
      p.refresh();
      // We only need to get the question data if the program has eligibility conditions.
      if (programDef.hasEligibilityEnabled()) {
        VersionModel v =
            programRepository.getVersionsForProgram(p).stream().findAny().orElseThrow();
        ReadOnlyQuestionService questionServiceForVersion = versionToQuestionService.get(v.id);
        if (questionServiceForVersion == null) {
          questionServiceForVersion =
              questionService.getReadOnlyVersionedQuestionService(v, versionRepository);
          versionToQuestionService.put(v.id, questionServiceForVersion);
        }
        programToQuestionService.put(programDef.id(), questionServiceForVersion);
      }
    }

    return CompletableFuture.completedFuture(
        programDefinitions.stream()
            .map(
                programDef -> {
                  if (!programDef.hasEligibilityEnabled()) {
                    return programDef;
                  }
                  try {
                    return syncProgramDefinitionQuestions(
                        programDef, programToQuestionService.get(programDef.id()));
                    /* END TEMP BUG FIX */
                  } catch (QuestionNotFoundException e) {
                    throw new RuntimeException(
                        String.format("Question not found for Program %s", programDef.id()), e);
                  }
                })
            .collect(ImmutableList.toImmutableList()));
  }

  /**
   * Set a program question definition to optional or required. If the question definition ID is not
   * present in the program's block, then nothing is changed.
   *
   * @param programId the ID of the program to update
   * @param blockDefinitionId the ID of the block to update
   * @param questionDefinitionId the ID of the question to update
   * @param optional boolean representing whether the question is optional or required
   * @return the updated program definition
   * @throws ProgramNotFoundException when programId does not correspond to a real Program.
   * @throws ProgramBlockDefinitionNotFoundException when blockDefinitionId does not correspond to a
   *     real Block
   * @throws ProgramQuestionDefinitionNotFoundException when questionDefinitionId does not
   *     correspond to a real question in the block
   */
  public ProgramDefinition setProgramQuestionDefinitionOptionality(
      long programId, long blockDefinitionId, long questionDefinitionId, boolean optional)
      throws ProgramNotFoundException,
          ProgramBlockDefinitionNotFoundException,
          ProgramQuestionDefinitionNotFoundException {
    ProgramDefinition programDefinition = getProgramDefinition(programId);
    BlockDefinition blockDefinition = programDefinition.getBlockDefinition(blockDefinitionId);

    if (!blockDefinition.programQuestionDefinitions().stream()
        .anyMatch(pqd -> pqd.id() == questionDefinitionId)) {
      throw new ProgramQuestionDefinitionNotFoundException(
          programId, blockDefinitionId, questionDefinitionId);
    }

    ImmutableList<ProgramQuestionDefinition> programQuestionDefinitions =
        blockDefinition.programQuestionDefinitions().stream()
            .map(pqd -> pqd.id() == questionDefinitionId ? pqd.setOptional(optional) : pqd)
            .collect(ImmutableList.toImmutableList());

    try {
      return updateProgramDefinitionWithBlockDefinition(
          programDefinition,
          blockDefinition.toBuilder()
              .setProgramQuestionDefinitions(programQuestionDefinitions)
              .build());
    } catch (IllegalPredicateOrderingException e) {
      // Changing a question between required and optional should not affect predicates. If a
      // question is optional and a predicate depends on its answer, the predicate will be false.
      throw new RuntimeException(
          "Unexpected error: updating this question invalidated a block condition");
    }
  }

  /**
   * Set a program question definition to enable address correction.
   *
   * @param programId the ID of the program to update
   * @param blockDefinitionId the ID of the block to update
   * @param questionDefinitionId the ID of the question to update
   * @param addressCorrectionEnabled boolean representing whether the question has address
   *     correction enabled
   * @return the updated program definition
   * @throws ProgramNotFoundException when programId does not correspond to a real Program.
   * @throws ProgramBlockDefinitionNotFoundException when blockDefinitionId does not correspond to a
   *     real Block
   * @throws ProgramQuestionDefinitionNotFoundException when questionDefinitionId does not
   *     correspond to a real question in the block
   */
  public ProgramDefinition setProgramQuestionDefinitionAddressCorrectionEnabled(
      long programId,
      long blockDefinitionId,
      long questionDefinitionId,
      boolean addressCorrectionEnabled)
      throws ProgramNotFoundException,
          ProgramBlockDefinitionNotFoundException,
          ProgramQuestionDefinitionNotFoundException,
          ProgramQuestionDefinitionInvalidException {
    ProgramDefinition programDefinition = getProgramDefinition(programId);
    BlockDefinition blockDefinition = programDefinition.getBlockDefinition(blockDefinitionId);

    if (!blockDefinition.programQuestionDefinitions().stream()
        .anyMatch(pqd -> pqd.id() == questionDefinitionId)) {
      throw new ProgramQuestionDefinitionNotFoundException(
          programId, blockDefinitionId, questionDefinitionId);
    }

    if (!blockDefinition.hasAddress()) {
      throw new BadRequestException(
          "Unexpected error: updating a non address question with address correction enabled");
    }

    if (!addressCorrectionEnabled
        && programDefinition.isQuestionUsedInPredicate(questionDefinitionId)) {
      throw new BadRequestException(
          String.format("Cannot disable correction for an address used in a predicate."));
    }

    if (blockDefinition.hasAddressCorrectionEnabledOnDifferentQuestion(questionDefinitionId)) {
      throw new ProgramQuestionDefinitionInvalidException(
          programId, blockDefinitionId, questionDefinitionId);
    }

    ImmutableList<ProgramQuestionDefinition> programQuestionDefinitions =
        blockDefinition.programQuestionDefinitions().stream()
            .map(
                pqd ->
                    pqd.id() == questionDefinitionId
                        ? pqd.setAddressCorrectionEnabled(addressCorrectionEnabled)
                        : pqd)
            .collect(ImmutableList.toImmutableList());

    try {
      return updateProgramDefinitionWithBlockDefinition(
          programDefinition,
          blockDefinition.toBuilder()
              .setProgramQuestionDefinitions(programQuestionDefinitions)
              .build());
    } catch (IllegalPredicateOrderingException e) {
      throw new RuntimeException(e);
    }
  }

  /**
   * Set position of a program question within its block. Used to reorder questions.
   *
   * @param programId the ID of the program to update
   * @param blockDefinitionId the ID of the block to update
   * @param questionDefinitionId the ID of the question to update
   * @param newPosition Should be between 0 and N-1 where N is number of questions in the block.
   * @return the updated program definition
   * @throws ProgramNotFoundException when programId does not correspond to a real Program.
   * @throws ProgramBlockDefinitionNotFoundException when blockDefinitionId does not correspond to a
   *     real Block
   * @throws ProgramQuestionDefinitionNotFoundException when questionDefinitionId does not
   *     correspond to a real question in the block
   */
  public ProgramDefinition setProgramQuestionDefinitionPosition(
      long programId, long blockDefinitionId, long questionDefinitionId, int newPosition)
      throws ProgramNotFoundException,
          ProgramBlockDefinitionNotFoundException,
          ProgramQuestionDefinitionNotFoundException,
          InvalidQuestionPositionException {
    ProgramDefinition programDefinition = getProgramDefinition(programId);
    BlockDefinition blockDefinition = programDefinition.getBlockDefinition(blockDefinitionId);

    ImmutableList<ProgramQuestionDefinition> questions =
        blockDefinition.programQuestionDefinitions();

    if (newPosition < 0 || newPosition >= questions.size()) {
      throw InvalidQuestionPositionException.positionOutOfBounds(newPosition, questions.size());
    }

    // move question to the new position
    Optional<ProgramQuestionDefinition> toMove =
        questions.stream().filter(q -> q.id() == questionDefinitionId).findFirst();
    if (toMove.isEmpty()) {
      throw new ProgramQuestionDefinitionNotFoundException(
          programId, blockDefinitionId, questionDefinitionId);
    }
    List<ProgramQuestionDefinition> otherQuestions =
        questions.stream().filter(q -> q.id() != questionDefinitionId).collect(Collectors.toList());
    otherQuestions.add(newPosition, toMove.get());

    try {
      return updateProgramDefinitionWithBlockDefinition(
          programDefinition,
          blockDefinition.toBuilder()
              .setProgramQuestionDefinitions(ImmutableList.copyOf(otherQuestions))
              .build());
    } catch (IllegalPredicateOrderingException e) {
      // Changing a question position within block should not affect predicates
      // because predicates cannot depend on questions within the same block.
      throw new RuntimeException(
          "Unexpected error: updating this question invalidated a block condition");
    }
  }

  /**
   * Get all the program's submitted applications. Does not include drafts or deleted applications.
   *
   * @throws ProgramNotFoundException when programId does not correspond to a real Program.
   */
  public ImmutableList<ApplicationModel> getSubmittedProgramApplications(long programId)
      throws ProgramNotFoundException {
    Optional<ProgramModel> programMaybe =
        programRepository.lookupProgram(programId).toCompletableFuture().join();
    if (programMaybe.isEmpty()) {
      throw new ProgramNotFoundException(programId);
    }
    return programMaybe.get().getSubmittedApplications();
  }

  /**
   * Get all submitted applications for this program and all other previous and future versions of
   * it matches the specified filters.
   *
   * @param paginationSpecEither the query supports two types of pagination, F.Either wraps the
   *     pagination spec to use for a given call.
   * @param filters a set of filters to apply to the examined applications.
   */
  public PaginationResult<ApplicationModel> getSubmittedProgramApplicationsAllVersions(
      long programId,
      F.Either<IdentifierBasedPaginationSpec<Long>, PageNumberBasedPaginationSpec>
          paginationSpecEither,
      SubmittedApplicationFilter filters) {
    return programRepository.getApplicationsForAllProgramVersions(
        programId, paginationSpecEither, filters);
  }

  private static ImmutableSet<CiviFormError> validateBlockDefinition(
      BlockDefinition blockDefinition) {
    ImmutableSet.Builder<CiviFormError> errors = ImmutableSet.builder();
    if (blockDefinition.name().isBlank()) {
      errors.add(CiviFormError.of("screen name cannot be blank"));
    }
    if (blockDefinition.description().isBlank()) {
      errors.add(CiviFormError.of("screen description cannot be blank"));
    }
    return errors.build();
  }

  private static ErrorAnd<BlockDefinition, CiviFormError> createEmptyBlockDefinition(
      long blockId, Optional<Long> maybeEnumeratorBlockId) {
    String blockName =
        maybeEnumeratorBlockId.isPresent()
            ? String.format("Screen %d (repeated from %d)", blockId, maybeEnumeratorBlockId.get())
            : String.format("Screen %d", blockId);
    String blockDescription = String.format("Screen %d description", blockId);
    BlockDefinition blockDefinition =
        BlockDefinition.builder()
            .setId(blockId)
            .setName(blockName)
            .setDescription(blockDescription)
            .setEnumeratorId(maybeEnumeratorBlockId)
            .build();
    ImmutableSet<CiviFormError> errors = validateBlockDefinition(blockDefinition);
    return errors.isEmpty() ? ErrorAnd.of(blockDefinition) : ErrorAnd.error(errors);
  }

  /**
   * Update all {@link QuestionDefinition}s in the ProgramDefinition with appropriate versions from
   * the {@link QuestionService}.
   */
  private CompletionStage<ProgramDefinition> syncProgramDefinitionQuestions(
      ProgramDefinition programDefinition) {
    // Note: This method is also used for non question updates.
    // TODO(#6249) We should have a focused method for that because getReadOnlyQuestionService()
    // makes multiple calls to get question data for the active and draft versions.
    return questionService
        .getReadOnlyQuestionService()
        .thenApplyAsync(
            roQuestionService -> {
              try {
                return syncProgramDefinitionQuestions(programDefinition, roQuestionService);
              } catch (QuestionNotFoundException e) {
                throw new RuntimeException(
                    String.format("Question not found for Program %s", programDefinition.id()), e);
              }
            },
            httpExecutionContext.current());
  }

  private ProgramDefinition syncProgramDefinitionQuestions(
      ProgramDefinition programDefinition, VersionModel version) {
    try {
      return syncProgramDefinitionQuestions(
          programDefinition,
          questionService.getReadOnlyVersionedQuestionService(version, versionRepository));
    } catch (QuestionNotFoundException e) {
      throw new RuntimeException(
          String.format(
              "Question not found for Program %s at Version %s",
              programDefinition.id(), version.id),
          e);
    }
  }

  private ProgramDefinition syncProgramDefinitionQuestions(
      ProgramDefinition programDefinition, ReadOnlyQuestionService roQuestionService)
      throws QuestionNotFoundException {
    ProgramDefinition.Builder programDefinitionBuilder = programDefinition.toBuilder();
    ImmutableList.Builder<BlockDefinition> blockListBuilder = ImmutableList.builder();

    for (BlockDefinition block : programDefinition.blockDefinitions()) {
      BlockDefinition syncedBlock =
          syncBlockDefinitionQuestions(programDefinition.id(), block, roQuestionService);
      blockListBuilder.add(syncedBlock);
    }

    programDefinitionBuilder.setBlockDefinitions(blockListBuilder.build());
    return programDefinitionBuilder.build();
  }

  private BlockDefinition syncBlockDefinitionQuestions(
      long programDefinitionId,
      BlockDefinition blockDefinition,
      ReadOnlyQuestionService roQuestionService)
      throws QuestionNotFoundException {
    BlockDefinition.Builder blockBuilder = blockDefinition.toBuilder();

    ImmutableList.Builder<ProgramQuestionDefinition> pqdListBuilder = ImmutableList.builder();
    for (ProgramQuestionDefinition pqd : blockDefinition.programQuestionDefinitions()) {
      ProgramQuestionDefinition syncedPqd =
          syncProgramQuestionDefinition(programDefinitionId, pqd, roQuestionService);
      pqdListBuilder.add(syncedPqd);
    }

    blockBuilder.setProgramQuestionDefinitions(pqdListBuilder.build());
    return blockBuilder.build();
  }

  private ProgramQuestionDefinition syncProgramQuestionDefinition(
      long programDefinitionId,
      ProgramQuestionDefinition pqd,
      ReadOnlyQuestionService roQuestionService)
      throws QuestionNotFoundException {
    QuestionDefinition questionDefinition = roQuestionService.getQuestionDefinition(pqd.id());
    return pqd.loadCompletely(programDefinitionId, questionDefinition);
  }

  private ProgramDefinition updateProgramDefinitionWithBlockDefinitions(
      ProgramDefinition programDefinition, ImmutableList<BlockDefinition> blocks)
      throws IllegalPredicateOrderingException {
    ProgramDefinition program = programDefinition.toBuilder().setBlockDefinitions(blocks).build();

    if (!program.hasValidPredicateOrdering()) {
      throw new IllegalPredicateOrderingException("This action would invalidate a block condition");
    }

    return syncProgramDefinitionQuestions(
            programRepository.updateProgramSync(program.toProgram()).getProgramDefinition())
        .toCompletableFuture()
        .join();
  }

  private ProgramDefinition updateProgramDefinitionWithBlockDefinition(
      ProgramDefinition programDefinition, BlockDefinition blockDefinition)
      throws IllegalPredicateOrderingException {

    ImmutableList<BlockDefinition> updatedBlockDefinitions =
        programDefinition.blockDefinitions().stream()
            .map(b -> b.id() == blockDefinition.id() ? blockDefinition : b)
            .collect(ImmutableList.toImmutableList());

    return updateProgramDefinitionWithBlockDefinitions(programDefinition, updatedBlockDefinitions);
  }
}<|MERGE_RESOLUTION|>--- conflicted
+++ resolved
@@ -230,12 +230,9 @@
             .orElseThrow();
     // If the max version is greater than the active version, it is a draft
     if (maxVersionForProgram.id > activeVersion.id) {
-<<<<<<< HEAD
-=======
       // This method makes multiple calls to get questions for the active and
       // draft versions, so we should only call it if we're syncing program
       // associations for a draft program (which means we're in the admin flow).
->>>>>>> 88813618
       return syncProgramDefinitionQuestions(program.getProgramDefinition())
           .thenApply(ProgramDefinition::orderBlockDefinitions);
     }
