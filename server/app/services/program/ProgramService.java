--- conflicted
+++ resolved
@@ -1444,11 +1444,7 @@
                   if (!programDef.hasEligibilityEnabled()) {
                     return programDef;
                   }
-<<<<<<< HEAD
-                  Long programId = programDef.id();
-=======
                   long programId = programDef.id();
->>>>>>> 2f3f490d
                   if (programRepository.getFullProgramDefinitionFromCache(programId).isPresent()) {
                     return programRepository.getFullProgramDefinitionFromCache(programId).get();
                   }
