package services.program;

import static com.google.common.base.Preconditions.checkNotNull;
import static services.LocalizedStrings.DEFAULT_LOCALE;

import auth.ProgramAcls;
import com.google.common.base.Strings;
import com.google.common.collect.ImmutableList;
import com.google.common.collect.ImmutableMap;
import com.google.common.collect.ImmutableSet;
import com.google.common.collect.Lists;
import com.google.inject.Inject;
import controllers.BadRequestException;
import controllers.admin.ImageDescriptionNotRemovableException;
import forms.BlockForm;
import forms.translation.ProgramTranslationForm;
import java.util.Comparator;
import java.util.HashMap;
import java.util.HashSet;
import java.util.List;
import java.util.Locale;
import java.util.Map;
import java.util.Optional;
import java.util.concurrent.CompletableFuture;
import java.util.concurrent.CompletionException;
import java.util.concurrent.CompletionStage;
import java.util.function.Function;
import java.util.stream.Collectors;
import java.util.stream.IntStream;
import models.AccountModel;
import models.ApplicationModel;
import models.DisplayMode;
import models.ProgramModel;
import models.VersionModel;
import modules.MainModule;
import org.apache.commons.lang3.StringUtils;
import play.libs.F;
import play.libs.concurrent.ClassLoaderExecutionContext;
import play.mvc.Http.Request;
import repository.AccountRepository;
import repository.ApplicationStatusesRepository;
import repository.ProgramRepository;
import repository.SubmittedApplicationFilter;
import repository.VersionRepository;
import services.CiviFormError;
import services.ErrorAnd;
import services.IdentifierBasedPaginationSpec;
import services.LocalizedStrings;
import services.PageNumberBasedPaginationSpec;
import services.PaginationResult;
import services.ProgramBlockValidation.AddQuestionResult;
import services.ProgramBlockValidationFactory;
import services.program.predicate.PredicateDefinition;
import services.question.QuestionService;
import services.question.ReadOnlyQuestionService;
import services.question.exceptions.QuestionNotFoundException;
import services.question.types.QuestionDefinition;

/**
 * The service responsible for accessing the Program resource. Admins create programs to represent
 * specific benefits programs that applicants can apply for. Each program consists of a list of
 * sequential {@link BlockDefinition}s that are rendered one per-page for the applicant. A {@link
 * BlockDefinition} contains one or more {@link QuestionDefinition}s defined in the {@link
 * services.question.QuestionService}.
 */
public final class ProgramService {

  private static final String MISSING_DISPLAY_NAME_MSG =
      "A public display name for the program is required";
  private static final String MISSING_DISPLAY_DESCRIPTION_MSG =
      "A public description for the program is required";
  private static final String MISSING_DISPLAY_MODE_MSG =
      "A program visibility option must be selected";
  private static final String MISSING_ADMIN_NAME_MSG = "A program URL is required";
  private static final String INVALID_ADMIN_NAME_MSG =
      "A program URL may only contain lowercase letters, numbers, and dashes";
  private static final String INVALID_PROGRAM_SLUG_MSG =
      "A program URL must contain at least one letter";
  private static final String INVALID_PROGRAM_LINK_FORMAT_MSG =
      "A program link must begin with 'http://' or 'https://'";
  private static final String MISSING_TI_ORGS_FOR_THE_DISPLAY_MODE =
      "One or more TI Org must be selected for program visibility";

  private final ProgramRepository programRepository;
  private final QuestionService questionService;
  private final ClassLoaderExecutionContext classLoaderExecutionContext;
  private final AccountRepository accountRepository;
  private final VersionRepository versionRepository;
  private final ProgramBlockValidationFactory programBlockValidationFactory;
  private final ApplicationStatusesRepository applicationStatusesRepository;

  @Inject
  public ProgramService(
      ProgramRepository programRepository,
      QuestionService questionService,
      AccountRepository accountRepository,
      VersionRepository versionRepository,
      ClassLoaderExecutionContext classLoaderExecutionContext,
      ProgramBlockValidationFactory programBlockValidationFactory,
      ApplicationStatusesRepository applicationStatusesRepository) {
    this.programRepository = checkNotNull(programRepository);
    this.questionService = checkNotNull(questionService);
    this.classLoaderExecutionContext = checkNotNull(classLoaderExecutionContext);
    this.accountRepository = checkNotNull(accountRepository);
    this.versionRepository = checkNotNull(versionRepository);
    this.programBlockValidationFactory = checkNotNull(programBlockValidationFactory);
    this.applicationStatusesRepository = checkNotNull(applicationStatusesRepository);
  }

  /** Get the names for all programs. */
  public ImmutableSet<String> getAllProgramNames() {
    return programRepository.getAllProgramNames();
  }

  /** Get the slugs for all programs. */
  public ImmutableSet<String> getAllProgramSlugs() {
    return getAllProgramNames().stream()
        .map(MainModule.SLUGIFIER::slugify)
        .sorted()
        .collect(ImmutableSet.toImmutableSet());
  }

  /** Get the names for active programs. */
  public ImmutableSet<String> getActiveProgramNames() {
    return versionRepository.getProgramNamesForVersion(versionRepository.getActiveVersion());
  }

  /** Get the data object about the programs that are in the active or draft version. */
  public ActiveAndDraftPrograms getActiveAndDraftPrograms() {
    return ActiveAndDraftPrograms.buildFromCurrentVersionsSynced(this, versionRepository);
  }

  /**
   * Get the data object about the programs that are in the active or draft version without the full
   * question definitions attached to the programs.
   */
  public ActiveAndDraftPrograms getActiveAndDraftProgramsWithoutQuestionLoad() {
    return ActiveAndDraftPrograms.buildFromCurrentVersionsUnsynced(versionRepository);
  }

  /**
   * Get the data object about the disabled programs that are in the active or draft version without
   * the full question definitions attached to the programs.
   */
  public ActiveAndDraftPrograms getDisabledActiveAndDraftProgramsWithoutQuestionLoad() {
    return ActiveAndDraftPrograms.buildDisabledProgramsFromCurrentVersionsUnsynced(
        versionRepository);
  }

  /**
   * Get the data object about the non-disabled programs that are in the active or draft version
   * without the full question definitions attached to the programs.
   */
  public ActiveAndDraftPrograms getInUseActiveAndDraftProgramsWithoutQuestionLoad() {
    return ActiveAndDraftPrograms.buildInUseProgramFromCurrentVersionsUnsynced(versionRepository);
  }

  /*
   * Looks at the most recent version of each program and returns the program marked as the
   * common intake form if it exists. The most recent version may be in the draft or active stage.
   */
  public Optional<ProgramDefinition> getCommonIntakeForm() {
    return getActiveAndDraftPrograms().getMostRecentProgramDefinitions().stream()
        .filter(ProgramDefinition::isCommonIntakeForm)
        .findFirst();
  }

  /**
   * Get the full definition for a given program.
   *
   * <p>This method loads question definitions for all block definitions from a version the program
   * is in. If the program contains a question that is not in any versions associated with the
   * program, a `RuntimeException` is thrown caused by an unexpected QuestionNotFoundException.
   *
   * @param id the ID of the program to retrieve
   * @return the {@link ProgramDefinition} for the given ID if it exists
   * @throws ProgramNotFoundException when ID does not correspond to a real Program
   */
  public ProgramDefinition getFullProgramDefinition(long id) throws ProgramNotFoundException {
    try {
      return getFullProgramDefinitionAsync(id).toCompletableFuture().join();
    } catch (CompletionException e) {
      if (e.getCause() instanceof ProgramNotFoundException) {
        throw new ProgramNotFoundException(id);
      }
      throw new RuntimeException(e);
    }
  }

  /**
   * Get the full definition of a given program asynchronously. The ID may correspond to any
   * version.
   *
   * @param id the ID of the program to retrieve
   * @return the {@link ProgramDefinition} for the given ID if it exists, or a
   *     ProgramNotFoundException is thrown when the future completes and ID does not correspond to
   *     a real Program
   */
  public CompletionStage<ProgramDefinition> getFullProgramDefinitionAsync(long id) {
    return programRepository
        .getFullProgramDefinitionFromCache(id)
        .map(CompletableFuture::completedStage)
        .orElse(
            programRepository
                .lookupProgram(id)
                .thenComposeAsync(
                    programMaybe -> {
                      if (programMaybe.isEmpty()) {
                        return CompletableFuture.failedFuture(new ProgramNotFoundException(id));
                      }

                      return syncProgramAssociations(programMaybe.get());
                    },
                    classLoaderExecutionContext.current()));
  }

  /**
   * Get the full definition for a given program from the cache if it is available.
   *
   * <p>If the full program definition does not yet exist in the cache or caching is not enabled, a
   * method is called to sync program associations, which gets the full program definition, and sets
   * the cache if enabled.
   *
   * <p>The cache is set within the {@link #syncProgramAssociations} method, since that method
   * already checks whether the program is not a draft program, and we only want to set the cache if
   * the program has been published.
   */
  public CompletionStage<ProgramDefinition> getFullProgramDefinition(ProgramModel p) {
    return programRepository
        .getFullProgramDefinitionFromCache(p)
        .map(programDef -> CompletableFuture.completedStage(programDef))
        .orElse(syncProgramAssociations(p));
  }

  /**
   * Get the definition of a given program asynchronously. Gets the active version for the slug.
   *
   * @param programSlug the slug of the program to retrieve
   * @return the active {@link ProgramDefinition} for the given slug if it exists, or a {@link
   *     RuntimeException} is thrown when the future completes and slug does not correspond to a
   *     real Program
   */
  public CompletionStage<ProgramDefinition> getActiveFullProgramDefinitionAsync(
      String programSlug) {
    return programRepository
        .getActiveProgramFromSlug(programSlug)
        .thenComposeAsync(this::getFullProgramDefinition, classLoaderExecutionContext.current());
  }

  /**
   * Get the definition of a given program. Gets the draft version for the slug.
   *
   * @param programSlug the slug of the program to retrieve
   * @return the draft {@link ProgramDefinition} for the given slug if it exists, or a {@link
   *     ProgramDraftNotFoundException} is thrown if a draft is not available.
   */
  public ProgramDefinition getDraftFullProgramDefinition(String programSlug)
      throws ProgramDraftNotFoundException {
    ProgramModel draftProgram = programRepository.getDraftProgramFromSlug(programSlug);
    return syncProgramAssociations(draftProgram).toCompletableFuture().join();
  }

  /**
   * Get the program matching programId as well as all other versions of the program (i.e. all
   * programs with the same name).
   */
  public ImmutableList<ProgramDefinition> getAllVersionsFullProgramDefinition(long programId) {
    return programRepository.getAllProgramVersions(programId).stream()
        .map(p -> getFullProgramDefinition(p).toCompletableFuture().join())
        .collect(ImmutableList.toImmutableList());
  }

  /**
   * Get the program definition with the underlying question data.
   *
   * <p>Any callers of this function syncing program associations for a non-draft version should use
   * {@link #getFullProgramDefinition(ProgramModel)} to first try getting the full program
   * definition from the cache.
   */
  private CompletionStage<ProgramDefinition> syncProgramAssociations(ProgramModel program) {
    VersionModel activeVersion = versionRepository.getActiveVersion();
    VersionModel maxVersionForProgram =
        programRepository.getVersionsForProgram(program).stream()
            .max(Comparator.comparingLong(p -> p.id))
            .orElseThrow();
    // If the max version is greater than the active version, it is a draft
    if (maxVersionForProgram.id > activeVersion.id) {
      // This method makes multiple calls to get questions for the active and
      // draft versions, so we should only call it if we're syncing program
      // associations for a draft program (which means we're in the admin flow).
      return syncProgramDefinitionQuestions(programRepository.getShallowProgramDefinition(program))
          .thenApply(ProgramDefinition::orderBlockDefinitions);
    }

    ProgramDefinition programDefinition =
        syncProgramDefinitionQuestions(
            programRepository.getShallowProgramDefinition(program), maxVersionForProgram);

    // It is safe to set the program definition cache, since we have already checked that it is
    // not a draft program.
    programRepository.setFullProgramDefinitionCache(
        program.id, programDefinition.orderBlockDefinitions());

    return CompletableFuture.completedStage(programDefinition.orderBlockDefinitions());
  }

  /**
   * Create a new program with an empty block.
   *
   * @param adminName a name for this program for internal use by admins - this is immutable once
   *     set
   * @param adminDescription a description of this program for use by admins
   * @param defaultDisplayName the name of this program to display to applicants
   * @param defaultDisplayDescription a description for this program to display to applicants
   * @param defaultConfirmationMessage a custom message to display on the confirmation screen when
   *     the applicant submits their application
   * @param externalLink A link to an external page containing additional program details
   * @param displayMode The display mode for the program
   * @param programType ProgramType for this Program. If this is set to COMMON_INTAKE_FORM and there
   *     is already another active or draft program with {@link
   *     services.program.ProgramType#COMMON_INTAKE_FORM}, that program's ProgramType will be
   *     changed to {@link services.program.ProgramType#DEFAULT}, creating a new draft of it if
   *     necessary.
   * @param isIntakeFormFeatureEnabled whether or not the common intake form feature is enabled.
   * @param eligibilityIsGating true if an applicant must meet all eligibility criteria in order to
   *     submit an application, and false if an application can submit an application even if they
   *     don't meet some/all of the eligibility criteria.
   * @param tiGroups The List of TiOrgs who have visibility to program in SELECT_TI display mode
   * @return the {@link ProgramDefinition} that was created if succeeded, or a set of errors if
   *     failed
   */
  public ErrorAnd<ProgramDefinition, CiviFormError> createProgramDefinition(
      String adminName,
      String adminDescription,
      String defaultDisplayName,
      String defaultDisplayDescription,
      String defaultConfirmationMessage,
      String externalLink,
      String displayMode,
      boolean eligibilityIsGating,
      ProgramType programType,
      Boolean isIntakeFormFeatureEnabled,
      ImmutableList<Long> tiGroups) {
    ImmutableSet<CiviFormError> errors =
        validateProgramDataForCreate(
            adminName,
            defaultDisplayName,
            defaultDisplayDescription,
            externalLink,
            displayMode,
            tiGroups);
    if (!errors.isEmpty()) {
      return ErrorAnd.error(errors);
    }

    ErrorAnd<BlockDefinition, CiviFormError> maybeEmptyBlock =
        createEmptyBlockDefinition(
            /* blockId= */ 1, /* maybeEnumeratorBlockId= */ Optional.empty());
    if (maybeEmptyBlock.isError()) {
      return ErrorAnd.error(maybeEmptyBlock.getErrors());
    }

    if (!isIntakeFormFeatureEnabled) {
      programType = ProgramType.DEFAULT;
    }
    if (programType.equals(ProgramType.COMMON_INTAKE_FORM) && getCommonIntakeForm().isPresent()) {
      clearCommonIntakeForm();
    }
    ProgramAcls programAcls = new ProgramAcls(new HashSet<>(tiGroups));
    BlockDefinition emptyBlock = maybeEmptyBlock.getResult();
    ProgramModel program =
        new ProgramModel(
            adminName,
            adminDescription,
            defaultDisplayName,
            defaultDisplayDescription,
            defaultConfirmationMessage,
            externalLink,
            displayMode,
            ImmutableList.of(emptyBlock),
            versionRepository.getDraftVersionOrCreate(),
            programType,
            eligibilityIsGating,
            programAcls);

    ErrorAnd<ProgramDefinition, CiviFormError> result =
        ErrorAnd.of(
            programRepository.getShallowProgramDefinition(
                programRepository.insertProgramSync(program)));
    if (!result.isError()) {
      // Temporary hook to create a new row in ApplicationStatuses table.
      // Remove these hooks when we have created service class for creating/updating
      // statuses from program controllers.
      // github issue- https://github.com/civiform/civiform/issues/7040
      applicationStatusesRepository.createOrUpdateStatusDefinitions(
          adminName, new StatusDefinitions());
    }
    return result;
  }

  /**
   * Checks if the provided data is valid for a new program. Does not actually create the program.
   *
   * @param adminName a name for this program for internal use by admins - this is immutable once
   *     set
   * @param displayName a name for this program
   * @param displayDescription the description of what the program provides
   * @param externalLink A link to an external page containing additional program details
   * @param displayMode The display mode for the program
   * @param tiGroups The List of TiOrgs who have visibility to program in SELECT_TI display mode
   * @return a set of errors representing any issues with the provided data.
   */
  public ImmutableSet<CiviFormError> validateProgramDataForCreate(
      String adminName,
      String displayName,
      String displayDescription,
      String externalLink,
      String displayMode,
      ImmutableList<Long> tiGroups) {
    ImmutableSet.Builder<CiviFormError> errorsBuilder = ImmutableSet.builder();
    errorsBuilder.addAll(
        validateProgramData(displayName, displayDescription, externalLink, displayMode, tiGroups));
    if (adminName.isBlank()) {
      errorsBuilder.add(CiviFormError.of(MISSING_ADMIN_NAME_MSG));
    } else if (!MainModule.SLUGIFIER.slugify(adminName).equals(adminName)) {
      errorsBuilder.add(CiviFormError.of(INVALID_ADMIN_NAME_MSG));
    } else if (StringUtils.isNumeric(MainModule.SLUGIFIER.slugify(adminName))) {
      errorsBuilder.add(CiviFormError.of(INVALID_PROGRAM_SLUG_MSG));
    } else if (hasProgramNameCollision(adminName)) {
      errorsBuilder.add(CiviFormError.of("A program URL of " + adminName + " already exists"));
    }
    return errorsBuilder.build();
  }

  // Program names and program URL slugs must be unique in a given CiviForm
  // system. If the slugs of two names collide, the names also collide, so
  // we can check both by just checking for slug collisions.
  // For more info on URL slugs see: https://en.wikipedia.org/wiki/Clean_URL#Slug
  private boolean hasProgramNameCollision(String programName) {
    return getAllProgramNames().stream()
        .map(MainModule.SLUGIFIER::slugify)
        .anyMatch(MainModule.SLUGIFIER.slugify(programName)::equals);
  }

  /**
   * Update a program's mutable fields: admin description, display name and description for
   * applicants.
   *
   * @param programId the ID of the program to update
   * @param locale the locale for this update - only applies to applicant display name and
   *     description
   * @param adminDescription the description of this program - visible only to admins
   * @param displayName a name for this program
   * @param displayDescription the description of what the program provides
   * @param confirmationMessage a custom message to display on the confirmation screen when the
   *     applicant submits their application
   * @param externalLink A link to an external page containing additional program details
   * @param displayMode The display mode for the program
   * @param eligibilityIsGating true if an applicant must meet all eligibility criteria in order to
   *     submit an application, and false if an application can submit an application even if they
   *     don't meet some/all of the eligibility criteria.
   * @param programType ProgramType for this Program. If this is set to COMMON_INTAKE_FORM and there
   *     is already another active or draft program with {@link ProgramType#COMMON_INTAKE_FORM},
   *     that program's ProgramType will be changed to {@link ProgramType#DEFAULT}, creating a new
   *     draft of it if necessary.
   * @param isIntakeFormFeatureEnabled whether or not the common intake for feature is enabled.
   * @param tiGroups the TI Orgs having visibility to the program for SELECT_TI display_mode
   * @return the {@link ProgramDefinition} that was updated if succeeded, or a set of errors if
   *     failed
   * @throws ProgramNotFoundException when programId does not correspond to a real Program.
   */
  public ErrorAnd<ProgramDefinition, CiviFormError> updateProgramDefinition(
      long programId,
      Locale locale,
      String adminDescription,
      String displayName,
      String displayDescription,
      String confirmationMessage,
      String externalLink,
      String displayMode,
      boolean eligibilityIsGating,
      ProgramType programType,
      Boolean isIntakeFormFeatureEnabled,
      ImmutableList<Long> tiGroups)
      throws ProgramNotFoundException {
    ProgramDefinition programDefinition = getFullProgramDefinition(programId);
    ImmutableSet<CiviFormError> errors =
        validateProgramDataForUpdate(
            displayName, displayDescription, externalLink, displayMode, tiGroups);
    if (!errors.isEmpty()) {
      return ErrorAnd.error(errors);
    }

    if (!isIntakeFormFeatureEnabled) {
      programType = ProgramType.DEFAULT;
    }
    if (programType.equals(ProgramType.COMMON_INTAKE_FORM)) {
      Optional<ProgramDefinition> maybeCommonIntakeForm = getCommonIntakeForm();
      if (maybeCommonIntakeForm.isPresent()
          && !programDefinition.adminName().equals(maybeCommonIntakeForm.get().adminName())) {
        clearCommonIntakeForm();
      }
    }

    LocalizedStrings newConfirmationMessageTranslations =
        maybeClearConfirmationMessageTranslations(programDefinition, locale, confirmationMessage);

    if (programType.equals(ProgramType.COMMON_INTAKE_FORM)
        && !programDefinition.isCommonIntakeForm()) {
      programDefinition = removeAllEligibilityPredicates(programDefinition);
    }

    ProgramModel program =
        programDefinition.toBuilder()
            .setAdminDescription(adminDescription)
            .setLocalizedName(
                programDefinition.localizedName().updateTranslation(locale, displayName))
            .setLocalizedDescription(
                programDefinition
                    .localizedDescription()
                    .updateTranslation(locale, displayDescription))
            .setLocalizedConfirmationMessage(newConfirmationMessageTranslations)
            .setExternalLink(externalLink)
            .setDisplayMode(DisplayMode.valueOf(displayMode))
            .setProgramType(programType)
            .setEligibilityIsGating(eligibilityIsGating)
            .setAcls(new ProgramAcls(new HashSet<>(tiGroups)))
            .build()
            .toProgram();

    return ErrorAnd.of(
        syncProgramDefinitionQuestions(
                programRepository.getShallowProgramDefinition(
                    programRepository.updateProgramSync(program)))
            .toCompletableFuture()
            .join());
  }

  /** Removes eligibility predicates from all blocks in this program. */
  private ProgramDefinition removeAllEligibilityPredicates(ProgramDefinition programDefinition)
      throws ProgramNotFoundException {
    try {
      return updateProgramDefinitionWithBlockDefinitions(
          programDefinition,
          programDefinition.blockDefinitions().stream()
              .map(block -> block.toBuilder().setEligibilityDefinition(Optional.empty()).build())
              .collect(ImmutableList.toImmutableList()));
    } catch (IllegalPredicateOrderingException e) {
      throw new RuntimeException("Unexpected error: removing this predicate invalidates another");
    }
  }

  /**
   * When an admin deletes a custom confirmation screen, we want to also clear out all associated
   * translations
   */
  private LocalizedStrings maybeClearConfirmationMessageTranslations(
      ProgramDefinition programDefinition, Locale locale, String confirmationMessage) {
    LocalizedStrings existingConfirmationMessageTranslations =
        programDefinition.localizedConfirmationMessage();
    LocalizedStrings newConfirmationMessageTranslations;
    if (locale.equals(DEFAULT_LOCALE) && confirmationMessage.equals("")) {
      newConfirmationMessageTranslations = LocalizedStrings.withEmptyDefault();
    } else {
      newConfirmationMessageTranslations =
          existingConfirmationMessageTranslations.updateTranslation(locale, confirmationMessage);
    }
    return newConfirmationMessageTranslations;
  }

  /**
   * Clears the common intake form if it exists.
   *
   * <p>If there is a program among the most recent versions of all programs marked as the common
   * intake form, this changes its ProgramType to DEFAULT, creating a new draft to do so if
   * necessary.
   */
  private void clearCommonIntakeForm() {
    Optional<ProgramDefinition> maybeCommonIntakeForm = getCommonIntakeForm();
    if (!maybeCommonIntakeForm.isPresent()) {
      return;
    }
    ProgramDefinition draftCommonIntakeProgramDefinition =
        programRepository.getShallowProgramDefinition(
            programRepository.createOrUpdateDraft(maybeCommonIntakeForm.get().toProgram()));
    ProgramModel commonIntakeProgram =
        draftCommonIntakeProgramDefinition.toBuilder()
            .setProgramType(ProgramType.DEFAULT)
            .build()
            .toProgram();
    programRepository.updateProgramSync(commonIntakeProgram);
  }

  /**
   * Checks if the provided data would be valid to update an existing program with. Does not
   * actually update any programs.
   *
   * @param displayName a name for this program
   * @param displayDescription the description of what the program provides
   * @param externalLink A link to an external page containing additional program details
   * @param displayMode The display mode for the program
   * @param tiGroups The List of TiOrgs who have visibility to program in SELECT_TI display mode
   */
  public ImmutableSet<CiviFormError> validateProgramDataForUpdate(
      String displayName,
      String displayDescription,
      String externalLink,
      String displayMode,
      ImmutableList<Long> tiGroups) {
    return validateProgramData(
        displayName, displayDescription, externalLink, displayMode, tiGroups);
  }

  /** Create a new draft starting from the program specified by `id`. */
  public ProgramDefinition newDraftOf(long id) throws ProgramNotFoundException {
    // Note: It's unclear that we actually want to update an existing draft this way, as it would
    // effectively reset the  draft which is not part of any user flow. Given the interdependency of
    // draft updates this is likely to cause issues as in #2179.
    return programRepository.getShallowProgramDefinition(
        programRepository.createOrUpdateDraft(this.getFullProgramDefinition(id).toProgram()));
  }

  private ImmutableSet<CiviFormError> validateProgramData(
      String displayName,
      String displayDescription,
      String externalLink,
      String displayMode,
      List<Long> tiGroups) {
    ImmutableSet.Builder<CiviFormError> errorsBuilder = ImmutableSet.builder();
    if (displayName.isBlank()) {
      errorsBuilder.add(CiviFormError.of(MISSING_DISPLAY_NAME_MSG));
    }
    if (displayDescription.isBlank()) {
      errorsBuilder.add(CiviFormError.of(MISSING_DISPLAY_DESCRIPTION_MSG));
    } else if (displayMode.equals(DisplayMode.SELECT_TI.getValue()) && tiGroups.isEmpty()) {
      errorsBuilder.add(CiviFormError.of(MISSING_TI_ORGS_FOR_THE_DISPLAY_MODE));
    }
    if (displayMode.isBlank()) {
      errorsBuilder.add(CiviFormError.of(MISSING_DISPLAY_MODE_MSG));
    }
    if (!isValidAbsoluteLink(externalLink)) {
      errorsBuilder.add(CiviFormError.of(INVALID_PROGRAM_LINK_FORMAT_MSG));
    }

    return errorsBuilder.build();
  }

  // Checks whether a URL would work correctly if an href attribute was set to it.
  // That is, it must start with http:// or https:// so that the href link doesn't
  // treat it as relative to the current URL.
  //
  // We treat blank links as an exception, so that we can default to the program
  // details page if a link isn't provided.
  private boolean isValidAbsoluteLink(String url) {
    return url.isBlank() || url.startsWith("http://") || url.startsWith("https://");
  }

  /**
   * Add or update a localization of the program's publicly-visible display name and description.
   *
   * @param programId the ID of the program to update
   * @param locale the {@link Locale} to update
   * @param localizationUpdate the localization update to apply
   * @return the {@link ProgramDefinition} that was successfully updated, or a set of errors if the
   *     update failed
   * @throws ProgramNotFoundException if the programId does not correspond to a valid program
   * @throws OutOfDateStatusesException if the program's status definitions are out of sync with
   *     those in the provided update
   */
  public ErrorAnd<ProgramDefinition, CiviFormError> updateLocalization(
      long programId, Locale locale, LocalizationUpdate localizationUpdate)
      throws ProgramNotFoundException, OutOfDateStatusesException {
    ProgramDefinition programDefinition = getFullProgramDefinition(programId);
    ImmutableSet.Builder<CiviFormError> errorsBuilder = ImmutableSet.builder();
    validateProgramText(errorsBuilder, "display name", localizationUpdate.localizedDisplayName());
    validateProgramText(
        errorsBuilder, "display description", localizationUpdate.localizedDisplayDescription());
    validateLocalizationStatuses(localizationUpdate, programDefinition);
    validateBlockLocalizations(errorsBuilder, localizationUpdate, programDefinition);

    // We iterate the existing statuses along with the provided statuses since they were verified
    // to be consistently ordered above.
    ImmutableList.Builder<StatusDefinitions.Status> toUpdateStatusesBuilder =
        ImmutableList.builder();
    for (int statusIdx = 0;
        statusIdx < programDefinition.statusDefinitions().getStatuses().size();
        statusIdx++) {
      LocalizationUpdate.StatusUpdate statusUpdateData =
          localizationUpdate.statuses().get(statusIdx);
      StatusDefinitions.Status existingStatus =
          programDefinition.statusDefinitions().getStatuses().get(statusIdx);
      StatusDefinitions.Status.Builder updateBuilder =
          existingStatus.toBuilder()
              .setLocalizedStatusText(
                  existingStatus
                      .localizedStatusText()
                      .updateTranslation(locale, statusUpdateData.localizedStatusText()));
      // If the status has email content, update the localization to whatever was provided;
      // otherwise if there's a localization update when there is no email content to
      // localize, that indicates a mismatch between the frontend and the database.
      if (existingStatus.localizedEmailBodyText().isPresent()) {
        updateBuilder.setLocalizedEmailBodyText(
            Optional.of(
                existingStatus
                    .localizedEmailBodyText()
                    .get()
                    .updateTranslation(locale, statusUpdateData.localizedEmailBody())));
      } else if (statusUpdateData.localizedEmailBody().isPresent()) {
        throw new OutOfDateStatusesException();
      }
      toUpdateStatusesBuilder.add(updateBuilder.build());
    }

    ImmutableList.Builder<BlockDefinition> toUpdateBlockBuilder = ImmutableList.builder();
    for (int i = 0; i < programDefinition.blockDefinitions().size(); i++) {
      BlockDefinition block = programDefinition.blockDefinitions().get(i);
      Optional<LocalizationUpdate.ScreenUpdate> screenUpdate =
          localizationUpdate.screens().stream()
              .filter(update -> update.blockIdToUpdate().equals(block.id()))
              .findFirst();
      if (screenUpdate.isEmpty()) {
        // If there is no update, keep the block as is.
        toUpdateBlockBuilder.add(block);
        continue;
      }
      BlockDefinition.Builder blockBuilder =
          block.toBuilder()
              .setLocalizedName(
                  block
                      .localizedName()
                      .updateTranslation(locale, screenUpdate.get().localizedName()))
              .setLocalizedDescription(
                  block
                      .localizedDescription()
                      .updateTranslation(locale, screenUpdate.get().localizedDescription()));
      toUpdateBlockBuilder.add(blockBuilder.build());
    }

    ImmutableSet<CiviFormError> errors = errorsBuilder.build();
    if (!errors.isEmpty()) {
      return ErrorAnd.error(errors);
    }

    ProgramDefinition.Builder newProgram =
        programDefinition.toBuilder()
            .setLocalizedName(
                programDefinition
                    .localizedName()
                    .updateTranslation(locale, localizationUpdate.localizedDisplayName()))
            .setLocalizedDescription(
                programDefinition
                    .localizedDescription()
                    .updateTranslation(locale, localizationUpdate.localizedDisplayDescription()))
            .setLocalizedConfirmationMessage(
                programDefinition
                    .localizedConfirmationMessage()
                    .updateTranslation(locale, localizationUpdate.localizedConfirmationMessage()))
            .setStatusDefinitions(
<<<<<<< HEAD
                programDefinition.statusDefinitions().setStatuses(toUpdateStatusesBuilder.build()));

=======
                programDefinition.statusDefinitions().setStatuses(toUpdateStatusesBuilder.build()))
            .setBlockDefinitions(toUpdateBlockBuilder.build());
>>>>>>> 91bdeac8
    updateSummaryImageDescriptionLocalization(
        programDefinition,
        newProgram,
        localizationUpdate.localizedSummaryImageDescription(),
        locale);

    ErrorAnd<ProgramDefinition, CiviFormError> result =
        ErrorAnd.of(
            syncProgramDefinitionQuestions(
                    programRepository.getShallowProgramDefinition(
                        programRepository.updateProgramSync(newProgram.build().toProgram())))
                .toCompletableFuture()
                .join());
    if (!result.isError()) {
      // Temporary hook to create a new row in ApplicationStatuses table for the status change
      // Remove these hooks when we have created service class for creating/updating
      // statuses from program controllers.
      // github issue- https://github.com/civiform/civiform/issues/7040
      applicationStatusesRepository.createOrUpdateStatusDefinitions(
          programDefinition.adminName(),
          new StatusDefinitions().setStatuses(toUpdateStatusesBuilder.build()));
    }
    return result;
  }

  private void validateProgramText(
      ImmutableSet.Builder<CiviFormError> builder, String fieldName, String text) {
    if (text.isBlank()) {
      builder.add(CiviFormError.of("program " + fieldName.trim() + " cannot be blank"));
    }
  }

  /**
   * Determines whether the list of provided localized application status updates exactly correspond
   * to the list of configured application statuses within the program. This means that:
   * <li>The lists are of the same length
   * <li>Have the exact same ordering of statuses
   */
  private void validateLocalizationStatuses(
      LocalizationUpdate localizationUpdate, ProgramDefinition program)
      throws OutOfDateStatusesException {
    ImmutableList<String> localizationStatusNames =
        localizationUpdate.statuses().stream()
            .map(LocalizationUpdate.StatusUpdate::statusKeyToUpdate)
            .collect(ImmutableList.toImmutableList());
    ImmutableList<String> configuredStatusNames =
        program.statusDefinitions().getStatuses().stream()
            .map(StatusDefinitions.Status::statusText)
            .collect(ImmutableList.toImmutableList());
    if (!localizationStatusNames.equals(configuredStatusNames)) {
      throw new OutOfDateStatusesException();
    }
  }

  private void validateBlockLocalizations(
      ImmutableSet.Builder<CiviFormError> errorsBuilder,
      LocalizationUpdate localizationUpdate,
      ProgramDefinition program) {
    localizationUpdate.screens().stream()
        .forEach(
            screenUpdate -> {
              if (program.blockDefinitions().stream()
                  .filter(blockDefinition -> blockDefinition.id() == screenUpdate.blockIdToUpdate())
                  .findAny()
                  .isEmpty()) {
                errorsBuilder.add(
                    CiviFormError.of("Found invalid block id " + screenUpdate.blockIdToUpdate()));
              }
              validateProgramText(
                  errorsBuilder,
                  ProgramTranslationForm.localizedScreenName(screenUpdate.blockIdToUpdate()),
                  screenUpdate.localizedName());
              validateProgramText(
                  errorsBuilder,
                  ProgramTranslationForm.localizedScreenDescription(screenUpdate.blockIdToUpdate()),
                  screenUpdate.localizedDescription());
            });
  }

  /**
   * Get the email addresses to send a notification to - the program admins if there are any, or the
   * global admins if none.
   */
  public ImmutableList<String> getNotificationEmailAddresses(String programName) {
    ImmutableList<String> explicitProgramAdmins =
        programRepository.getProgramAdministrators(programName).stream()
            .map(AccountModel::getEmailAddress)
            .filter(address -> !Strings.isNullOrEmpty(address))
            .collect(ImmutableList.toImmutableList());
    // If there are any program admins, return them.
    if (explicitProgramAdmins.size() > 0) {
      return explicitProgramAdmins;
    }
    // Return all the global admins email addresses.
    return accountRepository.getGlobalAdmins().stream()
        .map(AccountModel::getEmailAddress)
        .filter(address -> !Strings.isNullOrEmpty(address))
        .collect(ImmutableList.toImmutableList());
  }

  /**
   * Appends a new status available for application reviews.
   *
   * @param programId The program to update.
   * @param status The status that should be appended.
   * @throws ProgramNotFoundException If the specified Program could not be found.
   * @throws DuplicateStatusException If the provided status to already exists in the list of
   *     available statuses for application review.
   */
  public ErrorAnd<ProgramDefinition, CiviFormError> appendStatus(
      long programId, StatusDefinitions.Status status)
      throws ProgramNotFoundException, DuplicateStatusException {
    ProgramDefinition program = getFullProgramDefinition(programId);
    if (program.statusDefinitions().getStatuses().stream()
        .filter(s -> s.statusText().equals(status.statusText()))
        .findAny()
        .isPresent()) {
      throw new DuplicateStatusException(status.statusText());
    }
    ImmutableList<StatusDefinitions.Status> currentStatuses =
        program.statusDefinitions().getStatuses();
    ImmutableList<StatusDefinitions.Status> updatedStatuses =
        status.defaultStatus().orElse(false)
            ? unsetDefaultStatus(currentStatuses, Optional.empty())
            : currentStatuses;

    program
        .statusDefinitions()
        .setStatuses(
            ImmutableList.<StatusDefinitions.Status>builder()
                .addAll(updatedStatuses)
                .add(status)
                .build());

    ErrorAnd<ProgramDefinition, CiviFormError> result =
        ErrorAnd.of(
            syncProgramDefinitionQuestions(
                    programRepository.getShallowProgramDefinition(
                        programRepository.updateProgramSync(program.toProgram())))
                .toCompletableFuture()
                .join());
    if (!result.isError()) {
      // Temporary hook to create a new row in ApplicationStatuses table for the status change.
      // Remove these hooks when we have created service class for creating/updating
      // statuses from program controllers.
      // github issue- https://github.com/civiform/civiform/issues/7040
      applicationStatusesRepository.createOrUpdateStatusDefinitions(
          program.adminName(),
          new StatusDefinitions()
              .setStatuses(
                  ImmutableList.<StatusDefinitions.Status>builder()
                      .addAll(updatedStatuses)
                      .add(status)
                      .build()));
    }
    return result;
  }

  private ImmutableList<StatusDefinitions.Status> unsetDefaultStatus(
      List<StatusDefinitions.Status> statuses, Optional<String> exceptStatusName) {
    return statuses.stream()
        .<StatusDefinitions.Status>map(
            status ->
                exceptStatusName.map(name -> status.matches(name)).orElse(false)
                    ? status
                    : status.toBuilder().setDefaultStatus(Optional.of(false)).build())
        .collect(ImmutableList.toImmutableList());
  }

  /**
   * Updates an existing status this is available for application reviews.
   *
   * @param programId The program to update.
   * @param toReplaceStatusName The name of the status that should be updated.
   * @param statusReplacer A single argument function that maps the existing status to the value it
   *     should be updated to. The existing status is provided in case the caller might want to
   *     preserve values from the previous status (e.g. localized text).
   * @throws ProgramNotFoundException If the specified Program could not be found.
   * @throws DuplicateStatusException If the updated status already exists in the list of available
   *     statuses for application review.
   */
  public ErrorAnd<ProgramDefinition, CiviFormError> editStatus(
      long programId,
      String toReplaceStatusName,
      Function<StatusDefinitions.Status, StatusDefinitions.Status> statusReplacer)
      throws ProgramNotFoundException, DuplicateStatusException {
    ProgramDefinition program = getFullProgramDefinition(programId);
    ImmutableMap<String, Integer> statusNameToIndex =
        statusNameToIndexMap(program.statusDefinitions().getStatuses());
    if (!statusNameToIndex.containsKey(toReplaceStatusName)) {
      return ErrorAnd.error(
          ImmutableSet.of(
              CiviFormError.of(
                  "The status being edited no longer exists and may have been modified in a"
                      + " separate window.")));
    }
    List<StatusDefinitions.Status> statusesCopy =
        Lists.newArrayList(program.statusDefinitions().getStatuses());
    StatusDefinitions.Status editedStatus =
        statusReplacer.apply(statusesCopy.get(statusNameToIndex.get(toReplaceStatusName)));
    // If the status name was changed and it matches another status, issue an error.
    if (!toReplaceStatusName.equals(editedStatus.statusText())
        && statusNameToIndex.containsKey(editedStatus.statusText())) {
      throw new DuplicateStatusException(editedStatus.statusText());
    }

    statusesCopy.set(statusNameToIndex.get(toReplaceStatusName), editedStatus);
    ImmutableList<StatusDefinitions.Status> updatedStatuses =
        editedStatus.defaultStatus().orElse(false)
            ? unsetDefaultStatus(statusesCopy, Optional.of(editedStatus.statusText()))
            : ImmutableList.copyOf(statusesCopy);

    program.statusDefinitions().setStatuses(updatedStatuses);
    ErrorAnd<ProgramDefinition, CiviFormError> result =
        ErrorAnd.of(
            syncProgramDefinitionQuestions(
                    programRepository.getShallowProgramDefinition(
                        programRepository.updateProgramSync(program.toProgram())))
                .toCompletableFuture()
                .join());
    if (!result.isError()) {
      // Temporary hook to create a new row in ApplicationStatuses table for the status change.
      // Remove these hooks when we have created service class for creating/updating
      // statuses from program controllers.
      // github issue- https://github.com/civiform/civiform/issues/7040
      applicationStatusesRepository.createOrUpdateStatusDefinitions(
          program.adminName(), new StatusDefinitions().setStatuses(updatedStatuses));
    }
    return result;
  }

  /**
   * Removes an existing status from the list of available statuses for application reviews.
   *
   * @param programId The program to update.
   * @param toRemoveStatusName The name of the status that should be removed.
   * @throws ProgramNotFoundException If the specified Program could not be found.
   */
  public ErrorAnd<ProgramDefinition, CiviFormError> deleteStatus(
      long programId, String toRemoveStatusName) throws ProgramNotFoundException {
    ProgramDefinition program = getFullProgramDefinition(programId);
    ImmutableMap<String, Integer> statusNameToIndex =
        statusNameToIndexMap(program.statusDefinitions().getStatuses());
    if (!statusNameToIndex.containsKey(toRemoveStatusName)) {
      return ErrorAnd.error(
          ImmutableSet.of(
              CiviFormError.of(
                  "The status being deleted no longer exists and may have been deleted in a"
                      + " separate window.")));
    }
    List<StatusDefinitions.Status> statusesCopy =
        Lists.newArrayList(program.statusDefinitions().getStatuses());
    statusesCopy.remove(statusNameToIndex.get(toRemoveStatusName).intValue());
    program.statusDefinitions().setStatuses(ImmutableList.copyOf(statusesCopy));
    ErrorAnd<ProgramDefinition, CiviFormError> result =
        ErrorAnd.of(
            syncProgramDefinitionQuestions(
                    programRepository.getShallowProgramDefinition(
                        programRepository.updateProgramSync(program.toProgram())))
                .toCompletableFuture()
                .join());
    if (!result.isError()) {
      // Temporary hook to create a new row in ApplicationStatuses table for the status change.
      // Remove these hooks when we have created service class for creating/updating
      // statuses from program controllers.
      // github issue- https://github.com/civiform/civiform/issues/7040
      applicationStatusesRepository.createOrUpdateStatusDefinitions(
          program.adminName(),
          new StatusDefinitions().setStatuses(ImmutableList.copyOf(statusesCopy)));
    }
    return result;
  }

  private static ImmutableMap<String, Integer> statusNameToIndexMap(
      ImmutableList<StatusDefinitions.Status> statuses) {
    return IntStream.range(0, statuses.size())
        .boxed()
        .collect(ImmutableMap.toImmutableMap(i -> statuses.get(i).statusText(), i -> i));
  }

  /**
   * Sets what the summary image description should be for the given locale.
   *
   * <p>If the {@code locale} is the default locale and the {@code summaryImageDescription} is empty
   * or blank, then the description for *all* locales will be erased.
   *
   * @throws ImageDescriptionNotRemovableException if the admin tries to remove a description while
   *     they still have an image.
   */
  public ProgramDefinition setSummaryImageDescription(
      long programId, Locale locale, String summaryImageDescription)
      throws ProgramNotFoundException {
    ProgramDefinition programDefinition = getFullProgramDefinition(programId);

    if (summaryImageDescription.isBlank() && programDefinition.summaryImageFileKey().isPresent()) {
      throw new ImageDescriptionNotRemovableException(
          "Description can't be removed because an image is present. Delete the image before"
              + " deleting the description.");
    }

    Optional<LocalizedStrings> newStrings =
        getUpdatedSummaryImageDescription(programDefinition, locale, summaryImageDescription);
    programDefinition =
        programDefinition.toBuilder().setLocalizedSummaryImageDescription(newStrings).build();
    return programRepository.getShallowProgramDefinition(
        programRepository.updateProgramSync(programDefinition.toProgram()));
  }

  private void updateSummaryImageDescriptionLocalization(
      ProgramDefinition currentProgram,
      ProgramDefinition.Builder newProgram,
      Optional<String> newDescription,
      Locale locale) {
    // Only update the localization if the current program has an image description set.
    if (currentProgram.localizedSummaryImageDescription().isPresent()
        && newDescription.isPresent()) {
      Optional<LocalizedStrings> newDescriptionStrings =
          getUpdatedSummaryImageDescription(currentProgram, locale, newDescription.get());
      newProgram.setLocalizedSummaryImageDescription(newDescriptionStrings);
    }
  }

  private Optional<LocalizedStrings> getUpdatedSummaryImageDescription(
      ProgramDefinition programDefinition, Locale locale, String summaryImageDescription) {
    if (locale.equals(DEFAULT_LOCALE) && summaryImageDescription.isBlank()) {
      // Clear out all associated translations when the admin deletes a description.
      return Optional.empty();
    }

    Optional<LocalizedStrings> currentDescription =
        programDefinition.localizedSummaryImageDescription();
    LocalizedStrings newStrings;
    if (currentDescription.isEmpty()) {
      newStrings = LocalizedStrings.of(locale, summaryImageDescription);
    } else {
      newStrings = currentDescription.get().updateTranslation(locale, summaryImageDescription);
    }
    return Optional.of(newStrings);
  }

  /**
   * Sets a key that can be used to fetch the summary image for the given program from cloud
   * storage.
   */
  public ProgramDefinition setSummaryImageFileKey(long programId, String fileKey)
      throws ProgramNotFoundException {
    ProgramDefinition programDefinition = getFullProgramDefinition(programId);
    programDefinition =
        programDefinition.toBuilder().setSummaryImageFileKey(Optional.of(fileKey)).build();
    return programRepository.getShallowProgramDefinition(
        programRepository.updateProgramSync(programDefinition.toProgram()));
  }

  /**
   * Removes the key used to fetch the given program's summary image from cloud storage so that
   * there is no longer an image shown for the given program.
   */
  public ProgramDefinition deleteSummaryImageFileKey(long programId)
      throws ProgramNotFoundException {
    ProgramDefinition programDefinition = getFullProgramDefinition(programId);
    programDefinition =
        programDefinition.toBuilder().setSummaryImageFileKey(Optional.empty()).build();
    return programRepository.getShallowProgramDefinition(
        programRepository.updateProgramSync(programDefinition.toProgram()));
  }

  /**
   * Adds an empty {@link BlockDefinition} to the end of a given program.
   *
   * @param programId the ID of the program to update
   * @return the {@link ProgramBlockAdditionResult} including the updated program and block if it
   *     succeeded, or a set of errors with the unmodified program and no block if failed.
   * @throws ProgramNotFoundException when programId does not correspond to a real Program.
   */
  public ErrorAnd<ProgramBlockAdditionResult, CiviFormError> addBlockToProgram(long programId)
      throws ProgramNotFoundException {
    try {
      return addBlockToProgram(programId, Optional.empty());
    } catch (ProgramBlockDefinitionNotFoundException e) {
      throw new RuntimeException(
          "The ProgramBlockDefinitionNotFoundException should never be thrown when the enumerator"
              + " id is empty.");
    }
  }

  /**
   * Adds an empty repeated {@link BlockDefinition} to the given program. The block should be added
   * after the last repeated or nested repeated block with the same ancestor. See {@link
   * ProgramDefinition#orderBlockDefinitions()} for more details about block positioning.
   *
   * @param programId the ID of the program to update
   * @param enumeratorBlockId ID of the enumerator block
   * @return a {@link ProgramBlockAdditionResult} including the updated program and block if it
   *     succeeded, or a set of errors with the unmodified program definition and no block if
   *     failed.
   * @throws ProgramNotFoundException when programId does not correspond to a real Program.
   * @throws ProgramBlockDefinitionNotFoundException when enumeratorBlockId does not correspond to
   *     an enumerator block in the Program.
   */
  public ErrorAnd<ProgramBlockAdditionResult, CiviFormError> addRepeatedBlockToProgram(
      long programId, long enumeratorBlockId)
      throws ProgramNotFoundException, ProgramBlockDefinitionNotFoundException {
    return addBlockToProgram(programId, Optional.of(enumeratorBlockId));
  }

  private ErrorAnd<ProgramBlockAdditionResult, CiviFormError> addBlockToProgram(
      long programId, Optional<Long> enumeratorBlockId)
      throws ProgramNotFoundException, ProgramBlockDefinitionNotFoundException {
    ProgramDefinition programDefinition = getFullProgramDefinition(programId);
    if (enumeratorBlockId.isPresent()
        && !programDefinition.hasEnumerator(enumeratorBlockId.get())) {
      throw new ProgramBlockDefinitionNotFoundException(programId, enumeratorBlockId.get());
    }

    ErrorAnd<BlockDefinition, CiviFormError> maybeBlockDefinition =
        createEmptyBlockDefinition(getNextBlockId(programDefinition), enumeratorBlockId);
    if (maybeBlockDefinition.isError()) {
      return ErrorAnd.errorAnd(
          maybeBlockDefinition.getErrors(),
          ProgramBlockAdditionResult.of(programDefinition, Optional.empty()));
    }
    BlockDefinition blockDefinition = maybeBlockDefinition.getResult();
    ProgramModel program =
        programDefinition.insertBlockDefinitionInTheRightPlace(blockDefinition).toProgram();
    ProgramDefinition updatedProgram =
        syncProgramDefinitionQuestions(
                programRepository.getShallowProgramDefinition(
                    programRepository.updateProgramSync(program)))
            .toCompletableFuture()
            .join();
    BlockDefinition updatedBlockDefinition =
        updatedProgram.getBlockDefinition(blockDefinition.id());
    return ErrorAnd.of(
        ProgramBlockAdditionResult.of(updatedProgram, Optional.of(updatedBlockDefinition)));
  }

  private long getNextBlockId(ProgramDefinition programDefinition) {
    return programDefinition.getMaxBlockDefinitionId() + 1;
  }

  /**
   * Move the block definition one position in the direction specified. If the movement is not
   * allowed, then it is not moved.
   *
   * <p>Movement is not allowed if:
   *
   * <ul>
   *   <li>it would move the block past the ends of the list
   *   <li>it would move a repeated block such that it is not contiguous with its enumerator block's
   *       repeated and nested repeated blocks.
   * </ul>
   *
   * @param programId the ID of the program to update
   * @param blockId the ID of the block to move
   * @return the program definition, with the block moved if it is allowed.
   * @throws IllegalPredicateOrderingException if moving this block violates a program predicate
   */
  public ProgramDefinition moveBlock(
      long programId, long blockId, ProgramDefinition.Direction direction)
      throws ProgramNotFoundException, IllegalPredicateOrderingException {
    final ProgramModel program;
    try {
      program = getFullProgramDefinition(programId).moveBlock(blockId, direction).toProgram();
    } catch (ProgramBlockDefinitionNotFoundException e) {
      throw new RuntimeException(
          "Something happened to the program's block while trying to move it", e);
    }
    return syncProgramDefinitionQuestions(
            programRepository.getShallowProgramDefinition(
                programRepository.updateProgramSync(program)))
        .toCompletableFuture()
        .join();
  }

  /**
   * Update a {@link BlockDefinition}'s attributes.
   *
   * @param programId the ID of the program to update
   * @param blockDefinitionId the ID of the block to update
   * @param blockForm a {@link BlockForm} object containing the new attributes for the block
   * @return the {@link ProgramDefinition} that was updated if succeeded, or a set of errors with
   *     the unmodified program definition if failed
   * @throws ProgramNotFoundException when programId does not correspond to a real Program.
   * @throws ProgramBlockDefinitionNotFoundException when blockDefinitionId does not correspond to a
   *     real Block.
   */
  public ErrorAnd<ProgramDefinition, CiviFormError> updateBlock(
      long programId, long blockDefinitionId, BlockForm blockForm)
      throws ProgramNotFoundException, ProgramBlockDefinitionNotFoundException {
    ProgramDefinition programDefinition = getFullProgramDefinition(programId);
    BlockDefinition existingBlockDefinition =
        programDefinition.getBlockDefinition(blockDefinitionId);
    BlockDefinition blockDefinition =
        existingBlockDefinition.toBuilder()
            .setName(blockForm.getName())
            .setDescription(blockForm.getDescription())
            .setLocalizedName(
                existingBlockDefinition
                    .localizedName()
                    .updateDefaultTranslation(blockForm.getName()))
            .setLocalizedDescription(
                existingBlockDefinition
                    .localizedDescription()
                    .updateDefaultTranslation(blockForm.getDescription()))
            .build();
    ImmutableSet<CiviFormError> errors = validateBlockDefinition(blockDefinition);
    if (!errors.isEmpty()) {
      return ErrorAnd.errorAnd(errors, programDefinition);
    }

    try {
      return ErrorAnd.of(
          updateProgramDefinitionWithBlockDefinition(programDefinition, blockDefinition));
    } catch (IllegalPredicateOrderingException e) {
      // Updating a block's metadata should never invalidate a predicate.
      throw new RuntimeException(
          "Unexpected error: updating this block invalidated a block condition");
    }
  }

  /**
   * Update a {@link BlockDefinition} with a set of questions.
   *
   * @param programId the ID of the program to update
   * @param blockDefinitionId the ID of the block to update
   * @param programQuestionDefinitions an {@link ImmutableList} of questions for the block
   * @return the updated {@link ProgramDefinition}
   * @throws ProgramNotFoundException when programId does not correspond to a real Program.
   * @throws ProgramBlockDefinitionNotFoundException when blockDefinitionId does not correspond to a
   *     real Block.
   * @throws IllegalPredicateOrderingException if changing this block's questions invalidates a
   *     program predicate
   */
  public ProgramDefinition setBlockQuestions(
      long programId,
      long blockDefinitionId,
      ImmutableList<ProgramQuestionDefinition> programQuestionDefinitions)
      throws ProgramNotFoundException,
          ProgramBlockDefinitionNotFoundException,
          IllegalPredicateOrderingException {
    ProgramDefinition programDefinition = getFullProgramDefinition(programId);

    BlockDefinition blockDefinition =
        programDefinition.getBlockDefinition(blockDefinitionId).toBuilder()
            .setProgramQuestionDefinitions(programQuestionDefinitions)
            .build();

    return updateProgramDefinitionWithBlockDefinition(programDefinition, blockDefinition);
  }

  /**
   * Update a {@link BlockDefinition} to include additional questions.
   *
   * @param programId the ID of the program to update
   * @param blockDefinitionId the ID of the block to update
   * @param questionIds an {@link ImmutableList} of question IDs for the block
   * @return the updated {@link ProgramDefinition}
   * @throws ProgramNotFoundException when programId does not correspond to a real Program.
   * @throws ProgramBlockDefinitionNotFoundException when blockDefinitionId does not correspond to a
   *     real Block.
   * @throws QuestionNotFoundException when questionIds does not correspond to real Questions.
   * @throws CantAddQuestionToBlockException if one of the questions can't be added to the block.
   */
  public ProgramDefinition addQuestionsToBlock(
      long programId, long blockDefinitionId, ImmutableList<Long> questionIds)
      throws CantAddQuestionToBlockException,
          QuestionNotFoundException,
          ProgramNotFoundException,
          ProgramBlockDefinitionNotFoundException {
    ProgramDefinition programDefinition = getFullProgramDefinition(programId);

    BlockDefinition blockDefinition = programDefinition.getBlockDefinition(blockDefinitionId);

    ImmutableList.Builder<ProgramQuestionDefinition> updatedBlockQuestions =
        ImmutableList.builder();
    // Add existing block questions.
    updatedBlockQuestions.addAll(blockDefinition.programQuestionDefinitions());

    ReadOnlyQuestionService roQuestionService =
        questionService.getReadOnlyQuestionService().toCompletableFuture().join();

    for (long questionId : questionIds) {
      ProgramQuestionDefinition question =
          ProgramQuestionDefinition.create(
              roQuestionService.getQuestionDefinition(questionId), Optional.of(programId));
      AddQuestionResult canAddQuestion =
          programBlockValidationFactory
              .create()
              .canAddQuestion(programDefinition, blockDefinition, question.getQuestionDefinition());
      if (canAddQuestion != AddQuestionResult.ELIGIBLE) {
        throw new CantAddQuestionToBlockException(
            programDefinition, blockDefinition, question.getQuestionDefinition(), canAddQuestion);
      }
      updatedBlockQuestions.add(question);
    }

    blockDefinition =
        blockDefinition.toBuilder()
            .setProgramQuestionDefinitions(updatedBlockQuestions.build())
            .build();
    try {
      return updateProgramDefinitionWithBlockDefinition(programDefinition, blockDefinition);
    } catch (IllegalPredicateOrderingException e) {
      // This should never happen
      throw new RuntimeException(
          String.format(
              "Unexpected error: Adding a question to block %s invalidated a predicate",
              blockDefinition.name()));
    }
  }

  /**
   * Update a {@link BlockDefinition} to remove questions.
   *
   * @param programId the ID of the program to update
   * @param blockDefinitionId the ID of the block to update
   * @param questionIds an {@link ImmutableList} of question IDs to be removed from the block
   * @return the updated {@link ProgramDefinition}
   * @throws ProgramNotFoundException when programId does not correspond to a real Program.
   * @throws ProgramBlockDefinitionNotFoundException when blockDefinitionId does not correspond to a
   *     real Block.
   * @throws QuestionNotFoundException when questionIds does not correspond to real Questions.
   * @throws IllegalPredicateOrderingException if removing one or more of the questions invalidates
   *     a predicate - that is, there exists a predicate in this program that depends on at least
   *     one question to remove
   */
  public ProgramDefinition removeQuestionsFromBlock(
      long programId, long blockDefinitionId, ImmutableList<Long> questionIds)
      throws QuestionNotFoundException,
          ProgramNotFoundException,
          ProgramBlockDefinitionNotFoundException,
          IllegalPredicateOrderingException {
    ProgramDefinition programDefinition = getFullProgramDefinition(programId);

    for (long questionId : questionIds) {
      if (!programDefinition.hasQuestion(questionId)) {
        throw new QuestionNotFoundException(questionId, programId);
      }
    }

    BlockDefinition blockDefinition = programDefinition.getBlockDefinition(blockDefinitionId);

    ImmutableList<ProgramQuestionDefinition> newProgramQuestionDefinitions =
        blockDefinition.programQuestionDefinitions().stream()
            .filter(pqd -> !questionIds.contains(pqd.id()))
            .collect(ImmutableList.toImmutableList());

    blockDefinition =
        blockDefinition.toBuilder()
            .setProgramQuestionDefinitions(newProgramQuestionDefinitions)
            .build();

    return updateProgramDefinitionWithBlockDefinition(programDefinition, blockDefinition);
  }

  /**
   * Set the visibility {@link PredicateDefinition} for a block. This predicate describes under what
   * conditions the block should be shown-to or hidden-from an applicant filling out the program
   * form.
   *
   * @param programId the ID of the program to update
   * @param blockDefinitionId the ID of the block to update
   * @param predicate the {@link PredicateDefinition} to set, or empty to remove an existing one.
   * @return the updated {@link ProgramDefinition}
   * @throws ProgramNotFoundException when programId does not correspond to a real Program.
   * @throws ProgramBlockDefinitionNotFoundException when blockDefinitionId does not correspond to a
   *     real Block.
   * @throws IllegalPredicateOrderingException if this predicate cannot be added to this block
   */
  public ProgramDefinition setBlockVisibilityPredicate(
      long programId, long blockDefinitionId, Optional<PredicateDefinition> predicate)
      throws ProgramNotFoundException,
          ProgramBlockDefinitionNotFoundException,
          IllegalPredicateOrderingException {
    ProgramDefinition programDefinition = getFullProgramDefinition(programId);

    BlockDefinition blockDefinition =
        programDefinition.getBlockDefinition(blockDefinitionId).toBuilder()
            .setVisibilityPredicate(predicate)
            .build();

    return updateProgramDefinitionWithBlockDefinition(programDefinition, blockDefinition);
  }

  /**
   * Set the eligibility {@link PredicateDefinition} for a block. This predicate describes under
   * what conditions the application is considered eligible for the program as of the block.
   *
   * @param programId the ID of the program to update
   * @param blockDefinitionId the ID of the block to update
   * @param eligibility the {@link EligibilityDefinition} for continuing the application.
   * @return the updated {@link ProgramDefinition}
   * @throws ProgramNotFoundException when programId does not correspond to a real Program.
   * @throws ProgramBlockDefinitionNotFoundException when blockDefinitionId does not correspond to a
   *     real Block.
   * @throws IllegalPredicateOrderingException if this predicate cannot be added to this block
   * @throws EligibilityNotValidForProgramTypeException if this predicate cannot be added to this
   *     ProgramType
   */
  public ProgramDefinition setBlockEligibilityDefinition(
      long programId, long blockDefinitionId, Optional<EligibilityDefinition> eligibility)
      throws ProgramNotFoundException,
          ProgramBlockDefinitionNotFoundException,
          IllegalPredicateOrderingException,
          EligibilityNotValidForProgramTypeException {
    ProgramDefinition programDefinition = getFullProgramDefinition(programId);

    if (programDefinition.isCommonIntakeForm() && eligibility.isPresent()) {
      throw new EligibilityNotValidForProgramTypeException(programDefinition.programType());
    }

    BlockDefinition blockDefinition =
        programDefinition.getBlockDefinition(blockDefinitionId).toBuilder()
            .setEligibilityDefinition(eligibility)
            .build();

    return updateProgramDefinitionWithBlockDefinition(programDefinition, blockDefinition);
  }

  /**
   * Remove the visibility {@link PredicateDefinition} for a block.
   *
   * @param programId the ID of the program to update
   * @param blockDefinitionId the ID of the block to update
   * @return the updated {@link ProgramDefinition}
   * @throws ProgramNotFoundException when programId does not correspond to a real Program.
   * @throws ProgramBlockDefinitionNotFoundException when blockDefinitionId does not correspond to a
   *     real Block.
   */
  public ProgramDefinition removeBlockPredicate(long programId, long blockDefinitionId)
      throws ProgramNotFoundException, ProgramBlockDefinitionNotFoundException {
    try {
      return setBlockVisibilityPredicate(
          programId, blockDefinitionId, /* predicate= */ Optional.empty());
    } catch (IllegalPredicateOrderingException e) {
      // Removing a predicate should never invalidate another.
      throw new RuntimeException("Unexpected error: removing this predicate invalidates another");
    }
  }

  /**
   * Remove the eligibility {@link PredicateDefinition} for a block.
   *
   * @param programId the ID of the program to update
   * @param blockDefinitionId the ID of the block to update
   * @return the updated {@link ProgramDefinition}
   * @throws ProgramNotFoundException when programId does not correspond to a real Program.
   * @throws ProgramBlockDefinitionNotFoundException when blockDefinitionId does not correspond to a
   *     real Block.
   */
  public ProgramDefinition removeBlockEligibilityPredicate(long programId, long blockDefinitionId)
      throws ProgramNotFoundException, ProgramBlockDefinitionNotFoundException {
    try {
      return setBlockEligibilityDefinition(
          programId, blockDefinitionId, /* eligibility= */ Optional.empty());
    } catch (IllegalPredicateOrderingException e) {
      // Removing a predicate should never invalidate another.
      throw new RuntimeException("Unexpected error: removing this predicate invalidates another");
    } catch (EligibilityNotValidForProgramTypeException e) {
      // Removing eligibility predicates should always be valid.
      throw new RuntimeException(
          "Unexpected error: removing this predicate is not allowed for this ProgramType", e);
    }
  }

  /**
   * Delete a block from a program if the block ID is present. Otherwise, does nothing.
   *
   * @return the updated {@link ProgramDefinition}
   * @throws ProgramNotFoundException when programId does not correspond to a real Program.
   * @throws ProgramNeedsABlockException when trying to delete the last block of a Program.
   * @throws IllegalPredicateOrderingException if deleting this block invalidates a predicate in
   *     this program
   */
  public ProgramDefinition deleteBlock(long programId, long blockDefinitionId)
      throws ProgramNotFoundException,
          ProgramNeedsABlockException,
          IllegalPredicateOrderingException {
    ProgramDefinition programDefinition = getFullProgramDefinition(programId);

    ImmutableList<BlockDefinition> newBlocks =
        programDefinition.blockDefinitions().stream()
            .filter(block -> block.id() != blockDefinitionId)
            .collect(ImmutableList.toImmutableList());
    if (newBlocks.isEmpty()) {
      throw new ProgramNeedsABlockException(programId);
    }

    return updateProgramDefinitionWithBlockDefinitions(programDefinition, newBlocks);
  }

  /**
   * Sync all {@link QuestionDefinition}s in a list of {@link ProgramDefinition}s asynchronously, by
   * querying for questions then updating each {@link ProgramDefinition}s.
   *
   * @param programDefinitions the list of program definitions that should be updated
   * @return a list of updated {@link ProgramDefinition}s with all of its associated questions if
   *     they exist, or a QuestionNotFoundException is thrown when the future completes and a
   *     question is not found.
   */
  public CompletionStage<ImmutableList<ProgramDefinition>> syncQuestionsToProgramDefinitions(
      ImmutableList<ProgramDefinition> programDefinitions) {

    /* TEMP BUG FIX
     * Because some of the programs are not in the active version,
     * and we need to sync the questions for each program to calculate
     * eligibility state, we must sync each program with a version it
     * is associated with. This diverges from previous behavior where
     * we did not need to sync the programs because the contents of their
     * questions was not needed in the index view. Note: we only have to do this
     * for programs with eligibility conditions if the cache is disabled or the
     * program is not yet in the cache.
     */

    // Create a map of the questionService for each program and version to minimize database calls.
    Map<Long, ReadOnlyQuestionService> versionToQuestionService = new HashMap<>();
    Map<Long, ReadOnlyQuestionService> programToQuestionService = new HashMap<>();

    for (ProgramDefinition programDef : programDefinitions) {
      ProgramModel p = programDef.toProgram();
      p.refresh();
      // We only need to get the question data if the program has eligibility conditions and the
      // program definition is not in the cache.
      if (programDef.hasEligibilityEnabled()
          && !programRepository.getFullProgramDefinitionFromCache(p).isPresent()) {
        VersionModel v =
            programRepository.getVersionsForProgram(p).stream().findAny().orElseThrow();
        ReadOnlyQuestionService questionServiceForVersion = versionToQuestionService.get(v.id);
        if (questionServiceForVersion == null) {
          questionServiceForVersion =
              questionService.getReadOnlyVersionedQuestionService(v, versionRepository);
          versionToQuestionService.put(v.id, questionServiceForVersion);
        }
        programToQuestionService.put(programDef.id(), questionServiceForVersion);
      }
    }

    return CompletableFuture.completedFuture(
        programDefinitions.stream()
            .map(
                programDef -> {
                  if (!programDef.hasEligibilityEnabled()) {
                    return programDef;
                  }
                  long programId = programDef.id();
                  if (programRepository.getFullProgramDefinitionFromCache(programId).isPresent()) {
                    return programRepository.getFullProgramDefinitionFromCache(programId).get();
                  }
                  try {
                    return syncProgramDefinitionQuestions(
                        programDef, programToQuestionService.get(programId));
                    /* END TEMP BUG FIX */
                  } catch (QuestionNotFoundException e) {
                    throw new RuntimeException(
                        String.format("Question not found for Program %s", programDef.id()), e);
                  }
                })
            .collect(ImmutableList.toImmutableList()));
  }

  /**
   * Set a program question definition to optional or required. If the question definition ID is not
   * present in the program's block, then nothing is changed.
   *
   * @param programId the ID of the program to update
   * @param blockDefinitionId the ID of the block to update
   * @param questionDefinitionId the ID of the question to update
   * @param optional boolean representing whether the question is optional or required
   * @return the updated program definition
   * @throws ProgramNotFoundException when programId does not correspond to a real Program.
   * @throws ProgramBlockDefinitionNotFoundException when blockDefinitionId does not correspond to a
   *     real Block
   * @throws ProgramQuestionDefinitionNotFoundException when questionDefinitionId does not
   *     correspond to a real question in the block
   */
  public ProgramDefinition setProgramQuestionDefinitionOptionality(
      long programId, long blockDefinitionId, long questionDefinitionId, boolean optional)
      throws ProgramNotFoundException,
          ProgramBlockDefinitionNotFoundException,
          ProgramQuestionDefinitionNotFoundException {
    ProgramDefinition programDefinition = getFullProgramDefinition(programId);
    BlockDefinition blockDefinition = programDefinition.getBlockDefinition(blockDefinitionId);

    if (!blockDefinition.programQuestionDefinitions().stream()
        .anyMatch(pqd -> pqd.id() == questionDefinitionId)) {
      throw new ProgramQuestionDefinitionNotFoundException(
          programId, blockDefinitionId, questionDefinitionId);
    }

    ImmutableList<ProgramQuestionDefinition> programQuestionDefinitions =
        blockDefinition.programQuestionDefinitions().stream()
            .map(pqd -> pqd.id() == questionDefinitionId ? pqd.setOptional(optional) : pqd)
            .collect(ImmutableList.toImmutableList());

    try {
      return updateProgramDefinitionWithBlockDefinition(
          programDefinition,
          blockDefinition.toBuilder()
              .setProgramQuestionDefinitions(programQuestionDefinitions)
              .build());
    } catch (IllegalPredicateOrderingException e) {
      // Changing a question between required and optional should not affect predicates. If a
      // question is optional and a predicate depends on its answer, the predicate will be false.
      throw new RuntimeException(
          "Unexpected error: updating this question invalidated a block condition");
    }
  }

  /**
   * Set a program question definition to enable address correction.
   *
   * @param programId the ID of the program to update
   * @param blockDefinitionId the ID of the block to update
   * @param questionDefinitionId the ID of the question to update
   * @param addressCorrectionEnabled boolean representing whether the question has address
   *     correction enabled
   * @return the updated program definition
   * @throws ProgramNotFoundException when programId does not correspond to a real Program.
   * @throws ProgramBlockDefinitionNotFoundException when blockDefinitionId does not correspond to a
   *     real Block
   * @throws ProgramQuestionDefinitionNotFoundException when questionDefinitionId does not
   *     correspond to a real question in the block
   */
  public ProgramDefinition setProgramQuestionDefinitionAddressCorrectionEnabled(
      long programId,
      long blockDefinitionId,
      long questionDefinitionId,
      boolean addressCorrectionEnabled)
      throws ProgramNotFoundException,
          ProgramBlockDefinitionNotFoundException,
          ProgramQuestionDefinitionNotFoundException,
          ProgramQuestionDefinitionInvalidException {
    ProgramDefinition programDefinition = getFullProgramDefinition(programId);
    BlockDefinition blockDefinition = programDefinition.getBlockDefinition(blockDefinitionId);

    if (!blockDefinition.programQuestionDefinitions().stream()
        .anyMatch(pqd -> pqd.id() == questionDefinitionId)) {
      throw new ProgramQuestionDefinitionNotFoundException(
          programId, blockDefinitionId, questionDefinitionId);
    }

    if (!blockDefinition.hasAddress()) {
      throw new BadRequestException(
          "Unexpected error: updating a non address question with address correction enabled");
    }

    if (!addressCorrectionEnabled
        && programDefinition.isQuestionUsedInPredicate(questionDefinitionId)) {
      throw new BadRequestException(
          String.format("Cannot disable correction for an address used in a predicate."));
    }

    if (blockDefinition.hasAddressCorrectionEnabledOnDifferentQuestion(questionDefinitionId)) {
      throw new ProgramQuestionDefinitionInvalidException(
          programId, blockDefinitionId, questionDefinitionId);
    }

    ImmutableList<ProgramQuestionDefinition> programQuestionDefinitions =
        blockDefinition.programQuestionDefinitions().stream()
            .map(
                pqd ->
                    pqd.id() == questionDefinitionId
                        ? pqd.setAddressCorrectionEnabled(addressCorrectionEnabled)
                        : pqd)
            .collect(ImmutableList.toImmutableList());

    try {
      return updateProgramDefinitionWithBlockDefinition(
          programDefinition,
          blockDefinition.toBuilder()
              .setProgramQuestionDefinitions(programQuestionDefinitions)
              .build());
    } catch (IllegalPredicateOrderingException e) {
      throw new RuntimeException(e);
    }
  }

  /**
   * Set position of a program question within its block. Used to reorder questions.
   *
   * @param programId the ID of the program to update
   * @param blockDefinitionId the ID of the block to update
   * @param questionDefinitionId the ID of the question to update
   * @param newPosition Should be between 0 and N-1 where N is number of questions in the block.
   * @return the updated program definition
   * @throws ProgramNotFoundException when programId does not correspond to a real Program.
   * @throws ProgramBlockDefinitionNotFoundException when blockDefinitionId does not correspond to a
   *     real Block
   * @throws ProgramQuestionDefinitionNotFoundException when questionDefinitionId does not
   *     correspond to a real question in the block
   */
  public ProgramDefinition setProgramQuestionDefinitionPosition(
      long programId, long blockDefinitionId, long questionDefinitionId, int newPosition)
      throws ProgramNotFoundException,
          ProgramBlockDefinitionNotFoundException,
          ProgramQuestionDefinitionNotFoundException,
          InvalidQuestionPositionException {
    ProgramDefinition programDefinition = getFullProgramDefinition(programId);
    BlockDefinition blockDefinition = programDefinition.getBlockDefinition(blockDefinitionId);

    ImmutableList<ProgramQuestionDefinition> questions =
        blockDefinition.programQuestionDefinitions();

    if (newPosition < 0 || newPosition >= questions.size()) {
      throw InvalidQuestionPositionException.positionOutOfBounds(newPosition, questions.size());
    }

    // move question to the new position
    Optional<ProgramQuestionDefinition> toMove =
        questions.stream().filter(q -> q.id() == questionDefinitionId).findFirst();
    if (toMove.isEmpty()) {
      throw new ProgramQuestionDefinitionNotFoundException(
          programId, blockDefinitionId, questionDefinitionId);
    }
    List<ProgramQuestionDefinition> otherQuestions =
        questions.stream().filter(q -> q.id() != questionDefinitionId).collect(Collectors.toList());
    otherQuestions.add(newPosition, toMove.get());

    try {
      return updateProgramDefinitionWithBlockDefinition(
          programDefinition,
          blockDefinition.toBuilder()
              .setProgramQuestionDefinitions(ImmutableList.copyOf(otherQuestions))
              .build());
    } catch (IllegalPredicateOrderingException e) {
      // Changing a question position within block should not affect predicates
      // because predicates cannot depend on questions within the same block.
      throw new RuntimeException(
          "Unexpected error: updating this question invalidated a block condition");
    }
  }

  /**
   * Get all the program's submitted applications. Does not include drafts or deleted applications.
   *
   * @throws ProgramNotFoundException when programId does not correspond to a real Program.
   */
  public ImmutableList<ApplicationModel> getSubmittedProgramApplications(long programId)
      throws ProgramNotFoundException {
    Optional<ProgramModel> programMaybe =
        programRepository.lookupProgram(programId).toCompletableFuture().join();
    if (programMaybe.isEmpty()) {
      throw new ProgramNotFoundException(programId);
    }
    return programMaybe.get().getSubmittedApplications();
  }

  /**
   * Get all submitted applications for this program and all other previous and future versions of
   * it matches the specified filters.
   *
   * @param paginationSpecEither the query supports two types of pagination, F.Either wraps the
   *     pagination spec to use for a given call.
   * @param filters a set of filters to apply to the examined applications.
   */
  public PaginationResult<ApplicationModel> getSubmittedProgramApplicationsAllVersions(
      long programId,
      F.Either<IdentifierBasedPaginationSpec<Long>, PageNumberBasedPaginationSpec>
          paginationSpecEither,
      SubmittedApplicationFilter filters,
      Request request) {
    return programRepository.getApplicationsForAllProgramVersions(
        programId, paginationSpecEither, filters, request);
  }

  private static ImmutableSet<CiviFormError> validateBlockDefinition(
      BlockDefinition blockDefinition) {
    ImmutableSet.Builder<CiviFormError> errors = ImmutableSet.builder();
    if (blockDefinition.name().isBlank()) {
      errors.add(CiviFormError.of("screen name cannot be blank"));
    }
    if (blockDefinition.description().isBlank()) {
      errors.add(CiviFormError.of("screen description cannot be blank"));
    }
    return errors.build();
  }

  private static ErrorAnd<BlockDefinition, CiviFormError> createEmptyBlockDefinition(
      long blockId, Optional<Long> maybeEnumeratorBlockId) {
    String blockName =
        maybeEnumeratorBlockId.isPresent()
            ? String.format("Screen %d (repeated from %d)", blockId, maybeEnumeratorBlockId.get())
            : String.format("Screen %d", blockId);
    String blockDescription = String.format("Screen %d description", blockId);
    BlockDefinition blockDefinition =
        BlockDefinition.builder()
            .setId(blockId)
            .setName(blockName)
            .setDescription(blockDescription)
            .setLocalizedName(LocalizedStrings.withDefaultValue(blockName))
            .setLocalizedDescription(LocalizedStrings.withDefaultValue(blockDescription))
            .setEnumeratorId(maybeEnumeratorBlockId)
            .build();
    ImmutableSet<CiviFormError> errors = validateBlockDefinition(blockDefinition);
    return errors.isEmpty() ? ErrorAnd.of(blockDefinition) : ErrorAnd.error(errors);
  }

  /**
   * Update all {@link QuestionDefinition}s in the ProgramDefinition with appropriate versions from
   * the {@link QuestionService}.
   */
  private CompletionStage<ProgramDefinition> syncProgramDefinitionQuestions(
      ProgramDefinition programDefinition) {
    // Note: This method is also used for non question updates.
    // TODO(#6249) We should have a focused method for that because getReadOnlyQuestionService()
    // makes multiple calls to get question data for the active and draft versions.
    return questionService
        .getReadOnlyQuestionService()
        .thenApplyAsync(
            roQuestionService -> {
              try {
                return syncProgramDefinitionQuestions(programDefinition, roQuestionService);
              } catch (QuestionNotFoundException e) {
                throw new RuntimeException(
                    String.format("Question not found for Program %s", programDefinition.id()), e);
              }
            },
            classLoaderExecutionContext.current());
  }

  private ProgramDefinition syncProgramDefinitionQuestions(
      ProgramDefinition programDefinition, VersionModel version) {
    try {
      return syncProgramDefinitionQuestions(
          programDefinition,
          questionService.getReadOnlyVersionedQuestionService(version, versionRepository));
    } catch (QuestionNotFoundException e) {
      throw new RuntimeException(
          String.format(
              "Question not found for Program %s at Version %s",
              programDefinition.id(), version.id),
          e);
    }
  }

  private ProgramDefinition syncProgramDefinitionQuestions(
      ProgramDefinition programDefinition, ReadOnlyQuestionService roQuestionService)
      throws QuestionNotFoundException {
    ProgramDefinition.Builder programDefinitionBuilder = programDefinition.toBuilder();
    ImmutableList.Builder<BlockDefinition> blockListBuilder = ImmutableList.builder();

    for (BlockDefinition block : programDefinition.blockDefinitions()) {
      BlockDefinition syncedBlock =
          syncBlockDefinitionQuestions(programDefinition.id(), block, roQuestionService);
      blockListBuilder.add(syncedBlock);
    }

    programDefinitionBuilder.setBlockDefinitions(blockListBuilder.build());
    return programDefinitionBuilder.build();
  }

  private BlockDefinition syncBlockDefinitionQuestions(
      long programDefinitionId,
      BlockDefinition blockDefinition,
      ReadOnlyQuestionService roQuestionService)
      throws QuestionNotFoundException {
    BlockDefinition.Builder blockBuilder = blockDefinition.toBuilder();

    ImmutableList.Builder<ProgramQuestionDefinition> pqdListBuilder = ImmutableList.builder();
    for (ProgramQuestionDefinition pqd : blockDefinition.programQuestionDefinitions()) {
      ProgramQuestionDefinition syncedPqd =
          syncProgramQuestionDefinition(programDefinitionId, pqd, roQuestionService);
      pqdListBuilder.add(syncedPqd);
    }

    blockBuilder.setProgramQuestionDefinitions(pqdListBuilder.build());
    return blockBuilder.build();
  }

  private ProgramQuestionDefinition syncProgramQuestionDefinition(
      long programDefinitionId,
      ProgramQuestionDefinition pqd,
      ReadOnlyQuestionService roQuestionService)
      throws QuestionNotFoundException {
    QuestionDefinition questionDefinition = roQuestionService.getQuestionDefinition(pqd.id());
    return pqd.loadCompletely(programDefinitionId, questionDefinition);
  }

  private ProgramDefinition updateProgramDefinitionWithBlockDefinitions(
      ProgramDefinition programDefinition, ImmutableList<BlockDefinition> blocks)
      throws IllegalPredicateOrderingException {
    ProgramDefinition program = programDefinition.toBuilder().setBlockDefinitions(blocks).build();

    if (!program.hasValidPredicateOrdering()) {
      throw new IllegalPredicateOrderingException("This action would invalidate a block condition");
    }

    return syncProgramDefinitionQuestions(
            programRepository.getShallowProgramDefinition(
                programRepository.updateProgramSync(program.toProgram())))
        .toCompletableFuture()
        .join();
  }

  private ProgramDefinition updateProgramDefinitionWithBlockDefinition(
      ProgramDefinition programDefinition, BlockDefinition blockDefinition)
      throws IllegalPredicateOrderingException {

    ImmutableList<BlockDefinition> updatedBlockDefinitions =
        programDefinition.blockDefinitions().stream()
            .map(b -> b.id() == blockDefinition.id() ? blockDefinition : b)
            .collect(ImmutableList.toImmutableList());

    return updateProgramDefinitionWithBlockDefinitions(programDefinition, updatedBlockDefinitions);
  }
}<|MERGE_RESOLUTION|>--- conflicted
+++ resolved
@@ -388,8 +388,8 @@
             programRepository.getShallowProgramDefinition(
                 programRepository.insertProgramSync(program)));
     if (!result.isError()) {
-      // Temporary hook to create a new row in ApplicationStatuses table.
-      // Remove these hooks when we have created service class for creating/updating
+      // Temporary hook to create a new row in ApplicationStatuses table for the new program
+      // Remove these hooks when we have created service class for creating and updating
       // statuses from program controllers.
       // github issue- https://github.com/civiform/civiform/issues/7040
       applicationStatusesRepository.createOrUpdateStatusDefinitions(
@@ -756,13 +756,8 @@
                     .localizedConfirmationMessage()
                     .updateTranslation(locale, localizationUpdate.localizedConfirmationMessage()))
             .setStatusDefinitions(
-<<<<<<< HEAD
-                programDefinition.statusDefinitions().setStatuses(toUpdateStatusesBuilder.build()));
-
-=======
                 programDefinition.statusDefinitions().setStatuses(toUpdateStatusesBuilder.build()))
             .setBlockDefinitions(toUpdateBlockBuilder.build());
->>>>>>> 91bdeac8
     updateSummaryImageDescriptionLocalization(
         programDefinition,
         newProgram,
@@ -778,7 +773,8 @@
                 .join());
     if (!result.isError()) {
       // Temporary hook to create a new row in ApplicationStatuses table for the status change
-      // Remove these hooks when we have created service class for creating/updating
+      // and update the existing 'active' status as obsolete.
+      // Remove these hooks when we have created service class for creating and updating
       // statuses from program controllers.
       // github issue- https://github.com/civiform/civiform/issues/7040
       applicationStatusesRepository.createOrUpdateStatusDefinitions(
@@ -905,8 +901,9 @@
                 .toCompletableFuture()
                 .join());
     if (!result.isError()) {
-      // Temporary hook to create a new row in ApplicationStatuses table for the status change.
-      // Remove these hooks when we have created service class for creating/updating
+      // Temporary hook to create a new row in ApplicationStatuses table for the status change
+      // and update the existing 'active' status as obsolete.
+      // Remove these hooks when we have created service class for creating and updating
       // statuses from program controllers.
       // github issue- https://github.com/civiform/civiform/issues/7040
       applicationStatusesRepository.createOrUpdateStatusDefinitions(
@@ -984,8 +981,9 @@
                 .toCompletableFuture()
                 .join());
     if (!result.isError()) {
-      // Temporary hook to create a new row in ApplicationStatuses table for the status change.
-      // Remove these hooks when we have created service class for creating/updating
+      // Temporary hook to create a new row in ApplicationStatuses table for the status change
+      // and update the existing 'active' status as obsolete.
+      // Remove these hooks when we have created service class for creating and updating
       // statuses from program controllers.
       // github issue- https://github.com/civiform/civiform/issues/7040
       applicationStatusesRepository.createOrUpdateStatusDefinitions(
@@ -1025,8 +1023,9 @@
                 .toCompletableFuture()
                 .join());
     if (!result.isError()) {
-      // Temporary hook to create a new row in ApplicationStatuses table for the status change.
-      // Remove these hooks when we have created service class for creating/updating
+      // Temporary hook to create a new row in ApplicationStatuses table for the status change
+      // and update the existing 'active' status as obsolete.
+      // Remove these hooks when we have created service class for creating and updating
       // statuses from program controllers.
       // github issue- https://github.com/civiform/civiform/issues/7040
       applicationStatusesRepository.createOrUpdateStatusDefinitions(
