package services.program;

import static com.google.common.collect.ImmutableSet.toImmutableSet;

import com.google.auto.value.AutoValue;
import com.google.common.base.Splitter;
import com.google.common.collect.ImmutableList;
import com.google.common.collect.ImmutableSet;
import com.google.common.collect.Sets;
import io.ebean.annotation.DbJson;
import java.time.Instant;
import java.util.ArrayDeque;
import java.util.Arrays;
import java.util.Deque;
import java.util.HashSet;
import java.util.Locale;
import java.util.NoSuchElementException;
import java.util.Optional;
import java.util.Set;
import java.util.stream.Collectors;
import java.util.stream.IntStream;
import java.util.stream.Stream;
import javax.annotation.Nullable;
import models.DisplayMode;
import models.Program;
<<<<<<< HEAD
import play.data.validation.Constraints;
=======
import modules.MainModule;
>>>>>>> 7ea00769
import services.LocalizedStrings;
import services.question.types.QuestionDefinition;
import services.question.types.QuestionType;

/** Defines configuration of a program. */
@AutoValue
public abstract class ProgramDefinition {

  private Optional<ImmutableSet<Long>> questionIds = Optional.empty();
  private Boolean hasOrderedBlockDefinitionsMemo;

  public static Builder builder() {
    return new AutoValue_ProgramDefinition.Builder();
  }

  /** Unique identifier for a ProgramDefinition. */
  public abstract long id();

  /**
   * Descriptive name of a Program, e.g. Car Tab Rebate Program. Different versions of the same
   * program are linked by their immutable name.
   */
  public abstract String adminName();

  /** A description of this program for the admin's reference. */
  public abstract String adminDescription();

  /** An external link to a page containing more details for this program. */
  public abstract String externalLink();

  /** The program's display mode. */
  public abstract DisplayMode displayMode();

  /**
   * Descriptive name of a Program, e.g. Car Tab Rebate Program, localized for each supported
   * locale.
   */
  public abstract LocalizedStrings localizedName();

  /** A human readable description of a Program, localized for each supported locale. */
  public abstract LocalizedStrings localizedDescription();

  /** The list of {@link BlockDefinition}s that make up the program. */
  public abstract ImmutableList<BlockDefinition> blockDefinitions();

<<<<<<< HEAD
  /** The list of {@link ExportDefinition}s that make up the program. */
  public abstract ImmutableList<ExportDefinition> exportDefinitions();

  public abstract StatusDefinitions statusDefinitions();

=======
>>>>>>> 7ea00769
  /** When was this program created. Could be null for older programs. */
  public abstract Optional<Instant> createTime();

  /** When was this program last modified. Could be null for older programs. */
  public abstract Optional<Instant> lastModifiedTime();

  /**
   * Returns a program definition with block definitions such that each enumerator block is
   * immediately followed by all of its repeated and nested repeated blocks. This method should be
   * used when {@link #hasOrderedBlockDefinitions()} is a precondition for manipulating blocks.
   *
   * <p>Programs created before early June 2021 may not satisfy this condition.
   */
  public ProgramDefinition orderBlockDefinitions() {
    if (!hasOrderedBlockDefinitions()) {
      ProgramDefinition orderedProgramDefinition =
          toBuilder()
              .setBlockDefinitions(orderBlockDefinitionsInner(getNonRepeatedBlockDefinitions()))
              .build();
      orderedProgramDefinition.hasOrderedBlockDefinitionsMemo = true;
      return orderedProgramDefinition;
    }
    return this;
  }

  private ImmutableList<BlockDefinition> orderBlockDefinitionsInner(
      ImmutableList<BlockDefinition> currentLevel) {
    ImmutableList.Builder<BlockDefinition> blockDefinitionBuilder = ImmutableList.builder();
    for (BlockDefinition blockDefinition : currentLevel) {
      blockDefinitionBuilder.add(blockDefinition);
      if (blockDefinition.isEnumerator()) {
        blockDefinitionBuilder.addAll(
            orderBlockDefinitionsInner(getBlockDefinitionsForEnumerator(blockDefinition.id())));
      }
    }
    return blockDefinitionBuilder.build();
  }

  /**
   * This method should be treated as VISIBLE FOR TESTING.
   *
   * <p>True indicates that each enumerator block in {@link #blockDefinitions()} is immediately
   * followed by all of its repeated and nested repeated blocks.
   */
  public boolean hasOrderedBlockDefinitions() {
    if (hasOrderedBlockDefinitionsMemo == null) {
      Deque<Long> enumeratorIds = new ArrayDeque<>();

      // Walk through the list of block definitions, checking that repeated and nested repeated
      // blocks
      // immediately follow their enumerator block.
      for (BlockDefinition blockDefinition : blockDefinitions()) {
        // Pop the stack until the enumerator id matches the top of the stack.
        while (enumeratorIds.size() > 0
            && !blockDefinition.enumeratorId().equals(Optional.of(enumeratorIds.peek()))) {
          enumeratorIds.pop();
        }

        // Early return if it still doesn't match, this is not ordered.
        if (!blockDefinition.enumeratorId().equals(Optional.ofNullable(enumeratorIds.peek()))) {
          hasOrderedBlockDefinitionsMemo = false;
          return false;
        }

        // Push this enumerator block's id
        if (blockDefinition.isEnumerator()) {
          enumeratorIds.push(blockDefinition.id());
        }
      }
      hasOrderedBlockDefinitionsMemo = true;
    }
    return hasOrderedBlockDefinitionsMemo;
  }

  /**
   * Checks whether this program has a valid block order, so that no predicate depends on a block
   * that appears after it.
   */
  public boolean hasValidPredicateOrdering() {
    Set<Long> previousQuestionIds = new HashSet<>();
    for (BlockDefinition b : blockDefinitions()) {
      // Check that all the predicate questions exist before this block.
      if (b.visibilityPredicate().isPresent()
          && !previousQuestionIds.containsAll(b.visibilityPredicate().get().getQuestions())) {
        return false;
      }
      b.programQuestionDefinitions().forEach(pqd -> previousQuestionIds.add(pqd.id()));
    }
    return true;
  }

  /**
   * Inserts the new block into the list of blocks such that it appears immediately after the last
   * repeated or nested repeated block with the same enumerator. If there is no enumerator, it is
   * added at the end.
   */
  public ProgramDefinition insertBlockDefinitionInTheRightPlace(BlockDefinition newBlockDefinition)
      throws ProgramBlockDefinitionNotFoundException {
    // Precondition: blocks have to be ordered
    if (!hasOrderedBlockDefinitions()) {
      return orderBlockDefinitions().insertBlockDefinitionInTheRightPlace(newBlockDefinition);
    }

    // Simple return for non-repeated block - just add to the end of the list
    if (!newBlockDefinition.isRepeated()) {
      return toBuilder().addBlockDefinition(newBlockDefinition).build();
    }
    BlockSlice enumeratorIndices = getBlockSlice(newBlockDefinition.enumeratorId().get());
    int insertIndex = enumeratorIndices.endIndex();

    // At this point, insertIndex is AFTER the last repeated or nested repeated block of the
    // enumerator. This might be off the end of the list.
    ImmutableList.Builder<BlockDefinition> newBlockDefinitionsBuilder = ImmutableList.builder();
    blockDefinitions().stream()
        .limit(insertIndex)
        .forEach(blockDefinition -> newBlockDefinitionsBuilder.add(blockDefinition));
    newBlockDefinitionsBuilder.add(newBlockDefinition);
    blockDefinitions().stream()
        .skip(insertIndex)
        .forEach(blockDefinition -> newBlockDefinitionsBuilder.add(blockDefinition));

    return toBuilder().setBlockDefinitions(newBlockDefinitionsBuilder.build()).build();
  }

  /**
   * Move the block in the direction specified if it is allowed. Blocks are not allowed to move
   * beyond the contiguous slice of repeated and nested repeated blocks of their enumerator.
   */
  public ProgramDefinition moveBlock(long blockId, Direction direction)
      throws ProgramBlockDefinitionNotFoundException, IllegalPredicateOrderingException {
    // Precondition: blocks have to be ordered
    if (!hasOrderedBlockDefinitions()) {
      return orderBlockDefinitions().moveBlock(blockId, direction);
    }

    BlockSlice blockSlice = getBlockSlice(blockId);
    Optional<BlockDefinition> otherBlock = findNextBlockWithSameEnumerator(blockSlice, direction);

    // Early return if there's no other block to swap with.
    if (otherBlock.isEmpty()) {
      return this;
    }

    BlockSlice otherBlockSlice = getBlockSlice(otherBlock.get().id());

    BlockSlice earlierSlice =
        blockSlice.startsBefore(otherBlockSlice) ? blockSlice : otherBlockSlice;
    BlockSlice latterSlice =
        blockSlice.startsBefore(otherBlockSlice) ? otherBlockSlice : blockSlice;

    ImmutableList.Builder<BlockDefinition> blocksBuilder = ImmutableList.builder();

    // Swap the two slices, assuming these slices are consecutive slices
    blockDefinitions().stream().limit(earlierSlice.startIndex()).forEach(blocksBuilder::add);
    blockDefinitions().stream()
        .skip(latterSlice.startIndex())
        .limit(latterSlice.endIndex() - latterSlice.startIndex())
        .forEach(blocksBuilder::add);
    blockDefinitions().stream()
        .skip(earlierSlice.startIndex())
        .limit(earlierSlice.endIndex() - earlierSlice.startIndex())
        .forEach(blocksBuilder::add);
    blockDefinitions().stream().skip(latterSlice.endIndex()).forEach(blocksBuilder::add);

    ProgramDefinition newProgram = toBuilder().setBlockDefinitions(blocksBuilder.build()).build();

    if (!newProgram.hasValidPredicateOrdering()) {
      throw new IllegalPredicateOrderingException(
          "This move is not possible - it would move a block condition before the question it"
              + " depends on");
    }

    return newProgram;
  }

  /**
   * Find the start and end indices of the slice of blocks associated with the block definition id.
   * For non-enumerator blocks, the slice of blocks associated with the block is just the block
   * itself. For enumerator blocks, the slice of blocks also contain all of its repeated and nested
   * repeated blocks.
   */
  private BlockSlice getBlockSlice(long blockId) throws ProgramBlockDefinitionNotFoundException {
    // Precondition: blocks have to be ordered
    if (!hasOrderedBlockDefinitions()) {
      return orderBlockDefinitions().getBlockSlice(blockId);
    }

    // Find the enumerator block
    int startIndex;
    try {
      startIndex =
          IntStream.range(0, blockDefinitions().size())
              .filter(i -> blockDefinitions().get(i).id() == blockId)
              .findFirst()
              .getAsInt();
    } catch (NoSuchElementException e) {
      // The enumerator id must correspond to a block within blocks.
      throw new ProgramBlockDefinitionNotFoundException(id(), blockId);
    }
    BlockDefinition blockDefinition = blockDefinitions().get(startIndex);
    int endIndex = startIndex + 1;

    // Early return for non-enumerator blocks
    if (!blockDefinition.isEnumerator()) {
      return BlockSlice.create(startIndex, endIndex);
    }

    // Increment the index until the ordered block definitions are not repeated or nested repeated
    // blocks of the enumerator
    Set<Long> enumeratorIds = new HashSet<>(Arrays.asList(blockId));
    while (endIndex < getBlockCount()) {
      BlockDefinition current = blockDefinitions().get(endIndex);
      if (current.enumeratorId().isEmpty()
          || !enumeratorIds.contains(current.enumeratorId().get())) {
        // This is not a repeated or nested repeated block of the enumerator
        break;
      }
      // Add nested enumerators into the set of enumerators
      if (current.isEnumerator()) {
        enumeratorIds.add(current.id());
      }
      endIndex++;
    }

    return BlockSlice.create(startIndex, endIndex);
  }

  /**
   * Find the next block with the same enumerator as the block at the start of the slice in the
   * specified direction. This block may not exist.
   */
  private Optional<BlockDefinition> findNextBlockWithSameEnumerator(
      BlockSlice blockSlice, Direction direction) {
    // Precondition: blocks have to be ordered
    if (!hasOrderedBlockDefinitions()) {
      return orderBlockDefinitions().findNextBlockWithSameEnumerator(blockSlice, direction);
    }

    BlockDefinition blockDefinition = blockDefinitions().get(blockSlice.startIndex());

    int index;
    switch (direction) {
      case UP:
        // Walk up from the start of the slice checking for the first block with
        // matching enumerator.
        index = blockSlice.startIndex() - 1;
        while (index >= 0) {
          if (blockDefinition.enumeratorId().equals(blockDefinitions().get(index).enumeratorId())) {
            break;
          }
          index--;
        }
        break;
      case DOWN:
      default:
        // Use the block after the end of the slice if it has the same enumerator,
        // or the other block does not exist
        BlockDefinition otherBlockDefinition = blockDefinitions().get(blockSlice.endIndex());
        index =
            blockDefinition.enumeratorId().equals(otherBlockDefinition.enumeratorId())
                ? blockSlice.endIndex()
                : -1;
    }
    return (0 <= index && index < getBlockCount())
        ? Optional.of(blockDefinitions().get(index))
        : Optional.empty();
  }

  /**
   * Get all the {@link Locale}s this program fully supports. A program fully supports a locale if:
   *
   * <ul>
   *   <li>The publicly-visible display name is localized for the locale
   *   <li>The publicly-visible description is localized for the locale
   *   <li>Every question in this program fully supports this locale
   * </ul>
   *
   * @return an {@link ImmutableSet} of all {@link Locale}s that are fully supported for this
   *     program
   */
  public ImmutableSet<Locale> getSupportedLocales() {
    ImmutableSet<ImmutableSet<Locale>> questionLocales =
        streamQuestionDefinitions()
            .map(QuestionDefinition::getSupportedLocales)
            .collect(toImmutableSet());

    Set<Locale> intersection =
        Sets.intersection(localizedName().locales(), localizedDescription().locales());
    for (ImmutableSet<Locale> set : questionLocales) {
      intersection = Sets.intersection(intersection, set);
    }
    return ImmutableSet.copyOf(intersection);
  }

  /** Returns the {@link QuestionDefinition} at the specified block and question indices. */
  public QuestionDefinition getQuestionDefinition(int blockIndex, int questionIndex) {
    return blockDefinitions().get(blockIndex).getQuestionDefinition(questionIndex);
  }

  /** Returns the {@link BlockDefinition} at the specified block index if available. */
  public Optional<BlockDefinition> getBlockDefinitionByIndex(int blockIndex) {
    if (blockIndex < 0 || blockIndex >= blockDefinitions().size()) {
      return Optional.empty();
    }
    return Optional.of(blockDefinitions().get(blockIndex));
  }

  /**
   * Get the {@link BlockDefinition} with the specified block definition id.
   *
   * @param blockDefinitionId the id of the block definition
   * @return the {@link BlockDefinition} with the specified block id
   * @throws ProgramBlockDefinitionNotFoundException if no block matched the block id
   */
  public BlockDefinition getBlockDefinition(long blockDefinitionId)
      throws ProgramBlockDefinitionNotFoundException {
    return blockDefinitions().stream()
        .filter(b -> b.id() == blockDefinitionId)
        .findAny()
        .orElseThrow(() -> new ProgramBlockDefinitionNotFoundException(id(), blockDefinitionId));
  }

  public BlockDefinition getBlockDefinition(String blockId)
      throws ProgramBlockDefinitionNotFoundException {
    // TODO: add a new exception for malformed blockId.
    // TODO: refactor this blockId parsing to a shared method somewhere with appropriate context.
    long blockDefinitionId =
        Splitter.on("-").splitToStream(blockId).map(Long::valueOf).findFirst().orElseThrow();
    return getBlockDefinition(blockDefinitionId);
  }

  /**
   * Get the last {@link BlockDefinition} of the program.
   *
   * @return the last {@link BlockDefinition}
   * @throws ProgramNeedsABlockException if the program has no blocks
   */
  public BlockDefinition getLastBlockDefinition() throws ProgramNeedsABlockException {
    return getBlockDefinitionByIndex(blockDefinitions().size() - 1)
        .orElseThrow(() -> new ProgramNeedsABlockException(id()));
  }

  /** Returns the max block definition id. */
  public long getMaxBlockDefinitionId() {
    return blockDefinitions().stream()
        .map(BlockDefinition::id)
        .max(Long::compareTo)
        .orElseGet(() -> 0L);
  }

  public int getBlockCount() {
    return blockDefinitions().size();
  }

  public String slug() {
    return MainModule.SLUGIFIER.slugify(this.adminName());
  }

  public int getQuestionCount() {
    return blockDefinitions().stream().mapToInt(BlockDefinition::getQuestionCount).sum();
  }

  /** True if a question with the given question's ID is in the program. */
  public boolean hasQuestion(QuestionDefinition question) {
    return hasQuestion(question.getId());
  }

  /** True if a question with the given questionId is in the program. */
  public boolean hasQuestion(long questionId) {
    if (questionIds.isEmpty()) {
      questionIds =
          Optional.of(
              blockDefinitions().stream()
                  .map(BlockDefinition::programQuestionDefinitions)
                  .flatMap(ImmutableList::stream)
                  .map(ProgramQuestionDefinition::id)
                  .collect(ImmutableSet.toImmutableSet()));
    }

    return questionIds.get().contains(questionId);
  }

  /** Returns true if this program has an enumerator block with the id. */
  public boolean hasEnumerator(long enumeratorId) {
    return blockDefinitions().stream()
        .anyMatch(
            blockDefinition ->
                blockDefinition.id() == enumeratorId && blockDefinition.isEnumerator());
  }

  /**
   * Get the block definitions associated with the enumerator id. Returns an empty list if there are
   * none.
   *
   * <p>The order of this list should reflect the sequential order of the blocks. This order is
   * depended upon in {@link ProgramDefinition#getAvailablePredicateQuestionDefinitions}.
   */
  public ImmutableList<BlockDefinition> getBlockDefinitionsForEnumerator(long enumeratorId) {
    return blockDefinitions().stream()
        .filter(blockDefinition -> blockDefinition.enumeratorId().equals(Optional.of(enumeratorId)))
        .collect(ImmutableList.toImmutableList());
  }

  /** Get non-repeated block definitions. */
  public ImmutableList<BlockDefinition> getNonRepeatedBlockDefinitions() {
    return blockDefinitions().stream()
        .filter(blockDefinition -> blockDefinition.enumeratorId().isEmpty())
        .collect(ImmutableList.toImmutableList());
  }

  /**
   * Returns a list of the question definitions that may be used to define predicates on the block
   * definition with the given ID.
   *
   * <p>The available question definitions for predicates satisfy ALL of the following:
   *
   * <ul>
   *   <li>In a block definition that comes sequentially before the given block definition.
   *   <li>In a block definition that either has the same enumerator ID as the given block
   *       definition, or has the same enumerator ID as some "parent" of the given block definition.
   *   <li>Is not an enumerator.
   * </ul>
   */
  public ImmutableList<QuestionDefinition> getAvailablePredicateQuestionDefinitions(long blockId)
      throws ProgramBlockDefinitionNotFoundException {
    ImmutableList.Builder<QuestionDefinition> builder = ImmutableList.builder();

    for (BlockDefinition blockDefinition :
        getAvailablePredicateBlockDefinitions(this.getBlockDefinition(blockId))) {
      builder.addAll(
          blockDefinition.programQuestionDefinitions().stream()
              .map(ProgramQuestionDefinition::getQuestionDefinition)
              .filter(ProgramDefinition::isPotentialPredicateQuestionDefinition)
              .collect(Collectors.toList()));
    }

    return builder.build();
  }

  private ImmutableList<BlockDefinition> getAvailablePredicateBlockDefinitions(
      BlockDefinition blockDefinition) throws ProgramBlockDefinitionNotFoundException {
    Optional<Long> maybeEnumeratorId = blockDefinition.enumeratorId();
    ImmutableList<BlockDefinition> siblingBlockDefinitions =
        maybeEnumeratorId
            .map(enumeratorBlockId -> this.getBlockDefinitionsForEnumerator(enumeratorBlockId))
            .orElse(getNonRepeatedBlockDefinitions());

    ImmutableList.Builder<BlockDefinition> builder = ImmutableList.builder();

    // If this block is repeated, recurse "upward". In other words, add all the available predicate
    // block definitions for its enumerator. Do this before adding its sibling block definitions to
    // maintain sequential order of the block definitions in the result.
    if (blockDefinition.isRepeated()) {
      builder.addAll(
          getAvailablePredicateBlockDefinitions(this.getBlockDefinition(maybeEnumeratorId.get())));
    }

    // Only include sequentially earlier block definitions.
    for (BlockDefinition siblingBlockDefinition : siblingBlockDefinitions) {
      // Stop adding block definitions once we reach this block.
      if (siblingBlockDefinition.id() == blockDefinition.id()) break;

      builder.add(siblingBlockDefinition);
    }

    return builder.build();
  }

  private static boolean isPotentialPredicateQuestionDefinition(QuestionDefinition qd) {
    // TODO(https://github.com/seattle-uat/civiform/issues/322): Add the following once STATIC
    //  questions are implemented.
    //  && qd.getQuestionTyp() != QuestionType.STATIC
    return !qd.isEnumerator() && qd.getQuestionType() != QuestionType.FILEUPLOAD;
  }

  public Program toProgram() {
    return new Program(this);
  }

  public abstract Builder toBuilder();

  public Stream<QuestionDefinition> streamQuestionDefinitions() {
    return blockDefinitions().stream()
        .flatMap(
            b ->
                b.programQuestionDefinitions().stream()
                    .map(ProgramQuestionDefinition::getQuestionDefinition));
  }

  @AutoValue.Builder
  public abstract static class Builder {

    public abstract Builder setId(long id);

    public abstract Builder setAdminName(String adminName);

    public abstract Builder setExternalLink(String externalLink);

    public abstract Builder setDisplayMode(DisplayMode displayMode);

    public abstract Builder setAdminDescription(String adminDescription);

    public abstract Builder setLocalizedName(LocalizedStrings localizedName);

    public abstract Builder setLocalizedDescription(LocalizedStrings localizedDescription);

    public abstract Builder setBlockDefinitions(ImmutableList<BlockDefinition> blockDefinitions);

<<<<<<< HEAD
    public abstract Builder setExportDefinitions(ImmutableList<ExportDefinition> exportDefinitions);

    public abstract Builder setStatusDefinitions(StatusDefinitions statusDefinitions);

=======
>>>>>>> 7ea00769
    public abstract ImmutableList.Builder<BlockDefinition> blockDefinitionsBuilder();

    public abstract LocalizedStrings.Builder localizedNameBuilder();

    public abstract LocalizedStrings.Builder localizedDescriptionBuilder();

    public abstract Builder setCreateTime(@Nullable Instant createTime);

    public abstract Builder setLastModifiedTime(@Nullable Instant lastModifiedTime);

    public abstract ProgramDefinition build();

    public Builder addBlockDefinition(BlockDefinition blockDefinition) {
      blockDefinitionsBuilder().add(blockDefinition);
      return this;
    }

    public Builder addLocalizedName(Locale locale, String name) {
      localizedNameBuilder().put(locale, name);
      return this;
    }

    public Builder addLocalizedDescription(Locale locale, String description) {
      localizedDescriptionBuilder().put(locale, description);
      return this;
    }
  }

  public enum Direction {
    UP,
    DOWN;
  }

  @AutoValue
  abstract static class BlockSlice {
    abstract int startIndex();

    abstract int endIndex();

    static BlockSlice create(int startIndex, int endIndex) {
      return new AutoValue_ProgramDefinition_BlockSlice(startIndex, endIndex);
    }

    boolean startsBefore(BlockSlice other) {
      return startIndex() < other.startIndex();
    }
  }
}<|MERGE_RESOLUTION|>--- conflicted
+++ resolved
@@ -23,11 +23,8 @@
 import javax.annotation.Nullable;
 import models.DisplayMode;
 import models.Program;
-<<<<<<< HEAD
 import play.data.validation.Constraints;
-=======
 import modules.MainModule;
->>>>>>> 7ea00769
 import services.LocalizedStrings;
 import services.question.types.QuestionDefinition;
 import services.question.types.QuestionType;
@@ -73,14 +70,11 @@
   /** The list of {@link BlockDefinition}s that make up the program. */
   public abstract ImmutableList<BlockDefinition> blockDefinitions();
 
-<<<<<<< HEAD
   /** The list of {@link ExportDefinition}s that make up the program. */
   public abstract ImmutableList<ExportDefinition> exportDefinitions();
 
   public abstract StatusDefinitions statusDefinitions();
 
-=======
->>>>>>> 7ea00769
   /** When was this program created. Could be null for older programs. */
   public abstract Optional<Instant> createTime();
 
@@ -589,13 +583,10 @@
 
     public abstract Builder setBlockDefinitions(ImmutableList<BlockDefinition> blockDefinitions);
 
-<<<<<<< HEAD
     public abstract Builder setExportDefinitions(ImmutableList<ExportDefinition> exportDefinitions);
 
     public abstract Builder setStatusDefinitions(StatusDefinitions statusDefinitions);
 
-=======
->>>>>>> 7ea00769
     public abstract ImmutableList.Builder<BlockDefinition> blockDefinitionsBuilder();
 
     public abstract LocalizedStrings.Builder localizedNameBuilder();
