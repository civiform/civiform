--- conflicted
+++ resolved
@@ -44,15 +44,9 @@
 
     if (environment.isDev()) {
       client =
-<<<<<<< HEAD
-          new AzureBlobStorageClientForDev(config, zoneId, containerName, AZURE_SAS_TOKEN_DURATION);
-    } else if (environment.isTest()) {
-      client = new AzureBlobStorageClientForTest();
-=======
           new DevAzureBlobStorageClient(config, zoneId, containerName, AZURE_SAS_TOKEN_DURATION);
     } else if (environment.isTest()) {
       client = new TestAzureBlobStorageClient();
->>>>>>> b393f258
     } else {
       client =
           new AzureBlobStorageClient(
