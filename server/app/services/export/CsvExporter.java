--- conflicted
+++ resolved
@@ -61,57 +61,10 @@
       ReadOnlyApplicantProgramService roApplicantService,
       Optional<Boolean> optionalEligibilityStatus)
       throws IOException {
-<<<<<<< HEAD
-    ImmutableMap.Builder<Path, String> answerMapBuilder = new ImmutableMap.Builder<>();
-    for (AnswerData answerData : roApplicantService.getSummaryDataOnlyActive()) {
-      if (answerData.questionDefinition().getQuestionType().equals(QuestionType.CHECKBOX)) {
-        String questionName = answerData.questionDefinition().getName();
-        // If the question isn't present in the scalar map, it means, its demographic export and
-        // this question was flagged not to be included in demographic export
-        if (!checkboxQuestionNameToOptionsMap.containsKey(questionName)) {
-          continue;
-        }
-        List<String> optionHeaders = checkboxQuestionNameToOptionsMap.get(questionName);
-
-        List<String> selectedList =
-            answerData
-                .applicantQuestion()
-                .createMultiSelectQuestion()
-                .getSelectedOptionAdminNames()
-                .map(selectedOptions -> selectedOptions.stream().collect(Collectors.toList()))
-                .orElse(Collections.emptyList());
-        List<String> allOptionsShownInQuestion =
-            answerData.applicantQuestion().createMultiSelectQuestion().getOptions().stream()
-                .map(o -> o.adminName())
-                .collect(Collectors.toList());
-
-        optionHeaders.forEach(
-            option -> {
-              String valueToWrite = MultiOptionSelectionExportType.NOT_ANSWERED.toString();
-              if (answerData.isAnswered()) {
-                valueToWrite =
-                    MultiOptionSelectionExportType.NOT_AN_OPTION_AT_PROGRAM_VERSION.toString();
-              }
-              if (allOptionsShownInQuestion.contains(option)) {
-                valueToWrite = MultiOptionSelectionExportType.NOT_SELECTED.toString();
-              }
-              if (selectedList.contains(option)) {
-                valueToWrite = MultiOptionSelectionExportType.SELECTED.toString();
-              }
-              answerMapBuilder.put(
-                  answerData.contextualizedPath().join(String.valueOf(option)), valueToWrite);
-            });
-
-      } else {
-        for (Path p : answerData.scalarAnswersInDefaultLocale().keySet()) {
-          answerMapBuilder.put(p, answerData.scalarAnswersInDefaultLocale().get(p));
-        }
-=======
     ImmutableMap.Builder<Path, AnswerData> answerMapBuilder = new ImmutableMap.Builder<>();
     for (AnswerData answerData : roApplicantService.getSummaryDataOnlyActive()) {
       for (Path p : answerData.createQuestion().getAllPaths()) {
         answerMapBuilder.put(p, answerData);
->>>>>>> 0de4fbf4
       }
     }
     ImmutableMap<Path, AnswerData> answerMap = answerMapBuilder.build();
