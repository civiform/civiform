--- conflicted
+++ resolved
@@ -263,7 +263,13 @@
     return applicantQuestion.getContextualizedPath().join(Scalar.WELL_KNOWN_ID);
   }
 
-<<<<<<< HEAD
+  public Path getServiceAreaPath() {
+    if (serviceAreaPath != null) {
+      return serviceAreaPath;
+    }
+    return serviceAreaPath = applicantQuestion.getContextualizedPath().join(Scalar.SERVICE_AREA);
+  }
+
   public Address getAddress() {
     return Address.builder()
         .setStreet(getStreetValue().orElse(""))
@@ -276,13 +282,6 @@
 
   public Boolean needsAddressCorrection(Boolean isAddressCorrectionEnabled) {
     return isAddressCorrectionEnabled && getCorrectedValue().isEmpty();
-=======
-  public Path getServiceAreaPath() {
-    if (serviceAreaPath != null) {
-      return serviceAreaPath;
-    }
-    return serviceAreaPath = applicantQuestion.getContextualizedPath().join(Scalar.SERVICE_AREA);
->>>>>>> 5fbdecba
   }
 
   @Override
