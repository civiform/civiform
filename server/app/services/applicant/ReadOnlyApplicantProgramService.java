--- conflicted
+++ resolved
@@ -88,16 +88,11 @@
    */
   boolean isApplicationEligible();
 
-<<<<<<< HEAD
-  /** Returns if any of the answered questions in the program are not eligible. */
-  boolean isInProgressApplicationNotEligible();
-=======
   /**
    * True if any of the answered questions in the program are not eligible, even if the application
    * hasn't yet been completed.
    */
   boolean isApplicationNotEligible();
->>>>>>> 5ec3d767
 
   /** Returns if the block eligibility criteria are met. */
   boolean isBlockEligible(String blockId);
