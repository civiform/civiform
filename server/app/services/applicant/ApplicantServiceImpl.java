--- conflicted
+++ resolved
@@ -19,10 +19,7 @@
 import java.util.Collection;
 import java.util.Comparator;
 import java.util.List;
-<<<<<<< HEAD
 import java.util.Map;
-=======
->>>>>>> 62a2bb90
 import java.util.Optional;
 import java.util.Set;
 import java.util.concurrent.CompletableFuture;
@@ -33,13 +30,10 @@
 import models.Application;
 import models.DisplayMode;
 import models.LifecycleStage;
-<<<<<<< HEAD
 import models.Program;
 import org.slf4j.Logger;
 import org.slf4j.LoggerFactory;
-=======
 import models.StoredFile;
->>>>>>> 62a2bb90
 import play.libs.concurrent.HttpExecutionContext;
 import repository.ApplicationRepository;
 import repository.StoredFileRepository;
@@ -64,11 +58,8 @@
 
   private final ApplicationRepository applicationRepository;
   private final UserRepository userRepository;
-<<<<<<< HEAD
   private final VersionRepository versionRepository;
-=======
   private final StoredFileRepository storedFileRepository;
->>>>>>> 62a2bb90
   private final ProgramService programService;
   private final SimpleEmail amazonSESClient;
   private final Clock clock;
@@ -84,11 +75,8 @@
   public ApplicantServiceImpl(
       ApplicationRepository applicationRepository,
       UserRepository userRepository,
-<<<<<<< HEAD
       VersionRepository versionRepository,
-=======
       StoredFileRepository storedFileRepository,
->>>>>>> 62a2bb90
       ProgramService programService,
       SimpleEmail amazonSESClient,
       Clock clock,
@@ -96,11 +84,8 @@
       HttpExecutionContext httpExecutionContext) {
     this.applicationRepository = checkNotNull(applicationRepository);
     this.userRepository = checkNotNull(userRepository);
-<<<<<<< HEAD
     this.versionRepository = checkNotNull(versionRepository);
-=======
     this.storedFileRepository = checkNotNull(storedFileRepository);
->>>>>>> 62a2bb90
     this.programService = checkNotNull(programService);
     this.amazonSESClient = checkNotNull(amazonSESClient);
     this.clock = checkNotNull(clock);
