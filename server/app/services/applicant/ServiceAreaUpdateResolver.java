package services.applicant;

import static com.google.common.base.Preconditions.checkNotNull;

import com.google.common.collect.ImmutableList;
import com.google.common.collect.ImmutableMap;
import java.util.Collection;
import java.util.List;
import java.util.Optional;
import java.util.concurrent.CompletableFuture;
import java.util.concurrent.CompletionStage;
import java.util.stream.Collectors;
import java.util.stream.Stream;
import javax.inject.Inject;
import play.libs.concurrent.HttpExecutionContext;
import services.Path;
import services.applicant.question.ApplicantQuestion;
import services.applicant.question.Scalar;
import services.geo.AddressLocation;
import services.geo.CorrectedAddressState;
import services.geo.ServiceAreaInclusion;
import services.geo.ServiceAreaInclusionGroup;
import services.geo.esri.EsriClient;
import services.geo.esri.EsriServiceAreaValidationConfig;
import services.geo.esri.EsriServiceAreaValidationOption;

<<<<<<< HEAD
/** Contains methods for resolving {@link ServiceAreaUpdate}s to udpate applicant data. */
final class ServiceAreaUpdateResolver {
=======
/** Contains methods for resolving {@link ServiceAreaUpdate}s to update applicant data. */
public final class ServiceAreaUpdateResolver {
>>>>>>> 784ca236
  private final EsriClient esriClient;
  private final EsriServiceAreaValidationConfig esriServiceAreaValidationConfig;
  private final HttpExecutionContext httpExecutionContext;

  @Inject
  public ServiceAreaUpdateResolver(
      EsriClient esriClient,
      EsriServiceAreaValidationConfig esriServiceAreaValidationConfig,
      HttpExecutionContext httpExecutionContext) {
    this.esriClient = checkNotNull(esriClient);
    this.esriServiceAreaValidationConfig = checkNotNull(esriServiceAreaValidationConfig);
    this.httpExecutionContext = checkNotNull(httpExecutionContext);
  }

  /**
   * Get a {@link ServiceAreaUpdate} for a {@link Block} with the provided update map.
   *
   * <p>Checks to see if the specified service areas to validate are already validated, and if so
   * returns without re-validating.
   *
   * <p>Returns empty under the following conditions:
   *
   * <ul>
   *   <li>The block does not contain and address question with address correction enabled.
   *   <li>There are no {@link EsriServiceAreaValidationOption}s corresponding to service area ideas
   *       configured for eligibility.
   *   <li>The address has not been corrected.
   * </ul>
   */
  public CompletionStage<Optional<ServiceAreaUpdate>> getServiceAreaUpdate(
      Block block, ImmutableMap<String, String> updateMap) {
    Optional<ImmutableList<EsriServiceAreaValidationOption>> maybeOptions =
        esriServiceAreaValidationConfig.getOptionsByServiceAreaIds(
            block.getLeafAddressNodeServiceAreaIds().get());
    Optional<ApplicantQuestion> maybeAddressQuestion =
        block.getAddressQuestionWithCorrectionEnabled();

    if (maybeAddressQuestion.isEmpty() || maybeOptions.isEmpty()) {
      return CompletableFuture.completedFuture(Optional.empty());
    }

    ImmutableList<EsriServiceAreaValidationOption> serviceAreaOptions = maybeOptions.get();
    ApplicantQuestion addressQuestion = maybeAddressQuestion.get();
    Boolean hasCorrectedAddress = doesUpdateContainCorrectedAddress(addressQuestion, updateMap);

    if (!hasCorrectedAddress) {
      return CompletableFuture.completedFuture(Optional.empty());
    }

    Path serviceAreaPath = addressQuestion.getContextualizedPath().join(Scalar.SERVICE_AREA);
    ImmutableList<ServiceAreaInclusion> existingServiceAreaInclusionGroup =
        getExistingServiceAreaInclusionGroup(serviceAreaPath, updateMap);

    // filter out the serviceAreaOptions that have already been validated for this address
    ImmutableList<EsriServiceAreaValidationOption> serviceAreaOptionsToValidate =
        serviceAreaOptions.stream()
            .filter(
                (option) ->
                    !option.isServiceAreaOptionInInclusionGroup(existingServiceAreaInclusionGroup))
            .collect(ImmutableList.toImmutableList());

    if (serviceAreaOptionsToValidate.size() == 0) {
      // return an update with the existing service areas
      return CompletableFuture.completedFuture(
          Optional.of(
              ServiceAreaUpdate.create(serviceAreaPath, existingServiceAreaInclusionGroup)));
    }

    AddressLocation addressLocation = getAddressLocationFromUpdates(addressQuestion, updateMap);

    ImmutableList<CompletionStage<ImmutableList<ServiceAreaInclusion>>>
        serviceAreaInclusionGroupFutures =
            serviceAreaOptionsToValidate.stream()
                .map(
                    (option) -> {
                      return esriClient.getServiceAreaInclusionGroup(option, addressLocation);
                    })
                .collect(ImmutableList.toImmutableList());

    return CompletableFuture.allOf(
            serviceAreaInclusionGroupFutures.toArray(
                new CompletableFuture[serviceAreaInclusionGroupFutures.size()]))
        .thenApplyAsync(
            (u) -> {
              ImmutableList<ServiceAreaInclusion> serviceAreaInclusionGroup =
                  serviceAreaInclusionGroupFutures.stream()
                      .map((future) -> future.toCompletableFuture().join())
                      .flatMap(Collection::stream)
                      .collect(ImmutableList.toImmutableList());

              ImmutableList<ServiceAreaInclusion> newServiceAreaInclusionGroup =
                  existingServiceAreaInclusionGroup.isEmpty()
                      ? serviceAreaInclusionGroup
                      : mergeServiceAreaInclusionGroups(
                          existingServiceAreaInclusionGroup, serviceAreaInclusionGroup);

              return Optional.of(
                  ServiceAreaUpdate.create(serviceAreaPath, newServiceAreaInclusionGroup));
            },
            httpExecutionContext.current());
  }

  private ImmutableList<ServiceAreaInclusion> mergeServiceAreaInclusionGroups(
      ImmutableList<ServiceAreaInclusion> existingServiceAreaInclusionGroup,
      ImmutableList<ServiceAreaInclusion> serviceAreaInclusionGroup) {
    return Stream.of(existingServiceAreaInclusionGroup, serviceAreaInclusionGroup)
        .flatMap(List::stream)
        .collect(
            Collectors.toMap(
                ServiceAreaInclusion::getServiceAreaId,
                area -> area,
                (ServiceAreaInclusion existingInclusion, ServiceAreaInclusion newInclusion) ->
                    newInclusion == null ? existingInclusion : newInclusion))
        .values()
        .stream()
        .collect(ImmutableList.toImmutableList());
  }

  private Boolean doesUpdateContainCorrectedAddress(
      ApplicantQuestion addressQuestion, ImmutableMap<String, String> updateMap) {
    Path correctedPath = addressQuestion.getContextualizedPath().join(Scalar.CORRECTED);
    String correctedValue = updateMap.get(correctedPath.toString());

    if (correctedValue == null) {
      return false;
    }

    return correctedValue.equals(CorrectedAddressState.CORRECTED.getSerializationFormat());
  }

  private ImmutableList<ServiceAreaInclusion> getExistingServiceAreaInclusionGroup(
      Path serviceAreaPath, ImmutableMap<String, String> updateMap) {
    String serviceAreaValue = updateMap.get(serviceAreaPath.toString());
    ImmutableList.Builder<ServiceAreaInclusion> existingServiceAreaInclusionGroupBuilder =
        ImmutableList.builder();
    if (serviceAreaValue != null) {
      existingServiceAreaInclusionGroupBuilder.addAll(
          ServiceAreaInclusionGroup.deserialize(serviceAreaValue));
    }

    return existingServiceAreaInclusionGroupBuilder.build();
  }

  private AddressLocation getAddressLocationFromUpdates(
      ApplicantQuestion addressQuestion, ImmutableMap<String, String> updateMap) {
    Path latitudePath = addressQuestion.getContextualizedPath().join(Scalar.LATITUDE);
    Path longitudePath = addressQuestion.getContextualizedPath().join(Scalar.LONGITUDE);
    Path wellKnownIdPath = addressQuestion.getContextualizedPath().join(Scalar.WELL_KNOWN_ID);

    return AddressLocation.builder()
        .setLatitude(Double.parseDouble(updateMap.get(latitudePath.toString())))
        .setLongitude(Double.parseDouble(updateMap.get(longitudePath.toString())))
        .setWellKnownId(Integer.parseInt(updateMap.get(wellKnownIdPath.toString())))
        .build();
  }
}<|MERGE_RESOLUTION|>--- conflicted
+++ resolved
@@ -24,13 +24,8 @@
 import services.geo.esri.EsriServiceAreaValidationConfig;
 import services.geo.esri.EsriServiceAreaValidationOption;
 
-<<<<<<< HEAD
-/** Contains methods for resolving {@link ServiceAreaUpdate}s to udpate applicant data. */
+/** Contains methods for resolving {@link ServiceAreaUpdate}s to update applicant data. */
 final class ServiceAreaUpdateResolver {
-=======
-/** Contains methods for resolving {@link ServiceAreaUpdate}s to update applicant data. */
-public final class ServiceAreaUpdateResolver {
->>>>>>> 784ca236
   private final EsriClient esriClient;
   private final EsriServiceAreaValidationConfig esriServiceAreaValidationConfig;
   private final HttpExecutionContext httpExecutionContext;
