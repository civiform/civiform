--- conflicted
+++ resolved
@@ -94,15 +94,8 @@
 
   @Override
   public int getActiveAndCompletedInProgramBlockCount() {
-<<<<<<< HEAD
-    return getAllActiveBlocks().stream()
-        .filter(Block::isCompletedInProgramWithoutErrors)
-        .mapToInt(b -> 1)
-        .sum();
-=======
     return Math.toIntExact(
         getAllActiveBlocks().stream().filter(Block::isCompletedInProgramWithoutErrors).count());
->>>>>>> f370cf74
   }
 
   @Override
