--- conflicted
+++ resolved
@@ -98,12 +98,7 @@
     return getAllActiveBlocks().stream().allMatch(block -> isBlockEligible(block.getId()));
   }
 
-  @Override
-<<<<<<< HEAD
-  public boolean isInProgressApplicationNotEligible() {
-    return getSummaryData().stream()
-        .anyMatch(question -> !question.isEligible() && question.isAnswered());
-=======
+
   public boolean isApplicationNotEligible() {
     return getAllActiveBlocks().stream()
         .anyMatch(
@@ -112,7 +107,6 @@
                     .anyMatch(
                         question ->
                             !isQuestionEligibleInBlock(block, question) && question.isAnswered()));
->>>>>>> 5ec3d767
   }
 
   @Override
