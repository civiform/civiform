--- conflicted
+++ resolved
@@ -131,23 +131,16 @@
     return questionsMemo.get();
   }
 
-<<<<<<< HEAD
   public ApplicantQuestion getQuestion(Long id) throws QuestionNotFoundException {
     Optional<ApplicantQuestion> questionResult =
-        getQuestions().stream()
-            .filter(question -> question.getQuestionDefinition().getId() == id)
-            .findFirst();
+      getQuestions().stream()
+        .filter(question -> question.getQuestionDefinition().getId() == id)
+        .findFirst();
     if (questionResult.isPresent()) {
       return questionResult.get();
     } else {
       throw new QuestionNotFoundException(id);
     }
-=======
-  public Optional<ApplicantQuestion> getQuestion(Long id) {
-    return getQuestions().stream()
-        .filter(question -> question.getQuestionDefinition().getId() == id)
-        .findFirst();
->>>>>>> 00dd2876
   }
 
   /**
