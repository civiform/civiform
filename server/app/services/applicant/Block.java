--- conflicted
+++ resolved
@@ -119,11 +119,11 @@
     return blockDefinition.hasAddress();
   }
 
-<<<<<<< HEAD
   /** This block is an address block if its {@link BlockDefinition} contains an address question. */
   public boolean hasAddressWithCorrectionEnabled() {
     return blockDefinition.hasAddressWithCorrectionEnabled();
-=======
+  }
+
   /**
    * Returns a list of address service area IDs defined for eligibility on this block. Returns empty
    * if no service area IDs are configured for eligibility.
@@ -151,7 +151,6 @@
     return getQuestions().stream()
         .filter(ApplicantQuestion::isAddressCorrectionEnabled)
         .findFirst();
->>>>>>> 5fbdecba
   }
 
   public ImmutableList<ApplicantQuestion> getQuestions() {
