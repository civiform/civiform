--- conflicted
+++ resolved
@@ -35,19 +35,14 @@
       Optional<String> title,
       String text,
       AlertType alertType,
-<<<<<<< HEAD
-      ImmutableList<String> additionalText) {
-    this(show, title, text, /* unescapedDescription= */ true, alertType, additionalText);
+      ImmutableList<String> additionalText,
+      Boolean isSlim) {
+    this(show, title, text, /* unescapedDescription= */ true, alertType, additionalText, isSlim);
   }
 
   /** Sanitized HTML for the alert text that processes Markdown. */
   public String getFormattedAlertText(String text) {
     return TextFormatter.formatTextToSanitizedHTML(
         text, /* preserveEmptyLines= */ true, /* addRequiredIndicator= */ false);
-=======
-      ImmutableList<String> additionalText,
-      Boolean isSlim) {
-    this(show, title, text, false, alertType, additionalText, isSlim);
->>>>>>> 5dffd755
   }
 }