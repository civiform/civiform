package auth.oidc;

import auth.CiviFormProfile;
import auth.CiviFormProfileData;
import auth.CiviFormProfileMerger;
import auth.IdentityProviderType;
import auth.ProfileFactory;
import auth.ProfileUtils;
import auth.Role;
import com.google.common.annotations.VisibleForTesting;
import com.google.common.base.Preconditions;
import com.google.common.collect.ImmutableSet;
import java.util.Optional;
import java.util.UUID;
import java.util.function.BiFunction;
import javax.inject.Provider;
import models.ApplicantModel;
import org.apache.commons.lang3.NotImplementedException;
import org.pac4j.core.context.WebContext;
import org.pac4j.core.context.session.SessionStore;
import org.pac4j.core.credentials.Credentials;
import org.pac4j.core.profile.UserProfile;
import org.pac4j.core.profile.definition.CommonProfileDefinition;
import org.pac4j.oidc.client.OidcClient;
import org.pac4j.oidc.config.OidcConfiguration;
import org.pac4j.oidc.profile.OidcProfile;
import org.pac4j.oidc.profile.creator.OidcProfileCreator;
import org.pac4j.play.PlayWebContext;
import org.slf4j.Logger;
import org.slf4j.LoggerFactory;
import repository.AccountRepository;
import services.settings.SettingsManifest;

/**
 * This class ensures that the OidcProfileCreator that both the AD and IDCS clients use will
 * generate a CiviFormProfile object. This is necessary for merging those accounts with existing
 * accounts - that's not usually needed in web applications which is why we have to write this class
 * - pac4j doesn't come with it. It's abstract because AD and IDCS need slightly different
 * implementations of the two abstract methods.
 */
public abstract class CiviformOidcProfileCreator extends OidcProfileCreator {

  public static final String SESSION_ID = "sessionId";
  private static final Logger LOGGER = LoggerFactory.getLogger(CiviformOidcProfileCreator.class);
  protected final ProfileFactory profileFactory;
  protected final Provider<AccountRepository> accountRepositoryProvider;
  protected final CiviFormProfileMerger civiFormProfileMerger;
  protected final SettingsManifest settingsManifest;

  public CiviformOidcProfileCreator(
      OidcConfiguration configuration, OidcClient client, OidcClientProviderParams params) {
    super(Preconditions.checkNotNull(configuration), Preconditions.checkNotNull(client));
    this.profileFactory = Preconditions.checkNotNull(params.profileFactory());
    this.accountRepositoryProvider = Preconditions.checkNotNull(params.accountRepositoryProvider());
    this.civiFormProfileMerger =
        new CiviFormProfileMerger(profileFactory, accountRepositoryProvider);
    this.settingsManifest =
        new SettingsManifest(Preconditions.checkNotNull(params.configuration()));
  }

  protected abstract String emailAttributeName();

  protected abstract ImmutableSet<Role> roles(CiviFormProfile profile, OidcProfile oidcProfile);

  protected abstract void adaptForRole(CiviFormProfile profile, ImmutableSet<Role> roles);

  /** Create a totally new CiviForm profile informed by the provided OidcProfile. */
  public abstract CiviFormProfile createEmptyCiviFormProfile(OidcProfile profile);

  /** Returns the type of the identity provider used to create profiles. */
  protected abstract IdentityProviderType identityProviderType();

  protected final Optional<String> getEmail(OidcProfile oidcProfile) {
    final String emailAttributeName = emailAttributeName();

    if (emailAttributeName.isBlank()) {
      return Optional.empty();
    }

    return Optional.ofNullable(oidcProfile.getAttribute(emailAttributeName, String.class));
  }

  private Optional<String> getAuthorityId(OidcProfile oidcProfile) {
    // In OIDC the user is uniquely identified by the iss(user) and sub(ject)
    // claims.
    // https://openid.net/specs/openid-connect-core-1_0.html#IDToken
    //
    // We combine the two to create the unique authority id.
    // Issuer is necessary as CiviForm has different authentication systems for
    // Admins and Applicants.
    String issuer = oidcProfile.getAttribute("iss", String.class);
    // Subject identifies the specific user in the issuer.
    // Pac4j treats the subject as special, and you can't simply ask for the "sub"
    // claim.
    String subject = oidcProfile.getId();
    if (issuer == null || subject == null) {
      return Optional.empty();
    }
    // This string format can never change. It is the unique ID for OIDC based
    // account.
    return Optional.of(String.format("iss: %s sub: %s", issuer, subject));
  }

  /**
   * Merge the two provided profiles into a new CiviformProfileData, making sure to create a new
   * civiFormProfile if it doesn't already exist.
   */
  @VisibleForTesting
  public CiviFormProfileData mergeCiviFormProfile(
      Optional<CiviFormProfile> maybeCiviFormProfile, OidcProfile oidcProfile, WebContext context) {
    var civiformProfile =
        maybeCiviFormProfile.orElseGet(
            () -> {
              LOGGER.debug("Found no existing profile in session cookie.");
              return createEmptyCiviFormProfile(oidcProfile);
            });
    return mergeCiviFormProfile(civiformProfile, oidcProfile, context);
  }

  /** Merge the two provided profiles into a new CiviFormProfileData. */
  protected CiviFormProfileData mergeCiviFormProfile(
      CiviFormProfile civiformProfile, OidcProfile oidcProfile, WebContext context) {

    // Meaning: whatever you signed in with most recently is the role you have.
    ImmutableSet<Role> roles = roles(civiformProfile, oidcProfile);
    roles.stream()
        .map(Role::toString)
        .forEach(role -> civiformProfile.getProfileData().addRole(role));
    adaptForRole(civiformProfile, roles);

    String emailAddress =
        getEmail(oidcProfile)
            .orElseThrow(
                () -> new InvalidOidcProfileException("Unable to get email from profile."));

    // If the civiformProfile is a trusted intermediary, bypass remaining merging because
    // we don't want to actually merge the guest profile into theirs.
    if (isTrustedIntermediary(civiformProfile)) {
      // Setting the email here ensures the canonical email field is populated
      // regardless of what the identity provider uses. See comment on
      // CiviFormProfileData.setEmail() for more info.
      return civiformProfile.getProfileData().setEmail(emailAddress);
    }

    civiformProfile.setEmailAddress(emailAddress).join();

    String authorityId =
        getAuthorityId(oidcProfile)
            .orElseThrow(
                () -> new InvalidOidcProfileException("Unable to get authority ID from profile."));

    civiformProfile.setAuthorityId(authorityId).join();

    civiformProfile.getProfileData().addAttribute(CommonProfileDefinition.EMAIL, emailAddress);

<<<<<<< HEAD
    Optional<String> sessionId = getSessionId(context);
    if (sessionId.isPresent() && enhancedLogoutEnabled()) {
=======
    setSessionIdInProfile(civiformProfile, context);
    String sessionId = getSessionId(civiformProfile, context);

    if (enhancedLogoutEnabled()) {
>>>>>>> 0de4fbf4
      // Save the id_token from the returned OidcProfile in the account so that it can be
      // retrieved at logout time.
      civiformProfile
          .getAccount()
          .thenAccept(
              account -> {
                accountRepositoryProvider
                    .get()
                    .updateSerializedIdTokens(account, sessionId, oidcProfile);
              })
          .join();
    }

    return civiformProfile.getProfileData();
  }

  private void setSessionIdInProfile(CiviFormProfile profile, WebContext context) {
    PlayWebContext playWebContext = (PlayWebContext) context;
    // The code below is for migration. We used to create the session id via
    // a filter and store in the session alongside the profile. Now we will
    // store it in the profile itself.
    //
    // If the session id exists in the session, then use that value in the
    // profile. Otherwise, generate a new session ID to store in the profile.
    //
    // Once current profiles expire, this won't be a problem, and we will always
    // generate a new session id here.
    Optional<String> existingSessionIdFromCookie =
        playWebContext.getNativeSession().get(SESSION_ID);
    String sessionId = existingSessionIdFromCookie.orElse(UUID.randomUUID().toString());
    profile.getProfileData().addAttribute(SESSION_ID, sessionId);
  }

  private String getSessionId(CiviFormProfile profile, WebContext context) {
    String sessionIdFromProfile = profile.getProfileData().getAttribute(SESSION_ID, String.class);

    // As described in setSessionIdInProfile(), these values should match if both
    // are present. We log warnings if they do not match so that we can investigate.
    // However, the value from the profile is authoritative.
    PlayWebContext playWebContext = (PlayWebContext) context;
    Optional<String> sessionIdFromContext = playWebContext.getNativeSession().get(SESSION_ID);
    if (sessionIdFromContext.isPresent()) {
      final boolean matchingSessionIds = sessionIdFromContext.get().equals(sessionIdFromProfile);
      if (!matchingSessionIds) {
        LOGGER.warn(
            "Non-matching session IDs: id from context = {}, id from session = {}",
            sessionIdFromContext.get(),
            sessionIdFromProfile);
      }
    }

    return sessionIdFromProfile;
  }

  @Override
  public Optional<UserProfile> create(
      Credentials cred, WebContext context, SessionStore sessionStore) {
    ProfileUtils profileUtils = new ProfileUtils(sessionStore, profileFactory);
    Optional<UserProfile> oidcProfile = super.create(cred, context, sessionStore);

    if (oidcProfile.isEmpty()) {
      LOGGER.warn("Didn't get a valid profile back from OIDC.");
      return Optional.empty();
    }

    if (!(oidcProfile.get() instanceof OidcProfile)) {
      LOGGER.warn(
          "Got a profile from OIDC callback but it wasn't an OIDC profile: %s",
          oidcProfile.get().getClass().getName());
      return Optional.empty();
    }

    OidcProfile profile = (OidcProfile) oidcProfile.get();
    Optional<ApplicantModel> existingApplicant = getExistingApplicant(profile);
    Optional<CiviFormProfile> guestProfile = profileUtils.currentUserProfile(context);

    // The merge function signature specifies the two profiles as parameters.
    // We need to supply an extra parameter (context), so bind it here.
    BiFunction<Optional<CiviFormProfile>, OidcProfile, UserProfile> mergeFunction =
        (cProfile, oProfile) -> this.mergeCiviFormProfile(cProfile, oProfile, context);
    return civiFormProfileMerger.mergeProfiles(
        existingApplicant, guestProfile, profile, mergeFunction);
  }

  @VisibleForTesting
  public final Optional<ApplicantModel> getExistingApplicant(OidcProfile profile) {
    // User keying changed in March 2022 and is reflected and managed here.
    // Originally users were keyed on their email address, however this is not
    // guaranteed to be a unique stable ID. In March 2022 the code base changed to
    // using authority_id which is unique and stable per authentication provider.

    String authorityId =
        getAuthorityId(profile)
            .orElseThrow(
                () -> new InvalidOidcProfileException("Unable to get authority ID from profile."));

    Optional<ApplicantModel> applicantOpt =
        accountRepositoryProvider
            .get()
            .lookupApplicantByAuthorityId(authorityId)
            .toCompletableFuture()
            .join();
    if (applicantOpt.isPresent()) {
      LOGGER.debug("Found user using authority ID: {}", authorityId);
      return applicantOpt;
    }

    // For pre-existing deployments before April 2022, users will exist without an
    // authority ID and will be keyed on their email.
    String userEmail = profile.getAttribute(emailAttributeName(), String.class);
    LOGGER.debug("Looking up user using email {}", userEmail);
    return accountRepositoryProvider
        .get()
        .lookupApplicantByEmail(userEmail)
        .toCompletableFuture()
        .join();
  }

  protected final boolean isTrustedIntermediary(CiviFormProfile profile) {
    return profile.getAccount().join().getMemberOfGroup().isPresent();
  }

  private boolean enhancedLogoutEnabled() {
    // Sigh. This would be much nicer with switch expressions (Java 12) and exhaustive switch (Java
    // 17).
    switch (identityProviderType()) {
      case ADMIN_IDENTITY_PROVIDER:
        return settingsManifest.getAdminOidcEnhancedLogoutEnabled();
      case APPLICANT_IDENTITY_PROVIDER:
        return settingsManifest.getApplicantOidcEnhancedLogoutEnabled();
      default:
        throw new NotImplementedException(
            "Identity provider type not handled: " + identityProviderType());
    }
  }
}<|MERGE_RESOLUTION|>--- conflicted
+++ resolved
@@ -153,15 +153,10 @@
 
     civiformProfile.getProfileData().addAttribute(CommonProfileDefinition.EMAIL, emailAddress);
 
-<<<<<<< HEAD
-    Optional<String> sessionId = getSessionId(context);
-    if (sessionId.isPresent() && enhancedLogoutEnabled()) {
-=======
     setSessionIdInProfile(civiformProfile, context);
     String sessionId = getSessionId(civiformProfile, context);
 
     if (enhancedLogoutEnabled()) {
->>>>>>> 0de4fbf4
       // Save the id_token from the returned OidcProfile in the account so that it can be
       // retrieved at logout time.
       civiformProfile
