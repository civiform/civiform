package auth.oidc;

import static com.google.common.base.Preconditions.checkNotNull;

import auth.CiviFormProfileData;
import auth.IdentityProviderType;
import com.nimbusds.jwt.JWT;
import com.nimbusds.jwt.JWTParser;
import com.nimbusds.oauth2.sdk.id.State;
import com.nimbusds.openid.connect.sdk.LogoutRequest;
import com.typesafe.config.Config;
import java.net.URI;
import java.net.URISyntaxException;
import java.text.ParseException;
import java.util.Optional;
import javax.inject.Provider;
import models.AccountModel;
import org.apache.commons.lang3.NotImplementedException;
import org.pac4j.core.context.WebContext;
import org.pac4j.core.context.session.SessionStore;
import org.pac4j.core.exception.TechnicalException;
import org.pac4j.core.exception.http.RedirectionAction;
import org.pac4j.core.profile.UserProfile;
import org.pac4j.core.util.CommonHelper;
import org.pac4j.core.util.HttpActionHelper;
import org.pac4j.oidc.config.OidcConfiguration;
import org.pac4j.oidc.logout.OidcLogoutActionBuilder;
import org.pac4j.play.PlayWebContext;
import org.slf4j.Logger;
import org.slf4j.LoggerFactory;
import repository.AccountRepository;
import services.settings.SettingsManifest;

/**
 * Custom OidcLogoutActionBuilder for CiviFormProfileData (since it extends CommonProfile, not
 * OidcProfile). Also allows for divergence from the [oidc
 * spec](https://openid.net/specs/openid-connect-rpinitiated-1_0.html) if your provider requires it
 * (e.g. Auth0).
 *
 * <p>Does not provide the recommended id_token_hint, since these are not stored by the civiform
 * profile.
 *
 * <p>Uses the post_logout_redirect_uri parameter by default, but allows overriding to a different
 * value using the auth.oidc_post_logout_param config variable
 *
 * <p>Always adds the client_id to the logout request.
 */
public final class CiviformOidcLogoutActionBuilder extends OidcLogoutActionBuilder {

  private static final Logger LOGGER =
      LoggerFactory.getLogger(CiviformOidcLogoutActionBuilder.class);
  private String postLogoutRedirectParam;
  private final String clientId;
  private final Provider<AccountRepository> accountRepositoryProvider;
  private final IdTokensFactory idTokensFactory;
  private final IdentityProviderType identityProviderType;
  private final SettingsManifest settingsManifest;

  public CiviformOidcLogoutActionBuilder(
      OidcConfiguration oidcConfiguration,
      String clientId,
      OidcClientProviderParams params,
      IdentityProviderType identityProviderType) {
    super(oidcConfiguration);

    checkNotNull(params.configuration());
    // Use `post_logout_redirect_uri` by default according OIDC spec.
    this.postLogoutRedirectParam =
        getConfigurationValue(params.configuration(), "auth.oidc_post_logout_param")
            .orElse("post_logout_redirect_uri");

    this.clientId = clientId;
    this.accountRepositoryProvider = params.accountRepositoryProvider();
    this.idTokensFactory = checkNotNull(params.idTokensFactory());
    this.identityProviderType = identityProviderType;
    this.settingsManifest = new SettingsManifest(params.configuration());
  }

  /** Helper function for retriving values from the application.conf, */
  private static Optional<String> getConfigurationValue(Config civiformConfiguration, String name) {
    if (civiformConfiguration.hasPath(name)) {
      return Optional.ofNullable(civiformConfiguration.getString(name));
    }
    return Optional.empty();
  }

  /**
   * Sets param that contains uri that user will be redirected to after they are logged out from the
   * auth provider. In OIDC spec it should be `post_logout_redirect_uri` but some providers use
   * different value.
   */
  public CiviformOidcLogoutActionBuilder setPostLogoutRedirectParam(String param) {
    this.postLogoutRedirectParam = param;
    return this;
  }

<<<<<<< HEAD
  private Optional<JWT> getIdTokenForAccount(long accountId, WebContext context) {
=======
  private Optional<JWT> getIdTokenForAccount(
      long accountId, WebContext context, CiviFormProfileData profileData) {
>>>>>>> 0de4fbf4
    if (!enhancedLogoutEnabled()) {
      return Optional.empty();
    }

<<<<<<< HEAD
    PlayWebContext playWebContext = (PlayWebContext) context;
    Optional<String> sessionId = playWebContext.getNativeSession().get(SessionIdFilter.SESSION_ID);
=======
    // Generally, the session id should be stored in the profile.
    //
    // However, during a transition period, the profile may have been created before we were
    // populating session ids in the profile. Before, they were specified directly in the
    // session. Fall back to that value if not present in the profile.
    Optional<String> sessionId;
    if (profileData.containsAttribute(CiviformOidcProfileCreator.SESSION_ID)) {
      sessionId =
          Optional.of(
              profileData.getAttribute(CiviformOidcProfileCreator.SESSION_ID, String.class));
    } else {
      PlayWebContext playWebContext = (PlayWebContext) context;
      sessionId = playWebContext.getNativeSession().get(CiviformOidcProfileCreator.SESSION_ID);
    }

>>>>>>> 0de4fbf4
    if (sessionId.isEmpty()) {
      // Can't find a session id.
      return Optional.empty();
    }

    Optional<AccountModel> account = accountRepositoryProvider.get().lookupAccount(accountId);
    if (account.isEmpty()) {
      return Optional.empty();
    }

    SerializedIdTokens serializedIdTokens = account.get().getSerializedIdTokens();
    IdTokens idTokens = idTokensFactory.create(serializedIdTokens);

    // When we build the logout action, we do not remove the id token. We leave it in place in case
    // of transient logout failures. Expired tokens are purged at login time instead.
    Optional<String> idToken = idTokens.getIdToken(sessionId.get());
    if (idToken.isEmpty()) {
      return Optional.empty();
    }
    try {
      return Optional.of(JWTParser.parse(idToken.get()));
    } catch (ParseException e) {
      LOGGER.warn("Could not parse id token for account {}", accountId);
      return Optional.empty();
    }
  }

  /**
   * Override the parent's getLogoutAction, since it checks that the profile is an instance of
   * OidcProfile, and uses fields we don't have access to. Generally keeps the same basic logic.
   *
   * <p>Also use the custom CustomOidcLogoutRequest to build the URL.
   */
  @Override
  public Optional<RedirectionAction> getLogoutAction(
      WebContext context, SessionStore sessionStore, UserProfile currentProfile, String targetUrl) {
    String logoutUrl = configuration.findLogoutUrl();
    if (CommonHelper.isNotBlank(logoutUrl) && currentProfile instanceof CiviFormProfileData) {
      try {
        URI endSessionEndpoint = new URI(logoutUrl);

        // Optional state param for logout is only needed by certain OIDC providers, but we
        // always include it since it can help with cross-site forgery attacks.
        // OidcConfiguration comes with a default state generator.
        State state =
            new State(configuration.getStateGenerator().generateValue(context, sessionStore));

        long accountId = Long.parseLong(currentProfile.getId());
        Optional<JWT> idToken =
            getIdTokenForAccount(accountId, context, (CiviFormProfileData) currentProfile);

        LogoutRequest logoutRequest =
            new CustomOidcLogoutRequest(
                endSessionEndpoint,
                postLogoutRedirectParam,
                new URI(targetUrl),
                Optional.of(clientId),
                state,
                idToken.orElse(null));

        return Optional.of(
            HttpActionHelper.buildRedirectUrlAction(context, logoutRequest.toURI().toString()));
      } catch (URISyntaxException e) {
        throw new TechnicalException(e);
      }
    }

    return Optional.empty();
  }

  private boolean enhancedLogoutEnabled() {
    // Sigh. This would be much nicer with switch expressions (Java 12) and exhaustive switch (Java
    // 17).
    switch (identityProviderType) {
      case ADMIN_IDENTITY_PROVIDER:
        return settingsManifest.getAdminOidcEnhancedLogoutEnabled();
      case APPLICANT_IDENTITY_PROVIDER:
        return settingsManifest.getApplicantOidcEnhancedLogoutEnabled();
      default:
        throw new NotImplementedException(
            "Identity provider type not handled: " + identityProviderType);
    }
  }
}<|MERGE_RESOLUTION|>--- conflicted
+++ resolved
@@ -94,20 +94,12 @@
     return this;
   }
 
-<<<<<<< HEAD
-  private Optional<JWT> getIdTokenForAccount(long accountId, WebContext context) {
-=======
   private Optional<JWT> getIdTokenForAccount(
       long accountId, WebContext context, CiviFormProfileData profileData) {
->>>>>>> 0de4fbf4
     if (!enhancedLogoutEnabled()) {
       return Optional.empty();
     }
 
-<<<<<<< HEAD
-    PlayWebContext playWebContext = (PlayWebContext) context;
-    Optional<String> sessionId = playWebContext.getNativeSession().get(SessionIdFilter.SESSION_ID);
-=======
     // Generally, the session id should be stored in the profile.
     //
     // However, during a transition period, the profile may have been created before we were
@@ -123,7 +115,6 @@
       sessionId = playWebContext.getNativeSession().get(CiviformOidcProfileCreator.SESSION_ID);
     }
 
->>>>>>> 0de4fbf4
     if (sessionId.isEmpty()) {
       // Can't find a session id.
       return Optional.empty();
