const fs = require('fs')
const assert = require('assert')

/* IMPORTANT
 *
 * If you modify this file, make sure to modify any comments in a
 *    `app/views/style/Styles.java`
 *    `app/views/style/ReferenceClasses.java`
 *    `app/views/style/README.md
 */

// For stylesDict from Styles.java and ReferenceClasses.java
const JAVA_STYLE_KEY_REGEX =
  /(?<= +public +static +final +String +)([0-9A-Z_]+)/g
const JAVA_STYLE_VALUE_REGEX =
  /(?<= +public +static +final +String +[0-9A-Z_]+ += +")([a-z0-9-/.]+)/g

const STYLE_USAGE_REGEX = /(?<=(Styles|ReferenceClasses)\.)([0-9A-Z_]+)/g

const MEDIA_QUERY_CALL_STR_START = '/(?<=StyleUtils.('

const MEDIA_QUERY_BEGIN = '(?<=StyleUtils.'
const MEDIA_QUERY_CALL_END = '\\()([a-zA-Z0-9_.,\\s]+\\))'

// Files to parse for style dictonary using regex
const STYLE_FOLDER = './app/views/style/'
const STYLE_FILES = ['Styles.java', 'ReferenceClasses.java']

// Prefixes for media queries
// Each list tuple represents ['j2hml method call', 'tailwind css media query']
const PREFIXES = [
  ['even', 'even'],
  ['focus', 'focus'],
  ['focusWithin', 'focus-within'],
  ['hover', 'hover'],
  ['disabled', 'disabled'],
  ['responsiveSmall', 'sm'],
  ['responsiveMedium', 'md'],
  ['responsiveLarge', 'lg'],
  ['responsiveXLarge', 'xl'],
  ['responsive2XLarge', '2xl'],
]

// Used to read Styles.java and ReferenceClasses.java to get dictionary mapping
// for all possible base styles (no prefixes)
function addStyleDictMatches(matches, file_contents) {
  let lineNumber = 0
  for (const line of file_contents) {
    lineNumber++

    let matchKey = line.match(JAVA_STYLE_KEY_REGEX)
    let matchVal = line.match(JAVA_STYLE_VALUE_REGEX)

    // Both 'variable' and tailwind str are probably on same line
    // Even though java probably doesn't require it
    if (Array.isArray(matchKey) && Array.isArray(matchVal)) {
      if (matchKey.length === 1 && matchVal.length === 1) {
        matches[matchKey[0]] = matchVal[0]
      } else {
        throw "strange line in 'Styles.java' at line " + lineNumber.toString()
      }
    }
  }
}

function getStylesDict() {
  const matches = {}
  for (const file of STYLE_FILES) {
    let contents = fs.readFileSync(STYLE_FOLDER + file, 'utf8')
    const data = contents.split('\n')
    addStyleDictMatches(matches, data)
  }

  return matches
}

const styleDict = getStylesDict()

function getStyleUsage(content, output, prefix = '') {
  const matchIter = content.match(STYLE_USAGE_REGEX)

  if (matchIter) {
    for (const tailwindClassId of matchIter) {
      let tailwindClass = styleDict[tailwindClassId]

      if (tailwindClass !== undefined) {
        if (prefix !== '') {
          tailwindClass = prefix + ':' + tailwindClass
        }
        output += "['" + tailwindClass + "']"
      }
    }
  }

  return output
}

function getMediaQueryUsage(content, output) {
  for (const [methodName, mediaQueryPrefix] of PREFIXES) {
    const MEDIA_QUERY_CALL = new RegExp(
      MEDIA_QUERY_BEGIN + methodName + MEDIA_QUERY_CALL_END,
      'g'
    )

    const mediaQueryMatchIter = content.match(MEDIA_QUERY_CALL)
    if (mediaQueryMatchIter) {
      for (const mediaQueriedContent of mediaQueryMatchIter) {
        output = getStyleUsage(mediaQueriedContent, output, mediaQueryPrefix)
      }
    }
  }

  return output
}

module.exports = {
  // See:
  //     https://tailwindcss.com/docs/content-configuration
  //
  // And sections:
  //     https://tailwindcss.com/docs/content-configuration#transforming-source-files
  //     https://tailwindcss.com/docs/content-configuration#customizing-extraction-logic
  content: {
    enabled: true,
    // Files we process to identify which styles are being used
    content: ['./app/views/**/*.java', './app/assets/javascripts/*.ts'],
    transform: {
      // Routine to process contents with .java extention. Tailwind has a builtin routine that
      // processes .ts extention files in the `content` list so we dont need to add a method
      // for that
      java: (content) => {
<<<<<<< HEAD
        // It was easier just doing this than incorporating multiline handling into regex
        const contentOneLine = content.replace(/(\r\n|\n|\r|\n\r)/gm, '')
        let output = ''

        output = getStyleUsage(contentOneLine, output)
        output = getMediaQueryUsage(contentOneLine, output)

=======
        var output = []
        for (const match of content.matchAll(/"([\w-/:.]+)"/g)) {
          output.push(match[1])
          // We don't know which, if any, of these prefixes are in use for any class in particular.
          // We therefore have to use every combination of them.
          for (const prefix of [
            'even',
            'focus',
            'focus-within',
            'hover',
            'disabled',
            'sm',
            'md',
            'lg',
            'xl',
            '2xl',
          ]) {
            output.push(prefix + ':' + match[1])
          }
        }
>>>>>>> ed1fb538
        return output
      },
    },
  },

  theme: {
    extend: {
      colors: {
        'civiform-white': {
          DEFAULT: '#f8f9fa',
        },
        'seattle-blue': {
          DEFAULT: '#113f9f',
        },
        'civiform-green': {
          light: '#e8f5e9',
          DEFAULT: '#1b5e20',
        },
        'civiform-purple': {
          light: '#f3e5f5',
          DEFAULT: '#4a148c',
        },
      },
    },
  },
  plugins: [require('@tailwindcss/line-clamp')],
}<|MERGE_RESOLUTION|>--- conflicted
+++ resolved
@@ -129,7 +129,6 @@
       // processes .ts extention files in the `content` list so we dont need to add a method
       // for that
       java: (content) => {
-<<<<<<< HEAD
         // It was easier just doing this than incorporating multiline handling into regex
         const contentOneLine = content.replace(/(\r\n|\n|\r|\n\r)/gm, '')
         let output = ''
@@ -137,28 +136,6 @@
         output = getStyleUsage(contentOneLine, output)
         output = getMediaQueryUsage(contentOneLine, output)
 
-=======
-        var output = []
-        for (const match of content.matchAll(/"([\w-/:.]+)"/g)) {
-          output.push(match[1])
-          // We don't know which, if any, of these prefixes are in use for any class in particular.
-          // We therefore have to use every combination of them.
-          for (const prefix of [
-            'even',
-            'focus',
-            'focus-within',
-            'hover',
-            'disabled',
-            'sm',
-            'md',
-            'lg',
-            'xl',
-            '2xl',
-          ]) {
-            output.push(prefix + ':' + match[1])
-          }
-        }
->>>>>>> ed1fb538
         return output
       },
     },
