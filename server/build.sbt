import TypescriptBuilder.autoImport.compileTypescript
import sbt.internal.io.Source
import play.sbt.PlayImport.PlayKeys.playRunHooks
import com.typesafe.sbt.web.SbtWeb
import com.typesafe.sbt.web.Import.pipelineStages
import com.typesafe.sbt.web.Import._
import com.typesafe.sbt.gzip.Import.gzip
import com.typesafe.sbt.digest.Import.digest
import com.github.sbt.jacoco.JacocoPlugin.autoImport._

lazy val root = (project in file("."))
  .enablePlugins(PlayJava, PlayEbean, SbtWeb)
  .settings(
    name := """civiform-server""",
    version := "0.0.1",
    scalaVersion := "2.13.10",
    maintainer := "uat-public-contact@google.com",
    libraryDependencies ++= Seq(
      // Provides in-memory caching via the Play cache interface.
      // More info: https://www.playframework.com/documentation/2.8.x/JavaCache
      caffeine,
      guice,
      javaJdbc,
      javaWs,
      // JSON libraries
      "com.jayway.jsonpath" % "json-path" % "2.8.0",
      "com.fasterxml.jackson.datatype" % "jackson-datatype-guava" % "2.14.2",
      "com.fasterxml.jackson.datatype" % "jackson-datatype-jdk8" % "2.14.2",
      "com.fasterxml.jackson.module" %% "jackson-module-scala" % "2.14.2",
      "com.google.inject.extensions" % "guice-assistedinject" % "5.1.0",

      // Templating
      "com.j2html" % "j2html" % "1.6.0",

      // Amazon AWS SDK
      "software.amazon.awssdk" % "s3" % "2.20.35",
      "software.amazon.awssdk" % "ses" % "2.20.35",

      // Microsoft Azure SDK
      "com.azure" % "azure-identity" % "1.8.1",
      "com.azure" % "azure-storage-blob" % "12.21.1",

      // Database and database testing libraries
      "org.postgresql" % "postgresql" % "42.6.0",
      "com.h2database" % "h2" % "2.1.214" % Test,

      // Metrics collection and export for Prometheus
      "io.github.jyllands-posten" %% "play-prometheus-filters" % "0.6.1",

      // Parameterized testing
      "pl.pragmatists" % "JUnitParams" % "1.1.1" % Test,

      // Testing libraries
      "org.assertj" % "assertj-core" % "3.24.2" % Test,
      "org.mockito" % "mockito-inline" % "5.2.0",
      "org.assertj" % "assertj-core" % "3.24.2" % Test,
      // EqualsTester
      // https://javadoc.io/doc/com.google.guava/guava-testlib/latest/index.html
      "com.google.guava" % "guava-testlib" % "31.1-jre" % Test,

      // To provide an implementation of JAXB-API, which is required by Ebean.
      "javax.xml.bind" % "jaxb-api" % "2.3.1",
      "javax.activation" % "activation" % "1.1.1",
      "org.glassfish.jaxb" % "jaxb-runtime" % "2.3.8",

      // Security libraries
      // pac4j core (https://github.com/pac4j/play-pac4j)
      "org.pac4j" %% "play-pac4j" % "11.1.0-PLAY2.8",
      "org.pac4j" % "pac4j-core" % "5.7.0",
      // basic http authentication (for the anonymous client)
      "org.pac4j" % "pac4j-http" % "5.7.0",
      // OIDC authentication
      "org.pac4j" % "pac4j-oidc" % "5.7.0",
      // SAML authentication
      "org.pac4j" % "pac4j-saml" % "5.7.0",

      // Encrypted cookies require encryption.
      "org.apache.shiro" % "shiro-crypto-cipher" % "1.11.0",

      // Autovalue
      "com.google.auto.value" % "auto-value-annotations" % "1.10.1",
      "com.google.auto.value" % "auto-value" % "1.10.1",
      "com.google.auto.value" % "auto-value-parent" % "1.10.1" pomOnly (),

      // Errorprone
      "com.google.errorprone" % "error_prone_core" % "2.18.0",

      // Apache libraries for export
      "org.apache.commons" % "commons-csv" % "1.10.0",
      "commons-validator" % "commons-validator" % "1.7",

      // pdf library for export
      "com.itextpdf" % "itextpdf" % "5.5.13.3",
      // Phone number formatting and validation dependency
      "com.googlecode.libphonenumber" % "libphonenumber" % "8.13.4",

      // Slugs for deeplinking.
      "com.github.slugify" % "slugify" % "3.0.2",

      // Apache libraries for testing subnets
      "commons-net" % "commons-net" % "3.9.0",

      // Url detector for program descriptions.
      "com.linkedin.urls" % "url-detector" % "0.1.17",

      // Override defaul Play logback version. We need to use logback
      // compatible with sl4j 2.0 because the latter pulled in by pac4j.
<<<<<<< HEAD
      "ch.qos.logback" % "logback-classic" % "1.4.5"

=======
      "ch.qos.logback" % "logback-classic" % "1.4.6"
>>>>>>> 43c48c9f
    ),
    javacOptions ++= Seq(
      "-encoding",
      "UTF-8",
      "-parameters",
      "-Xlint:unchecked",
      "-Xlint:deprecation",
      "-XDcompilePolicy=simple",
      // Turn off the AutoValueSubclassLeaked error since the generated
      // code contains it - we can't control that.
      "-Xplugin:ErrorProne -Xep:AutoValueSubclassLeaked:OFF -Xep:CanIgnoreReturnValueSuggester:OFF -XepDisableWarningsInGeneratedCode",
      "-implicit:class",
      "-Werror"
    ),
    // Documented at https://github.com/sbt/zinc/blob/c18637c1b30f8ab7d1f702bb98301689ec75854b/internal/compiler-interface/src/main/contraband/incremental.contra
    // Recompile everything if >30% files have changed, to help avoid infinate
    // incremental compilation.
    // (but still allow some incremental building for speed.)
    incOptions := incOptions.value.withRecompileAllFraction(.3),
    // After 2 transitive steps, do more aggressive invalidation
    // https://github.com/sbt/zinc/issues/911
    incOptions := incOptions.value.withTransitiveStep(2),
    pipelineStages := Seq(compileTypescript, digest, gzip), // plugins to use for assets
    // Enable digest for local dev so that files can be served çached improving
    // page speed and also browser tests speed.
    Assets / pipelineStages := Seq(compileTypescript, digest, gzip),

    // Make verbose tests
    Test / testOptions := Seq(
      Tests.Argument(TestFrameworks.JUnit, "-a", "-v", "-q")
    ),
    // Use test config for tests
    Test / javaOptions += "-Dconfig.file=conf/application.test.conf",
    // Uncomment the following line to disable JVM forking, which allows attaching a remote
    // debugger (https://stackoverflow.com/a/57396198). This isn't disabled unilaterally
    // since running in non-forked mode causes javaOptions to not be propagated, which
    // causes the configuration override above not to have an effect.
    // Test / fork := false,
    // Turn off scaladoc link warnings
    Compile / doc / scalacOptions += "-no-link-warnings",
    // Turn off scaladoc
    Compile / packageDoc / publishArtifact := false,
    Compile / doc / sources := Seq.empty,

    // Save build artifacts to a cache that isn't shadowed by docker.
    // https://www.scala-sbt.org/1.x/docs/Remote-Caching.html
    // During the build step, we push build artifacts to the "build-cache" dir,
    // which is saved in the image file by the deploy process.
    // On later loads, we pull assets from that cache and incrementally compile,
    // any changes, plus the dynamically generated code (autovalue and routes).
    publish / skip := true,
    Global / pushRemoteCacheTo := Some(
      MavenCache("local-cache", file(baseDirectory.value + "/../build-cache"))
    ),
    Compile / pushRemoteCacheConfiguration := (Compile / pushRemoteCacheConfiguration).value
      .withOverwrite(true),
    Test / pushRemoteCacheConfiguration := (Test / pushRemoteCacheConfiguration).value
      .withOverwrite(true),

    // Load the "remote" cache on startup.
    Global / onLoad := {
      val previous = (Global / onLoad).value
      // compose the new transition on top of the existing one
      // in case your plugins are using this hook.
      startupTransition compose previous
    }
  )
  .settings(excludeTailwindGeneration: _*)
//jacoco report setting
jacocoReportSettings := JacocoReportSettings()
  .withFormats(JacocoReportFormats.HTML, JacocoReportFormats.XML)

jacocoExcludes := Seq("views*", "*Routes*")
jacocoDirectory := baseDirectory.value / "code-coverage"

// Define a transition to pull the "remote" (really local filesystem) cache on startup.
lazy val startupTransition: State => State = { s: State =>
  "pullRemoteCache" :: s
}

// Ignore the tailwind.sbt generated css file when watching for recompilation.
// Since this file is generated when build.sbt is loaded, it causes the server
// to reload when stopping/starting the server on watch mode.
lazy val excludeTailwindGeneration = Seq(watchSources := {
  val fileToExclude =
    "server/public/stylesheets/tailwind.css"
  val customSourcesFilter = new FileFilter {
    override def accept(f: File): Boolean =
      f.getPath.contains(fileToExclude)
    override def toString = s"CustomSourcesFilter($fileToExclude)"
  }

  watchSources.value.map { source =>
    new Source(
      source.base,
      source.includeFilter,
      source.excludeFilter || customSourcesFilter,
      source.recursive
    )
  }
})

JsEngineKeys.engineType := JsEngineKeys.EngineType.Node

resolvers += "Shibboleth" at "https://build.shibboleth.net/nexus/content/groups/public"
dependencyOverrides ++= Seq(
  "com.fasterxml.jackson.core" % "jackson-databind" % "2.14.2",
  "com.fasterxml.jackson.core" % "jackson-core" % "2.14.2",
  "com.fasterxml.jackson.core" % "jackson-annotations" % "2.14.2"
)
playRunHooks += TailwindBuilder(baseDirectory.value)
// Reload when the build.sbt file changes.
Global / onChangedBuildSource := ReloadOnSourceChanges
// uncomment to show debug logging.
//logLevel := Level.Debug
//Compile / compile / logLevel := Level.Debug

// Register commands that run server in different modes from sbt shell.
addCommandAlias(
  "runDevServer",
  ";eval System.setProperty(\"config.file\", \"conf/application.dev.conf\");run"
)
addCommandAlias(
  "runBrowserTestsServer",
  ";eval System.setProperty(\"config.file\", \"conf/application.dev-browser-tests.conf\");run"
)<|MERGE_RESOLUTION|>--- conflicted
+++ resolved
@@ -105,12 +105,7 @@
 
       // Override defaul Play logback version. We need to use logback
       // compatible with sl4j 2.0 because the latter pulled in by pac4j.
-<<<<<<< HEAD
-      "ch.qos.logback" % "logback-classic" % "1.4.5"
-
-=======
       "ch.qos.logback" % "logback-classic" % "1.4.6"
->>>>>>> 43c48c9f
     ),
     javacOptions ++= Seq(
       "-encoding",
