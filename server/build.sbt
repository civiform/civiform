import play.sbt.PlayImport.PlayKeys.playRunHooks
import sbt.internal.io.{Source, WatchState}

lazy val root = (project in file("."))
  .enablePlugins(PlayJava, PlayEbean)
  .settings(
    name := """civiform-server""",
    version := "0.0.1",
    scalaVersion := "2.13.8",
    maintainer := "uat-public-contact@google.com",
    libraryDependencies ++= Seq(
      guice,
      javaJdbc,
      // JSON libraries
      "com.jayway.jsonpath" % "json-path" % "2.7.0",
      "com.fasterxml.jackson.datatype" % "jackson-datatype-guava" % "2.13.2",
      "com.fasterxml.jackson.datatype" % "jackson-datatype-jdk8" % "2.13.2",
      "com.fasterxml.jackson.module" %% "jackson-module-scala" % "2.13.2",
      "com.google.inject.extensions" % "guice-assistedinject" % "5.1.0",

      // Templating
      "com.j2html" % "j2html" % "1.4.0",

      // Amazon AWS SDK
<<<<<<< HEAD
      "software.amazon.awssdk" % "aws-sdk-java" % "2.17.179",
=======
      "software.amazon.awssdk" % "aws-sdk-java" % "2.17.183",
>>>>>>> 862c4e45

      // Microsoft Azure SDK
      "com.azure" % "azure-identity" % "1.5.0",
      "com.azure" % "azure-storage-blob" % "12.14.2",

      // Database and database testing libraries
      "org.postgresql" % "postgresql" % "42.3.4",
      "org.junit.jupiter" % "junit-jupiter-engine" % "5.8.2" % Test,
      "org.junit.jupiter" % "junit-jupiter-api" % "5.8.2" % Test,
      "org.junit.jupiter" % "junit-jupiter-params" % "5.8.2" % Test,
      "com.h2database" % "h2" % "2.1.212" % Test,

      // Parameterized testing
      "pl.pragmatists" % "JUnitParams" % "1.1.1" % Test,

      // Testing libraries
      "org.assertj" % "assertj-core" % "3.14.0" % Test,
      "org.mockito" % "mockito-core" % "4.5.1",
      "org.assertj" % "assertj-core" % "3.22.0" % Test,
      // EqualsTester
      // https://javadoc.io/doc/com.google.guava/guava-testlib/latest/index.html
      "com.google.guava" % "guava-testlib" % "31.1-jre" % Test,

      // To provide an implementation of JAXB-API, which is required by Ebean.
      "javax.xml.bind" % "jaxb-api" % "2.3.1",
      "javax.activation" % "activation" % "1.1.1",
      "org.glassfish.jaxb" % "jaxb-runtime" % "2.3.6",

      // Security libraries
      // pac4j core (https://github.com/pac4j/play-pac4j)
      "org.pac4j" %% "play-pac4j" % "11.1.0-PLAY2.8",
      "org.pac4j" % "pac4j-core" % "5.4.2",
      // basic http authentication (for the anonymous client)
      "org.pac4j" % "pac4j-http" % "5.4.2",
      // OIDC authentication
      "org.pac4j" % "pac4j-oidc" % "5.4.2",
      // SAML authentication
      "org.pac4j" % "pac4j-saml" % "5.4.2",
      // Encrypted cookies require encryption.
      "org.apache.shiro" % "shiro-crypto-cipher" % "1.9.0",

      // Autovalue
      "com.google.auto.value" % "auto-value-annotations" % "1.9",
      "com.google.auto.value" % "auto-value" % "1.9",
      "com.google.auto.value" % "auto-value-parent" % "1.9" pomOnly(),

      // Errorprone
      "com.google.errorprone" % "error_prone_core" % "2.13.1",

      // Apache libraries for export
      "org.apache.commons" % "commons-csv" % "1.9.0",
      
      //pdf library for export
       "com.itextpdf" % "itextpdf" % "5.5.13.2",

      // Slugs for deeplinking.
      "com.github.slugify" % "slugify" % "2.5",

      // Url detector for program descriptions.
      "com.linkedin.urls" % "url-detector" % "0.1.17"
    ),
    javacOptions ++= Seq(
      "-encoding",
      "UTF-8",
      "-parameters",
      "-Xlint:unchecked",
      "-Xlint:deprecation",
      "-XDcompilePolicy=simple",
      // Turn off the AutoValueSubclassLeaked error since the generated
      // code contains it - we can't control that.
      "-Xplugin:ErrorProne -Xep:AutoValueSubclassLeaked:OFF",
      "-implicit:class",
      "-Werror"
    ),
    // Documented at https://github.com/sbt/zinc/blob/c18637c1b30f8ab7d1f702bb98301689ec75854b/internal/compiler-interface/src/main/contraband/incremental.contra
    // Recompile everything if >10% files have changed
    incOptions := incOptions.value.withRecompileAllFraction(.1),
    // After 2 transitive steps, do more aggressive invalidation
    // https://github.com/sbt/zinc/issues/911
    incOptions := incOptions.value.withTransitiveStep(2),

    // Make verbose tests
    Test / testOptions := Seq(Tests.Argument(TestFrameworks.JUnit, "-a", "-v", "-q")),
    // Use test config for tests
    Test / javaOptions += "-Dconfig.file=conf/application.test.conf",
    // Turn off scaladoc link warnings
    Compile / doc / scalacOptions += "-no-link-warnings",
    // Turn off scaladoc
    Compile / packageDoc / publishArtifact := false,
    Compile / doc / sources := Seq.empty
  )
  .settings(excludeTailwindGeneration: _*)

// Ignore the tailwind.sbt generated css file when watching for recompilation.
// Since this file is generated when build.sbt is loaded, it causes the server
// to reload when stopping/starting the server on watch mode.
lazy val excludeTailwindGeneration = Seq(watchSources := {
  val fileToExclude =
    "server/public/stylesheets/tailwind.css"
  val customSourcesFilter = new FileFilter {
    override def accept(f: File): Boolean =
      f.getPath.contains(fileToExclude)
    override def toString = s"CustomSourcesFilter($fileToExclude)"
  }

  watchSources.value.map { source =>
    new Source(
      source.base,
      source.includeFilter,
      source.excludeFilter || customSourcesFilter,
      source.recursive
    )
  }
})

JsEngineKeys.engineType := JsEngineKeys.EngineType.Node

resolvers += "Shibboleth" at "https://build.shibboleth.net/nexus/content/groups/public"
dependencyOverrides ++= Seq(
  "com.fasterxml.jackson.core" % "jackson-databind" % "2.13.2.2",
  "com.fasterxml.jackson.core" % "jackson-core" % "2.13.2",
  "com.fasterxml.jackson.core" % "jackson-annotations" % "2.13.2"
)
resolveFromWebjarsNodeModulesDir := true
playRunHooks += TailwindBuilder(baseDirectory.value)
// Reload when the build.sbt file changes.
Global / onChangedBuildSource := ReloadOnSourceChanges<|MERGE_RESOLUTION|>--- conflicted
+++ resolved
@@ -22,11 +22,7 @@
       "com.j2html" % "j2html" % "1.4.0",
 
       // Amazon AWS SDK
-<<<<<<< HEAD
-      "software.amazon.awssdk" % "aws-sdk-java" % "2.17.179",
-=======
       "software.amazon.awssdk" % "aws-sdk-java" % "2.17.183",
->>>>>>> 862c4e45
 
       // Microsoft Azure SDK
       "com.azure" % "azure-identity" % "1.5.0",
