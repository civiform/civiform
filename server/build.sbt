import WebAssetsBundler.autoImport.bundleWebAssets
import sbt.internal.io.Source
import play.sbt.PlayImport.PlayKeys.playRunHooks
import com.typesafe.sbt.web.SbtWeb
import com.typesafe.sbt.web.Import.pipelineStages
import com.typesafe.sbt.web.Import._
import com.typesafe.sbt.gzip.Import.gzip
import com.typesafe.sbt.digest.Import.digest
import com.github.sbt.jacoco.JacocoPlugin.autoImport._

lazy val root = (project in file("."))
  .enablePlugins(PlayJava, PlayEbean, SbtWeb)
  .settings(
    name := """civiform-server""",
    version := "0.0.1",
    scalaVersion := "2.13.13",
    maintainer := "uat-public-contact@google.com",
    libraryDependencies ++= Seq(
      // Provides in-memory caching via the Play cache interface.
      // More info: https://www.playframework.com/documentation/2.8.x/JavaCache
      caffeine,
      guice,
      javaJdbc,
      javaWs,
      // JSON libraries
      "com.jayway.jsonpath" % "json-path" % "2.9.0",
      "com.fasterxml.jackson.datatype" % "jackson-datatype-guava" % "2.16.1",
      "com.fasterxml.jackson.datatype" % "jackson-datatype-jdk8" % "2.16.1",
      "com.fasterxml.jackson.module" %% "jackson-module-scala" % "2.16.1",
      "com.google.inject.extensions" % "guice-assistedinject" % "5.1.0",

      // Templating
      "com.j2html" % "j2html" % "1.6.0",
      "org.commonmark" % "commonmark" % "0.21.0",
      "org.commonmark" % "commonmark-ext-autolink" % "0.21.0",
      "com.googlecode.owasp-java-html-sanitizer" % "owasp-java-html-sanitizer" % "20180219.1",

      // Amazon AWS SDK
<<<<<<< HEAD
      "software.amazon.awssdk" % "s3" % "2.24.12",
      "software.amazon.awssdk" % "ses" % "2.24.12",

      // Microsoft Azure SDK
      "com.azure" % "azure-identity" % "1.11.2",
      "com.azure" % "azure-storage-blob" % "12.25.1",
=======
      "software.amazon.awssdk" % "s3" % "2.24.13",
      "software.amazon.awssdk" % "ses" % "2.24.13",

      // Microsoft Azure SDK
      "com.azure" % "azure-identity" % "1.11.2",
      "com.azure" % "azure-storage-blob" % "12.25.2",
>>>>>>> 0de4fbf4

      // Database and database testing libraries
      "org.postgresql" % "postgresql" % "42.7.2",
      "com.h2database" % "h2" % "2.2.224" % Test,

      // Metrics collection and export for Prometheus
      "io.github.jyllands-posten" %% "play-prometheus-filters" % "0.6.1",

      // Parameterized testing
      "pl.pragmatists" % "JUnitParams" % "1.1.1" % Test,

      // Testing libraries
      "org.assertj" % "assertj-core" % "3.25.3" % Test,
      "org.mockito" % "mockito-inline" % "5.2.0",
      "org.assertj" % "assertj-core" % "3.25.3" % Test,
      // EqualsTester
      // https://javadoc.io/doc/com.google.guava/guava-testlib/latest/index.html
      "com.google.guava" % "guava-testlib" % "33.0.0-jre" % Test,

      // To provide an implementation of JAXB-API, which is required by Ebean.
      "javax.xml.bind" % "jaxb-api" % "2.3.1",
      "javax.activation" % "activation" % "1.1.1",
      "org.glassfish.jaxb" % "jaxb-runtime" % "2.3.9",

      // Security libraries
      // pac4j core (https://github.com/pac4j/play-pac4j)
      "org.pac4j" %% "play-pac4j" % "11.1.0-PLAY2.8",
      "org.pac4j" % "pac4j-core" % "5.7.2",
      // basic http authentication (for the anonymous client)
      "org.pac4j" % "pac4j-http" % "5.7.2",
      // OIDC authentication
      "org.pac4j" % "pac4j-oidc" % "5.7.2",
      // SAML authentication
      "org.pac4j" % "pac4j-saml" % "5.7.2",

      // Encrypted cookies require encryption.
      "org.apache.shiro" % "shiro-crypto-cipher" % "1.13.0",

      // Autovalue
      "com.google.auto.value" % "auto-value-annotations" % "1.10.4",
      "com.google.auto.value" % "auto-value" % "1.10.4",

      // Errorprone
<<<<<<< HEAD
      "com.google.errorprone" % "error_prone_core" % "2.24.1",
=======
      "com.google.errorprone" % "error_prone_core" % "2.25.0",
>>>>>>> 0de4fbf4

      // Apache libraries for export
      "org.apache.commons" % "commons-csv" % "1.10.0",
      "commons-validator" % "commons-validator" % "1.8.0",

      // pdf library for export
      "com.itextpdf" % "itextpdf" % "5.5.13.3",
      // Phone number formatting and validation dependency
<<<<<<< HEAD
      "com.googlecode.libphonenumber" % "libphonenumber" % "8.13.30",
=======
      "com.googlecode.libphonenumber" % "libphonenumber" % "8.13.31",
>>>>>>> 0de4fbf4

      // Slugs for deeplinking.
      "com.github.slugify" % "slugify" % "3.0.6",

      // Apache libraries for testing subnets
      "commons-net" % "commons-net" % "3.10.0",

      // Url detector for program descriptions.
      "com.linkedin.urls" % "url-detector" % "0.1.17",

      // Override defaul Play logback version. We need to use logback
      // compatible with sl4j 2.0 because the latter pulled in by pac4j.
      "ch.qos.logback" % "logback-classic" % "1.4.8"
    ),
    javacOptions ++= {
      val defaultCompilerOptions = Seq(
        "-encoding",
        "UTF-8",
        "-parameters",
        "-Xlint:unchecked",
        "-Xlint:deprecation",
        "-XDcompilePolicy=simple",
        "-implicit:class",
        // The compile option below is a hack that preserves generated files. Normally,
        // AutoValue generates .java files, compiles them into .class files, and then deletes
        // the .java files. This option keeps the .java files in the specified directory,
        // which allows an IDE to recognize the symbols.
        "-s",
        generateSourcePath(scalaVersion = scalaVersion.value)
      )

      // Disable errorprone checking if the DISABLE_ERRORPRONE environment variable
      // is set to true
      val errorProneCompilerOptions = Option(System.getenv("DISABLE_ERRORPRONE"))
        .filter(_ != "true")
        .map(_ =>
          Seq(
            // Turn off the AutoValueSubclassLeaked error since the generated
            // code contains it - we can't control that.
            "-Xplugin:ErrorProne -Xep:AutoValueSubclassLeaked:OFF -Xep:CanIgnoreReturnValueSuggester:OFF -XepDisableWarningsInGeneratedCode -Xep:WildcardImport:ERROR -Xep:CatchingUnchecked:ERROR -Xep:ThrowsUncheckedException:ERROR",
            "-Werror"
          )
        )
        .getOrElse(Seq.empty)

      defaultCompilerOptions ++ errorProneCompilerOptions
    },

    // Documented at https://github.com/sbt/zinc/blob/c18637c1b30f8ab7d1f702bb98301689ec75854b/internal/compiler-interface/src/main/contraband/incremental.contra
    // Recompile everything if >30% files have changed, to help avoid infinate
    // incremental compilation.
    // (but still allow some incremental building for speed.)
    incOptions := incOptions.value.withRecompileAllFraction(.3),
    // After 2 transitive steps, do more aggressive invalidation
    // https://github.com/sbt/zinc/issues/911
    incOptions := incOptions.value.withTransitiveStep(2),
    pipelineStages := Seq(bundleWebAssets, digest, gzip), // plugins to use for assets
    // Enable digest for local dev so that files can be served çached improving
    // page speed and also browser tests speed.
    Assets / pipelineStages := Seq(bundleWebAssets, digest, gzip),

    // Make verbose tests
    Test / testOptions := Seq(
      Tests.Argument(TestFrameworks.JUnit, "-a", "-v", "-q")
    ),
    // Allow tests to print to stdout when running in forking mode (default)
    Test / outputStrategy := Some(StdoutOutput),
    // Use test config for tests
    Test / javaOptions += "-Dconfig.file=conf/application.test.conf",
    // Uncomment the following line to disable JVM forking, which allows attaching a remote
    // debugger (https://stackoverflow.com/a/57396198). This isn't disabled unilaterally
    // since running in non-forked mode causes javaOptions to not be propagated, which
    // causes the configuration override above not to have an effect.
    // Test / fork := false,
    // Turn off scaladoc link warnings
    Compile / doc / scalacOptions += "-no-link-warnings",
    // Turn off scaladoc
    Compile / packageDoc / publishArtifact := false,
    Compile / doc / sources := Seq.empty,

    // Save build artifacts to a cache that isn't shadowed by docker.
    // https://www.scala-sbt.org/1.x/docs/Remote-Caching.html
    // During the build step, we push build artifacts to the "build-cache" dir,
    // which is saved in the image file by the deploy process.
    // On later loads, we pull assets from that cache and incrementally compile,
    // any changes, plus the dynamically generated code (autovalue and routes).
    publish / skip := true,
    Global / pushRemoteCacheTo := Some(
      MavenCache("local-cache", file(baseDirectory.value + "/../build-cache"))
    ),
    Compile / pushRemoteCacheConfiguration := (Compile / pushRemoteCacheConfiguration).value
      .withOverwrite(true),
    Test / pushRemoteCacheConfiguration := (Test / pushRemoteCacheConfiguration).value
      .withOverwrite(true),

    // Load the "remote" cache on startup.
    Global / onLoad := {
      val previous = (Global / onLoad).value
      // compose the new transition on top of the existing one
      // in case your plugins are using this hook.
      startupTransition compose previous
    }
  )
  .settings(excludeTailwindGeneration: _*)
//jacoco report setting
jacocoReportSettings := JacocoReportSettings()
  .withFormats(JacocoReportFormats.HTML, JacocoReportFormats.XML)

jacocoExcludes := Seq("views*", "*Routes*")
jacocoDirectory := baseDirectory.value / "code-coverage"

// Define a transition to pull the "remote" (really local filesystem) cache on startup.
lazy val startupTransition: State => State = { s: State =>
  "pullRemoteCache" :: s
}

// Ignore the tailwind.sbt generated css file when watching for recompilation.
// Since this file is generated when build.sbt is loaded, it causes the server
// to reload when stopping/starting the server on watch mode.
lazy val excludeTailwindGeneration = Seq(watchSources := {
  val fileToExclude =
    "server/public/stylesheets/tailwind.css"
  val customSourcesFilter = new FileFilter {
    override def accept(f: File): Boolean =
      f.getPath.contains(fileToExclude)
    override def toString = s"CustomSourcesFilter($fileToExclude)"
  }

  watchSources.value.map { source =>
    new Source(
      source.base,
      source.includeFilter,
      source.excludeFilter || customSourcesFilter,
      source.recursive
    )
  }
})

JsEngineKeys.engineType := JsEngineKeys.EngineType.Node

resolvers += "Shibboleth" at "https://build.shibboleth.net/nexus/content/groups/public"
dependencyOverrides ++= Seq(
  "com.fasterxml.jackson.core" % "jackson-databind" % "2.16.1",
  "com.fasterxml.jackson.core" % "jackson-core" % "2.16.1",
  "com.fasterxml.jackson.core" % "jackson-annotations" % "2.16.1"
)
playRunHooks += TailwindBuilder(baseDirectory.value)
// Reload when the build.sbt file changes.
Global / onChangedBuildSource := ReloadOnSourceChanges
// uncomment to show debug logging.
//logLevel := Level.Debug
//Compile / compile / logLevel := Level.Debug

// Register commands that run server in different modes from sbt shell.
addCommandAlias(
  "runDevServer",
  ";eval System.setProperty(\"config.file\", \"conf/application.dev.conf\");run"
)
addCommandAlias(
  "runBrowserTestsServer",
  ";eval System.setProperty(\"config.file\", \"conf/application.dev-browser-tests.conf\");run"
)

// scalaVersion is formatted as x.y.z, but we only want x.y in our path. This function
// removes the .z component and returns the path to the generated source file directory.
def generateSourcePath(scalaVersion: String): String = {
  val version = scalaVersion.split("\\.").take(2).mkString(".")
  s"target/scala-$version/src_managed/main"
}<|MERGE_RESOLUTION|>--- conflicted
+++ resolved
@@ -36,21 +36,12 @@
       "com.googlecode.owasp-java-html-sanitizer" % "owasp-java-html-sanitizer" % "20180219.1",
 
       // Amazon AWS SDK
-<<<<<<< HEAD
-      "software.amazon.awssdk" % "s3" % "2.24.12",
-      "software.amazon.awssdk" % "ses" % "2.24.12",
-
-      // Microsoft Azure SDK
-      "com.azure" % "azure-identity" % "1.11.2",
-      "com.azure" % "azure-storage-blob" % "12.25.1",
-=======
       "software.amazon.awssdk" % "s3" % "2.24.13",
       "software.amazon.awssdk" % "ses" % "2.24.13",
 
       // Microsoft Azure SDK
       "com.azure" % "azure-identity" % "1.11.2",
       "com.azure" % "azure-storage-blob" % "12.25.2",
->>>>>>> 0de4fbf4
 
       // Database and database testing libraries
       "org.postgresql" % "postgresql" % "42.7.2",
@@ -94,11 +85,7 @@
       "com.google.auto.value" % "auto-value" % "1.10.4",
 
       // Errorprone
-<<<<<<< HEAD
-      "com.google.errorprone" % "error_prone_core" % "2.24.1",
-=======
       "com.google.errorprone" % "error_prone_core" % "2.25.0",
->>>>>>> 0de4fbf4
 
       // Apache libraries for export
       "org.apache.commons" % "commons-csv" % "1.10.0",
@@ -107,11 +94,7 @@
       // pdf library for export
       "com.itextpdf" % "itextpdf" % "5.5.13.3",
       // Phone number formatting and validation dependency
-<<<<<<< HEAD
-      "com.googlecode.libphonenumber" % "libphonenumber" % "8.13.30",
-=======
       "com.googlecode.libphonenumber" % "libphonenumber" % "8.13.31",
->>>>>>> 0de4fbf4
 
       // Slugs for deeplinking.
       "com.github.slugify" % "slugify" % "3.0.6",
