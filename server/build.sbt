import play.sbt.PlayImport.PlayKeys.playRunHooks
import sbt.internal.io.{Source, WatchState}
import com.github.sbt.jacoco.JacocoPlugin.autoImport._

lazy val root = (project in file("."))
  .enablePlugins(PlayJava, PlayEbean)
  .settings(
    name := """civiform-server""",
    version := "0.0.1",
    scalaVersion := "2.13.8",
    maintainer := "uat-public-contact@google.com",
    libraryDependencies ++= Seq(
      // Provides in-memory caching via the Play cache interface.
      // More info: https://www.playframework.com/documentation/2.8.x/JavaCache
      caffeine,
      guice,
      javaJdbc,
      // JSON libraries
      "com.jayway.jsonpath" % "json-path" % "2.7.0",
      "com.fasterxml.jackson.datatype" % "jackson-datatype-guava" % "2.13.3",
      "com.fasterxml.jackson.datatype" % "jackson-datatype-jdk8" % "2.13.3",
      "com.fasterxml.jackson.module" %% "jackson-module-scala" % "2.13.3",
      "com.google.inject.extensions" % "guice-assistedinject" % "5.1.0",

      // Templating
      "com.j2html" % "j2html" % "1.4.0",

      // Amazon AWS SDK
      "software.amazon.awssdk" % "aws-sdk-java" % "2.17.206",

      // Microsoft Azure SDK
      "com.azure" % "azure-identity" % "1.5.2",
      "com.azure" % "azure-storage-blob" % "12.17.0",

      // Database and database testing libraries
      "org.postgresql" % "postgresql" % "42.3.6",
      "org.junit.jupiter" % "junit-jupiter-engine" % "5.8.2" % Test,
      "org.junit.jupiter" % "junit-jupiter-api" % "5.8.2" % Test,
      "org.junit.jupiter" % "junit-jupiter-params" % "5.8.2" % Test,
      "com.h2database" % "h2" % "2.1.212" % Test,

      // Parameterized testing
      "pl.pragmatists" % "JUnitParams" % "1.1.1" % Test,

      // Testing libraries
      "org.assertj" % "assertj-core" % "3.23.1" % Test,
      "org.mockito" % "mockito-inline" % "4.6.1",
      "org.assertj" % "assertj-core" % "3.23.1" % Test,
      // EqualsTester
      // https://javadoc.io/doc/com.google.guava/guava-testlib/latest/index.html
      "com.google.guava" % "guava-testlib" % "31.1-jre" % Test,

      // To provide an implementation of JAXB-API, which is required by Ebean.
      "javax.xml.bind" % "jaxb-api" % "2.3.1",
      "javax.activation" % "activation" % "1.1.1",
      "org.glassfish.jaxb" % "jaxb-runtime" % "2.3.6",

      // Security libraries
      // pac4j core (https://github.com/pac4j/play-pac4j)
      "org.pac4j" %% "play-pac4j" % "11.1.0-PLAY2.8",
      "org.pac4j" % "pac4j-core" % "5.4.3",
      // basic http authentication (for the anonymous client)
      "org.pac4j" % "pac4j-http" % "5.4.3",
      // OIDC authentication
      "org.pac4j" % "pac4j-oidc" % "5.4.3",
      // SAML authentication
      "org.pac4j" % "pac4j-saml" % "5.4.3",

      // Encrypted cookies require encryption.
      "org.apache.shiro" % "shiro-crypto-cipher" % "1.9.0",

      // Autovalue
      "com.google.auto.value" % "auto-value-annotations" % "1.9",
      "com.google.auto.value" % "auto-value" % "1.9",
      "com.google.auto.value" % "auto-value-parent" % "1.9" pomOnly(),

      // Errorprone
      "com.google.errorprone" % "error_prone_core" % "2.14.0",

      // Apache libraries for export
      "org.apache.commons" % "commons-csv" % "1.9.0",

      //pdf library for export
       "com.itextpdf" % "itextpdf" % "5.5.13.3",

      // Slugs for deeplinking.
      "com.github.slugify" % "slugify" % "2.5",

      // Apache libraries for testing subnets
      "commons-net" % "commons-net" % "3.8.0",

      // Url detector for program descriptions.
      "com.linkedin.urls" % "url-detector" % "0.1.17"
    ),
    javacOptions ++= Seq(
      "-encoding",
      "UTF-8",
      "-parameters",
      "-Xlint:unchecked",
      "-Xlint:deprecation",
      "-XDcompilePolicy=simple",
      // Turn off the AutoValueSubclassLeaked error since the generated
      // code contains it - we can't control that.
      "-Xplugin:ErrorProne -Xep:AutoValueSubclassLeaked:OFF",
      "-implicit:class",
      "-Werror"
    ),
    // Documented at https://github.com/sbt/zinc/blob/c18637c1b30f8ab7d1f702bb98301689ec75854b/internal/compiler-interface/src/main/contraband/incremental.contra
    // Recompile everything if >10% files have changed
    incOptions := incOptions.value.withRecompileAllFraction(.1),
    // After 2 transitive steps, do more aggressive invalidation
    // https://github.com/sbt/zinc/issues/911
    incOptions := incOptions.value.withTransitiveStep(2),

    // Make verbose tests
    Test / testOptions := Seq(Tests.Argument(TestFrameworks.JUnit, "-a", "-v", "-q")),
    // Use test config for tests
    Test / javaOptions += "-Dconfig.file=conf/application.test.conf",
    // Turn off scaladoc link warnings
    Compile / doc / scalacOptions += "-no-link-warnings",
    // Turn off scaladoc
    Compile / packageDoc / publishArtifact := false,
    Compile / doc / sources := Seq.empty
  )
  .settings(excludeTailwindGeneration: _*)

jacocoReportSettings := JacocoReportSettings()
<<<<<<< HEAD
  .withTitle("Jacoco")
  .withFormats(JacocoReportFormats.CSV)

jacocoReportSettings := JacocoReportSettings()
  .withTitle("Jacoco")
  .withFormats(JacocoReportFormats.HTML)

jacocoExcludes := Seq("views*", "*Routes*")
=======
.withTitle("Report Title")
.withFormats(JacocoReportFormats.CSV)

>>>>>>> 60604703
jacocoDirectory := baseDirectory.value /"jacoco"

// Ignore the tailwind.sbt generated css file when watching for recompilation.
// Since this file is generated when build.sbt is loaded, it causes the server
// to reload when stopping/starting the server on watch mode.
lazy val excludeTailwindGeneration = Seq(watchSources := {
  val fileToExclude =
    "server/public/stylesheets/tailwind.css"
  val customSourcesFilter = new FileFilter {
    override def accept(f: File): Boolean =
      f.getPath.contains(fileToExclude)
    override def toString = s"CustomSourcesFilter($fileToExclude)"
  }

  watchSources.value.map { source =>
    new Source(
      source.base,
      source.includeFilter,
      source.excludeFilter || customSourcesFilter,
      source.recursive
    )
  }
})

JsEngineKeys.engineType := JsEngineKeys.EngineType.Node

resolvers += "Shibboleth" at "https://build.shibboleth.net/nexus/content/groups/public"
dependencyOverrides ++= Seq(
  "com.fasterxml.jackson.core" % "jackson-databind" % "2.13.3",
  "com.fasterxml.jackson.core" % "jackson-core" % "2.13.3",
  "com.fasterxml.jackson.core" % "jackson-annotations" % "2.13.3"
)
resolveFromWebjarsNodeModulesDir := true
playRunHooks += TailwindBuilder(baseDirectory.value)
// Reload when the build.sbt file changes.
Global / onChangedBuildSource := ReloadOnSourceChanges<|MERGE_RESOLUTION|>--- conflicted
+++ resolved
@@ -125,20 +125,14 @@
   .settings(excludeTailwindGeneration: _*)
 
 jacocoReportSettings := JacocoReportSettings()
-<<<<<<< HEAD
   .withTitle("Jacoco")
   .withFormats(JacocoReportFormats.CSV)
-
+//html for local views
 jacocoReportSettings := JacocoReportSettings()
   .withTitle("Jacoco")
   .withFormats(JacocoReportFormats.HTML)
 
 jacocoExcludes := Seq("views*", "*Routes*")
-=======
-.withTitle("Report Title")
-.withFormats(JacocoReportFormats.CSV)
-
->>>>>>> 60604703
 jacocoDirectory := baseDirectory.value /"jacoco"
 
 // Ignore the tailwind.sbt generated css file when watching for recompilation.
