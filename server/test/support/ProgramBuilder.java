package support;

import auth.ProgramAcls;
import com.google.common.collect.ImmutableList;
import com.google.common.collect.ImmutableMap;
import java.util.Locale;
import java.util.Optional;
import java.util.concurrent.atomic.AtomicInteger;
import models.ApiBridgeConfigurationModel;
import models.ApplicationStep;
import models.CategoryModel;
import models.DisplayMode;
import models.LifecycleStage;
import models.ProgramModel;
import models.ProgramNotificationPreference;
import models.QuestionModel;
import models.VersionModel;
import play.inject.Injector;
import repository.ApplicationStatusesRepository;
import repository.QuestionRepository;
import repository.VersionRepository;
import services.LocalizedStrings;
import services.program.BlockDefinition;
import services.program.EligibilityDefinition;
import services.program.ProgramDefinition;
import services.program.ProgramQuestionDefinition;
import services.program.ProgramType;
import services.program.predicate.PredicateDefinition;
import services.question.types.AddressQuestionDefinition;
import services.question.types.QuestionDefinition;
import services.statuses.StatusDefinitions;

/** Use a ProgramBuilder to create a ProgramModel for testing. */
public class ProgramBuilder {

  private static final BlockDefinition EMPTY_FIRST_BLOCK =
      BlockDefinition.builder()
          .setId(1)
          .setName("Screen 1")
          .setDescription("Screen 1 description")
          .setLocalizedName(LocalizedStrings.withDefaultValue("Screen 1"))
          .setLocalizedDescription(LocalizedStrings.withDefaultValue("Screen 1 description"))
          .build();

  private static Injector injector;

  long programDefinitionId;
  ProgramDefinition.Builder builder;
  AtomicInteger numBlocks = new AtomicInteger(0);
  // Whether this {@link ProgramBuilder} has been & should be persisted to the database.
  boolean persisted = true;

  private ProgramBuilder(long programDefinitionId, ProgramDefinition.Builder builder) {
    this.programDefinitionId = programDefinitionId;
    this.builder = builder;
  }

  private ProgramBuilder(
      long programDefinitionId, ProgramDefinition.Builder builder, boolean persisted) {
    this.programDefinitionId = programDefinitionId;
    this.builder = builder;
    this.persisted = persisted;
  }

  public static void setInjector(Injector i) {
    injector = i;
  }

  /**
   * Creates {@link ProgramBuilder} with no versionining or DB persistence. Default values are used
   * for many lower-touch fields.
   */
  public static ProgramBuilder newProgram(String name, Long id) {
    String description = name + " description";

    ProgramDefinition.Builder builder =
        ProgramDefinition.builder()
            .setId(id)
            .setAdminName(name)
            .setAdminDescription(description)
            .setLocalizedName(LocalizedStrings.withDefaultValue(name))
            .setLocalizedDescription(LocalizedStrings.withDefaultValue(description))
            .setExternalLink("https://www.google.com")
            .setDisplayMode(DisplayMode.PUBLIC)
            .setProgramType(ProgramType.DEFAULT)
            .setEligibilityIsGating(false)
            .setLoginOnly(false)
            .setAcls(new ProgramAcls())
            .setCategories(ImmutableList.of())
            .setApplicationSteps(ImmutableList.of())
            .setBridgeDefinitions(ImmutableMap.of());
    return new ProgramBuilder(id, builder, /* persisted= */ false);
  }

  /**
   * Creates {@link ProgramBuilder} with a new {@link ProgramModel} with an empty name and
   * description, in draft state.
   */
  public static ProgramBuilder newDraftProgram() {
    return newDraftProgram("", "");
  }

  /**
   * Creates a {@link ProgramBuilder} with a new {@link ProgramModel} with an empty description and
   * a default short description, in draft state.
   */
  public static ProgramBuilder newDraftProgram(String name) {
    return newDraftProgram(name, "", "short description", DisplayMode.PUBLIC);
  }

  /**
   * Creates a {@link ProgramBuilder} with a new {@link ProgramModel} with an empty description and
   * a default short description, in draft state with disabled visibility.
   */
  public static ProgramBuilder newDisabledDraftProgram(String name) {
    return newDraftProgram(name, "", "short description", DisplayMode.DISABLED);
  }

  /**
   * Creates a {@link ProgramBuilder} with a new {@link ProgramModel} with a given description and a
   * default short description, in draft state.
   */
  public static ProgramBuilder newDraftProgram(String name, String description) {
    return newDraftProgram(name, description, "short description", DisplayMode.PUBLIC);
  }

  /**
   * Creates a {@link ProgramBuilder} with a new {@link ProgramModel} with a given description and a
   * short description, in draft state.
   */
  public static ProgramBuilder newDraftProgram(
      String name, String description, String shortDescription) {
    return newDraftProgram(name, description, shortDescription, DisplayMode.PUBLIC);
  }

  /** Creates a {@link ProgramBuilder} with a new {@link ProgramModel} in draft state. */
  public static ProgramBuilder newDraftProgram(
      String name, String description, String shortDescription, DisplayMode displayMode) {
    VersionRepository versionRepository = injector.instanceOf(VersionRepository.class);
    ProgramModel program =
        new ProgramModel(
            name,
            description,
            name,
            description,
            shortDescription,
            "",
            "https://usa.gov",
            displayMode.getValue(),
            ImmutableList.of(),
            ImmutableList.of(EMPTY_FIRST_BLOCK),
            versionRepository.getDraftVersionOrCreate(),
            ProgramType.DEFAULT,
            /* eligibilityIsGating= */ true,
            /* loginOnly= */ false,
            new ProgramAcls(),
            /* categories= */ ImmutableList.of(),
            ImmutableList.of(new ApplicationStep("title", "description")));
    program.save();
    ProgramDefinition.Builder builder =
        program.getProgramDefinition().toBuilder().setBlockDefinitions(ImmutableList.of());
    return new ProgramBuilder(program.id, builder);
  }

  /** Creates a {@link ProgramBuilder} with a new {@link ProgramModel} in draft state. */
  public static ProgramBuilder newDraftProgram(ProgramDefinition programDefinition) {
    VersionRepository versionRepository = injector.instanceOf(VersionRepository.class);
    ProgramModel program =
        new ProgramModel(programDefinition, versionRepository.getDraftVersionOrCreate());
    program.save();
    ProgramDefinition.Builder builder =
        program.getProgramDefinition().toBuilder().setBlockDefinitions(ImmutableList.of());
    return new ProgramBuilder(program.id, builder);
  }

  /**
   * Wrap the provided {@link ProgramDefinition} in a {@link ProgramBuilder}.
   *
   * @param programDefinition the {@link ProgramDefinition} to create a {@link ProgramBuilder} for
   * @return the {@link ProgramBuilder}.
   */
  public static ProgramBuilder newBuilderFor(ProgramDefinition programDefinition) {
    ProgramDefinition.Builder builder = programDefinition.toBuilder();
    return new ProgramBuilder(programDefinition.id(), builder);
  }

  /**
   * Creates a {@link ProgramBuilder} with a new {@link ProgramModel} in active state, with blank
   * description and name.
   */
  public static ProgramBuilder newActiveProgram() {
    return newActiveProgram("");
  }

  /**
   * Creates a {@link ProgramBuilder} with a new {@link ProgramModel} in the active state, with a
   * blank description.
   */
  public static ProgramBuilder newActiveProgram(String name) {
    return newActiveProgram(/* adminName= */ name, /* displayName= */ name, /* description= */ "");
  }

  /**
   * Creates a {@link ProgramBuilder} with a new {@link ProgramModel} in the active state, with
   * {@link DisplayMode} and a blank description.
   */
  public static ProgramBuilder newActiveProgram(String name, DisplayMode displayMode) {
    return newActiveProgram(
        /* adminName= */ name,
        /* displayName= */ name,
        /* description= */ "",
        displayMode,
        ProgramType.DEFAULT);
  }

  /** Creates a {@link ProgramBuilder} with a new {@link ProgramModel} in the active state. */
  public static ProgramBuilder newActiveProgram(String name, String description) {
    return newActiveProgram(/* adminName= */ name, /* displayName= */ name, description);
  }

  /**
   * Creates a {@link ProgramBuilder} with a new {@link ProgramModel} in the active state, with a
   * blank description.
   */
  public static ProgramBuilder newActiveProgramWithDisplayName(
      String adminName, String displayName) {
    return newActiveProgram(adminName, displayName, /* description= */ "");
  }

  /**
   * Creates a {@link ProgramBuilder} with a new {@link ProgramModel} in the active state, with the
   * type ProgramType.COMMON_INTAKE_FORM.
   */
  public static ProgramBuilder newActiveCommonIntakeForm(String name) {
    return newActiveProgram(
        /* adminName= */ name,
        /* displayName= */ name,
        /* description= */ "",
        /* displayMode= */ DisplayMode.PUBLIC,
        ProgramType.COMMON_INTAKE_FORM);
  }

  /** Creates a {@link ProgramBuilder} with a new {@link ProgramModel} in active state. */
  public static ProgramBuilder newActiveProgram(
      String adminName, String displayName, String description) {
    return newActiveProgram(
        adminName, displayName, description, DisplayMode.PUBLIC, ProgramType.DEFAULT);
  }

  /** Creates a {@link ProgramBuilder} with a new {@link ProgramModel} in active state. */
  public static ProgramBuilder newActiveProgram(
      String adminName,
      String displayName,
      String description,
      DisplayMode displayMode,
      ProgramType programType) {
    VersionRepository versionRepository = injector.instanceOf(VersionRepository.class);
    ProgramModel program =
        new ProgramModel(
            /* adminName */ adminName,
            /* adminDescription */ description,
            /* defaultDisplayName */ displayName,
            /* defaultDisplayDescription */ description,
            /* defaultShortDescription */ "short description",
            /* defaultConfirmationMessage */ "thanks for filling",
            /* externalLink */ "",
            /* displayMode */ displayMode.getValue(),
            /* notificationPreferences */ ImmutableList.of(),
            /* blockDefinitions */ ImmutableList.of(EMPTY_FIRST_BLOCK),
            /* associatedVersion */ versionRepository.getActiveVersion(),
            /* programType */ programType,
            /* eligibilityIsGating= */ true,
<<<<<<< HEAD
            /* oginOnly= */ false,
=======
            /* loginOnly= */ false,
>>>>>>> 5833bcfa
            /* ProgramAcls */ new ProgramAcls(),
            /* categories= */ ImmutableList.of(),
            /* appplicationSteps */ ImmutableList.of(new ApplicationStep("title", "description")));
    program.save();
    ProgramDefinition.Builder builder =
        program.getProgramDefinition().toBuilder().setBlockDefinitions(ImmutableList.of());
    return new ProgramBuilder(program.id, builder);
  }

  /**
   * Creates a {@link ProgramBuilder} with a new {@link ProgramModel} associated with an obsolete
   * Version.
   */
  public static ProgramBuilder newObsoleteProgram(String adminName) {
    VersionModel obsoleteVersion = new VersionModel(LifecycleStage.OBSOLETE);
    obsoleteVersion.save();
    ProgramModel program =
        new ProgramModel(
            adminName,
            adminName,
            adminName,
            adminName,
            adminName,
            "",
            "",
            DisplayMode.PUBLIC.getValue(),
            ImmutableList.of(),
            ImmutableList.of(EMPTY_FIRST_BLOCK),
            obsoleteVersion,
            ProgramType.DEFAULT,
            /* eligibilityIsGating= */ true,
            /* loginOnly= */ false,
            new ProgramAcls(),
            /* categories= */ ImmutableList.of(),
            ImmutableList.of(new ApplicationStep("title", "description")));
    program.save();
    ProgramDefinition.Builder builder =
        program.getProgramDefinition().toBuilder().setBlockDefinitions(ImmutableList.of());
    return new ProgramBuilder(program.id, builder);
  }

  public ProgramBuilder withName(String name) {
    builder.setAdminName(name);
    return this;
  }

  public ProgramBuilder withDescription(String description) {
    builder.setAdminDescription(description);
    return this;
  }

  public ProgramBuilder withLocalizedName(Locale locale, String name) {
    builder.addLocalizedName(locale, name);
    return this;
  }

  public ProgramBuilder withLocalizedDescription(Locale locale, String description) {
    builder.addLocalizedDescription(locale, description);
    return this;
  }

  public ProgramBuilder withLocalizedShortDescription(Locale locale, String description) {
    builder.addLocalizedShortDescription(locale, description);
    return this;
  }

  public ProgramBuilder withApplicationSteps(ImmutableList<ApplicationStep> applicationSteps) {
    builder.setApplicationSteps(applicationSteps);
    return this;
  }

  public ProgramBuilder withBridgeDefinitions(
      ImmutableMap<String, ApiBridgeConfigurationModel.ApiBridgeDefinition> bridgeDefinitions) {
    builder.setBridgeDefinitions(bridgeDefinitions);
    return this;
  }

  public ProgramBuilder withLocalizedConfirmationMessage(Locale locale, String customText) {
    builder.addLocalizedConfirmationMessage(locale, customText);
    return this;
  }

  public ProgramBuilder setSummaryImageFileKey(Optional<String> summaryImageFileKey) {
    builder.setSummaryImageFileKey(summaryImageFileKey);
    return this;
  }

  public ProgramBuilder setLocalizedSummaryImageDescription(
      LocalizedStrings localizedSummaryImageDescription) {
    builder.setLocalizedSummaryImageDescription(Optional.of(localizedSummaryImageDescription));
    return this;
  }

  public ProgramBuilder withProgramType(ProgramType programType) {
    builder.setProgramType(programType);
    return this;
  }

  public ProgramBuilder setNotificationPreferences(
      ImmutableList<ProgramNotificationPreference> notificationPreferences) {
    builder.setNotificationPreferences(notificationPreferences);
    return this;
  }

  public ProgramBuilder withCategories(ImmutableList<CategoryModel> categories) {
    builder.setCategories(categories);
    return this;
  }

  public ProgramBuilder withAcls(ProgramAcls programAcls) {
    builder.setAcls(programAcls);
    return this;
  }

  /**
   * Creates a {@link BlockBuilder} with this {@link ProgramBuilder} with empty name and
   * description.
   */
  public BlockBuilder withBlock() {
    long blockId = Long.valueOf(numBlocks.incrementAndGet());
    return BlockBuilder.newBlock(this, blockId, "", "", Optional.empty());
  }

  /** Creates a {@link BlockBuilder} with this {@link ProgramBuilder} with empty description. */
  public BlockBuilder withBlock(String name) {
    long blockId = Long.valueOf(numBlocks.incrementAndGet());
    return BlockBuilder.newBlock(this, blockId, name, "", Optional.empty());
  }

  /** Creates a {@link BlockBuilder} with this {@link ProgramBuilder}. */
  public BlockBuilder withBlock(String name, String description) {
    long blockId = Long.valueOf(numBlocks.incrementAndGet());
    return BlockBuilder.newBlock(this, blockId, name, description, Optional.empty());
  }

  /** Returns the {@link ProgramDefinition} built from this {@link ProgramBuilder}. */
  public ProgramDefinition buildDefinition() {
    ProgramModel program = build();
    return program.getProgramDefinition();
  }

  /** Returns the {@link ProgramModel} built from this {@link ProgramBuilder}. */
  public ProgramModel build() {
    ProgramDefinition programDefinition = builder.build();
    if (programDefinition.blockDefinitions().isEmpty()) {
      return withBlock().build();
    }
    ProgramModel program = programDefinition.toProgram();
    if (persisted) {
      program.update();
      ApplicationStatusesRepository appStatusRepo =
          injector.instanceOf(ApplicationStatusesRepository.class);
      appStatusRepo.createOrUpdateStatusDefinitions(
          programDefinition.adminName(), new StatusDefinitions());
    }
    return program;
  }

  /**
   * Fluently creates {@link BlockDefinition}s with {@link ProgramBuilder}. This class has no public
   * constructors and should only be used with {@link ProgramBuilder}.
   */
  public static class BlockBuilder {

    private final ProgramBuilder programBuilder;
    private BlockDefinition.Builder blockDefBuilder;

    private BlockBuilder(ProgramBuilder programBuilder) {
      this.programBuilder = programBuilder;
      blockDefBuilder = BlockDefinition.builder();
    }

    private static BlockBuilder newBlock(
        ProgramBuilder programBuilder,
        long id,
        String name,
        String description,
        Optional<Long> enumeratorId) {
      BlockBuilder blockBuilder = new BlockBuilder(programBuilder);
      blockBuilder.blockDefBuilder =
          BlockDefinition.builder()
              .setId(id)
              .setName(name)
              .setDescription(description)
              .setLocalizedName(LocalizedStrings.withDefaultValue(name))
              .setLocalizedDescription(LocalizedStrings.withDefaultValue(description))
              .setEnumeratorId(enumeratorId);
      return blockBuilder;
    }

    public BlockBuilder withName(String name) {
      blockDefBuilder.setName(name);
      blockDefBuilder.setLocalizedName(LocalizedStrings.withDefaultValue(name));
      return this;
    }

    public BlockBuilder withDescription(String description) {
      blockDefBuilder.setDescription(description);
      blockDefBuilder.setLocalizedDescription(LocalizedStrings.withDefaultValue(description));
      return this;
    }

    public BlockBuilder withEligibilityDefinition(EligibilityDefinition eligibility) {
      blockDefBuilder.setEligibilityDefinition(eligibility);
      return this;
    }

    public BlockBuilder withVisibilityPredicate(PredicateDefinition predicate) {
      blockDefBuilder.setVisibilityPredicate(predicate);
      return this;
    }

    /** Add a required question to the block. */
    public BlockBuilder withRequiredQuestion(QuestionModel question) {
      QuestionRepository questionRepository = injector.instanceOf(QuestionRepository.class);
      blockDefBuilder.addQuestion(
          ProgramQuestionDefinition.create(
              questionRepository.getQuestionDefinition(question),
              Optional.of(programBuilder.programDefinitionId)));
      return this;
    }

    /** Add a required address question that has correction enabled to the block. */
    public BlockBuilder withRequiredCorrectedAddressQuestion(QuestionModel question) {
      QuestionRepository questionRepository = injector.instanceOf(QuestionRepository.class);
      if (!(questionRepository.getQuestionDefinition(question)
          instanceof AddressQuestionDefinition)) {
        throw new IllegalArgumentException("Only address questions can be address corrected.");
      }

      blockDefBuilder.addQuestion(
          ProgramQuestionDefinition.create(
              questionRepository.getQuestionDefinition(question),
              Optional.of(programBuilder.programDefinitionId),
              /* optional= */ true,
              /* addressCorrectionEnabled= */ true));
      return this;
    }

    public BlockBuilder withOptionalQuestion(QuestionModel question) {
      QuestionRepository questionRepository = injector.instanceOf(QuestionRepository.class);
      return withOptionalQuestion(questionRepository.getQuestionDefinition(question));
    }

    public BlockBuilder withOptionalQuestion(QuestionDefinition question) {
      blockDefBuilder.addQuestion(
          ProgramQuestionDefinition.create(
                  question, Optional.of(programBuilder.programDefinitionId))
              .setOptional(true));
      return this;
    }

    /** Add a required question definition to the block. */
    public BlockBuilder withRequiredQuestionDefinition(QuestionDefinition question) {
      return withQuestionDefinition(question, false);
    }

    public BlockBuilder withQuestionDefinition(QuestionDefinition question, boolean optional) {
      blockDefBuilder.addQuestion(
          ProgramQuestionDefinition.create(
                  question, Optional.of(programBuilder.programDefinitionId))
              .setOptional(optional));
      return this;
    }

    public BlockBuilder withRequiredQuestions(QuestionModel... questions) {
      return withRequiredQuestions(ImmutableList.copyOf(questions));
    }

    public BlockBuilder withRequiredQuestions(ImmutableList<QuestionModel> questions) {
      QuestionRepository questionRepository = injector.instanceOf(QuestionRepository.class);
      return withRequiredQuestionDefinitions(
          questions.stream()
              .map(q -> questionRepository.getQuestionDefinition(q))
              .collect(ImmutableList.toImmutableList()));
    }

    public BlockBuilder withRequiredQuestionDefinitions(
        ImmutableList<QuestionDefinition> questions) {
      ImmutableList<ProgramQuestionDefinition> pqds =
          questions.stream()
              .map(
                  questionDefinition ->
                      ProgramQuestionDefinition.create(
                          questionDefinition, Optional.of(programBuilder.programDefinitionId)))
              .collect(ImmutableList.toImmutableList());
      blockDefBuilder.setProgramQuestionDefinitions(pqds);
      return this;
    }

    /**
     * Adds this {@link support.ProgramBuilder.BlockBuilder} to the {@link ProgramBuilder} and
     * starts a new {@link support.ProgramBuilder.BlockBuilder} with an empty name and description.
     */
    public BlockBuilder withBlock() {
      return withBlock("", "");
    }

    /**
     * Adds this {@link support.ProgramBuilder.BlockBuilder} to the {@link ProgramBuilder} and
     * starts a new {@link support.ProgramBuilder.BlockBuilder} with an empty description.
     */
    public BlockBuilder withBlock(String name) {
      return withBlock(name, "");
    }

    /**
     * Adds this {@link support.ProgramBuilder.BlockBuilder} to the {@link ProgramBuilder} and
     * starts a new {@link support.ProgramBuilder.BlockBuilder}.
     */
    public BlockBuilder withBlock(String name, String description) {
      programBuilder.builder.addBlockDefinition(blockDefBuilder.build());
      long blockId = Long.valueOf(programBuilder.numBlocks.incrementAndGet());
      return BlockBuilder.newBlock(programBuilder, blockId, name, description, Optional.empty());
    }

    /**
     * Adds this {@link support.ProgramBuilder.BlockBuilder} to the {@link ProgramBuilder} and
     * starts a new repeated {@link support.ProgramBuilder.BlockBuilder} that has this block as its
     * enumerator, with an empty name and description.
     */
    public BlockBuilder withRepeatedBlock() {
      return withRepeatedBlock("", "");
    }

    /**
     * Adds this {@link support.ProgramBuilder.BlockBuilder} to the {@link ProgramBuilder} and
     * starts a new repeated {@link support.ProgramBuilder.BlockBuilder} that has this block as its
     * enumerator, with an empty description.
     */
    public BlockBuilder withRepeatedBlock(String name) {
      return withRepeatedBlock(name, "");
    }

    /**
     * Adds this {@link support.ProgramBuilder.BlockBuilder} to the {@link ProgramBuilder} and
     * starts a new repeated {@link support.ProgramBuilder.BlockBuilder} that has this block as its
     * enumerator.
     */
    public BlockBuilder withRepeatedBlock(String name, String description) {
      BlockDefinition thisBlock = blockDefBuilder.build();
      if (!thisBlock.isEnumerator()) {
        throw new RuntimeException(
            "Cannot create a repeated block if this block is not an enumerator.");
      }
      programBuilder.builder.addBlockDefinition(thisBlock);
      long blockId = Long.valueOf(programBuilder.numBlocks.incrementAndGet());
      return BlockBuilder.newBlock(
          programBuilder, blockId, name, description, Optional.of(thisBlock.id()));
    }

    /**
     * Adds this {@link support.ProgramBuilder.BlockBuilder} to the {@link ProgramBuilder} and
     * starts a new repeated {@link support.ProgramBuilder.BlockBuilder} that shares an enumerator
     * block with this block, with an empty name and description.
     */
    public BlockBuilder withAnotherRepeatedBlock() {
      return withAnotherRepeatedBlock("", "");
    }

    /**
     * Adds this {@link support.ProgramBuilder.BlockBuilder} to the {@link ProgramBuilder} and
     * starts a new repeated {@link support.ProgramBuilder.BlockBuilder} that shares an enumerator
     * block with this block, with an empty description.
     */
    public BlockBuilder withAnotherRepeatedBlock(String name) {
      return withAnotherRepeatedBlock(name, "");
    }

    /**
     * Adds this {@link support.ProgramBuilder.BlockBuilder} to the {@link ProgramBuilder} and
     * starts a new repeated {@link support.ProgramBuilder.BlockBuilder} that shares an enumerator
     * block with this block.
     */
    public BlockBuilder withAnotherRepeatedBlock(String name, String description) {
      BlockDefinition thisBlock = blockDefBuilder.build();
      if (!thisBlock.isRepeated()) {
        throw new RuntimeException(
            "Cannot create a another repeated block if this block is not repeated.");
      }
      programBuilder.builder.addBlockDefinition(thisBlock);
      long blockId = Long.valueOf(programBuilder.numBlocks.incrementAndGet());
      return BlockBuilder.newBlock(
          programBuilder, blockId, name, description, thisBlock.enumeratorId());
    }

    /**
     * Returns the {@link ProgramDefinition} built from the {@link ProgramBuilder} with this {@link
     * BlockBuilder}.
     */
    public ProgramDefinition buildDefinition() {
      return build().getProgramDefinition();
    }

    /**
     * Returns the {@link ProgramModel} built from the {@link ProgramBuilder} with this {@link
     * BlockBuilder}.
     */
    public ProgramModel build() {
      programBuilder.builder.addBlockDefinition(blockDefBuilder.build());
      return programBuilder.build();
    }
  }
}<|MERGE_RESOLUTION|>--- conflicted
+++ resolved
@@ -270,11 +270,7 @@
             /* associatedVersion */ versionRepository.getActiveVersion(),
             /* programType */ programType,
             /* eligibilityIsGating= */ true,
-<<<<<<< HEAD
-            /* oginOnly= */ false,
-=======
             /* loginOnly= */ false,
->>>>>>> 5833bcfa
             /* ProgramAcls */ new ProgramAcls(),
             /* categories= */ ImmutableList.of(),
             /* appplicationSteps */ ImmutableList.of(new ApplicationStep("title", "description")));
