--- conflicted
+++ resolved
@@ -41,12 +41,9 @@
   private VersionRepository versionRepository;
   private SyncCacheApi questionsByVersionCache;
   private SyncCacheApi programsByVersionCache;
-<<<<<<< HEAD
   private SyncCacheApi questionCache;
-=======
   private SyncCacheApi programCache;
   private SyncCacheApi versionsByProgramCache;
->>>>>>> 4378828c
 
   private SettingsManifest mockSettingsManifest;
 
@@ -55,12 +52,9 @@
     mockSettingsManifest = Mockito.mock(SettingsManifest.class);
     questionsByVersionCache = instanceOf(SyncCacheApi.class);
     programsByVersionCache = instanceOf(SyncCacheApi.class);
-<<<<<<< HEAD
     questionCache = instanceOf(SyncCacheApi.class);
-=======
     programCache = instanceOf(SyncCacheApi.class);
     versionsByProgramCache = instanceOf(SyncCacheApi.class);
->>>>>>> 4378828c
     versionRepository =
         new VersionRepository(
             instanceOf(ProgramRepository.class),
@@ -68,12 +62,9 @@
             mockSettingsManifest,
             questionsByVersionCache,
             programsByVersionCache,
-<<<<<<< HEAD
-            questionCache);
-=======
+            questionCache,
             programCache,
             versionsByProgramCache);
->>>>>>> 4378828c
   }
 
   @Test
