package repository;

import static org.assertj.core.api.Assertions.assertThat;

import com.google.common.collect.ImmutableList;
import com.google.common.collect.ImmutableMap;
import io.ebean.DB;
import io.ebean.Transaction;
import java.time.Instant;
import java.util.concurrent.TimeUnit;
import models.LifecycleStage;
import models.Program;
import models.Question;
import models.Version;
import org.junit.Before;
import org.junit.Test;
import services.applicant.question.Scalar;
import services.program.ProgramDefinition;
import services.program.predicate.AndNode;
import services.program.predicate.LeafAddressServiceAreaExpressionNode;
import services.program.predicate.LeafOperationExpressionNode;
import services.program.predicate.Operator;
import services.program.predicate.OrNode;
import services.program.predicate.PredicateAction;
import services.program.predicate.PredicateDefinition;
import services.program.predicate.PredicateExpressionNode;
import services.program.predicate.PredicateExpressionNodeType;
import services.program.predicate.PredicateValue;
import support.ProgramBuilder;

public class VersionRepositoryTest extends ResetPostgres {
  private VersionRepository versionRepository;

  @Before
  public void setupVersionRepository() {
    versionRepository = instanceOf(VersionRepository.class);
  }

  @Test
  public void testPublish_tombstonesProgramsAndQuestionsOnlyCreatedInTheDraftVersion() {
    Question draftOnlyQuestion = resourceCreator.insertQuestion("draft-only-question");
    draftOnlyQuestion.addVersion(versionRepository.getDraftVersion()).save();

    Program draftOnlyProgram =
        ProgramBuilder.newDraftProgram("draft-only-program").withBlock("Screen 1").build();

    Version draftForTombstoning = versionRepository.getDraftVersion();
    assertThat(draftForTombstoning.addTombstoneForQuestion(draftOnlyQuestion)).isTrue();
    assertThat(draftForTombstoning.addTombstoneForProgramForTest(draftOnlyProgram)).isTrue();
    draftForTombstoning.save();

    assertThat(versionRepository.getActiveVersion().getPrograms()).isEmpty();
    assertThat(versionRepository.getActiveVersion().getTombstonedProgramNames()).isEmpty();
    assertThat(versionRepository.getActiveVersion().getQuestions()).isEmpty();
    assertThat(versionRepository.getActiveVersion().getTombstonedQuestionNames()).isEmpty();
    assertThat(versionRepository.getDraftVersion().getPrograms().stream().map(p -> p.id))
        .containsExactlyInAnyOrder(draftOnlyProgram.id);
    assertThat(versionRepository.getDraftVersion().getTombstonedProgramNames())
        .containsExactly(draftOnlyProgram.getProgramDefinition().adminName());
    assertThat(versionRepository.getDraftVersion().getQuestions().stream().map(q -> q.id))
        .containsExactlyInAnyOrder(draftOnlyQuestion.id);
    assertThat(versionRepository.getDraftVersion().getTombstonedQuestionNames())
        .containsExactly(draftOnlyQuestion.getQuestionDefinition().getName());

    // Publish and ensure that both the program and question aren't carried forward.
    Version updated = versionRepository.previewPublishNewSynchronizedVersion();
    assertThat(updated.getLifecycleStage()).isEqualTo(LifecycleStage.ACTIVE);
    assertThat(updated.getPrograms()).isEmpty();
    assertThat(updated.getTombstonedProgramNames()).isEmpty();
    assertThat(updated.getQuestions()).isEmpty();
    assertThat(updated.getTombstonedQuestionNames()).isEmpty();
  }

  @Test
  public void testPublish() {
    Question firstQuestion = resourceCreator.insertQuestion("first-question");
    firstQuestion.addVersion(versionRepository.getActiveVersion()).save();
    Question secondQuestion = resourceCreator.insertQuestion("second-question");
    secondQuestion.addVersion(versionRepository.getActiveVersion()).save();

    Program firstProgramActive =
        ProgramBuilder.newActiveProgram("foo")
            .withBlock("Screen 1")
            .withRequiredQuestion(firstQuestion)
            .build();
    Program secondProgramActive =
        ProgramBuilder.newActiveProgram("bar")
            .withBlock("Screen 1")
            .withRequiredQuestion(secondQuestion)
            .build();
    Question secondQuestionUpdated = resourceCreator.insertQuestion("second-question");
    secondQuestionUpdated.addVersion(versionRepository.getDraftVersion()).save();
    Program secondProgramDraft =
        ProgramBuilder.newDraftProgram("bar")
            .withBlock("Screen 1")
            .withRequiredQuestion(secondQuestionUpdated)
            .build();

    assertThat(versionRepository.getActiveVersion().getPrograms().stream().map(p -> p.id))
        .containsExactlyInAnyOrder(firstProgramActive.id, secondProgramActive.id);
    assertThat(versionRepository.getActiveVersion().getQuestions().stream().map(q -> q.id))
        .containsExactlyInAnyOrder(firstQuestion.id, secondQuestion.id);
    assertThat(versionRepository.getDraftVersion().getPrograms().stream().map(p -> p.id))
        .containsExactlyInAnyOrder(secondProgramDraft.id);
    assertThat(versionRepository.getDraftVersion().getQuestions().stream().map(q -> q.id))
        .containsExactlyInAnyOrder(secondQuestionUpdated.id);

    assertThat(versionRepository.getActiveVersion().getPrograms().stream().map(p -> p.id))
        .containsExactlyInAnyOrder(firstProgramActive.id, secondProgramActive.id);
    assertThat(versionRepository.getActiveVersion().getQuestions().stream().map(q -> q.id))
        .containsExactlyInAnyOrder(firstQuestion.id, secondQuestion.id);
    assertThat(versionRepository.getDraftVersion().getPrograms().stream().map(p -> p.id))
        .containsExactlyInAnyOrder(secondProgramDraft.id);

    Version oldDraft = versionRepository.getDraftVersion();
    Version oldActive = versionRepository.getActiveVersion();

    // First, preview the changes and ensure no versions are updated.
    Version toApplyNewActiveVersion = versionRepository.previewPublishNewSynchronizedVersion();
    assertThat(versionRepository.getDraftVersion().id).isEqualTo(oldDraft.id);
    assertThat(versionRepository.getActiveVersion().id).isEqualTo(oldActive.id);
    assertThat(versionRepository.getDraftVersion().getPrograms().stream().map(p -> p.id))
        .containsExactlyElementsOf(
            oldDraft.getPrograms().stream()
                .map(p -> p.id)
                .collect(ImmutableList.toImmutableList()));
    assertThat(versionRepository.getDraftVersion().getQuestions().stream().map(q -> q.id))
        .containsExactlyElementsOf(
            oldDraft.getQuestions().stream()
                .map(q -> q.id)
                .collect(ImmutableList.toImmutableList()));
    assertThat(versionRepository.getActiveVersion().getPrograms().stream().map(p -> p.id))
        .containsExactlyElementsOf(
            oldActive.getPrograms().stream()
                .map(p -> p.id)
                .collect(ImmutableList.toImmutableList()));
    assertThat(versionRepository.getActiveVersion().getQuestions().stream().map(q -> q.id))
        .containsExactlyElementsOf(
            oldActive.getQuestions().stream()
                .map(q -> q.id)
                .collect(ImmutableList.toImmutableList()));
    assertThat(oldDraft.getLifecycleStage()).isEqualTo(LifecycleStage.DRAFT);
    assertThat(oldActive.getLifecycleStage()).isEqualTo(LifecycleStage.ACTIVE);

    assertThat(toApplyNewActiveVersion.id).isEqualTo(oldDraft.id);
    assertThat(toApplyNewActiveVersion.getLifecycleStage()).isEqualTo(LifecycleStage.ACTIVE);
    assertThat(toApplyNewActiveVersion.getPrograms().stream().map(p -> p.id))
        .containsExactlyInAnyOrder(secondProgramDraft.id, firstProgramActive.id);
    assertThat(toApplyNewActiveVersion.getQuestions().stream().map(q -> q.id))
        .containsExactlyInAnyOrder(firstQuestion.id, secondQuestionUpdated.id);

    // Now actually publish the version and assert the results.
    versionRepository.publishNewSynchronizedVersion();

    oldDraft.refresh();
    assertThat(oldDraft.getLifecycleStage()).isEqualTo(LifecycleStage.ACTIVE);
    oldActive.refresh();
    assertThat(oldActive.getLifecycleStage()).isEqualTo(LifecycleStage.OBSOLETE);

    // The newly created draft should not contain any questions or programs.
    assertThat(versionRepository.getDraftVersion().getPrograms()).isEmpty();
    assertThat(versionRepository.getDraftVersion().getQuestions()).isEmpty();

    assertThat(versionRepository.getActiveVersion().getPrograms().stream().map(p -> p.id))
        .containsExactlyInAnyOrder(secondProgramDraft.id, firstProgramActive.id);
    assertThat(versionRepository.getActiveVersion().getQuestions().stream().map(q -> q.id))
        .containsExactlyInAnyOrder(firstQuestion.id, secondQuestionUpdated.id);
    oldActive.refresh();
    assertThat(oldActive.getLifecycleStage()).isEqualTo(LifecycleStage.OBSOLETE);
  }

  private Question insertActiveQuestion(String name) {
    Question q = resourceCreator.insertQuestion(name);
    q.addVersion(versionRepository.getActiveVersion()).save();
    return q;
  }

  private Question insertDraftQuestion(String name) {
    Question q = resourceCreator.insertQuestion(name);
    q.addVersion(versionRepository.getDraftVersion()).save();
    return q;
  }

  @Test
  public void testPublishDoesNotUpdateProgramTimestamps() throws InterruptedException {
    ImmutableList<Program> programs =
        ImmutableList.of(
            resourceCreator.insertActiveProgram("active"),
            resourceCreator.insertActiveProgram("other_active"),
            resourceCreator.insertDraftProgram("draft"),
            resourceCreator.insertActiveProgram("active_with_draft"),
            resourceCreator.insertDraftProgram("active_with_draft"));
    ImmutableMap<String, Instant> beforeProgramTimestamps =
        programs.stream()
            .map(Program::getProgramDefinition)
            .collect(
                ImmutableMap.toImmutableMap(
                    program -> String.format("%d %s", program.id(), program.adminName()),
                    program -> program.lastModifiedTime().orElseThrow()));

    ImmutableList<Question> questions =
        ImmutableList.of(
            insertActiveQuestion("active"),
            insertActiveQuestion("other_active"),
            insertDraftQuestion("draft"),
            insertActiveQuestion("active_with_draft"),
            insertDraftQuestion("active_with-draft"));
    ImmutableMap<String, Instant> beforeQuestionTimestamps =
        questions.stream()
            .collect(
                ImmutableMap.toImmutableMap(
                    question ->
                        String.format(
                            "%d %s", question.id, question.getQuestionDefinition().getName()),
                    question ->
                        question.getQuestionDefinition().getLastModifiedTime().orElseThrow()));

    // When persisting models with @WhenModified fields, EBean
    // truncates the persisted timestamp to milliseconds:
    // https://github.com/seattle-uat/civiform/pull/2499#issuecomment-1133325484.
    // Sleep for a few milliseconds to ensure that a subsequent
    // update would have a distinct timestamp.
    TimeUnit.MILLISECONDS.sleep(5);
    versionRepository.publishNewSynchronizedVersion();

    // Refresh each program / question to ensure they get the newest DB state after
    // publishing.
    ImmutableMap<String, Instant> afterProgramTimestamps =
        programs.stream()
            .map(
                p ->
                    DB.getDefault()
                        .find(Program.class)
                        .where()
                        .eq("id", p.id)
                        .findOneOrEmpty()
                        .orElseThrow()
                        .getProgramDefinition())
            .collect(
                ImmutableMap.toImmutableMap(
                    program -> String.format("%d %s", program.id(), program.adminName()),
                    program -> program.lastModifiedTime().orElseThrow()));
    ImmutableMap<String, Instant> afterQuestionTimestamps =
        questions.stream()
            .map(
                q ->
                    DB.getDefault()
                        .find(Question.class)
                        .where()
                        .eq("id", q.id)
                        .findOneOrEmpty()
                        .orElseThrow())
            .collect(
                ImmutableMap.toImmutableMap(
                    question ->
                        String.format(
                            "%d %s", question.id, question.getQuestionDefinition().getName()),
                    question ->
                        question.getQuestionDefinition().getLastModifiedTime().orElseThrow()));

    assertThat(beforeProgramTimestamps).isEqualTo(afterProgramTimestamps);
    assertThat(beforeQuestionTimestamps).isEqualTo(afterQuestionTimestamps);
  }

  @Test
  public void testTransactionality() {
    Transaction outer = DB.getDefault().beginTransaction();
    assertThat(outer.isActive()).isTrue();
    Version draft = versionRepository.getDraftVersion();
    assertThat(outer.isActive()).isTrue();
    Version draft2 = versionRepository.getDraftVersion();
    assertThat(outer.isActive()).isTrue();
    outer.rollback();
    assertThat(outer.isActive()).isFalse();
    assertThat(draft).isEqualTo(draft2);
  }

  @Test
  public void updatePredicateNode() {
    Version draft = versionRepository.getDraftVersion();
    Version active = versionRepository.getActiveVersion();

    // Old versions of questions
    Question oldOne = resourceCreator.insertQuestion("one");
    oldOne.addVersion(active);
    oldOne.save();
    Question oldTwo = resourceCreator.insertQuestion("two");
    oldTwo.addVersion(active);
    oldTwo.save();

    // New versions of questions
    Question newOne = resourceCreator.insertQuestion("one");
    newOne.addVersion(draft);
    newOne.save();
    Question newTwo = resourceCreator.insertQuestion("two");
    newTwo.addVersion(draft);
    newTwo.save();

    // Build a predicate tree that covers all node types:
    //        AND
    //      /     \
    //   LEAF1    OR
    //          /    \
    //       LEAF2   LEAF_ADDRESS
    PredicateExpressionNode leafOne =
        PredicateExpressionNode.create(
            LeafOperationExpressionNode.create(
                oldOne.id, Scalar.TEXT, Operator.EQUAL_TO, PredicateValue.of("")));
    PredicateExpressionNode leafTwo =
        PredicateExpressionNode.create(
            LeafOperationExpressionNode.create(
                oldTwo.id, Scalar.TEXT, Operator.EQUAL_TO, PredicateValue.of("")));
    PredicateExpressionNode leafAddress =
        PredicateExpressionNode.create(LeafAddressServiceAreaExpressionNode.create(oldOne.id, ""));
    PredicateExpressionNode or =
<<<<<<< HEAD
        PredicateExpressionNode.create(OrNode.create(ImmutableList.of(leafTwo, leafThree)));
=======
        PredicateExpressionNode.create(OrNode.create(ImmutableSet.of(leafTwo, leafAddress)));
>>>>>>> 2e0c9d83
    PredicateExpressionNode and =
        PredicateExpressionNode.create(AndNode.create(ImmutableList.of(leafOne, or)));

    PredicateExpressionNode updated = versionRepository.updatePredicateNodeVersions(and);

    // The tree should have the same structure, just with question IDs for the draft version.
    PredicateExpressionNode expectedLeafOne =
        PredicateExpressionNode.create(
            leafOne.getLeafNode().toBuilder().setQuestionId(newOne.id).build());
    PredicateExpressionNode expectedLeafTwo =
        PredicateExpressionNode.create(
            leafTwo.getLeafNode().toBuilder().setQuestionId(newTwo.id).build());
    PredicateExpressionNode expectedLeafThree =
        PredicateExpressionNode.create(
            leafAddress.getLeafAddressNode().toBuilder().setQuestionId(newOne.id).build());
    PredicateExpressionNode expectedOr =
        PredicateExpressionNode.create(
            OrNode.create(ImmutableList.of(expectedLeafTwo, expectedLeafThree)));
    PredicateExpressionNode expectedAnd =
        PredicateExpressionNode.create(
            AndNode.create(ImmutableList.of(expectedLeafOne, expectedOr)));

    assertThat(updated.getType()).isEqualTo(PredicateExpressionNodeType.AND);
    assertThat(updated).isEqualTo(expectedAnd);
  }

  @Test
  public void updateQuestionVersions_updatesAllQuestionsInBlocks() {
    Version draft = versionRepository.getDraftVersion();
    Version active = versionRepository.getActiveVersion();

    // Create some old questions
    Question oldOne = resourceCreator.insertQuestion("one");
    oldOne.addVersion(active);
    oldOne.save();
    Question oldTwo = resourceCreator.insertQuestion("two");
    oldTwo.addVersion(active);
    oldTwo.save();

    // Create new versions of the old questions
    Question newOne = resourceCreator.insertQuestion("one");
    newOne.addVersion(draft);
    newOne.save();
    Question newTwo = resourceCreator.insertQuestion("two");
    newTwo.addVersion(draft);
    newTwo.save();

    // Create a predicate based on the old questions
    PredicateDefinition predicate =
        PredicateDefinition.create(
            PredicateExpressionNode.create(
                LeafOperationExpressionNode.create(
                    oldOne.id, Scalar.NUMBER, Operator.EQUAL_TO, PredicateValue.of(100))),
            PredicateAction.SHOW_BLOCK);

    // Create a program that uses the old questions in blocks and block predicates.
    Program program =
        ProgramBuilder.newDraftProgram("questions-need-updating")
            .withBlock()
            .withRequiredQuestion(oldOne)
            .withBlock()
            .withRequiredQuestion(oldTwo)
            .withVisibilityPredicate(predicate)
            .build();
    program.save();

    versionRepository.updateQuestionVersions(program);
    ProgramDefinition updated =
        versionRepository
            .getDraftVersion()
            .getProgramByName(program.getProgramDefinition().adminName())
            .get()
            .getProgramDefinition();

    assertThat(updated.blockDefinitions()).hasSize(2);
    // Note: compare IDs here directly since ProgramQuestionDefinitions don't have
    // QuestionDefinitions on load.
    assertThat(updated.blockDefinitions().get(0).programQuestionDefinitions().get(0).id())
        .isEqualTo(newOne.getQuestionDefinition().getId());
    assertThat(updated.blockDefinitions().get(1).programQuestionDefinitions().get(0).id())
        .isEqualTo(newTwo.getQuestionDefinition().getId());
    assertThat(
            updated
                .blockDefinitions()
                .get(1)
                .visibilityPredicate()
                .get()
                .rootNode()
                .getLeafNode()
                .questionId())
        .isEqualTo(newOne.id);
  }
}<|MERGE_RESOLUTION|>--- conflicted
+++ resolved
@@ -313,11 +313,7 @@
     PredicateExpressionNode leafAddress =
         PredicateExpressionNode.create(LeafAddressServiceAreaExpressionNode.create(oldOne.id, ""));
     PredicateExpressionNode or =
-<<<<<<< HEAD
-        PredicateExpressionNode.create(OrNode.create(ImmutableList.of(leafTwo, leafThree)));
-=======
-        PredicateExpressionNode.create(OrNode.create(ImmutableSet.of(leafTwo, leafAddress)));
->>>>>>> 2e0c9d83
+        PredicateExpressionNode.create(OrNode.create(ImmutableList.of(leafTwo, leafAddress)));
     PredicateExpressionNode and =
         PredicateExpressionNode.create(AndNode.create(ImmutableList.of(leafOne, or)));
 
