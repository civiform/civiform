--- conflicted
+++ resolved
@@ -169,8 +169,6 @@
 
   @Test
   public void testPublishWithQuestionsNotIncludedInPrograms() throws Exception {
-<<<<<<< HEAD
-=======
     Question firstQuestion = resourceCreator.insertQuestion("first-question");
     firstQuestion.addVersion(versionRepository.getActiveVersion()).save();
     Question secondQuestion = resourceCreator.insertQuestion("second-question");
@@ -208,7 +206,6 @@
 
   @Test
   public void testPublishWithDraftQuestionsAndActivePrograms() throws Exception {
->>>>>>> 6e54e126
     Question firstQuestion = resourceCreator.insertQuestion("first-question");
     firstQuestion.addVersion(versionRepository.getActiveVersion()).save();
     Question secondQuestion = resourceCreator.insertQuestion("second-question");
@@ -245,54 +242,7 @@
     assertThat(versionRepository.getDraftVersionOrCreate().getQuestions().stream().map(q -> q.id))
         .containsExactlyInAnyOrder(firstQuestion.id, secondQuestionUpdated.id);
 
-<<<<<<< HEAD
-    // Trying to publish program without calling updateProgramsThatReferenceQuestion
-    assertThatThrownBy(() -> versionRepository.publishNewSynchronizedVersion())
-        .isInstanceOf(IllegalStateException.class);
-  }
-
-  @Test
-  public void testPublishWithDraftQuestionsAndActivePrograms() throws Exception {
-    Question firstQuestion = resourceCreator.insertQuestion("first-question");
-    firstQuestion.addVersion(versionRepository.getActiveVersion()).save();
-    Question secondQuestion = resourceCreator.insertQuestion("second-question");
-    secondQuestion.addVersion(versionRepository.getActiveVersion()).save();
-
-    Program firstProgramActive =
-        ProgramBuilder.newActiveProgram("foo")
-            .withBlock("Screen 1")
-            .withRequiredQuestion(firstQuestion)
-            .build();
-    Program secondProgramActive =
-        ProgramBuilder.newActiveProgram("bar")
-            .withBlock("Screen 1")
-            .withRequiredQuestion(secondQuestion)
-            .build();
-
-    Version draftForTombstoning = versionRepository.getDraftVersion();
-    draftForTombstoning.addQuestion(firstQuestion).save();
-    assertThat(draftForTombstoning.addTombstoneForQuestion(firstQuestion)).isTrue();
-    Question secondQuestionUpdated = resourceCreator.insertQuestion("second-question");
-    secondQuestionUpdated.addVersion(versionRepository.getDraftVersion()).save();
-    versionRepository.updateProgramsThatReferenceQuestion(secondQuestion.id);
-
-    assertThat(versionRepository.getActiveVersion().getPrograms().stream().map(p -> p.id))
-        .containsExactlyInAnyOrder(firstProgramActive.id, secondProgramActive.id);
-    assertThat(versionRepository.getActiveVersion().getQuestions().stream().map(q -> q.id))
-        .containsExactlyInAnyOrder(firstQuestion.id, secondQuestion.id);
-    // Second program is in draft, since a question within it was updated.
-    Program newSecondProgram = versionRepository.getDraftVersion().getPrograms().get(0);
-    assertThat(
-            versionRepository.getDraftVersion().getPrograms().stream()
-                .map(p -> p.getProgramDefinition().adminName()))
-        .containsExactlyInAnyOrder(secondProgramActive.getProgramDefinition().adminName());
-    assertThat(versionRepository.getDraftVersion().getQuestions().stream().map(q -> q.id))
-        .containsExactlyInAnyOrder(firstQuestion.id, secondQuestionUpdated.id);
-
-    Version oldDraft = versionRepository.getDraftVersion();
-=======
     Version oldDraft = versionRepository.getDraftVersionOrCreate();
->>>>>>> 6e54e126
     Version oldActive = versionRepository.getActiveVersion();
 
     versionRepository.publishNewSynchronizedVersion();
