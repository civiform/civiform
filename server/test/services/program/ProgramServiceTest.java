--- conflicted
+++ resolved
@@ -1936,12 +1936,8 @@
 
   @Test
   public void addBlockToProgram_noProgram_throwsProgramNotFoundException() {
-<<<<<<< HEAD
-    assertThatThrownBy(() -> ps.addBlockToProgram(1L, Optional.empty()))
-=======
     assertThatThrownBy(
             () -> ps.addBlockToProgram(/* programId= */ 1L, /* isEnumerator= */ Optional.empty()))
->>>>>>> e22bcc41
         .isInstanceOf(ProgramNotFoundException.class)
         .hasMessage("Program not found for ID: 1");
   }
@@ -1951,12 +1947,8 @@
     ProgramDefinition programDefinition =
         ProgramBuilder.newDraftProgram().withBlock("Screen 1").buildDefinition();
     ErrorAnd<ProgramBlockAdditionResult, CiviFormError> result =
-<<<<<<< HEAD
-        ps.addBlockToProgram(programDefinition.id(), Optional.empty());
-=======
         ps.addBlockToProgram(
             /* programId= */ programDefinition.id(), /* isEnumerator= */ Optional.empty());
->>>>>>> e22bcc41
 
     assertThat(result.isError()).isFalse();
     assertThat(result.hasResult()).isTrue();
@@ -1988,12 +1980,8 @@
     long programId = programDefinition.id();
 
     ErrorAnd<ProgramBlockAdditionResult, CiviFormError> result =
-<<<<<<< HEAD
-        ps.addBlockToProgram(programDefinition.id(), Optional.empty());
-=======
         ps.addBlockToProgram(
             /* programId= */ programDefinition.id(), /* isEnumerator= */ Optional.empty());
->>>>>>> e22bcc41
 
     assertThat(result.isError()).isFalse();
     assertThat(result.hasResult()).isTrue();
@@ -2016,12 +2004,7 @@
     long programId = programDefinition.id();
 
     ErrorAnd<ProgramBlockAdditionResult, CiviFormError> result =
-<<<<<<< HEAD
         ps.addBlockToProgram(programDefinition.id(), Optional.of(true));
-=======
-        ps.addBlockToProgram(
-            /* programId= */ programDefinition.id(), /* isEnumerator= */ Optional.of(true));
->>>>>>> e22bcc41
 
     assertThat(result.isError()).isFalse();
     assertThat(result.hasResult()).isTrue();
@@ -2784,12 +2767,8 @@
     ProgramDefinition programDefinition =
         ProgramBuilder.newDraftProgram().withBlock("Screen 1").buildDefinition();
     ErrorAnd<ProgramBlockAdditionResult, CiviFormError> result =
-<<<<<<< HEAD
-        ps.addBlockToProgram(programDefinition.id(), Optional.empty());
-=======
         ps.addBlockToProgram(
             /* programId= */ programDefinition.id(), /* isEnumerator= */ Optional.empty());
->>>>>>> e22bcc41
     Optional<LocalizedStrings> eligibilityMsg =
         Optional.of(LocalizedStrings.of(Locale.US, "custom eligibility message"));
 
@@ -2811,12 +2790,8 @@
     ProgramDefinition programDefinition =
         ProgramBuilder.newDraftProgram().withBlock("Screen 1").buildDefinition();
     ErrorAnd<ProgramBlockAdditionResult, CiviFormError> result =
-<<<<<<< HEAD
-        ps.addBlockToProgram(programDefinition.id(), Optional.empty());
-=======
         ps.addBlockToProgram(
             /* programId= */ programDefinition.id(), /* isEnumerator= */ Optional.empty());
->>>>>>> e22bcc41
     Optional<LocalizedStrings> firstEligibilityMsg =
         Optional.of(LocalizedStrings.of(Locale.US, "first custom eligibility message"));
     Optional<LocalizedStrings> secondEligibilityMsg =
