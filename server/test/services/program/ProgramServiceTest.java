--- conflicted
+++ resolved
@@ -1096,8 +1096,6 @@
   }
 
   @Test
-<<<<<<< HEAD
-=======
   public void getProgramDefinitionAsync_doesNotSetCacheForDraft() throws Exception {
     QuestionDefinition question = nameQuestion;
     ProgramDefinition program =
@@ -1118,7 +1116,6 @@
   }
 
   @Test
->>>>>>> 2f3f490d
   public void getActiveProgramDefinitionAsync_getsActiveProgram() {
     ProgramDefinition programDefinition =
         ProgramBuilder.newActiveProgram("Test Program").buildDefinition();
