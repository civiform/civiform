--- conflicted
+++ resolved
@@ -592,7 +592,6 @@
             .withRequiredQuestion(predicateQuestion)
             .withBlock()
             .withVisibilityPredicate(predicate)
-<<<<<<< HEAD
             .build()
             .getProgramDefinition();
 
@@ -639,79 +638,6 @@
   }
 
   @Test
-  public void moveBlock_up_withEligibilityPredicate_throwsForIllegalMove() {
-    Question predicateQuestion = testQuestionBank.applicantFavoriteColor();
-    // Trying to move a block with a predicate before the block it depends on throws.
-    EligibilityDefinition eligibility =
-        EligibilityDefinition.builder()
-            .setPredicate(
-                PredicateDefinition.create(
-                    PredicateExpressionNode.create(
-                        LeafOperationExpressionNode.create(
-                            predicateQuestion.id,
-                            Scalar.TEXT,
-                            Operator.EQUAL_TO,
-                            PredicateValue.of("yellow"))),
-                    PredicateAction.SHOW_BLOCK))
-            .build();
-
-    ProgramDefinition programDefinition =
-        ProgramBuilder.newActiveProgram()
-            .withBlock()
-            .withRequiredQuestion(predicateQuestion)
-            .withBlock()
-            .withEligibilityDefinition(eligibility)
-=======
->>>>>>> 179c5a2e
-            .build()
-            .getProgramDefinition();
-
-    assertThatExceptionOfType(IllegalPredicateOrderingException.class)
-        .isThrownBy(() -> programDefinition.moveBlock(2L, ProgramDefinition.Direction.UP))
-        .withMessage(
-            "This move is not possible - it would move a block condition before the question it"
-                + " depends on");
-  }
-
-  @Test
-<<<<<<< HEAD
-=======
-  public void moveBlock_up_withEligibilityPredicate() throws Exception {
-    Question predicateQuestion = testQuestionBank.applicantFavoriteColor();
-    // Trying to move a block with a predicate before the block it depends on throws.
-    EligibilityDefinition eligibility =
-        EligibilityDefinition.builder()
-            .setPredicate(
-                PredicateDefinition.create(
-                    PredicateExpressionNode.create(
-                        LeafOperationExpressionNode.create(
-                            predicateQuestion.id,
-                            Scalar.TEXT,
-                            Operator.EQUAL_TO,
-                            PredicateValue.of("yellow"))),
-                    PredicateAction.SHOW_BLOCK))
-            .build();
-
-    ProgramDefinition programDefinition =
-        ProgramBuilder.newActiveProgram()
-            .withBlock()
-            .withRequiredQuestion(predicateQuestion)
-            .withBlock()
-            .withOptionalQuestion(testQuestionBank.applicantHouseholdMembers())
-            .withBlock()
-            .withEligibilityDefinition(eligibility)
-            .build()
-            .getProgramDefinition();
-
-    ProgramDefinition result = programDefinition.moveBlock(3L, ProgramDefinition.Direction.UP);
-
-    assertThat(result.getBlockDefinitionByIndex(1)).isPresent();
-    assertThat(result.getBlockDefinitionByIndex(1).get().eligibilityDefinition())
-        .contains(eligibility);
-  }
-
-  @Test
->>>>>>> 179c5a2e
   public void moveBlock_up_withEligibilityPredicateAndQuestionInSameBlock() throws Exception {
     Question predicateQuestion = testQuestionBank.applicantFavoriteColor();
     // Trying to move a block with a predicate before the block it depends on throws.
