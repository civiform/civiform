--- conflicted
+++ resolved
@@ -168,14 +168,9 @@
     createFakeProgramWithEnumerator();
 
     ExporterService exporterService = instanceOf(ExporterService.class);
-<<<<<<< HEAD
     CSVParser parser =
         CSVParser.parse(
-            exporterService.getDemographicsCsv(TimeFilter.builder().build()),
-            CsvExporter.DEFAULT_CSV_FORMAT);
-=======
-    CSVParser parser = CSVParser.parse(exporterService.getDemographicsCsv(), DEFAULT_FORMAT);
->>>>>>> c4058b7f
+            exporterService.getDemographicsCsv(TimeFilter.builder().build()), DEFAULT_FORMAT);
 
     int id = 0;
     assertThat(parser.getHeaderMap())
@@ -193,7 +188,9 @@
   @Test
   public void demographyExport_noEntities() throws Exception {
     ExporterService exporterService = instanceOf(ExporterService.class);
-    CSVParser parser = CSVParser.parse(exporterService.getDemographicsCsv(), DEFAULT_FORMAT);
+    CSVParser parser =
+        CSVParser.parse(
+            exporterService.getDemographicsCsv(TimeFilter.builder().build()), DEFAULT_FORMAT);
 
     int id = 0;
     assertThat(parser.getHeaderMap())
