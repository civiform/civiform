--- conflicted
+++ resolved
@@ -158,12 +158,8 @@
         QuestionAnswerer.answerPhoneQuestion(applicantDataOne, answerPath, "US", "(615) 757-1010");
         break;
       case YES_NO:
-<<<<<<< HEAD
-        // Do nothing for now.
-=======
         QuestionAnswerer.answerSingleSelectQuestion(applicantDataOne, answerPath, 1L);
         break;
->>>>>>> d0123b8d
       case STATIC:
         // Do nothing.
         break;
