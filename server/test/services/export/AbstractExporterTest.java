package services.export;

import com.google.common.collect.ImmutableList;
import com.google.common.collect.ImmutableMap;
import java.time.Instant;
import java.util.Comparator;
import java.util.Locale;
import java.util.Optional;
import junitparams.converters.Nullable;
import models.AccountModel;
import models.ApplicantModel;
import models.ApplicationModel;
import models.LifecycleStage;
import models.ProgramModel;
import models.QuestionModel;
import org.junit.Before;
import repository.ApplicationStatusesRepository;
import repository.ResetPostgres;
import services.LocalizedStrings;
import services.Path;
import services.applicant.ApplicantData;
import services.applicant.RepeatedEntity;
import services.applicant.question.Scalar;
import services.application.ApplicationEventDetails.StatusEvent;
import services.applications.ProgramAdminApplicationService;
import services.program.EligibilityDefinition;
import services.program.IllegalPredicateOrderingException;
import services.program.ProgramDefinition;
import services.program.ProgramNeedsABlockException;
import services.program.ProgramNotFoundException;
import services.program.ProgramService;
import services.program.predicate.LeafOperationExpressionNode;
import services.program.predicate.Operator;
import services.program.predicate.PredicateAction;
import services.program.predicate.PredicateDefinition;
import services.program.predicate.PredicateExpressionNode;
import services.program.predicate.PredicateValue;
import services.question.QuestionAnswerer;
import services.question.types.EnumeratorQuestionDefinition;
import services.question.types.QuestionDefinition;
import services.question.types.QuestionType;
import services.statuses.StatusDefinitions;
import services.statuses.StatusDefinitions.Status;
import support.CfTestHelpers;
import support.ProgramBuilder;

/**
 * Superclass for tests that exercise exporters. Helps with generating programs, questions, and
 * applications.
 */
public abstract class AbstractExporterTest extends ResetPostgres {
  public static final String STATUS_VALUE = "approved";

  // Instant in UTC, the month is chosen so that the create time translates to a PDT time
  // and the creation time to a PST time to test both cases.
  public static final Instant FAKE_CREATE_TIME = Instant.parse("2022-04-09T10:07:02.00Z");
  public static final Instant FAKE_SUBMIT_TIME = Instant.parse("2022-12-09T10:30:30.00Z");

  private ProgramAdminApplicationService programAdminApplicationService;
  private static ProgramService programService;

  protected ProgramModel fakeProgramWithEnumerator;
  protected ProgramModel fakeProgramWithVisibility;
  protected ProgramModel fakeProgramWithEligibility;
  protected ProgramModel fakeProgram;
  protected ImmutableList<QuestionModel> fakeQuestions;
  protected ApplicantModel applicantOne;
  protected ApplicantModel applicantFive;
  protected ApplicantModel applicantTwo;
  protected ApplicantModel applicantSeven;
  protected ApplicationModel applicationOne;
  protected ApplicationModel applicationTwo;
  protected ApplicationModel applicationThree;
  protected ApplicationModel applicationFour;
  protected ApplicationModel applicationFive;
  protected ApplicationModel applicationSeven;
  private ApplicationStatusesRepository appStatusRepo;

  @Before
  public void setup() {
    programAdminApplicationService = instanceOf(ProgramAdminApplicationService.class);
    programService = instanceOf(ProgramService.class);
    appStatusRepo = instanceOf(ApplicationStatusesRepository.class);
  }

  protected void answerQuestion(
      QuestionType questionType,
      QuestionModel question,
      ApplicantData applicantDataOne,
      ApplicantData applicantDataTwo) {
    Path answerPath =
        question
            .getQuestionDefinition()
            .getContextualizedPath(Optional.empty(), ApplicantData.APPLICANT_PATH);
    switch (questionType) {
      case ADDRESS:
        QuestionAnswerer.answerAddressQuestion(
            applicantDataOne, answerPath, "street st", "apt 100", "city", "AB", "54321");
        // applicant two did not answer this question.
        break;
      case CHECKBOX:
        QuestionAnswerer.answerMultiSelectQuestion(applicantDataOne, answerPath, 0, 1L);
        QuestionAnswerer.answerMultiSelectQuestion(applicantDataOne, answerPath, 1, 2L);
        // applicant two did not answer this question.
        break;
      case CURRENCY:
        QuestionAnswerer.answerCurrencyQuestion(applicantDataOne, answerPath, "1,234.56");
        break;
      case DATE:
        QuestionAnswerer.answerDateQuestion(applicantDataOne, answerPath, "1980-01-01");
        // applicant two did not answer this question.
        break;
      case DROPDOWN:
        QuestionAnswerer.answerSingleSelectQuestion(applicantDataOne, answerPath, 2L);
        // applicant two did not answer this question.
        break;
      case EMAIL:
        QuestionAnswerer.answerEmailQuestion(applicantDataOne, answerPath, "one@example.com");
        // applicant two did not answer this question.
        break;
      case FILEUPLOAD:
        QuestionAnswerer.answerFileQuestion(applicantDataOne, answerPath, "my-file-key");
        // applicant two did not answer this question.
        break;
      case ID:
        QuestionAnswerer.answerIdQuestion(applicantDataOne, answerPath, "012");
        QuestionAnswerer.answerIdQuestion(applicantDataTwo, answerPath, "123");
        break;
      case NAME:
        QuestionAnswerer.answerNameQuestion(
            applicantDataOne, answerPath, "Alice", "", "Appleton", "");
        QuestionAnswerer.answerNameQuestion(applicantDataTwo, answerPath, "Bob", "", "Baker", "");
        break;
      case NUMBER:
        QuestionAnswerer.answerNumberQuestion(applicantDataOne, answerPath, "123456");
        // applicant two did not answer this question.
        break;
      case RADIO_BUTTON:
        QuestionAnswerer.answerSingleSelectQuestion(applicantDataOne, answerPath, 1L);
        // applicant two did not answer this question.
        break;
      case ENUMERATOR:
        QuestionAnswerer.answerEnumeratorQuestion(
            applicantDataOne, answerPath, ImmutableList.of("item1", "item2"));
        // applicant two did not answer this question.
        break;
      case TEXT:
        QuestionAnswerer.answerTextQuestion(
            applicantDataOne, answerPath, "Some Value \" containing ,,, special characters");
        // applicant two did not answer this question.
        break;
      case PHONE:
        QuestionAnswerer.answerPhoneQuestion(applicantDataOne, answerPath, "US", "(615) 757-1010");
        break;
      case STATIC:
        // Do nothing.
        break;
      case NULL_QUESTION:
        // Do nothing.
    }
  }

  /**
   * Setup application 1-4.
   *
   * <p>1-3 have the same user with each of the three possible states, each with Status approved. 4
   * is a different user in Active state.
   */
  protected void createFakeApplications() throws Exception {
    AccountModel admin = resourceCreator.insertAccount();
    ApplicantModel applicantOne = resourceCreator.insertApplicantWithAccount();
    ApplicantModel applicantTwo = resourceCreator.insertApplicantWithAccount();
    testQuestionBank.getSampleQuestionsForAllTypes().entrySet().stream()
        .forEach(
            entry ->
                answerQuestion(
                    entry.getKey(),
                    entry.getValue(),
                    applicantOne.getApplicantData(),
                    applicantTwo.getApplicantData()));
    applicantOne.save();
    applicantTwo.save();

    applicationOne =
        createFakeApplication(
            applicantOne, admin, fakeProgram, LifecycleStage.ACTIVE, STATUS_VALUE);
    applicationTwo =
        createFakeApplication(
            applicantOne, admin, fakeProgram, LifecycleStage.OBSOLETE, STATUS_VALUE);
    applicationThree =
        createFakeApplication(applicantOne, admin, fakeProgram, LifecycleStage.DRAFT, STATUS_VALUE);
    applicationFour =
        createFakeApplication(applicantTwo, null, fakeProgram, LifecycleStage.ACTIVE, null);
  }

  private ApplicationModel createFakeApplication(
      ApplicantModel applicant,
      @Nullable AccountModel admin,
      ProgramModel program,
      LifecycleStage lifecycleStage,
      @Nullable String status)
      throws Exception {
    ApplicationModel application = new ApplicationModel(applicant, program, lifecycleStage);
    application.setApplicantData(applicant.getApplicantData());
    application.save();

    // CreateTime of an application is set through @onCreate to Instant.now(). To change
    // the value, manually set createTime and save and refresh the application.
    application.setCreateTimeForTest(FAKE_CREATE_TIME);
    application.setSubmitTimeForTest(FAKE_SUBMIT_TIME);
    application.save();

    if (status != null && admin != null) {
      programAdminApplicationService.setStatus(
          application,
          StatusEvent.builder().setEmailSent(false).setStatusText(STATUS_VALUE).build(),
          admin);
    }
    application.refresh();
    return application;
  }

  protected void createFakeQuestions() {
    this.fakeQuestions =
        testQuestionBank.getSampleQuestionsForAllTypes().values().stream()
            .sorted(Comparator.comparing(question -> question.getQuestionDefinition().getName()))
            .collect(ImmutableList.toImmutableList());
  }

  protected ImmutableList<QuestionDefinition> getFakeQuestionDefinitions() {
    return fakeQuestions.stream()
        .map(QuestionModel::getQuestionDefinition)
        .collect(ImmutableList.toImmutableList());
  }

  protected void createFakeProgram() {
    ProgramBuilder fakeProgram = ProgramBuilder.newActiveProgram("Fake Program", "Test program");
    for (int i = 0; i < fakeQuestions.size(); i++) {
      int screenNumber = i + 1;
      fakeProgram
          .withBlock("Screen " + screenNumber, "description for screen " + screenNumber)
          .withRequiredQuestion(fakeQuestions.get(i))
          .build();
    }
    this.fakeProgram = fakeProgram.build();
    appStatusRepo.createOrUpdateStatusDefinitions(
        this.fakeProgram.getProgramDefinition().adminName(),
        new StatusDefinitions()
            .setStatuses(
                ImmutableList.of(
                    Status.builder()
                        .setStatusText(STATUS_VALUE)
                        .setLocalizedStatusText(
                            LocalizedStrings.builder()
                                .setTranslations(ImmutableMap.of(Locale.ENGLISH, STATUS_VALUE))
                                .build())
                        .build())));
  }

  protected void createFakeProgramWithOptionalQuestion(QuestionModel optionalQuestion) {
    QuestionModel nameQuestion = testQuestionBank.nameApplicantName();

    ProgramModel fakeProgramWithOptionalQuestion =
        ProgramBuilder.newActiveProgram()
            .withName("Fake Optional Question Program")
            .withBlock()
            .withRequiredQuestion(nameQuestion)
            .withBlock()
            .withOptionalQuestion(optionalQuestion)
            .build();

    // Applicant five have file uploaded for the optional file upload question
    applicantFive = resourceCreator.insertApplicantWithAccount();
    applicantFive.getApplicantData().setUserName("Example Five");
    QuestionAnswerer.answerNameQuestion(
        applicantFive.getApplicantData(),
        ApplicantData.APPLICANT_PATH.join(
            nameQuestion.getQuestionDefinition().getQuestionPathSegment()),
        "Example",
        "",
        "Five",
        "");

    applicationFive =
        new ApplicationModel(applicantFive, fakeProgramWithOptionalQuestion, LifecycleStage.ACTIVE);
    applicantFive.save();
    CfTestHelpers.withMockedInstantNow(
        "2022-01-01T00:00:00Z", () -> applicationFive.setSubmitTimeToNow());
    applicationFive.setApplicantData(applicantFive.getApplicantData());
    applicationFive.save();
  }

  /**
   * Creates a program that has an visibility predicate, one applicant, and one application. The
   * applications have submission times one month apart starting on 2023-01-01.
   */
  protected void createFakeProgramWithVisibilityPredicate() {
    QuestionModel nameQuestion = testQuestionBank.nameApplicantName();
    QuestionModel colorQuestion = testQuestionBank.textApplicantFavoriteColor();

    PredicateDefinition colorPredicate =
        PredicateDefinition.create(
            PredicateExpressionNode.create(
                LeafOperationExpressionNode.create(
                    colorQuestion.id, Scalar.TEXT, Operator.EQUAL_TO, PredicateValue.of("red"))),
            PredicateAction.HIDE_BLOCK);

    fakeProgramWithVisibility =
        ProgramBuilder.newActiveProgram()
            .withName("Fake Program")
            .withBlock("Screen 1")
            .withRequiredQuestion(colorQuestion)
            .withBlock("Screen 2")
            .withRequiredQuestion(nameQuestion)
            .withVisibilityPredicate(colorPredicate)
            .build();

    applicantSeven = resourceCreator.insertApplicantWithAccount();
    QuestionAnswerer.answerNameQuestion(
        applicantSeven.getApplicantData(),
        ApplicantData.APPLICANT_PATH.join(
            nameQuestion.getQuestionDefinition().getQuestionPathSegment()),
        "Jen",
        "",
        "Doe",
        "");
    QuestionAnswerer.answerTextQuestion(
        applicantSeven.getApplicantData(),
        ApplicantData.APPLICANT_PATH.join(
            colorQuestion.getQuestionDefinition().getQuestionPathSegment()),
        "red");
    applicantSeven.save();
    applicationSeven =
        new ApplicationModel(applicantSeven, fakeProgramWithVisibility, LifecycleStage.ACTIVE);
    applicationSeven.setApplicantData(applicantSeven.getApplicantData());
    CfTestHelpers.withMockedInstantNow(
        "2023-01-01T00:00:00Z", () -> applicationSeven.setSubmitTimeToNow());
    applicationSeven.save();
  }

  /**
   * Creates a program that has an eligibility predicate, three applicants, and three applications.
   * The applications have submission times one month apart starting on 2022-01-01.
   */
  protected void createFakeProgramWithEligibilityPredicate() {
    QuestionModel nameQuestion = testQuestionBank.nameApplicantName();
    QuestionModel colorQuestion = testQuestionBank.textApplicantFavoriteColor();

    PredicateDefinition colorPredicate =
        PredicateDefinition.create(
            PredicateExpressionNode.create(
                LeafOperationExpressionNode.create(
                    colorQuestion.id, Scalar.TEXT, Operator.EQUAL_TO, PredicateValue.of("blue"))),
            PredicateAction.ELIGIBLE_BLOCK);
    EligibilityDefinition colorEligibilityDefinition =
        EligibilityDefinition.builder().setPredicate(colorPredicate).build();

    fakeProgramWithEligibility =
        ProgramBuilder.newActiveProgram()
            .withName("Fake Program With Enumerator")
            .withBlock("Screen 1")
            .withRequiredQuestions(nameQuestion, colorQuestion)
            .withEligibilityDefinition(colorEligibilityDefinition)
            .build();

    // First applicant is not eligible.
    applicantOne = resourceCreator.insertApplicantWithAccount();
    QuestionAnswerer.answerNameQuestion(
        applicantOne.getApplicantData(),
        ApplicantData.APPLICANT_PATH.join(
            nameQuestion.getQuestionDefinition().getQuestionPathSegment()),
        "Jane",
        "",
        "Doe",
        "");
    QuestionAnswerer.answerTextQuestion(
        applicantOne.getApplicantData(),
        ApplicantData.APPLICANT_PATH.join(
            colorQuestion.getQuestionDefinition().getQuestionPathSegment()),
        "coquelicot");
    applicantOne.save();
    applicationOne =
        new ApplicationModel(applicantOne, fakeProgramWithEligibility, LifecycleStage.ACTIVE);
    applicationOne.setApplicantData(applicantOne.getApplicantData());

    CfTestHelpers.withMockedInstantNow(
        "2022-01-01T00:00:00Z", () -> applicationOne.setSubmitTimeToNow());
    applicationOne.save();

    // Second applicant is eligible.
    applicantTwo = resourceCreator.insertApplicantWithAccount();
    QuestionAnswerer.answerNameQuestion(
        applicantTwo.getApplicantData(),
        ApplicantData.APPLICANT_PATH.join(
            nameQuestion.getQuestionDefinition().getQuestionPathSegment()),
        "John",
        "",
        "Doe",
        "");
    QuestionAnswerer.answerTextQuestion(
        applicantTwo.getApplicantData(),
        ApplicantData.APPLICANT_PATH.join(
            colorQuestion.getQuestionDefinition().getQuestionPathSegment()),
        "blue");
    applicantTwo.save();
    applicationTwo =
        new ApplicationModel(applicantTwo, fakeProgramWithEligibility, LifecycleStage.ACTIVE);
    applicationTwo.setApplicantData(applicantTwo.getApplicantData());
    CfTestHelpers.withMockedInstantNow(
        "2022-02-01T00:00:00Z", () -> applicationTwo.setSubmitTimeToNow());
    applicationTwo.save();

    applicationThree =
        new ApplicationModel(applicantTwo, fakeProgramWithEligibility, LifecycleStage.OBSOLETE);
    applicationThree.setApplicantData(applicantTwo.getApplicantData());
    CfTestHelpers.withMockedInstantNow(
        "2022-03-01T00:00:00Z", () -> applicationThree.setSubmitTimeToNow());
    applicationThree.save();
  }

  /**
   * Creates a program that has an enumerator question with children, three applicants, and three
   * applications. The applications have submission times one month apart starting on 2022-01-01.
   */
  protected void createFakeProgramWithEnumeratorAndAnswerQuestions() {
    QuestionModel nameQuestion = testQuestionBank.nameApplicantName();
    QuestionModel colorQuestion = testQuestionBank.textApplicantFavoriteColor();
    QuestionModel monthlyIncomeQuestion = testQuestionBank.currencyApplicantMonthlyIncome();
    QuestionModel householdMembersQuestion = testQuestionBank.enumeratorApplicantHouseholdMembers();
    QuestionModel hmNameQuestion = testQuestionBank.nameRepeatedApplicantHouseholdMemberName();
    QuestionModel hmJobsQuestion = testQuestionBank.enumeratorNestedApplicantHouseholdMemberJobs();
    QuestionModel hmNumberDaysWorksQuestion =
        testQuestionBank.numberNestedRepeatedApplicantHouseholdMemberDaysWorked();
    fakeProgramWithEnumerator =
        ProgramBuilder.newActiveProgram()
            .withName("Fake Program With Enumerator")
            .withBlock()
            .withRequiredQuestions(nameQuestion, colorQuestion, monthlyIncomeQuestion)
            .withBlock()
            .withRequiredQuestion(householdMembersQuestion)
            .withRepeatedBlock()
            .withRequiredQuestion(hmNameQuestion)
            .withAnotherRepeatedBlock()
            .withRequiredQuestion(hmJobsQuestion)
            .withRepeatedBlock()
            .withRequiredQuestion(hmNumberDaysWorksQuestion)
            .build();

    // First applicant has two household members, and the second one has one job.
    applicantOne = resourceCreator.insertApplicantWithAccount();
    QuestionAnswerer.answerNameQuestion(
        applicantOne.getApplicantData(),
        ApplicantData.APPLICANT_PATH.join(
            nameQuestion.getQuestionDefinition().getQuestionPathSegment()),
        "Jane",
        "",
        "Doe",
        "");
    QuestionAnswerer.answerTextQuestion(
        applicantOne.getApplicantData(),
        ApplicantData.APPLICANT_PATH.join(
            colorQuestion.getQuestionDefinition().getQuestionPathSegment()),
        "coquelicot");
    Path hmPath =
        ApplicantData.APPLICANT_PATH.join(
            householdMembersQuestion.getQuestionDefinition().getQuestionPathSegment());
    QuestionAnswerer.answerEnumeratorQuestion(
        applicantOne.getApplicantData(), hmPath, ImmutableList.of("Anne", "Bailey"));
    QuestionAnswerer.answerNameQuestion(
        applicantOne.getApplicantData(),
        hmPath.atIndex(0).join(hmNameQuestion.getQuestionDefinition().getQuestionPathSegment()),
        "Anne",
        "",
        "Anderson",
        "");
    QuestionAnswerer.answerNameQuestion(
        applicantOne.getApplicantData(),
        hmPath.atIndex(1).join(hmNameQuestion.getQuestionDefinition().getQuestionPathSegment()),
        "Bailey",
        "",
        "Bailerson",
        "");
    String hmJobPathSegment = hmJobsQuestion.getQuestionDefinition().getQuestionPathSegment();
    QuestionAnswerer.answerEnumeratorQuestion(
        applicantOne.getApplicantData(),
        hmPath.atIndex(1).join(hmJobPathSegment),
        ImmutableList.of("Bailey's job"));
    QuestionAnswerer.answerNumberQuestion(
        applicantOne.getApplicantData(),
        hmPath
            .atIndex(1)
            .join(hmJobPathSegment)
            .atIndex(0)
            .join(hmNumberDaysWorksQuestion.getQuestionDefinition().getQuestionPathSegment()),
        100);
    applicantOne.save();
    applicationOne =
        new ApplicationModel(applicantOne, fakeProgramWithEnumerator, LifecycleStage.ACTIVE);
    applicationOne.setApplicantData(applicantOne.getApplicantData());

    CfTestHelpers.withMockedInstantNow(
        "2022-01-01T00:00:00Z", () -> applicationOne.setSubmitTimeToNow());
    applicationOne.save();

    // Second applicant has one household member that has two jobs.
    applicantTwo = resourceCreator.insertApplicantWithAccount();
    QuestionAnswerer.answerNameQuestion(
        applicantTwo.getApplicantData(),
        ApplicantData.APPLICANT_PATH.join(
            nameQuestion.getQuestionDefinition().getQuestionPathSegment()),
        "John",
        "",
        "Doe",
        "");
    QuestionAnswerer.answerTextQuestion(
        applicantTwo.getApplicantData(),
        ApplicantData.APPLICANT_PATH.join(
            colorQuestion.getQuestionDefinition().getQuestionPathSegment()),
        "brown");
    QuestionAnswerer.answerEnumeratorQuestion(
        applicantTwo.getApplicantData(), hmPath, ImmutableList.of("James"));
    QuestionAnswerer.answerNameQuestion(
        applicantTwo.getApplicantData(),
        hmPath.atIndex(0).join(hmNameQuestion.getQuestionDefinition().getQuestionPathSegment()),
        "James",
        "",
        "Jameson",
        "");
    QuestionAnswerer.answerEnumeratorQuestion(
        applicantTwo.getApplicantData(),
        hmPath.atIndex(0).join(hmJobPathSegment),
        ImmutableList.of("James' first job", "James' second job", "James' third job"));
    QuestionAnswerer.answerNumberQuestion(
        applicantTwo.getApplicantData(),
        hmPath
            .atIndex(0)
            .join(hmJobPathSegment)
            .atIndex(0)
            .join(hmNumberDaysWorksQuestion.getQuestionDefinition().getQuestionPathSegment()),
        111);
    QuestionAnswerer.answerNumberQuestion(
        applicantTwo.getApplicantData(),
        hmPath
            .atIndex(0)
            .join(hmJobPathSegment)
            .atIndex(1)
            .join(hmNumberDaysWorksQuestion.getQuestionDefinition().getQuestionPathSegment()),
        222);
    QuestionAnswerer.answerNumberQuestion(
        applicantTwo.getApplicantData(),
        hmPath
            .atIndex(0)
            .join(hmJobPathSegment)
            .atIndex(2)
            .join(hmNumberDaysWorksQuestion.getQuestionDefinition().getQuestionPathSegment()),
        333);
    applicantTwo.save();
    applicationTwo =
        new ApplicationModel(applicantTwo, fakeProgramWithEnumerator, LifecycleStage.ACTIVE);
    applicationTwo.setApplicantData(applicantTwo.getApplicantData());
    CfTestHelpers.withMockedInstantNow(
        "2022-02-01T00:00:00Z", () -> applicationTwo.setSubmitTimeToNow());
    applicationTwo.save();

    applicationThree =
        new ApplicationModel(applicantTwo, fakeProgramWithEnumerator, LifecycleStage.OBSOLETE);
    applicationThree.setApplicantData(applicantTwo.getApplicantData());
    CfTestHelpers.withMockedInstantNow(
        "2022-03-01T00:00:00Z", () -> applicationThree.setSubmitTimeToNow());
    applicationThree.save();
  }

  /** A Builder to build a fake program */
  static class FakeProgramBuilder {
    ProgramBuilder fakeProgramBuilder;
    boolean addEnumeratorQuestion = false;
    boolean addNestedEnumeratorQuestion = false;
    ImmutableList.Builder<QuestionModel> householdMembersRepeatedQuestions =
        ImmutableList.builder();

    private FakeProgramBuilder(String name) {
      fakeProgramBuilder = ProgramBuilder.newActiveProgram(name);
    }

    private FakeProgramBuilder(ProgramBuilder builder) {
      fakeProgramBuilder = builder;
    }

    static FakeProgramBuilder newActiveProgram() {
      return new FakeProgramBuilder("Fake Program");
    }

    static FakeProgramBuilder newActiveProgram(String name) {
      return new FakeProgramBuilder(name);
    }

    static FakeProgramBuilder newDraftOf(ProgramModel program) throws ProgramNotFoundException {
      ProgramDefinition draft = programService.newDraftOf(program.id);
      return new FakeProgramBuilder(ProgramBuilder.newBuilderFor(draft));
    }

    static FakeProgramBuilder removeBlockWithQuestion(
        ProgramModel program, QuestionModel questionToRemove)
        throws ProgramNotFoundException,
            ProgramNeedsABlockException,
            IllegalPredicateOrderingException {
      ProgramDefinition draft = programService.newDraftOf(program.id);
      var blockToDelete =
          draft.blockDefinitions().stream()
              .filter(
                  b ->
                      b.programQuestionDefinitions().stream()
                          .anyMatch(q -> q.id() == questionToRemove.id))
              .findFirst()
              .get()
              .id();

      ProgramDefinition draftWithoutBlock = programService.deleteBlock(draft.id(), blockToDelete);
      return new FakeProgramBuilder(ProgramBuilder.newBuilderFor(draftWithoutBlock));
    }

    FakeProgramBuilder withQuestion(QuestionModel question) {
      fakeProgramBuilder.withBlock().withRequiredQuestion(question).build();
      return this;
    }

    /**
     * Adds a question with a visibility predicate. If the text question ({@code applicant favorite
     * color}) is answered with "red" then the date question ({@code applicant birth date}) isn't
     * shown to the applicant.
     *
     * @return the fake {@link ProgramBuilder}
     */
    FakeProgramBuilder withDateQuestionWithVisibilityPredicateOnTextQuestion() {
      QuestionModel dateQuestion = testQuestionBank.dateApplicantBirthdate();
      QuestionModel colorQuestion = testQuestionBank.textApplicantFavoriteColor();

      PredicateDefinition colorPredicate =
          PredicateDefinition.create(
              PredicateExpressionNode.create(
                  LeafOperationExpressionNode.create(
                      colorQuestion.id, Scalar.TEXT, Operator.EQUAL_TO, PredicateValue.of("red"))),
              PredicateAction.HIDE_BLOCK);

      fakeProgramBuilder
          .withBlock()
          .withRequiredQuestion(colorQuestion)
          .withBlock()
          .withRequiredQuestions(dateQuestion)
          .withVisibilityPredicate(colorPredicate)
          .build();

      return this;
    }

    FakeProgramBuilder withHouseholdMembersEnumeratorQuestion() {
      addEnumeratorQuestion = true;
      return this;
    }

    FakeProgramBuilder withHouseholdMembersRepeatedQuestion(QuestionModel repeatedQuestion) {
      householdMembersRepeatedQuestions.add(repeatedQuestion);
      return this;
    }

    FakeProgramBuilder withHouseholdMembersJobsNestedEnumeratorQuestion() {
      addNestedEnumeratorQuestion = true;
      return this;
    }

    ProgramModel build() {
      if (addEnumeratorQuestion && addNestedEnumeratorQuestion) {
        return fakeProgramBuilder
            .withBlock()
            .withRequiredQuestion(testQuestionBank.enumeratorApplicantHouseholdMembers())
            .withRepeatedBlock()
            .withRequiredQuestions(householdMembersRepeatedQuestions.build())
            .withAnotherRepeatedBlock()
            .withRequiredQuestion(testQuestionBank.enumeratorNestedApplicantHouseholdMemberJobs())
            .withRepeatedBlock()
            .withRequiredQuestion(
                testQuestionBank.numberNestedRepeatedApplicantHouseholdMemberDaysWorked())
            .build();
      } else if (addEnumeratorQuestion) {
        return fakeProgramBuilder
            .withBlock()
            .withRequiredQuestion(testQuestionBank.enumeratorApplicantHouseholdMembers())
            .withRepeatedBlock()
            .withRequiredQuestions(householdMembersRepeatedQuestions.build())
            .build();
      }

      return fakeProgramBuilder.build();
    }
  }

  /** A "Builder" to fill a fake application one question at a time. */
  static class FakeApplicationFiller {
    AccountModel admin;
    ApplicantModel applicant;
    ProgramModel program;
    Optional<AccountModel> trustedIntermediary = Optional.empty();
    ApplicationModel application;
    ImmutableList<RepeatedEntity> repeatedHouseholdMemberEntities;

    private FakeApplicationFiller(ProgramModel program, ApplicantModel applicant) {
      this.program = program;
      this.applicant = applicant;
      this.admin = resourceCreator.insertAccount();
    }

    static FakeApplicationFiller newFillerFor(ProgramModel program) {
      return new FakeApplicationFiller(program, resourceCreator.insertApplicantWithAccount());
    }

    static FakeApplicationFiller newFillerFor(ProgramModel program, ApplicantModel applicant) {
      return new FakeApplicationFiller(program, applicant);
    }

    FakeApplicationFiller byTrustedIntermediary(String tiEmail, String tiOrganization) {
      var tiGroup = resourceCreator.insertTiGroup(tiOrganization);
      this.trustedIntermediary = Optional.of(resourceCreator.insertAccountWithEmail(tiEmail));
      this.applicant.getAccount().setManagedByGroup(tiGroup).save();
      return this;
    }

    FakeApplicationFiller answerAddressQuestion(
        QuestionModel question,
        String street,
        String line2,
        String city,
        String state,
        String zip) {
      return answerAddressQuestion(question, null, street, line2, city, state, zip);
    }

    FakeApplicationFiller answerAddressQuestion(
        QuestionModel question,
        String repeatedEntityName,
        String street,
        String line2,
        String city,
        String state,
        String zip) {
      var repeatedEntity =
          Optional.ofNullable(repeatedEntityName).flatMap(name -> getHouseholdMemberEntity(name));
      Path answerPath =
          question
              .getQuestionDefinition()
              .getContextualizedPath(repeatedEntity, ApplicantData.APPLICANT_PATH);
      QuestionAnswerer.answerAddressQuestion(
          applicant.getApplicantData(), answerPath, street, line2, city, state, zip);
      applicant.save();
      return this;
    }

    FakeApplicationFiller answerCorrectedAddressQuestion(
        QuestionModel question,
        String street,
        String line2,
        String city,
        String state,
        String zip,
        String corrected,
        Double latitude,
        Double longitude,
        Long wellKnownId,
        String serviceArea) {
      return answerCorrectedAddressQuestion(
          question,
          null,
          street,
          line2,
          city,
          state,
          zip,
          corrected,
          latitude,
          longitude,
          wellKnownId,
          serviceArea);
    }

    FakeApplicationFiller answerCorrectedAddressQuestion(
        QuestionModel question,
        String repeatedEntityName,
        String street,
        String line2,
        String city,
        String state,
        String zip,
        String corrected,
        Double latitude,
        Double longitude,
        Long wellKnownId,
        String serviceArea) {
      var repeatedEntity =
          Optional.ofNullable(repeatedEntityName).flatMap(name -> getHouseholdMemberEntity(name));
      Path answerPath =
          question
              .getQuestionDefinition()
              .getContextualizedPath(repeatedEntity, ApplicantData.APPLICANT_PATH);
      QuestionAnswerer.answerAddressQuestion(
          applicant.getApplicantData(),
          answerPath,
          street,
          line2,
          city,
          state,
          zip,
          corrected,
          latitude,
          longitude,
          wellKnownId,
          serviceArea);
      applicant.save();
      return this;
    }

    FakeApplicationFiller answerCheckboxQuestion(
        QuestionModel question, ImmutableList<Long> optionIds) {
      return answerCheckboxQuestion(question, null, optionIds);
    }

    FakeApplicationFiller answerCheckboxQuestion(
        QuestionModel question, String repeatedEntityName, ImmutableList<Long> optionIds) {
      var repeatedEntity =
          Optional.ofNullable(repeatedEntityName).flatMap(name -> getHouseholdMemberEntity(name));
      Path answerPath =
          question
              .getQuestionDefinition()
              .getContextualizedPath(repeatedEntity, ApplicantData.APPLICANT_PATH);
      ApplicantData applicantData = applicant.getApplicantData();
      for (int i = 0; i < optionIds.size(); i++) {
        QuestionAnswerer.answerMultiSelectQuestion(applicantData, answerPath, i, optionIds.get(i));
      }
      applicant.save();
      return this;
    }

    FakeApplicationFiller answerCurrencyQuestion(QuestionModel question, String answer) {
      return answerCurrencyQuestion(question, null, answer);
    }

    FakeApplicationFiller answerCurrencyQuestion(
        QuestionModel question, String repeatedEntityName, String answer) {
      var repeatedEntity =
          Optional.ofNullable(repeatedEntityName).flatMap(name -> getHouseholdMemberEntity(name));
      Path answerPath =
          question
              .getQuestionDefinition()
              .getContextualizedPath(repeatedEntity, ApplicantData.APPLICANT_PATH);
      QuestionAnswerer.answerCurrencyQuestion(applicant.getApplicantData(), answerPath, answer);
      applicant.save();
      return this;
    }

    FakeApplicationFiller answerDateQuestion(QuestionModel question, String answer) {
      return answerDateQuestion(question, null, answer);
    }

    FakeApplicationFiller answerDateQuestion(
        QuestionModel question, String repeatedEntityName, String answer) {
      var repeatedEntity =
          Optional.ofNullable(repeatedEntityName).flatMap(name -> getHouseholdMemberEntity(name));
      Path answerPath =
          question
              .getQuestionDefinition()
              .getContextualizedPath(repeatedEntity, ApplicantData.APPLICANT_PATH);
      QuestionAnswerer.answerDateQuestion(applicant.getApplicantData(), answerPath, answer);
      applicant.save();
      return this;
    }

    FakeApplicationFiller answerDropdownQuestion(QuestionModel question, Long optionId) {
      return answerDropdownQuestion(question, null, optionId);
    }

    FakeApplicationFiller answerDropdownQuestion(
        QuestionModel question, String repeatedEntityName, Long optionId) {
      var repeatedEntity =
          Optional.ofNullable(repeatedEntityName).flatMap(name -> getHouseholdMemberEntity(name));
      Path answerPath =
          question
              .getQuestionDefinition()
              .getContextualizedPath(repeatedEntity, ApplicantData.APPLICANT_PATH);
      ApplicantData applicantData = applicant.getApplicantData();
      QuestionAnswerer.answerSingleSelectQuestion(applicantData, answerPath, optionId);
      applicant.save();
      return this;
    }

    FakeApplicationFiller answerEmailQuestion(QuestionModel question, String answer) {
      return answerEmailQuestion(question, null, answer);
    }

    FakeApplicationFiller answerEmailQuestion(
        QuestionModel question, String repeatedEntityName, String answer) {
      var repeatedEntity =
          Optional.ofNullable(repeatedEntityName).flatMap(name -> getHouseholdMemberEntity(name));
      Path answerPath =
          question
              .getQuestionDefinition()
              .getContextualizedPath(repeatedEntity, ApplicantData.APPLICANT_PATH);
      QuestionAnswerer.answerEmailQuestion(applicant.getApplicantData(), answerPath, answer);
      applicant.save();
      return this;
    }

    FakeApplicationFiller answerFileUploadQuestion(QuestionModel question, String fileKey) {
      return answerFileUploadQuestion(question, null, fileKey);
    }

    FakeApplicationFiller answerFileUploadQuestion(
        QuestionModel question, String repeatedEntityName, String fileKey) {
      var repeatedEntity =
          Optional.ofNullable(repeatedEntityName).flatMap(name -> getHouseholdMemberEntity(name));
      Path answerPath =
          question
              .getQuestionDefinition()
              .getContextualizedPath(repeatedEntity, ApplicantData.APPLICANT_PATH);

      QuestionAnswerer.answerFileQuestion(applicant.getApplicantData(), answerPath, fileKey);
      applicant.save();
      return this;
    }

    FakeApplicationFiller answerIdQuestion(QuestionModel question, String answer) {
      return answerIdQuestion(question, null, answer);
    }

    FakeApplicationFiller answerIdQuestion(
        QuestionModel question, String repeatedEntityName, String answer) {
      var repeatedEntity =
          Optional.ofNullable(repeatedEntityName).flatMap(name -> getHouseholdMemberEntity(name));
      Path answerPath =
          question
              .getQuestionDefinition()
              .getContextualizedPath(repeatedEntity, ApplicantData.APPLICANT_PATH);

      QuestionAnswerer.answerIdQuestion(applicant.getApplicantData(), answerPath, answer);
      applicant.save();
      return this;
    }

    FakeApplicationFiller answerNameQuestion(
<<<<<<< HEAD
        String firstName, String middleName, String lastName, String suffix) {
=======
        QuestionModel question, String firstName, String middleName, String lastName) {
      return answerNameQuestion(question, null, firstName, middleName, lastName);
    }

    FakeApplicationFiller answerNameQuestion(
        QuestionModel question,
        String repeatedEntityName,
        String firstName,
        String middleName,
        String lastName) {
      var repeatedEntity =
          Optional.ofNullable(repeatedEntityName).flatMap(name -> getHouseholdMemberEntity(name));
>>>>>>> 50cf37e0
      Path answerPath =
          question
              .getQuestionDefinition()
              .getContextualizedPath(repeatedEntity, ApplicantData.APPLICANT_PATH);
      QuestionAnswerer.answerNameQuestion(
          applicant.getApplicantData(), answerPath, firstName, middleName, lastName, suffix);
      applicant.save();
      return this;
    }

    FakeApplicationFiller answerNumberQuestion(QuestionModel question, long answer) {
      return answerNumberQuestion(question, null, answer);
    }

    FakeApplicationFiller answerNumberQuestion(
        QuestionModel question, String repeatedEntityName, long answer) {
      var repeatedEntity =
          Optional.ofNullable(repeatedEntityName).flatMap(name -> getHouseholdMemberEntity(name));
      Path answerPath =
          question
              .getQuestionDefinition()
              .getContextualizedPath(repeatedEntity, ApplicantData.APPLICANT_PATH);
      QuestionAnswerer.answerNumberQuestion(applicant.getApplicantData(), answerPath, answer);
      applicant.save();
      return this;
    }

    FakeApplicationFiller answerPhoneQuestion(
        QuestionModel question, String countryCode, String phoneNumber) {
      return answerPhoneQuestion(question, null, countryCode, phoneNumber);
    }

    FakeApplicationFiller answerPhoneQuestion(
        QuestionModel question, String repeatedEntityName, String countryCode, String phoneNumber) {
      var repeatedEntity =
          Optional.ofNullable(repeatedEntityName).flatMap(name -> getHouseholdMemberEntity(name));
      Path answerPath =
          question
              .getQuestionDefinition()
              .getContextualizedPath(repeatedEntity, ApplicantData.APPLICANT_PATH);
      QuestionAnswerer.answerPhoneQuestion(
          applicant.getApplicantData(), answerPath, countryCode, phoneNumber);
      applicant.save();
      return this;
    }

    FakeApplicationFiller answerRadioButtonQuestion(QuestionModel question, Long optionId) {
      return answerRadioButtonQuestion(question, null, optionId);
    }

    FakeApplicationFiller answerRadioButtonQuestion(
        QuestionModel question, String repeatedEntityName, Long optionId) {
      var repeatedEntity =
          Optional.ofNullable(repeatedEntityName).flatMap(name -> getHouseholdMemberEntity(name));
      Path answerPath =
          question
              .getQuestionDefinition()
              .getContextualizedPath(repeatedEntity, ApplicantData.APPLICANT_PATH);
      ApplicantData applicantData = applicant.getApplicantData();
      QuestionAnswerer.answerSingleSelectQuestion(applicantData, answerPath, optionId);
      applicant.save();
      return this;
    }

    FakeApplicationFiller answerTextQuestion(QuestionModel question, String answer) {
      return answerTextQuestion(question, null, answer);
    }

    FakeApplicationFiller answerTextQuestion(
        QuestionModel question, String repeatedEntityName, String answer) {
      var repeatedEntity =
          Optional.ofNullable(repeatedEntityName).flatMap(name -> getHouseholdMemberEntity(name));
      Path answerPath =
          question
              .getQuestionDefinition()
              .getContextualizedPath(repeatedEntity, ApplicantData.APPLICANT_PATH);
      QuestionAnswerer.answerTextQuestion(applicant.getApplicantData(), answerPath, answer);
      applicant.save();
      return this;
    }

    FakeApplicationFiller answerEnumeratorQuestion(ImmutableList<String> householdMembers) {
      Path answerPath =
          testQuestionBank
              .enumeratorApplicantHouseholdMembers()
              .getQuestionDefinition()
              .getContextualizedPath(
                  /* repeatedEntity= */ Optional.empty(), ApplicantData.APPLICANT_PATH);
      QuestionAnswerer.answerEnumeratorQuestion(
          applicant.getApplicantData(), answerPath, householdMembers);
      applicant.save();

      // Store repeated entities so we can answer other questions easily
      this.repeatedHouseholdMemberEntities =
          RepeatedEntity.createRepeatedEntities(
              (EnumeratorQuestionDefinition)
                  testQuestionBank.enumeratorApplicantHouseholdMembers().getQuestionDefinition(),
              /* visibility= */ Optional.empty(),
              applicant.getApplicantData());

      return this;
    }

    FakeApplicationFiller answerNestedEnumeratorQuestion(
        String parentEntityName, ImmutableList<String> jobNames) {
      var repeatedEntities =
          RepeatedEntity.createRepeatedEntities(
              (EnumeratorQuestionDefinition)
                  testQuestionBank.enumeratorApplicantHouseholdMembers().getQuestionDefinition(),
              /* visibility= */ Optional.empty(),
              applicant.getApplicantData());
      var parentRepeatedEntity =
          repeatedEntities.stream()
              .filter(e -> e.entityName().equals(parentEntityName))
              .findFirst();
      Path answerPath =
          testQuestionBank
              .enumeratorNestedApplicantHouseholdMemberJobs()
              .getQuestionDefinition()
              .getContextualizedPath(parentRepeatedEntity, ApplicantData.APPLICANT_PATH);
      QuestionAnswerer.answerEnumeratorQuestion(applicant.getApplicantData(), answerPath, jobNames);
      applicant.save();
      return this;
    }

    FakeApplicationFiller answerNestedRepeatedNumberQuestion(
        String parentEntityName, String entityName, long answer) {
      var repeatedEntities =
          RepeatedEntity.createRepeatedEntities(
              (EnumeratorQuestionDefinition)
                  testQuestionBank.enumeratorApplicantHouseholdMembers().getQuestionDefinition(),
              /* visibility= */ Optional.empty(),
              applicant.getApplicantData());
      var nestedRepeatedEntities =
          repeatedEntities.stream()
              .filter(e -> e.entityName().equals(parentEntityName))
              .findFirst()
              .get()
              .createNestedRepeatedEntities(
                  (EnumeratorQuestionDefinition)
                      testQuestionBank
                          .enumeratorNestedApplicantHouseholdMemberJobs()
                          .getQuestionDefinition(),
                  /* visibility= */ Optional.empty(),
                  applicant.getApplicantData());

      var nestedRepeatedEntity =
          nestedRepeatedEntities.stream()
              .filter(e -> e.entityName().equals(entityName))
              .findFirst();
      Path answerPath =
          testQuestionBank
              .numberNestedRepeatedApplicantHouseholdMemberDaysWorked()
              .getQuestionDefinition()
              .getContextualizedPath(nestedRepeatedEntity, ApplicantData.APPLICANT_PATH);
      QuestionAnswerer.answerNumberQuestion(applicant.getApplicantData(), answerPath, answer);
      applicant.save();
      return this;
    }

    FakeApplicationFiller submit() {
      application = new ApplicationModel(applicant, program, LifecycleStage.ACTIVE);
      application.setApplicantData(applicant.getApplicantData());
      trustedIntermediary.ifPresent(
          account -> application.setSubmitterEmail(account.getEmailAddress()));
      application.save();

      // CreateTime of an application is set through @onCreate to Instant.now(). To change
      // the value, manually set createTime and save and refresh the application.
      application.setCreateTimeForTest(FAKE_CREATE_TIME);
      application.setSubmitTimeForTest(FAKE_SUBMIT_TIME);
      application.save();

      return this;
    }

    FakeApplicationFiller markObsolete() {
      if (application == null) {
        throw new IllegalStateException(
            "Cannot mark an application as obsolete unless it has been submitted.");
      }
      application.setLifecycleStage(LifecycleStage.OBSOLETE);
      application.save();

      return this;
    }

    private Optional<RepeatedEntity> getHouseholdMemberEntity(String entityName) {
      return repeatedHouseholdMemberEntities.stream()
          .filter(e -> e.entityName().equals(entityName))
          .findFirst();
    }
  }
}<|MERGE_RESOLUTION|>--- conflicted
+++ resolved
@@ -944,10 +944,8 @@
     }
 
     FakeApplicationFiller answerNameQuestion(
-<<<<<<< HEAD
-        String firstName, String middleName, String lastName, String suffix) {
-=======
-        QuestionModel question, String firstName, String middleName, String lastName) {
+        
+        QuestionModel question, String firstName, String middleName, String lastName, String suffix) {
       return answerNameQuestion(question, null, firstName, middleName, lastName);
     }
 
@@ -959,7 +957,6 @@
         String lastName) {
       var repeatedEntity =
           Optional.ofNullable(repeatedEntityName).flatMap(name -> getHouseholdMemberEntity(name));
->>>>>>> 50cf37e0
       Path answerPath =
           question
               .getQuestionDefinition()
