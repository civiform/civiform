--- conflicted
+++ resolved
@@ -3368,11 +3368,7 @@
           ProgramNotFoundException,
           ProgramQuestionDefinitionNotFoundException,
           ProgramQuestionDefinitionInvalidException {
-<<<<<<< HEAD
-    Applicant applicant = subject.createApplicant().toCompletableFuture().join();
-=======
-    ApplicantModel applicant = subject.createApplicant().toCompletableFuture().join();
->>>>>>> f4f58a2e
+    ApplicantModel applicant = subject.createApplicant().toCompletableFuture().join();
     ApplicantData applicantData =
         accountRepository.lookupApplicantSync(applicant.id).get().getApplicantData();
     QuestionModel question = testQuestionBank.applicantAddress();
