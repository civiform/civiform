package views;

import static j2html.TagCreator.link;
import static org.assertj.core.api.Assertions.assertThat;

import j2html.tags.specialized.LinkTag;
import org.junit.Before;
import org.junit.Test;
import play.twirl.api.Content;
import repository.ResetPostgres;

public class BaseHtmlLayoutTest extends ResetPostgres {

  private BaseHtmlLayout layout;

  @Before
  public void setUp() {
    layout = instanceOf(BaseHtmlLayout.class);
  }

  @Test
  public void addsDefaultContent() {
    HtmlBundle bundle = layout.getBundle();
    Content content = layout.render(bundle);

    assertThat(content.body()).contains("<!DOCTYPE html><html lang=\"en\">");

    assertThat(content.body())
        .containsPattern("<link href=\"/assets/stylesheets/tailwind.css\" rel=\"stylesheet\">");
    assertThat(content.body())
<<<<<<< HEAD
        .contains(
            "<script src=\"/assets/javascripts/main.js\" data-has-loaded=\"false\""
                + " type=\"text/javascript\"></script>");
    assertThat(content.body())
        .contains(
            "<script src=\"/assets/javascripts/radio.js\" data-has-loaded=\"false\""
=======
        .containsPattern(
            "<script src=\"/assets/javascripts/[a-z0-9]+-main.js\""
                + " type=\"text/javascript\"></script>");
    assertThat(content.body())
        .containsPattern(
            "<script src=\"/assets/javascripts/[a-z0-9]+-radio.js\""
>>>>>>> 552ec8f9
                + " type=\"text/javascript\"></script>");

    assertThat(content.body()).contains("<main></main>");
  }

  @Test
  public void canAddContentBefore() {
    HtmlBundle bundle = new HtmlBundle();

    // Add stylesheet before default.
    LinkTag linkTag = link().withHref("moose.css").withRel("stylesheet");
    bundle.addStylesheets(linkTag);

    bundle = layout.getBundle(bundle);
    Content content = layout.render(bundle);

    assertThat(content.body()).contains("<!DOCTYPE html><html lang=\"en\">");
    assertThat(content.body())
        .contains(
            "<link href=\"moose.css\" rel=\"stylesheet\"><link"
                + " href=\"/assets/stylesheets/tailwind.css\" rel=\"stylesheet\">");
  }
}<|MERGE_RESOLUTION|>--- conflicted
+++ resolved
@@ -28,22 +28,13 @@
     assertThat(content.body())
         .containsPattern("<link href=\"/assets/stylesheets/tailwind.css\" rel=\"stylesheet\">");
     assertThat(content.body())
-<<<<<<< HEAD
-        .contains(
-            "<script src=\"/assets/javascripts/main.js\" data-has-loaded=\"false\""
-                + " type=\"text/javascript\"></script>");
-    assertThat(content.body())
-        .contains(
-            "<script src=\"/assets/javascripts/radio.js\" data-has-loaded=\"false\""
-=======
         .containsPattern(
             "<script src=\"/assets/javascripts/[a-z0-9]+-main.js\""
-                + " type=\"text/javascript\"></script>");
+                + " data-has-loaded=\"false\" type=\"text/javascript\"></script>");
     assertThat(content.body())
         .containsPattern(
             "<script src=\"/assets/javascripts/[a-z0-9]+-radio.js\""
->>>>>>> 552ec8f9
-                + " type=\"text/javascript\"></script>");
+                + " data-has-loaded=\"false\" type=\"text/javascript\"></script>");
 
     assertThat(content.body()).contains("<main></main>");
   }
