--- conflicted
+++ resolved
@@ -36,31 +36,26 @@
   // are checked into the primary language file but for which
   // we are waiting for translations for.
   private static final ImmutableSet<String> IGNORE_LIST =
-      ImmutableSet.of(
-<<<<<<< HEAD
-          "label.countryCode",
-          "label.phoneNumber",
-          "validation.invalidPhoneNumberProvided",
-          "validation.phoneCountryCodeRequired",
-          "validation.phoneMustBeLocalToCountry",
-          "validation.phoneNumberMustContainNumbersOnly",
-          "validation.phoneNumberRequired",
-          "button.continueWithoutAnAccount",
-          "content.loginModalPrompt");
-=======
-          // TODO(#4592): Remove once these are translated
-          "button.continueWithoutAnAccount",
-          "content.loginModalPrompt",
-          "button.applyToPrograms",
-          "button.createAnAccount",
-          "content.commonIntakeConfirmation",
-          "content.commonIntakeConfirmationTi",
-          "content.commonIntakeNoMatchingPrograms",
-          "content.commonIntakeNoMatchingProgramsNextStep",
-          "content.commonIntakeNoMatchingProgramsTi",
-          "title.commonIntakeConfirmation",
-          "title.commonIntakeConfirmationTi");
->>>>>>> 683ea06d
+    ImmutableSet.of(
+      // TODO(#4592): Remove once these are translated
+      "button.continueWithoutAnAccount",
+      "content.loginModalPrompt",
+      "button.applyToPrograms",
+      "button.createAnAccount",
+      "content.commonIntakeConfirmation",
+      "content.commonIntakeConfirmationTi",
+      "content.commonIntakeNoMatchingPrograms",
+      "content.commonIntakeNoMatchingProgramsNextStep",
+      "content.commonIntakeNoMatchingProgramsTi",
+      "title.commonIntakeConfirmation",
+      "title.commonIntakeConfirmationTi",
+      "label.countryCode",
+      "label.phoneNumber",
+      "validation.invalidPhoneNumberProvided",
+      "validation.phoneCountryCodeRequired",
+      "validation.phoneMustBeLocalToCountry",
+      "validation.phoneNumberMustContainNumbersOnly",
+      "validation.phoneNumberRequired");
 
   @Test
   public void ignoreListIsUpToDate() throws Exception {
