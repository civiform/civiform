--- conflicted
+++ resolved
@@ -49,7 +49,7 @@
           "content.commonIntakeNoMatchingProgramsTi",
           "title.commonIntakeConfirmation",
           "title.commonIntakeConfirmationTi",
-<<<<<<< HEAD
+          "content.adminFooterPrompt",
           "label.countryCode",
           "label.phoneNumber",
           "validation.invalidPhoneNumberProvided",
@@ -57,9 +57,6 @@
           "validation.phoneMustBeLocalToCountry",
           "validation.phoneNumberMustContainNumbersOnly",
           "validation.phoneNumberRequired");
-=======
-          "content.adminFooterPrompt");
->>>>>>> 6185acee
 
   @Test
   public void ignoreListIsUpToDate() throws Exception {
