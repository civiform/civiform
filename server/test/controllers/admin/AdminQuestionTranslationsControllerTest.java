package controllers.admin;

import static org.assertj.core.api.Assertions.assertThat;
import static play.api.test.CSRFTokenHelper.addCSRFToken;
import static play.mvc.Http.Status.NOT_FOUND;
import static play.mvc.Http.Status.OK;
import static play.mvc.Http.Status.SEE_OTHER;
import static play.test.Helpers.contentAsString;
import static play.test.Helpers.fakeRequest;

import com.google.common.collect.ImmutableMap;
import java.util.Locale;
import java.util.Optional;
import models.Question;
import models.Version;
import org.junit.Before;
import org.junit.Test;
import play.mvc.Http;
import play.mvc.Result;
import repository.QuestionRepository;
import repository.ResetPostgres;
import repository.VersionRepository;
import services.LocalizedStrings;
import services.TranslationNotFoundException;
import services.question.exceptions.UnsupportedQuestionTypeException;
import services.question.types.NameQuestionDefinition;
import services.question.types.QuestionDefinition;
<<<<<<< HEAD
=======
import services.question.types.QuestionDefinitionBuilder;
import support.TestQuestionBank;
>>>>>>> d3725fe9

public class AdminQuestionTranslationsControllerTest extends ResetPostgres {

  private static Locale ES_LOCALE = Locale.forLanguageTag("es-US");

  private static String ENGLISH_QUESTION_TEXT = "english question text";
  private static String ENGLISH_QUESTION_HELP_TEXT = "english question help text";
  private static String SPANISH_QUESTION_TEXT = "spanish question text";
  private static String SPANISH_QUESTION_HELP_TEXT = "spanish question help text";

  private Version draftVersion;
  private QuestionRepository questionRepository;
  private AdminQuestionTranslationsController controller;

  @Before
  public void setup() {
    questionRepository = instanceOf(QuestionRepository.class);
    controller = instanceOf(AdminQuestionTranslationsController.class);
    // Create a new draft version.
    VersionRepository versionRepository = instanceOf(VersionRepository.class);
    draftVersion = versionRepository.getDraftVersion();
  }

  @Test
<<<<<<< HEAD
  public void edit_defaultLocaleRedirectsWithError() {
    Question question = createDraftQuestionEnglishAndSpanish();
=======
  public void edit_rendersForm_defaultLocale() {
    Question question = questionBank.applicantName();
>>>>>>> d3725fe9

    Result result =
        controller
            .edit(addCSRFToken(fakeRequest()).build(), question.id, "en-US")
            .toCompletableFuture()
            .join();

    assertThat(result.status()).isEqualTo(SEE_OTHER);
    assertThat(result.redirectLocation()).hasValue(routes.AdminQuestionController.index().url());
    assertThat(result.flash().get("error")).isPresent();
    assertThat(result.flash().get("error").get()).isEqualTo("Unsupported locale: en-US");
  }

  @Test
  public void edit_rendersForm_otherLocale() throws UnsupportedQuestionTypeException {
    Question question = createDraftQuestionEnglishAndSpanish();

    Result result =
        controller
            .edit(addCSRFToken(fakeRequest()).build(), question.id, "es-US")
            .toCompletableFuture()
            .join();

    assertThat(result.status()).isEqualTo(OK);
    assertThat(contentAsString(result))
        .contains(
            String.format(
                "Manage Question Translations: %s", question.getQuestionDefinition().getName()),
<<<<<<< HEAD
            "Spanish",
            SPANISH_QUESTION_TEXT,
            SPANISH_QUESTION_HELP_TEXT);
    assertThat(contentAsString(result))
        .contains("Default text:", ENGLISH_QUESTION_TEXT, ENGLISH_QUESTION_HELP_TEXT);
=======
            "English",
            "Spanish",
            "what is your name?");
    assertThat(contentAsString(result)).doesNotContain("Default text:");
  }

  @Test
  public void edit_rendersForm_otherLocale() throws UnsupportedQuestionTypeException {
    QuestionDefinition updatedQuestionDefinition =
        new QuestionDefinitionBuilder(questionBank.applicantName().getQuestionDefinition())
            .updateQuestionText(Locale.FRENCH, "french question text")
            .updateQuestionHelpText(Locale.FRENCH, "french question help text")
            .build();
    Question question = questionRepository.createOrUpdateDraft(updatedQuestionDefinition);

    Result result =
        controller
            .edit(addCSRFToken(fakeRequest()).build(), question.id, "fr")
            .toCompletableFuture()
            .join();

    assertThat(result.status()).isEqualTo(OK);
    assertThat(contentAsString(result))
        .contains(
            String.format(
                "Manage Question Translations: %s", question.getQuestionDefinition().getName()),
            "English",
            "Spanish",
            "french question text",
            "french question help text");
    assertThat(contentAsString(result))
        .contains("Default text:", "what is your name?", "help text");
>>>>>>> d3725fe9
  }

  @Test
  public void edit_questionNotFound_returnsNotFound() {
    Result result =
        controller
            .edit(addCSRFToken(fakeRequest()).build(), 1000L, "es-US")
            .toCompletableFuture()
            .join();

    assertThat(result.status()).isEqualTo(NOT_FOUND);
  }

  @Test
  public void update_addsNewLocalesAndRedirects() throws TranslationNotFoundException {
    Question question = createDraftQuestionEnglishOnly();
    Http.RequestBuilder requestBuilder =
        fakeRequest()
            .bodyForm(
                ImmutableMap.of(
                    "questionText",
                    "updated spanish question text",
                    "questionHelpText",
                    "updated spanish help text"));

    Result result =
        controller
            .update(addCSRFToken(requestBuilder).build(), question.id, "es-US")
            .toCompletableFuture()
            .join();

    assertThat(result.status()).isEqualTo(SEE_OTHER);

    QuestionDefinition updatedQuestion =
        questionRepository
            .lookupQuestion(question.id)
            .toCompletableFuture()
            .join()
            .get()
            .getQuestionDefinition();
    assertThat(updatedQuestion.getQuestionText().get(ES_LOCALE))
        .isEqualTo("updated spanish question text");
    assertThat(updatedQuestion.getQuestionHelpText().get(ES_LOCALE))
        .isEqualTo("updated spanish help text");
  }

  @Test
  public void update_updatesExistingLocalesAndRedirects()
      throws TranslationNotFoundException, UnsupportedQuestionTypeException {
    Question question = createDraftQuestionEnglishAndSpanish();
    Http.RequestBuilder requestBuilder =
        fakeRequest()
            .bodyForm(
                ImmutableMap.of(
                    "questionText",
                    "updated spanish question text",
                    "questionHelpText",
                    "updated spanish question help text"));

    Result result =
        controller
            .update(addCSRFToken(requestBuilder).build(), question.id, "es-US")
            .toCompletableFuture()
            .join();

    assertThat(result.status()).isEqualTo(SEE_OTHER);

    QuestionDefinition updatedQuestion =
        questionRepository
            .lookupQuestion(question.id)
            .toCompletableFuture()
            .join()
            .get()
            .getQuestionDefinition();
    assertThat(updatedQuestion.getQuestionText().get(ES_LOCALE))
        .isEqualTo("updated spanish question text");
    assertThat(updatedQuestion.getQuestionHelpText().get(ES_LOCALE))
        .isEqualTo("updated spanish question help text");
  }

  @Test
  public void update_questionNotFound_returnsNotFound() {
    Result result =
        controller
            .update(addCSRFToken(fakeRequest()).build(), 1000L, "es-US")
            .toCompletableFuture()
            .join();

    assertThat(result.status()).isEqualTo(NOT_FOUND);
  }

  @Test
  public void update_validationErrors_rendersEditFormWithMessage()
      throws UnsupportedQuestionTypeException {
    Question question = createDraftQuestionEnglishAndSpanish();
    Http.RequestBuilder requestBuilder =
        fakeRequest().bodyForm(ImmutableMap.of("questionText", "", "questionHelpText", ""));

    Result result =
        controller
            .update(addCSRFToken(requestBuilder).build(), question.id, "es-US")
            .toCompletableFuture()
            .join();

    assertThat(result.status()).isEqualTo(OK);
    assertThat(contentAsString(result))
        .contains(
            String.format(
                "Manage Question Translations: %s", question.getQuestionDefinition().getName()),
            "Question text cannot be blank");
<<<<<<< HEAD
  }

  private Question createDraftQuestionEnglishOnly() {
    QuestionDefinition definition =
        new NameQuestionDefinition(
            "applicant name",
            Optional.empty(),
            "name of applicant",
            LocalizedStrings.withDefaultValue(ENGLISH_QUESTION_TEXT),
            LocalizedStrings.withDefaultValue(ENGLISH_QUESTION_HELP_TEXT));
    Question question = new Question(definition);
    // Only draft questions are editable.
    question.addVersion(draftVersion);
    question.save();
    return question;
=======
>>>>>>> d3725fe9
  }

  private Question createDraftQuestionEnglishAndSpanish() {
    QuestionDefinition definition =
        new NameQuestionDefinition(
            "applicant name",
            Optional.empty(),
            "name of applicant",
            LocalizedStrings.withDefaultValue(ENGLISH_QUESTION_TEXT)
                .updateTranslation(ES_LOCALE, SPANISH_QUESTION_TEXT),
            LocalizedStrings.withDefaultValue(ENGLISH_QUESTION_HELP_TEXT)
                .updateTranslation(ES_LOCALE, SPANISH_QUESTION_HELP_TEXT));
    Question question = new Question(definition);
    // Only draft questions are editable.
    question.addVersion(draftVersion);
    question.save();
    return question;
  }
}<|MERGE_RESOLUTION|>--- conflicted
+++ resolved
@@ -25,11 +25,7 @@
 import services.question.exceptions.UnsupportedQuestionTypeException;
 import services.question.types.NameQuestionDefinition;
 import services.question.types.QuestionDefinition;
-<<<<<<< HEAD
-=======
 import services.question.types.QuestionDefinitionBuilder;
-import support.TestQuestionBank;
->>>>>>> d3725fe9
 
 public class AdminQuestionTranslationsControllerTest extends ResetPostgres {
 
@@ -54,13 +50,8 @@
   }
 
   @Test
-<<<<<<< HEAD
   public void edit_defaultLocaleRedirectsWithError() {
     Question question = createDraftQuestionEnglishAndSpanish();
-=======
-  public void edit_rendersForm_defaultLocale() {
-    Question question = questionBank.applicantName();
->>>>>>> d3725fe9
 
     Result result =
         controller
@@ -89,46 +80,11 @@
         .contains(
             String.format(
                 "Manage Question Translations: %s", question.getQuestionDefinition().getName()),
-<<<<<<< HEAD
             "Spanish",
             SPANISH_QUESTION_TEXT,
             SPANISH_QUESTION_HELP_TEXT);
     assertThat(contentAsString(result))
         .contains("Default text:", ENGLISH_QUESTION_TEXT, ENGLISH_QUESTION_HELP_TEXT);
-=======
-            "English",
-            "Spanish",
-            "what is your name?");
-    assertThat(contentAsString(result)).doesNotContain("Default text:");
-  }
-
-  @Test
-  public void edit_rendersForm_otherLocale() throws UnsupportedQuestionTypeException {
-    QuestionDefinition updatedQuestionDefinition =
-        new QuestionDefinitionBuilder(questionBank.applicantName().getQuestionDefinition())
-            .updateQuestionText(Locale.FRENCH, "french question text")
-            .updateQuestionHelpText(Locale.FRENCH, "french question help text")
-            .build();
-    Question question = questionRepository.createOrUpdateDraft(updatedQuestionDefinition);
-
-    Result result =
-        controller
-            .edit(addCSRFToken(fakeRequest()).build(), question.id, "fr")
-            .toCompletableFuture()
-            .join();
-
-    assertThat(result.status()).isEqualTo(OK);
-    assertThat(contentAsString(result))
-        .contains(
-            String.format(
-                "Manage Question Translations: %s", question.getQuestionDefinition().getName()),
-            "English",
-            "Spanish",
-            "french question text",
-            "french question help text");
-    assertThat(contentAsString(result))
-        .contains("Default text:", "what is your name?", "help text");
->>>>>>> d3725fe9
   }
 
   @Test
@@ -239,7 +195,6 @@
             String.format(
                 "Manage Question Translations: %s", question.getQuestionDefinition().getName()),
             "Question text cannot be blank");
-<<<<<<< HEAD
   }
 
   private Question createDraftQuestionEnglishOnly() {
@@ -255,8 +210,6 @@
     question.addVersion(draftVersion);
     question.save();
     return question;
-=======
->>>>>>> d3725fe9
   }
 
   private Question createDraftQuestionEnglishAndSpanish() {
