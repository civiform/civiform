package controllers.admin;

import static org.assertj.core.api.Assertions.assertThat;
import static org.assertj.core.api.Assertions.assertThatThrownBy;
import static org.mockito.ArgumentMatchers.any;
import static org.mockito.Mockito.mock;
import static org.mockito.Mockito.when;
import static play.mvc.Http.Status.NOT_FOUND;
import static play.mvc.Http.Status.OK;
import static support.FakeRequestBuilder.fakeRequest;
import static support.FakeRequestBuilder.fakeRequestBuilder;

import auth.ProfileUtils;
import com.google.common.collect.ImmutableList;
import com.google.common.collect.ImmutableMap;
import junitparams.JUnitParamsRunner;
import junitparams.Parameters;
import models.ProgramModel;
import org.codehaus.plexus.util.StringUtils;
import org.junit.Before;
import org.junit.Test;
import org.junit.runner.RunWith;
import play.data.FormFactory;
import play.mvc.Http.Request;
import play.mvc.Result;
import play.test.Helpers;
import repository.ResetPostgres;
import repository.VersionRepository;
import services.geo.esri.EsriServiceAreaValidationConfig;
import services.program.ProgramService;
import services.program.predicate.PredicateGenerator;
import services.program.predicate.PredicateUseCase;
import services.question.QuestionService;
import services.settings.SettingsManifest;
import support.ProgramBuilder;
import views.admin.programs.ProgramPredicateConfigureView;
import views.admin.programs.ProgramPredicatesEditView;
import views.admin.programs.predicates.ConditionListPartialView;
import views.admin.programs.predicates.EditSubconditionPartialView;
import views.admin.programs.predicates.EditPredicatePageView;
import views.admin.programs.predicates.FailedRequestPartialView;

@RunWith(JUnitParamsRunner.class)
public class AdminProgramBlockPredicatesControllerTest extends ResetPostgres {
  private static final Request EDIT_CONDITION_REQUEST =
      fakeRequestBuilder().bodyForm(ImmutableMap.of("conditionId", "1")).build();
  private static final Request EDIT_SUBCONDITION_REQUEST =
      fakeRequestBuilder()
          .bodyForm(ImmutableMap.of("conditionId", "1", "subconditionId", "1"))
          .build();
  private ProgramModel programWithThreeBlocks;
  private SettingsManifest settingsManifest;

  private AdminProgramBlockPredicatesController controller;

  @Before
  public void setup() {
    settingsManifest = mock(SettingsManifest.class);
    controller =
        new AdminProgramBlockPredicatesController(
            instanceOf(PredicateGenerator.class),
            instanceOf(ProgramService.class),
            instanceOf(QuestionService.class),
            instanceOf(ProgramPredicatesEditView.class),
            instanceOf(ProgramPredicateConfigureView.class),
            instanceOf(EditPredicatePageView.class),
            instanceOf(EditSubconditionPartialView.class),
            instanceOf(FailedRequestPartialView.class),
            instanceOf(ConditionListPartialView.class),
            instanceOf(FormFactory.class),
            instanceOf(RequestChecker.class),
            instanceOf(ProfileUtils.class),
            instanceOf(VersionRepository.class),
            instanceOf(EsriServiceAreaValidationConfig.class),
            settingsManifest);
    programWithThreeBlocks =
        ProgramBuilder.newDraftProgram("first program")
            .withBlock("Screen 1")
            .withRequiredQuestion(testQuestionBank.nameApplicantName())
            .withBlock("Screen 2")
            .withRequiredCorrectedAddressQuestion(testQuestionBank.addressApplicantAddress())
            .withRequiredQuestion(testQuestionBank.dropdownApplicantIceCream())
            .withRequiredQuestion(testQuestionBank.checkboxApplicantKitchenTools())
            .withBlock("Screen 3")
            .withRequiredQuestion(testQuestionBank.textApplicantFavoriteColor())
            .build();
  }

  @Test
  @Parameters({"true", "false"})
  public void editVisibility_withNonExistentProgram_notFound(boolean expandedFormLogicEnabled) {
    when(settingsManifest.getExpandedFormLogicEnabled(fakeRequest()))
        .thenReturn(expandedFormLogicEnabled);
    assertThatThrownBy(
            () ->
                controller.editVisibility(
                    fakeRequest(), /* programId= */ 1, /* blockDefinitionId= */ 1))
        .isInstanceOf(NotChangeableException.class);
  }

  @Test
  @Parameters({"true", "false"})
  public void editEligibility_withNonExistentProgram_notFound(boolean expandedFormLogicEnabled) {
    when(settingsManifest.getExpandedFormLogicEnabled(fakeRequest()))
        .thenReturn(expandedFormLogicEnabled);
    assertThatThrownBy(
            () ->
                controller.editEligibility(
                    fakeRequest(), /* programId= */ 1, /* blockDefinitionId= */ 1))
        .isInstanceOf(NotChangeableException.class);
  }

  @Test
  public void updateEligibilityMessage_withNonExistentProgram_notFound() {
    assertThatThrownBy(
            () -> controller.updateEligibilityMessage(fakeRequest(), 1, /* blockDefinitionId= */ 1))
        .isInstanceOf(controllers.admin.NotChangeableException.class)
        .hasMessage("Program 1 is not a Draft.");
  }

  @Test
  @Parameters({"true", "false"})
  public void editVisibility_withInvalidBlock_notFound(boolean expandedFormLogicEnabled) {
    when(settingsManifest.getExpandedFormLogicEnabled(fakeRequest()))
        .thenReturn(expandedFormLogicEnabled);
    ProgramModel program = ProgramBuilder.newDraftProgram().build();

    Result result =
        controller.editVisibility(fakeRequest(), program.id, /* blockDefinitionId= */ 543L);

    assertThat(result.status()).isEqualTo(NOT_FOUND);
  }

  @Test
  @Parameters({"true", "false"})
  public void editEligibility_withInvalidBlock_notFound(boolean expandedFormLogicEnabled) {
    when(settingsManifest.getExpandedFormLogicEnabled(fakeRequest()))
        .thenReturn(expandedFormLogicEnabled);
    ProgramModel program = ProgramBuilder.newDraftProgram().build();

    Result result =
        controller.editEligibility(fakeRequest(), program.id, /* blockDefinitionId= */ 543L);

    assertThat(result.status()).isEqualTo(NOT_FOUND);
  }

  @Test
  public void updateEligibilityMessage_withInvalidBlock_notFound() {
    ProgramModel program = ProgramBuilder.newDraftProgram().build();

    Result result =
        controller.updateEligibilityMessage(
            fakeRequest(), program.id, /* blockDefinitionId= */ 543L);

    assertThat(result.status()).isEqualTo(NOT_FOUND);
  }

  @Test
  @Parameters({"true", "false"})
  public void editVisibility_withActiveProgram_throws(boolean expandedFormLogicEnabled) {
    when(settingsManifest.getExpandedFormLogicEnabled(fakeRequest()))
        .thenReturn(expandedFormLogicEnabled);
    Long programId = resourceCreator.insertActiveProgram("active program").id;
    assertThatThrownBy(
            () -> controller.editVisibility(fakeRequest(), programId, /* blockDefinitionId= */ 1))
        .isInstanceOf(NotChangeableException.class);
  }

  @Test
  @Parameters({"true", "false"})
  public void editEligibility_withActiveProgram_throws(boolean expandedFormLogicEnabled) {
    when(settingsManifest.getExpandedFormLogicEnabled(fakeRequest()))
        .thenReturn(expandedFormLogicEnabled);
    Long programId = resourceCreator.insertActiveProgram("active program").id;
    assertThatThrownBy(
            () -> controller.editEligibility(fakeRequest(), programId, /* blockDefinitionId= */ 1))
        .isInstanceOf(NotChangeableException.class);
  }

  @Test
  public void edit_withFirstBlock_displaysEmptyList() {
    Result result =
        controller.editVisibility(
            fakeRequest(), programWithThreeBlocks.id, /* blockDefinitionId= */ 1L);

    assertThat(result.status()).isEqualTo(OK);
    String content = Helpers.contentAsString(result);
    assertThat(content).contains("Visibility condition for Screen 1");
    assertThat(content).contains("This screen is always shown.");
    assertThat(content)
        .contains(
            "There are no available questions with which to set a visibility condition for this"
                + " screen.");
  }

  @Test
  public void editEligibility_withFirstBlock_displaysFirstBlock() {
    Result result =
        controller.editEligibility(
            fakeRequest(), programWithThreeBlocks.id, /* blockDefinitionId= */ 1L);

    assertThat(result.status()).isEqualTo(OK);
    String content = Helpers.contentAsString(result);
    assertThat(content).contains("Eligibility condition for Screen 1");
    assertThat(content).contains("This screen does not have any eligibility conditions");
    assertThat(content).contains("Admin ID: applicant name");
    assertThat(content).contains("what is your name?");
  }

  @Test
  public void edit_withThirdBlock_displaysQuestionsFromFirstAndSecondBlock() {
    Result result =
        controller.editVisibility(
            fakeRequest(), programWithThreeBlocks.id, /* blockDefinitionId= */ 3L);

    assertThat(result.status()).isEqualTo(OK);
    String content = Helpers.contentAsString(result);
    assertThat(content).contains("Visibility condition for Screen 3");
    assertThat(content).contains("Admin ID: applicant name");
    assertThat(content).contains("what is your name?");
    assertThat(content).contains("Admin ID: applicant address");
    assertThat(content).contains("What is your address?");
    assertThat(content).contains("Admin ID: applicant ice cream");
    assertThat(content).contains("Select your favorite ice cream flavor");
    assertThat(content).doesNotContain("Admin ID: applicant favorite color");
    assertThat(content).doesNotContain("What is your favorite color?");
  }

  @Test
  public void updateVisibility_activeProgram_throws() {
    Long programId = resourceCreator.insertActiveProgram("active program").id;
    assertThatThrownBy(
            () -> controller.updateVisibility(fakeRequest(), programId, /* blockDefinitionId= */ 1))
        .isInstanceOf(NotChangeableException.class);
  }

  @Test
  public void updateEligibility_activeProgram_throws() {
    Long programId = resourceCreator.insertActiveProgram("active program").id;
    assertThatThrownBy(
            () ->
                controller.updateEligibility(fakeRequest(), programId, /* blockDefinitionId= */ 1))
        .isInstanceOf(NotChangeableException.class);
  }

  @Test
  public void update_activeProgram_throws() {
    when(settingsManifest.getExpandedFormLogicEnabled(any())).thenReturn(true);
    Long programId = resourceCreator.insertActiveProgram("active program").id;
    assertThatThrownBy(
            () ->
                controller.updatePredicate(
                    fakeRequest(), programId, /* blockDefinitionId= */ 1, "VISIBILITY"))
        .isInstanceOf(NotChangeableException.class);

    assertThatThrownBy(
            () ->
                controller.updatePredicate(
                    fakeRequest(), programId, /* blockDefinitionId= */ 1, "ELIGIBILITY"))
        .isInstanceOf(NotChangeableException.class);
  }

  @Test
  public void destroy_activeProgram_throws() {
    Long programId = resourceCreator.insertActiveProgram("active program").id;
    assertThatThrownBy(() -> controller.destroyVisibility(programId, /* blockDefinitionId= */ 1))
        .isInstanceOf(NotChangeableException.class);
  }

  @Test
  public void destroyEligibility_activeProgram_throws() {
    Long programId = resourceCreator.insertActiveProgram("active program").id;
    assertThatThrownBy(() -> controller.destroyEligibility(programId, /* blockDefinitionId= */ 1))
        .isInstanceOf(NotChangeableException.class);
  }

  @Test
  public void hxEditCondition_expandedLogicDisabled_notFound() {
    when(settingsManifest.getExpandedFormLogicEnabled(any())).thenReturn(false);

    Result result =
        controller.hxEditCondition(
            EDIT_CONDITION_REQUEST,
            programWithThreeBlocks.id,
            /* blockDefinitionId= */ 1L,
            PredicateUseCase.ELIGIBILITY.name());

    assertThat(result.status()).isEqualTo(NOT_FOUND);
    assertThat(Helpers.contentAsString(result)).contains("Expanded form logic is not enabled.");
  }

  @Test
  public void hxEditCondition_eligibility_withFirstBlock_displaysFirstBlockQuestions() {
    when(settingsManifest.getExpandedFormLogicEnabled(any())).thenReturn(true);
    Result result =
        controller.hxEditCondition(
            EDIT_CONDITION_REQUEST,
            programWithThreeBlocks.id,
            /* blockDefinitionId= */ 1L,
            PredicateUseCase.ELIGIBILITY.name());

    assertThat(result.status()).isEqualTo(OK);
    String content = Helpers.contentAsString(result);
    assertThat(content).contains("what is your name?");
  }

  @Test
  public void hxEditCondition_visibility_withThirdBlock_displaysFirstAndSecondBlockQuestions() {
    when(settingsManifest.getExpandedFormLogicEnabled(any())).thenReturn(true);
    Result result =
        controller.hxEditCondition(
            EDIT_CONDITION_REQUEST,
            programWithThreeBlocks.id,
            /* blockDefinitionId= */ 3L,
            PredicateUseCase.VISIBILITY.name());

    assertThat(result.status()).isEqualTo(OK);
    String content = Helpers.contentAsString(result);
    assertThat(content).contains("what is your name?");
    assertThat(content).contains("What is your address?");
    assertThat(content).contains("Select your favorite ice cream flavor");
    assertThat(content).doesNotContain("What is your favorite color?");
  }

  @Test
  public void hxEditSubcondition_expandedLogicDisabled_notFound() {
    when(settingsManifest.getExpandedFormLogicEnabled(any())).thenReturn(false);

    Result result =
        controller.hxEditSubcondition(
            EDIT_SUBCONDITION_REQUEST,
            programWithThreeBlocks.id,
            /* blockDefinitionId= */ 1L,
            PredicateUseCase.ELIGIBILITY.name());

    assertThat(result.status()).isEqualTo(NOT_FOUND);
    assertThat(Helpers.contentAsString(result)).contains("Expanded form logic is not enabled.");
  }

  @Test
  public void hxEditSubcondition_eligibility_withFirstBlock_displaysFirstBlockQuestions() {
    when(settingsManifest.getExpandedFormLogicEnabled(any())).thenReturn(true);
    seedEmptyCondition(/* blockDefinitionId= */ 1L, PredicateUseCase.ELIGIBILITY);
    Result result =
        controller.hxEditSubcondition(
            EDIT_SUBCONDITION_REQUEST,
            programWithThreeBlocks.id,
            /* blockDefinitionId= */ 1L,
            PredicateUseCase.ELIGIBILITY.name());
    assertThat(result.status()).isEqualTo(OK);
    String content = Helpers.contentAsString(result);
    assertThat(content).contains("what is your name?");
  }

  @Test
  public void hxEditSubcondition_visibility_withThirdBlock_displaysFirstAndSecondBlockQuestions() {
    when(settingsManifest.getExpandedFormLogicEnabled(any())).thenReturn(true);
    seedEmptyCondition(/* blockDefinitionId= */ 3L, PredicateUseCase.VISIBILITY);
    Result result =
        controller.hxEditSubcondition(
            EDIT_SUBCONDITION_REQUEST,
            programWithThreeBlocks.id,
            /* blockDefinitionId= */ 3L,
            PredicateUseCase.VISIBILITY.name());

    assertThat(result.status()).isEqualTo(OK);
    String content = Helpers.contentAsString(result);
    assertThat(content).contains("what is your name?");
    assertThat(content).contains("What is your address?");
    assertThat(content).contains("Select your favorite ice cream flavor");
    assertThat(content).doesNotContain("What is your favorite color?");
  }

  @Test
  public void hxEditSubcondition_nonPresentCondition_returnsOkAndDisplaysAlert() {
    when(settingsManifest.getExpandedFormLogicEnabled(any())).thenReturn(true);
    Result result =
        controller.hxEditSubcondition(
            EDIT_SUBCONDITION_REQUEST,
            programWithThreeBlocks.id,
            /* blockDefinitionId= */ 3L,
            PredicateUseCase.VISIBILITY.name());

    assertThat(result.status()).isEqualTo(OK);
    String content = Helpers.contentAsString(result);
    assertThat(content).contains("We are experiencing a system error");
  }

  @Test
  public void hxEditCondition_noForm_returnsOkAndDisplaysAlert() {
    when(settingsManifest.getExpandedFormLogicEnabled(any())).thenReturn(true);
    Result result =
        controller.hxEditCondition(
            fakeRequestBuilder().build(),
            programWithThreeBlocks.id,
            /* blockDefinitionId= */ 3L,
            PredicateUseCase.VISIBILITY.name());

    assertThat(result.status()).isEqualTo(OK);
    String content = Helpers.contentAsString(result);
    assertThat(content).contains("We are experiencing a system error");
  }

  @Test
  public void hxEditCondition_invalidProgramId_returnsOkAndDisplaysAlert() {
    when(settingsManifest.getExpandedFormLogicEnabled(any())).thenReturn(true);
    Result result =
        controller.hxEditCondition(
            fakeRequest(),
            /* programId= */ 1,
            /* blockDefinitionId= */ 3L,
            PredicateUseCase.VISIBILITY.name());

    assertThat(result.status()).isEqualTo(OK);
    String content = Helpers.contentAsString(result);
    assertThat(content).contains("We are experiencing a system error");
  }

  @Test
  public void hxEditCondition_invalidBlockId_returnsOkAndDisplaysAlert() {
    when(settingsManifest.getExpandedFormLogicEnabled(any())).thenReturn(true);
    Result result =
        controller.hxEditCondition(
            fakeRequest(),
            programWithThreeBlocks.id,
            /* blockDefinitionId= */ 543L,
            PredicateUseCase.VISIBILITY.name());

    assertThat(result.status()).isEqualTo(OK);
    String content = Helpers.contentAsString(result);
    assertThat(content).contains("We are experiencing a system error");
  }

  @Test
  public void hxEditCondition_invalidPredicateUseCase_returnsOkAndDisplaysAlert() {
    when(settingsManifest.getExpandedFormLogicEnabled(any())).thenReturn(true);
    Result result =
        controller.hxEditCondition(
            fakeRequest(),
            programWithThreeBlocks.id,
            /* blockDefinitionId= */ 3L,
            /* predicateUseCase= */ "RANDOM_USE_CASE");

    assertThat(result.status()).isEqualTo(OK);
    String content = Helpers.contentAsString(result);
    assertThat(content).contains("We are experiencing a system error");
  }

  @Test
  public void hxEditSubcondition_withAddressQuestionId_isSelected() {
    when(settingsManifest.getExpandedFormLogicEnabled(any())).thenReturn(true);
    seedEmptyCondition(/* blockDefinitionId= */ 3L, PredicateUseCase.VISIBILITY);
    Result result =
        controller.hxEditSubcondition(
            fakeRequestBuilder()
                .bodyForm(
                    ImmutableMap.of(
                        "conditionId",
                        "1",
                        "subconditionId",
                        "1",
                        "condition-1-subcondition-1-question",
                        String.valueOf(testQuestionBank.addressApplicantAddress().id)))
                .build(),
            programWithThreeBlocks.id,
            /* blockDefinitionId= */ 3L,
            PredicateUseCase.VISIBILITY.name());

    assertThat(result.status()).isEqualTo(OK);
    String content = Helpers.contentAsString(result);
    assertThat(StringUtils.deleteWhitespace(content))
        .contains(
            String.format(
                "<optionvalue=\"%d\"selected=\"selected\">",
                testQuestionBank.addressApplicantAddress().id));
    // Verify only scalars applicable to the selected question are shown
    assertThat(content).contains("service area");
    assertThat(content)
        .doesNotContain(ImmutableList.of("street", "first name", "date", "currency"));
    // Verify that values are populated
    assertThat(content).contains("Seattle");
  }

  @Test
  public void hxEditSubcondition_malformedQuestionId_selectsDefaults() {
    when(settingsManifest.getExpandedFormLogicEnabled(any())).thenReturn(true);
    seedEmptyCondition(/* blockDefinitionId= */ 3L, PredicateUseCase.VISIBILITY);
    Result result =
        controller.hxEditSubcondition(
            fakeRequestBuilder()
                .bodyForm(
                    ImmutableMap.of(
                        "conditionId",
                        "1",
                        "subconditionId",
                        "1",
                        "condition-1-subcondition-1-INVALIDQuestionId",
                        String.valueOf(testQuestionBank.addressApplicantAddress().id)))
                .build(),
            programWithThreeBlocks.id,
            /* blockDefinitionId= */ 3L,
            PredicateUseCase.VISIBILITY.name());

    assertThat(result.status()).isEqualTo(OK);
    String content = Helpers.contentAsString(result);
    // Verify that the question with id addressApplicantAddress is not selected.
    assertThat(StringUtils.deleteWhitespace(content))
        .doesNotContain(
            String.format(
                "<optionvalue=\"%d\"selected=\"selected\">",
                testQuestionBank.addressApplicantAddress().id));
    // Without a question selected, verify the form is in its default state with 4 default inputs
    // (question, scalar, operator value) and
    // scalar/operator/value disabled.
    assertThat(
            StringUtils.countMatches(
                StringUtils.deleteWhitespace(content), "<optionselected=\"selected\">"))
        .isEqualTo(4);
    assertThat(StringUtils.countMatches(content, "disabled=\"disabled\"")).isEqualTo(3);
  }

  @Test
<<<<<<< HEAD
  public void hxDeleteCondition_oneCondition_deleteFirstCondition_displaysAddConditionButton() {
    when(settingsManifest.getExpandedFormLogicEnabled(any())).thenReturn(true);
    String content =
        seedConditionsAndSelectQuestions(
            ImmutableList.of(testQuestionBank.addressApplicantAddress().id));
    assertThat(content).contains("service area");
    assertThat(content).contains("Seattle");

    Result result =
        controller.hxDeleteCondition(
            fakeRequestBuilder().bodyForm(ImmutableMap.of("conditionId", "1")).build(),
            programWithThreeBlocks.id,
            /* blockDefinitionId= */ 2L,
            PredicateUseCase.ELIGIBILITY.name());

    assertThat(result.status()).isEqualTo(OK);
    content = Helpers.contentAsString(result);
    assertThat(content).doesNotContain("service area");
    assertThat(content).doesNotContain("Seattle");
    assertThat(StringUtils.countMatches(content, "Add condition")).isEqualTo(1);
  }

  @Test
  public void hxDeleteCondition_twoConditions_deleteFirstCondition_secondConditionBecomesFirst() {
    when(settingsManifest.getExpandedFormLogicEnabled(any())).thenReturn(true);
    String content =
        seedConditionsAndSelectQuestions(
            ImmutableList.of(
                testQuestionBank.addressApplicantAddress().id,
                testQuestionBank.dropdownApplicantIceCream().id));
    assertThat(StringUtils.deleteWhitespace(content))
        .contains(
            String.format(
                "<optionvalue=\"%d\"selected=\"selected\">",
                testQuestionBank.addressApplicantAddress().id));

    assertThat(StringUtils.deleteWhitespace(content))
        .contains(
            String.format(
                "<optionvalue=\"%d\"selected=\"selected\">",
                testQuestionBank.dropdownApplicantIceCream().id));

    Result result =
        controller.hxDeleteCondition(
            fakeRequestBuilder().bodyForm(ImmutableMap.of("conditionId", "1")).build(),
            programWithThreeBlocks.id,
            /* blockDefinitionId= */ 2L,
            PredicateUseCase.ELIGIBILITY.name());

    assertThat(result.status()).isEqualTo(OK);
    content = Helpers.contentAsString(result);
    assertThat(StringUtils.deleteWhitespace(content))
        .doesNotContain(
            String.format(
                "<optionvalue=\"%d\"selected=\"selected\">",
                testQuestionBank.addressApplicantAddress().id));
    assertThat(StringUtils.deleteWhitespace(content))
        .contains(
            String.format(
                "<optionvalue=\"%d\"selected=\"selected\">",
                testQuestionBank.dropdownApplicantIceCream().id));
    assertThat(StringUtils.countMatches(content, "Add condition")).isEqualTo(1);
  }

  @Test
  public void hxDeleteCondition_twoConditions_deleteSecondCondition_displaysAddConditionButton() {
    when(settingsManifest.getExpandedFormLogicEnabled(any())).thenReturn(true);
    String content =
        seedConditionsAndSelectQuestions(
            ImmutableList.of(
                testQuestionBank.addressApplicantAddress().id,
                testQuestionBank.dropdownApplicantIceCream().id));
    assertThat(StringUtils.deleteWhitespace(content))
        .contains(
            String.format(
                "<optionvalue=\"%d\"selected=\"selected\">",
                testQuestionBank.addressApplicantAddress().id));
    assertThat(StringUtils.deleteWhitespace(content))
        .contains(
            String.format(
                "<optionvalue=\"%d\"selected=\"selected\">",
                testQuestionBank.dropdownApplicantIceCream().id));

    Result result =
        controller.hxDeleteCondition(
            fakeRequestBuilder().bodyForm(ImmutableMap.of("conditionId", "2")).build(),
            programWithThreeBlocks.id,
            /* blockDefinitionId= */ 2L,
            PredicateUseCase.ELIGIBILITY.name());

    assertThat(result.status()).isEqualTo(OK);
    content = Helpers.contentAsString(result);
    assertThat(StringUtils.deleteWhitespace(content))
        .contains(
            String.format(
                "<optionvalue=\"%d\"selected=\"selected\">",
                testQuestionBank.addressApplicantAddress().id));
    assertThat(StringUtils.deleteWhitespace(content))
        .doesNotContain(
            String.format(
                "<optionvalue=\"%d\"selected=\"selected\">",
                testQuestionBank.dropdownApplicantIceCream().id));
    assertThat(StringUtils.countMatches(content, "Add condition")).isEqualTo(1);
  }

  // Adds (empty) predicateUseCase condition onto programWithThreeBlocks screen with value
  // blockDefinitionId.
  private void seedEmptyCondition(Long blockDefinitionId, PredicateUseCase predicateUseCase) {
    Result result =
        controller.hxEditCondition(
            fakeRequestBuilder().bodyForm(ImmutableMap.of("conditionId", "1")).build(),
            programWithThreeBlocks.id,
            blockDefinitionId,
            predicateUseCase.name());

    assertThat(result.status()).isEqualTo(OK);
  }

  // Adds given ELIGIBILITY conditions onto programWithThreeBlocks screen 2, and populates
  // subconditions.
  private String seedConditionsAndSelectQuestions(ImmutableList<Long> questionIds) {
    String content = "";
    for (int i = 1; i <= questionIds.size(); ++i) {
      Result result =
          controller.hxEditCondition(
              fakeRequestBuilder()
                  .bodyForm(ImmutableMap.of("conditionId", String.valueOf(i)))
                  .build(),
              programWithThreeBlocks.id,
              /* blockDefinitionId= */ 2L,
              PredicateUseCase.ELIGIBILITY.name());

      assertThat(result.status()).isEqualTo(OK);

      result =
          controller.hxEditSubcondition(
              fakeRequestBuilder()
                  .bodyForm(
                      ImmutableMap.of(
                          "conditionId",
                          String.valueOf(i),
                          "subconditionId",
                          "1",
                          "condition-" + i + "-subcondition-1-question",
                          String.valueOf(questionIds.get(i - 1))))
                  .build(),
              programWithThreeBlocks.id,
              /* blockDefinitionId= */ 2L,
              PredicateUseCase.ELIGIBILITY.name());

      assertThat(result.status()).isEqualTo(OK);
      content = content.concat(Helpers.contentAsString(result));
    }

    return content;
=======
  public void hxEditSubcondition_withRadioQuestionId_showsOptions() {
    when(settingsManifest.getExpandedFormLogicEnabled(any())).thenReturn(true);
    Result result =
        controller.hxEditSubcondition(
            fakeRequestBuilder()
                .bodyForm(
                    ImmutableMap.of(
                        "conditionId",
                        "1",
                        "subconditionId",
                        "1",
                        "condition-1-subcondition-1-question",
                        String.valueOf(testQuestionBank.checkboxApplicantKitchenTools().id)))
                .build(),
            programWithThreeBlocks.id,
            /* blockDefinitionId= */ 3L,
            PredicateUseCase.VISIBILITY.name());

    assertThat(result.status()).isEqualTo(OK);
    String content = Helpers.contentAsString(result);
    // Verify only scalars applicable to the selected question are shown
    assertThat(content).contains("selection");
    assertThat(content)
        .doesNotContain(ImmutableList.of("street", "first name", "date", "currency"));
    // Verify that values are populated
    assertThat(content).contains("Toaster", "Pepper Grinder", "Garlic Press");
>>>>>>> 93490230
  }
}<|MERGE_RESOLUTION|>--- conflicted
+++ resolved
@@ -518,9 +518,36 @@
         .isEqualTo(4);
     assertThat(StringUtils.countMatches(content, "disabled=\"disabled\"")).isEqualTo(3);
   }
-
-  @Test
-<<<<<<< HEAD
+  
+  public void hxEditSubcondition_withRadioQuestionId_showsOptions() {
+    when(settingsManifest.getExpandedFormLogicEnabled(any())).thenReturn(true);
+    Result result =
+        controller.hxEditSubcondition(
+            fakeRequestBuilder()
+                .bodyForm(
+                    ImmutableMap.of(
+                        "conditionId",
+                        "1",
+                        "subconditionId",
+                        "1",
+                        "condition-1-subcondition-1-question",
+                        String.valueOf(testQuestionBank.checkboxApplicantKitchenTools().id)))
+                .build(),
+            programWithThreeBlocks.id,
+            /* blockDefinitionId= */ 3L,
+            PredicateUseCase.VISIBILITY.name());
+
+    assertThat(result.status()).isEqualTo(OK);
+    String content = Helpers.contentAsString(result);
+    // Verify only scalars applicable to the selected question are shown
+    assertThat(content).contains("selection");
+    assertThat(content)
+        .doesNotContain(ImmutableList.of("street", "first name", "date", "currency"));
+    // Verify that values are populated
+    assertThat(content).contains("Toaster", "Pepper Grinder", "Garlic Press");
+  }
+
+  @Test
   public void hxDeleteCondition_oneCondition_deleteFirstCondition_displaysAddConditionButton() {
     when(settingsManifest.getExpandedFormLogicEnabled(any())).thenReturn(true);
     String content =
@@ -673,36 +700,7 @@
 
       assertThat(result.status()).isEqualTo(OK);
       content = content.concat(Helpers.contentAsString(result));
-    }
-
-    return content;
-=======
-  public void hxEditSubcondition_withRadioQuestionId_showsOptions() {
-    when(settingsManifest.getExpandedFormLogicEnabled(any())).thenReturn(true);
-    Result result =
-        controller.hxEditSubcondition(
-            fakeRequestBuilder()
-                .bodyForm(
-                    ImmutableMap.of(
-                        "conditionId",
-                        "1",
-                        "subconditionId",
-                        "1",
-                        "condition-1-subcondition-1-question",
-                        String.valueOf(testQuestionBank.checkboxApplicantKitchenTools().id)))
-                .build(),
-            programWithThreeBlocks.id,
-            /* blockDefinitionId= */ 3L,
-            PredicateUseCase.VISIBILITY.name());
-
-    assertThat(result.status()).isEqualTo(OK);
-    String content = Helpers.contentAsString(result);
-    // Verify only scalars applicable to the selected question are shown
-    assertThat(content).contains("selection");
-    assertThat(content)
-        .doesNotContain(ImmutableList.of("street", "first name", "date", "currency"));
-    // Verify that values are populated
-    assertThat(content).contains("Toaster", "Pepper Grinder", "Garlic Press");
->>>>>>> 93490230
-  }
+      
+      return content;
+   }
 }