--- conflicted
+++ resolved
@@ -8,13 +8,8 @@
 import static play.mvc.Http.Status.OK;
 import static play.mvc.Http.Status.SEE_OTHER;
 import static play.test.Helpers.contentAsString;
-<<<<<<< HEAD
-import static play.test.Helpers.fakeRequest;
-=======
-import static services.migration.ProgramMigrationServiceTest.EXAMPLE_PROGRAM_JSON;
 import static support.FakeRequestBuilder.fakeRequest;
 import static support.FakeRequestBuilder.fakeRequestBuilder;
->>>>>>> 21903ad1
 
 import auth.ProfileUtils;
 import com.google.common.collect.ImmutableMap;
@@ -167,16 +162,9 @@
 
     Result result =
         controller.hxImportProgram(
-<<<<<<< HEAD
-            addCSRFToken(
-                    fakeRequest()
-                        .method("POST")
-                        .bodyForm(ImmutableMap.of("programJson", PROGRAM_JSON_WITH_ONE_QUESTION)))
-=======
             fakeRequestBuilder()
                 .method("POST")
-                .bodyForm(ImmutableMap.of("programJson", EXAMPLE_PROGRAM_JSON))
->>>>>>> 21903ad1
+                .bodyForm(ImmutableMap.of("programJson", PROGRAM_JSON_WITH_ONE_QUESTION))
                 .build());
 
     assertThat(result.status()).isEqualTo(OK);
@@ -192,16 +180,9 @@
 
     Result result =
         controller.saveProgram(
-<<<<<<< HEAD
-            addCSRFToken(
-                    fakeRequest()
-                        .method("POST")
-                        .bodyForm(ImmutableMap.of("programJson", PROGRAM_JSON_WITHOUT_QUESTIONS)))
-=======
             fakeRequestBuilder()
                 .method("POST")
-                .bodyForm(ImmutableMap.of("programJson", EXAMPLE_PROGRAM_JSON))
->>>>>>> 21903ad1
+                .bodyForm(ImmutableMap.of("programJson", PROGRAM_JSON_WITHOUT_QUESTIONS))
                 .build());
 
     assertThat(result.status()).isEqualTo(OK);
@@ -223,10 +204,9 @@
 
     Result result =
         controller.saveProgram(
-            addCSRFToken(
-                    fakeRequest()
+                    fakeRequestBuilder()
                         .method("POST")
-                        .bodyForm(ImmutableMap.of("programJson", PROGRAM_JSON_WITH_ONE_QUESTION)))
+                        .bodyForm(ImmutableMap.of("programJson", PROGRAM_JSON_WITH_ONE_QUESTION))
                 .build());
 
     assertThat(result.status()).isEqualTo(OK);
@@ -258,10 +238,9 @@
 
     Result result =
         controller.saveProgram(
-            addCSRFToken(
-                    fakeRequest()
+                    fakeRequestBuilder()
                         .method("POST")
-                        .bodyForm(ImmutableMap.of("programJson", PROGRAM_JSON_WITH_ENUMERATORS)))
+                        .bodyForm(ImmutableMap.of("programJson", PROGRAM_JSON_WITH_ENUMERATORS))
                 .build());
 
     assertThat(result.status()).isEqualTo(OK);
@@ -292,10 +271,9 @@
 
     Result result =
         controller.saveProgram(
-            addCSRFToken(
-                    fakeRequest()
+                    fakeRequestBuilder()
                         .method("POST")
-                        .bodyForm(ImmutableMap.of("programJson", PROGRAM_JSON_WITH_PREDICATES)))
+                        .bodyForm(ImmutableMap.of("programJson", PROGRAM_JSON_WITH_PREDICATES))
                 .build());
 
     assertThat(result.status()).isEqualTo(OK);
@@ -343,10 +321,9 @@
 
     Result result =
         controller.saveProgram(
-            addCSRFToken(
-                    fakeRequest()
+                    fakeRequestBuilder()
                         .method("POST")
-                        .bodyForm(ImmutableMap.of("programJson", PROGRAM_JSON_WITH_PAI_TAGS)))
+                        .bodyForm(ImmutableMap.of("programJson", PROGRAM_JSON_WITH_PAI_TAGS))
                 .build());
 
     assertThat(result.status()).isEqualTo(OK);
@@ -368,12 +345,11 @@
 
     Result result =
         controller.saveProgram(
-            addCSRFToken(
-                    fakeRequest()
+                    fakeRequestBuilder()
                         .method("POST")
                         // Questions must be marked as "universal" before being tagged with a PAI
                         // tag, so we can reuse the PROGRAM_JSON_WITH_PAI_TAGS json
-                        .bodyForm(ImmutableMap.of("programJson", PROGRAM_JSON_WITH_PAI_TAGS)))
+                        .bodyForm(ImmutableMap.of("programJson", PROGRAM_JSON_WITH_PAI_TAGS))
                 .build());
 
     assertThat(result.status()).isEqualTo(OK);
