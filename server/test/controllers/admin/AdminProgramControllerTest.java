--- conflicted
+++ resolved
@@ -680,14 +680,8 @@
   @Test
   public void publishProgram() throws Exception {
     Program program = ProgramBuilder.newDraftProgram("one").build();
-<<<<<<< HEAD
-    RequestBuilder request =
-        Helpers.fakeRequest().session("PUBLISH_SINGLE_PROGRAM_ENABLED", "true");
-    Result result = controller.publishProgram(addCSRFToken(request).build(), program.id);
-=======
     Result result =
         controller.publishProgram(addCSRFToken(Helpers.fakeRequest()).build(), program.id);
->>>>>>> 071cf6a0
 
     assertThat(result.status()).isEqualTo(SEE_OTHER);
     assertThat(result.redirectLocation()).hasValue(routes.AdminProgramController.index().url());
@@ -696,32 +690,11 @@
   }
 
   @Test
-<<<<<<< HEAD
-  public void publishProgram_featureDisabled() throws Exception {
-    Program program = ProgramBuilder.newDraftProgram("one").build();
-    RequestBuilder request =
-        Helpers.fakeRequest().session("PUBLISH_SINGLE_PROGRAM_ENABLED", "false");
-    Result result = controller.publishProgram(addCSRFToken(request).build(), program.id);
-
-    assertThat(result.status()).isEqualTo(SEE_OTHER);
-    assertThat(result.redirectLocation()).hasValue(routes.AdminProgramController.index().url());
-
-    assertThat(versionRepository.isDraft(program)).isTrue();
-  }
-
-  @Test
-  public void publishProgram_nonDraftProgram_throwsException() throws Exception {
-    Program program = ProgramBuilder.newActiveProgram("active").build();
-    RequestBuilder request =
-        Helpers.fakeRequest().session("PUBLISH_SINGLE_PROGRAM_ENABLED", "true");
-    assertThatThrownBy(() -> controller.publishProgram(addCSRFToken(request).build(), program.id))
-=======
   public void publishProgram_nonDraftProgram_throwsException() throws Exception {
     Program program = ProgramBuilder.newActiveProgram("active").build();
     assertThatThrownBy(
             () ->
                 controller.publishProgram(addCSRFToken(Helpers.fakeRequest()).build(), program.id))
->>>>>>> 071cf6a0
         .isInstanceOf(NotChangeableException.class);
   }
 }