package controllers.admin;

import static org.assertj.core.api.Assertions.assertThat;
import static org.assertj.core.api.Assertions.assertThatThrownBy;
import static play.api.test.CSRFTokenHelper.addCSRFToken;
import static play.mvc.Http.Status.OK;
import static play.mvc.Http.Status.SEE_OTHER;
import static play.test.Helpers.contentAsString;
import static play.test.Helpers.fakeRequest;

import com.google.common.collect.ImmutableMap;
import java.util.Locale;
import models.Program;
import org.junit.Before;
import org.junit.Test;
import play.mvc.Http;
import play.mvc.Result;
import repository.ProgramRepository;
import repository.ResetPostgres;
import services.LocalizedStrings;
import services.program.ProgramDefinition;
import services.program.ProgramNotFoundException;
import support.ProgramBuilder;

public class AdminProgramTranslationsControllerTest extends ResetPostgres {

  private static Locale ES_LOCALE = Locale.forLanguageTag("es-US");

  private static String ENGLISH_DISPLAY_NAME = "english program display name";
  private static String ENGLISH_DESCRIPTION = "english program description";
  private static String SPANISH_DISPLAY_NAME = "spanish program display name";
  private static String SPANISH_DESCRIPTION = "spanish program description";

  private ProgramRepository programRepository;
  private AdminProgramTranslationsController controller;

  @Before
  public void setup() {
    programRepository = instanceOf(ProgramRepository.class);
    controller = instanceOf(AdminProgramTranslationsController.class);
  }

  @Test
<<<<<<< HEAD
  public void edit_defaultLocaleRedirectsWithError() throws ProgramNotFoundException {
    Program program = createDraftProgramEnglishAndSpanish();
=======
  public void edit_rendersFormWithExistingNameAndDescription_defaultLocale()
      throws ProgramNotFoundException {
    Program program =
        createProgram(
            "Internal program name",
            /* localizedName= */ LocalizedStrings.withDefaultValue("External program name"),
            /* localizedDescription= */ LocalizedStrings.withDefaultValue("External description"));
>>>>>>> d3725fe9

    Result result = controller.edit(addCSRFToken(fakeRequest()).build(), program.id, "en-US");

    assertThat(result.status()).isEqualTo(SEE_OTHER);
    assertThat(result.redirectLocation()).hasValue(routes.AdminProgramController.index().url());
    assertThat(result.flash().get("error")).isPresent();
    assertThat(result.flash().get("error").get()).isEqualTo("Unsupported locale: en-US");
  }

  @Test
  public void edit_rendersFormWithExistingNameAndDescription_otherLocale()
      throws ProgramNotFoundException {
    Program program = createDraftProgramEnglishAndSpanish();

    Result result = controller.edit(addCSRFToken(fakeRequest()).build(), program.id, "es-US");

    assertThat(result.status()).isEqualTo(OK);
    assertThat(contentAsString(result))
        .contains(
            String.format("Manage program translations: Internal program name"),
<<<<<<< HEAD
            "Spanish",
            SPANISH_DISPLAY_NAME,
            SPANISH_DESCRIPTION);
    assertThat(contentAsString(result))
        .contains("Default text:", ENGLISH_DISPLAY_NAME, ENGLISH_DESCRIPTION);
  }

  @Test
  public void edit_programNotFound_returnsNotFound() {
    assertThatThrownBy(() -> controller.edit(addCSRFToken(fakeRequest()).build(), 1000L, "es-US"))
=======
            "English",
            "Spanish",
            "External program name",
            "External description");
    assertThat(contentAsString(result)).doesNotContain("Default text:");
  }

  @Test
  public void edit_rendersFormWithExistingNameAndDescription_otherLocale()
      throws ProgramNotFoundException {
    Program program =
        createProgram(
            "Internal program name",
            /* localizedName= */ LocalizedStrings.of(
                ImmutableMap.of(
                    LocalizedStrings.DEFAULT_LOCALE,
                    "External program name",
                    Locale.forLanguageTag("es-US"),
                    "nombre nuevo")),
            /* localizedDescription= */ LocalizedStrings.of(
                ImmutableMap.of(
                    LocalizedStrings.DEFAULT_LOCALE,
                    "External description",
                    Locale.forLanguageTag("es-US"),
                    "este es un programa")));

    Result result = controller.edit(addCSRFToken(fakeRequest()).build(), program.id, "es-US");

    assertThat(result.status()).isEqualTo(OK);
    assertThat(contentAsString(result))
        .contains(
            String.format("Manage program translations: Internal program name"),
            "English",
            "Spanish",
            "nombre nuevo",
            "este es un programa");
    assertThat(contentAsString(result))
        .contains("Default text:", "External program name", "External description");
  }

  @Test
  public void edit_programNotFound_returnsNotFound() {
    assertThatThrownBy(() -> controller.edit(addCSRFToken(fakeRequest()).build(), 1000L, "en-US"))
>>>>>>> d3725fe9
        .isInstanceOf(ProgramNotFoundException.class);
  }

  @Test
  public void update_savesNewFields() throws Exception {
    Program program = ProgramBuilder.newDraftProgram().build();

    Http.RequestBuilder requestBuilder =
        fakeRequest()
            .bodyForm(
                ImmutableMap.of(
                    "displayName",
                    "updated spanish program display name",
                    "displayDescription",
                    "updated spanish program description"));

    Result result = controller.update(addCSRFToken(requestBuilder).build(), program.id, "es-US");

    assertThat(result.status()).isEqualTo(SEE_OTHER);

    ProgramDefinition updatedProgram =
        programRepository
            .lookupProgram(program.id)
            .toCompletableFuture()
            .join()
            .get()
            .getProgramDefinition();
    assertThat(updatedProgram.localizedName().get(ES_LOCALE))
        .isEqualTo("updated spanish program display name");
    assertThat(updatedProgram.localizedDescription().get(ES_LOCALE))
        .isEqualTo("updated spanish program description");
  }

  @Test
  public void update_programNotFound() {
<<<<<<< HEAD
    assertThatThrownBy(() -> controller.update(addCSRFToken(fakeRequest()).build(), 1000L, "es-US"))
=======
    assertThatThrownBy(() -> controller.update(addCSRFToken(fakeRequest()).build(), 1000L, "en-US"))
>>>>>>> d3725fe9
        .isInstanceOf(ProgramNotFoundException.class);
  }

  @Test
  public void update_validationErrors_rendersEditFormWithMessages()
      throws ProgramNotFoundException {
<<<<<<< HEAD
    Program program = createDraftProgramEnglishAndSpanish();
=======
    Program program =
        createProgram(
            "Internal program name",
            /* localizedName= */ LocalizedStrings.withDefaultValue("External program name"),
            /* localizedDescription= */ LocalizedStrings.withDefaultValue("External description"));
>>>>>>> d3725fe9

    Http.RequestBuilder requestBuilder =
        fakeRequest().bodyForm(ImmutableMap.of("displayName", "", "displayDescription", ""));

    Result result = controller.update(addCSRFToken(requestBuilder).build(), program.id, "es-US");

    assertThat(result.status()).isEqualTo(OK);
    assertThat(contentAsString(result))
        .contains(
            String.format("Manage program translations: Internal program name"),
            "program display name cannot be blank",
            "program display description cannot be blank");
  }

<<<<<<< HEAD
  private Program createDraftProgramEnglishAndSpanish() {
    Program initialProgram = ProgramBuilder.newDraftProgram("Internal program name").build();
    // ProgamBuilder initializes the localized name and doesn't currently support providing
    // overrides. Here we manually update the localized string in a separate update.
    Program program =
        initialProgram.getProgramDefinition().toBuilder()
            .setLocalizedName(
                LocalizedStrings.withDefaultValue(ENGLISH_DISPLAY_NAME)
                    .updateTranslation(ES_LOCALE, SPANISH_DISPLAY_NAME))
            .setLocalizedDescription(
                LocalizedStrings.withDefaultValue(ENGLISH_DESCRIPTION)
                    .updateTranslation(ES_LOCALE, SPANISH_DESCRIPTION))
=======
  private Program createProgram(
      String adminName, LocalizedStrings localizedName, LocalizedStrings localizedDescription) {
    Program initialProgram = ProgramBuilder.newDraftProgram(adminName).build();
    // ProgramBuilder initializes the localized name and doesn't currently support providing
    // overrides. Here we manually update the localized string in a separate update.
    Program program =
        initialProgram.getProgramDefinition().toBuilder()
            .setLocalizedName(localizedName)
            .setLocalizedDescription(localizedDescription)
>>>>>>> d3725fe9
            .build()
            .toProgram();
    program.update();
    return program;
  }
}<|MERGE_RESOLUTION|>--- conflicted
+++ resolved
@@ -41,18 +41,8 @@
   }
 
   @Test
-<<<<<<< HEAD
   public void edit_defaultLocaleRedirectsWithError() throws ProgramNotFoundException {
     Program program = createDraftProgramEnglishAndSpanish();
-=======
-  public void edit_rendersFormWithExistingNameAndDescription_defaultLocale()
-      throws ProgramNotFoundException {
-    Program program =
-        createProgram(
-            "Internal program name",
-            /* localizedName= */ LocalizedStrings.withDefaultValue("External program name"),
-            /* localizedDescription= */ LocalizedStrings.withDefaultValue("External description"));
->>>>>>> d3725fe9
 
     Result result = controller.edit(addCSRFToken(fakeRequest()).build(), program.id, "en-US");
 
@@ -73,62 +63,17 @@
     assertThat(contentAsString(result))
         .contains(
             String.format("Manage program translations: Internal program name"),
-<<<<<<< HEAD
             "Spanish",
             SPANISH_DISPLAY_NAME,
             SPANISH_DESCRIPTION);
     assertThat(contentAsString(result))
         .contains("Default text:", ENGLISH_DISPLAY_NAME, ENGLISH_DESCRIPTION);
+    assertThat(contentAsString(result)).doesNotContain("Default text:");
   }
 
   @Test
   public void edit_programNotFound_returnsNotFound() {
     assertThatThrownBy(() -> controller.edit(addCSRFToken(fakeRequest()).build(), 1000L, "es-US"))
-=======
-            "English",
-            "Spanish",
-            "External program name",
-            "External description");
-    assertThat(contentAsString(result)).doesNotContain("Default text:");
-  }
-
-  @Test
-  public void edit_rendersFormWithExistingNameAndDescription_otherLocale()
-      throws ProgramNotFoundException {
-    Program program =
-        createProgram(
-            "Internal program name",
-            /* localizedName= */ LocalizedStrings.of(
-                ImmutableMap.of(
-                    LocalizedStrings.DEFAULT_LOCALE,
-                    "External program name",
-                    Locale.forLanguageTag("es-US"),
-                    "nombre nuevo")),
-            /* localizedDescription= */ LocalizedStrings.of(
-                ImmutableMap.of(
-                    LocalizedStrings.DEFAULT_LOCALE,
-                    "External description",
-                    Locale.forLanguageTag("es-US"),
-                    "este es un programa")));
-
-    Result result = controller.edit(addCSRFToken(fakeRequest()).build(), program.id, "es-US");
-
-    assertThat(result.status()).isEqualTo(OK);
-    assertThat(contentAsString(result))
-        .contains(
-            String.format("Manage program translations: Internal program name"),
-            "English",
-            "Spanish",
-            "nombre nuevo",
-            "este es un programa");
-    assertThat(contentAsString(result))
-        .contains("Default text:", "External program name", "External description");
-  }
-
-  @Test
-  public void edit_programNotFound_returnsNotFound() {
-    assertThatThrownBy(() -> controller.edit(addCSRFToken(fakeRequest()).build(), 1000L, "en-US"))
->>>>>>> d3725fe9
         .isInstanceOf(ProgramNotFoundException.class);
   }
 
@@ -164,26 +109,14 @@
 
   @Test
   public void update_programNotFound() {
-<<<<<<< HEAD
     assertThatThrownBy(() -> controller.update(addCSRFToken(fakeRequest()).build(), 1000L, "es-US"))
-=======
-    assertThatThrownBy(() -> controller.update(addCSRFToken(fakeRequest()).build(), 1000L, "en-US"))
->>>>>>> d3725fe9
         .isInstanceOf(ProgramNotFoundException.class);
   }
 
   @Test
   public void update_validationErrors_rendersEditFormWithMessages()
       throws ProgramNotFoundException {
-<<<<<<< HEAD
     Program program = createDraftProgramEnglishAndSpanish();
-=======
-    Program program =
-        createProgram(
-            "Internal program name",
-            /* localizedName= */ LocalizedStrings.withDefaultValue("External program name"),
-            /* localizedDescription= */ LocalizedStrings.withDefaultValue("External description"));
->>>>>>> d3725fe9
 
     Http.RequestBuilder requestBuilder =
         fakeRequest().bodyForm(ImmutableMap.of("displayName", "", "displayDescription", ""));
@@ -198,7 +131,6 @@
             "program display description cannot be blank");
   }
 
-<<<<<<< HEAD
   private Program createDraftProgramEnglishAndSpanish() {
     Program initialProgram = ProgramBuilder.newDraftProgram("Internal program name").build();
     // ProgamBuilder initializes the localized name and doesn't currently support providing
@@ -211,17 +143,6 @@
             .setLocalizedDescription(
                 LocalizedStrings.withDefaultValue(ENGLISH_DESCRIPTION)
                     .updateTranslation(ES_LOCALE, SPANISH_DESCRIPTION))
-=======
-  private Program createProgram(
-      String adminName, LocalizedStrings localizedName, LocalizedStrings localizedDescription) {
-    Program initialProgram = ProgramBuilder.newDraftProgram(adminName).build();
-    // ProgramBuilder initializes the localized name and doesn't currently support providing
-    // overrides. Here we manually update the localized string in a separate update.
-    Program program =
-        initialProgram.getProgramDefinition().toBuilder()
-            .setLocalizedName(localizedName)
-            .setLocalizedDescription(localizedDescription)
->>>>>>> d3725fe9
             .build()
             .toProgram();
     program.update();
