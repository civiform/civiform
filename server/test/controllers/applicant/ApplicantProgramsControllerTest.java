package controllers.applicant;

import static controllers.CallbackController.REDIRECT_TO_SESSION_KEY;
import static org.assertj.core.api.Assertions.assertThat;
import static play.mvc.Http.Status.BAD_REQUEST;
import static play.mvc.Http.Status.FOUND;
import static play.mvc.Http.Status.NOT_FOUND;
import static play.mvc.Http.Status.OK;
import static play.mvc.Http.Status.SEE_OTHER;
import static play.test.Helpers.contentAsString;
import static play.test.Helpers.stubMessagesApi;
import static support.FakeRequestBuilder.fakeRequest;
import static support.FakeRequestBuilder.fakeRequestBuilder;

import com.google.common.collect.ImmutableList;
import controllers.WithMockedProfiles;
import java.util.HashMap;
import java.util.List;
import java.util.Locale;
import java.util.Map;
import java.util.Optional;
import java.util.regex.Matcher;
import java.util.regex.Pattern;
import models.AccountModel;
import models.ApplicantModel;
import models.ApplicationModel;
import models.LifecycleStage;
import models.ProgramModel;
import org.junit.Before;
import org.junit.Ignore;
import org.junit.Test;
import play.mvc.Http;
import play.mvc.Http.Request;
import play.mvc.Result;
import repository.VersionRepository;
import services.Path;
import services.applicant.ApplicantData;
import services.question.QuestionAnswerer;
import services.question.types.QuestionDefinition;
import support.ProgramBuilder;

public class ApplicantProgramsControllerTest extends WithMockedProfiles {

  private ApplicantModel currentApplicant;
  private ApplicantModel applicantWithoutProfile;
  private ApplicantProgramsController controller;
  private VersionRepository versionRepository;

  @Before
  public void setUp() {
    resetDatabase();
    controller = instanceOf(ApplicantProgramsController.class);
    currentApplicant = createApplicantWithMockedProfile();
    applicantWithoutProfile = createApplicant();
  }

  @Test
  public void indexWithApplicantId_differentApplicant_redirectsToHome() {
    Result result =
        controller
<<<<<<< HEAD
            .indexWithApplicantId(fakeRequest(), currentApplicant.id + 1, List.of())
=======
            .indexWithApplicantId(fakeRequest(), currentApplicant.id + 1, ImmutableList.of())
>>>>>>> 9fd3e2ee
            .toCompletableFuture()
            .join();
    assertThat(result.status()).isEqualTo(SEE_OTHER);
    assertThat(result.redirectLocation()).hasValue("/");
  }

  @Test
  public void indexWithApplicantId_applicantWithoutProfile_redirectsToHome() {
    Result result =
        controller
<<<<<<< HEAD
            .indexWithApplicantId(fakeRequest(), applicantWithoutProfile.id, List.of())
=======
            .indexWithApplicantId(fakeRequest(), applicantWithoutProfile.id, ImmutableList.of())
            .toCompletableFuture()
            .join();
    assertThat(result.status()).isEqualTo(SEE_OTHER);
    assertThat(result.redirectLocation()).hasValue("/");
  }

  @Test
  public void indexWithApplicantId_applicantWithoutProfile_redirectsToHomeWithCategories() {
    Result result =
        controller
            .indexWithApplicantId(
                fakeRequest(),
                applicantWithoutProfile.id,
                ImmutableList.of("category1", "category2"))
>>>>>>> 9fd3e2ee
            .toCompletableFuture()
            .join();
    assertThat(result.status()).isEqualTo(SEE_OTHER);
    assertThat(result.redirectLocation()).hasValue("/");
  }

  @Test
  public void indexWithApplicantId_withNoPrograms_returnsEmptyResult() {
    Result result =
        controller
<<<<<<< HEAD
            .indexWithApplicantId(fakeRequest(), currentApplicant.id, List.of())
=======
            .indexWithApplicantId(fakeRequest(), currentApplicant.id, ImmutableList.of())
>>>>>>> 9fd3e2ee
            .toCompletableFuture()
            .join();

    assertThat(result.status()).isEqualTo(OK);
    assertThat(result.contentType()).hasValue("text/html");
    assertThat(result.charset()).hasValue("utf-8");
    assertThat(contentAsString(result)).doesNotContain("program-card");
  }

  @Test
  public void indexWithApplicantId_withPrograms_returnsOnlyRelevantPrograms() {
    resourceCreator().insertActiveProgram("one");
    resourceCreator().insertActiveProgram("two");
    resourceCreator().insertDraftProgram("three");

    Result result =
        controller
<<<<<<< HEAD
            .indexWithApplicantId(fakeRequest(), currentApplicant.id, List.of())
=======
            .indexWithApplicantId(fakeRequest(), currentApplicant.id, ImmutableList.of())
>>>>>>> 9fd3e2ee
            .toCompletableFuture()
            .join();

    assertThat(result.status()).isEqualTo(OK);
    assertThat(contentAsString(result)).contains("one");
    assertThat(contentAsString(result)).contains("two");
    assertThat(contentAsString(result)).doesNotContain("three");
  }

  @Test
  public void indexWithApplicantId_clearsRedirectToSessionKey() {
    Request request = fakeRequestBuilder().session(REDIRECT_TO_SESSION_KEY, "redirect").build();
    Result result =
        controller
<<<<<<< HEAD
            .indexWithApplicantId(request, currentApplicant.id, List.of())
=======
            .indexWithApplicantId(request, currentApplicant.id, ImmutableList.of())
>>>>>>> 9fd3e2ee
            .toCompletableFuture()
            .join();
    assertThat(result.session().get(REDIRECT_TO_SESSION_KEY)).isEmpty();
  }

  @Test
  public void test_deduplicate_inProgressPrograms() {
    versionRepository = instanceOf(VersionRepository.class);
    String programName = "In Progress Program";
    ProgramModel program = resourceCreator().insertActiveProgram(programName);

    ApplicationModel app = new ApplicationModel(currentApplicant, program, LifecycleStage.DRAFT);
    app.save();

    resourceCreator().insertDraftProgram(programName);
    this.versionRepository.publishNewSynchronizedVersion();

    Result result =
        controller
<<<<<<< HEAD
            .indexWithApplicantId(fakeRequest(), currentApplicant.id, List.of())
=======
            .indexWithApplicantId(fakeRequest(), currentApplicant.id, ImmutableList.of())
>>>>>>> 9fd3e2ee
            .toCompletableFuture()
            .join();

    assertThat(result.status()).isEqualTo(OK);
    // A program's name appears in the index view page content 3 times:
    //  1) Program card title
    //  2) Program details aria-label
    //  3) Apply button aria-label
    // If it appears 6 times, that means there is a duplicate of the program.
    assertThat(numberOfSubstringsInString(contentAsString(result), programName)).isEqualTo(3);
  }

  /** Returns the number of times a substring appears in the string. */
  private int numberOfSubstringsInString(final String s, String substring) {
    Pattern pattern = Pattern.compile(substring);
    Matcher matcher = pattern.matcher(s);
    int count = 0;
    while (matcher.find()) count++;
    return count;
  }

  @Test
  public void indexWithApplicantId_withProgram_includesApplyButtonWithRedirect() {
    ProgramModel program = resourceCreator().insertActiveProgram("program");

    Result result =
        controller
<<<<<<< HEAD
            .indexWithApplicantId(fakeRequest(), currentApplicant.id, List.of())
=======
            .indexWithApplicantId(fakeRequest(), currentApplicant.id, ImmutableList.of())
>>>>>>> 9fd3e2ee
            .toCompletableFuture()
            .join();

    assertThat(result.status()).isEqualTo(OK);
    assertThat(contentAsString(result))
        .contains(routes.ApplicantProgramsController.show(String.valueOf(program.id)).url());
  }

  @Test
  public void indexWithApplicantId_withCommonIntakeform_includesStartHereButtonWithRedirect() {
    ProgramModel program = resourceCreator().insertActiveCommonIntakeForm("benefits");

    Result result =
        controller
<<<<<<< HEAD
            .indexWithApplicantId(fakeRequest(), currentApplicant.id, List.of())
=======
            .indexWithApplicantId(fakeRequest(), currentApplicant.id, ImmutableList.of())
>>>>>>> 9fd3e2ee
            .toCompletableFuture()
            .join();

    assertThat(result.status()).isEqualTo(OK);
    assertThat(contentAsString(result))
        .contains(routes.ApplicantProgramsController.show(String.valueOf(program.id)).url());
  }

  @Test
  public void indexWithApplicantId_usesMessagesForUserPreferredLocale() {
    // Set the PLAY_LANG cookie
    Http.Request request =
        fakeRequestBuilder().langCookie(Locale.forLanguageTag("es-US"), stubMessagesApi()).build();

    Result result =
        controller
<<<<<<< HEAD
            .indexWithApplicantId(request, currentApplicant.id, List.of())
=======
            .indexWithApplicantId(request, currentApplicant.id, ImmutableList.of())
>>>>>>> 9fd3e2ee
            .toCompletableFuture()
            .join();

    assertThat(result.status()).isEqualTo(OK);
    assertThat(contentAsString(result)).contains("Buscar programas");
  }

  @Test
  public void indexWithApplicantId_missingTranslationForProgram_defaultsToEnglish() {
    resourceCreator().insertActiveProgram(Locale.forLanguageTag("es-US"), "A different language!");
    resourceCreator().insertActiveProgram("English program"); // Missing translation

    // Set the PLAY_LANG cookie
    Http.Request request =
        fakeRequestBuilder().langCookie(Locale.forLanguageTag("es-US"), stubMessagesApi()).build();

    Result result =
        controller
<<<<<<< HEAD
            .indexWithApplicantId(request, currentApplicant.id, List.of())
=======
            .indexWithApplicantId(request, currentApplicant.id, ImmutableList.of())
>>>>>>> 9fd3e2ee
            .toCompletableFuture()
            .join();

    assertThat(result.status()).isEqualTo(OK);
    assertThat(contentAsString(result)).contains("A different language!");
    assertThat(contentAsString(result)).contains("English program");
  }

  @Test
  public void showWithApplicantId_includesApplyButton() {
    ProgramModel program = resourceCreator().insertActiveProgram("program");

    Result result =
        controller
            .showWithApplicantId(fakeRequest(), currentApplicant.id, program.id)
            .toCompletableFuture()
            .join();

    assertThat(result.status()).isEqualTo(OK);
    assertThat(contentAsString(result))
        .contains(routes.ApplicantProgramReviewController.review(program.id).url());
  }

  @Test
  public void showWithApplicantId_invalidProgram_returnsBadRequest() {
    Result result =
        controller
            .showWithApplicantId(fakeRequest(), currentApplicant.id, 9999)
            .toCompletableFuture()
            .join();

    assertThat(result.status()).isEqualTo(BAD_REQUEST);
  }

  @Test
  // Tests the behavior of the `show()` method when the parameter contains an alphanumeric value,
  // representing a program slug.
  public void show_withStringProgramParam_showsByProgramSlug() {
    ProgramModel program = resourceCreator().insertActiveProgram("program");

    // Set preferred locale so that browser doesn't get redirected to set it. This way we get a
    // meaningful redirect location.
    currentApplicant.getApplicantData().setPreferredLocale(Locale.US);
    currentApplicant.save();

    String alphaNumProgramParam = program.getSlug();
    Result result =
        controller.show(fakeRequest(), alphaNumProgramParam).toCompletableFuture().join();

    assertThat(result.status()).isEqualTo(SEE_OTHER);
    assertThat(result.redirectLocation())
        .contains(routes.ApplicantProgramReviewController.review(program.id).url());
  }

  @Test
  public void showInfoDisabledProgram() {
    ProgramModel disabledProgram = resourceCreator.insertActiveDisabledProgram("disabledProgram");

    Map<String, String> flashData = new HashMap<>();
    flashData.put("redirected-from-program-slug", "disabledProgram");
    Request request = fakeRequestBuilder().flash(flashData).build();

    Result result =
        controller.showInfoDisabledProgram(request, "disabledProgram").toCompletableFuture().join();
    assertThat(result.status()).isEqualTo(NOT_FOUND);
  }

  @Test
  public void edit_differentApplicant_redirectsToHome() {
    Result result =
        controller
            .editWithApplicantId(fakeRequest(), currentApplicant.id + 1, 1L)
            .toCompletableFuture()
            .join();
    assertThat(result.status()).isEqualTo(SEE_OTHER);
    assertThat(result.redirectLocation()).hasValue("/");
  }

  @Test
  public void edit_applicantWithoutProfile_redirectsToHome() {
    Result result =
        controller
            .editWithApplicantId(fakeRequest(), applicantWithoutProfile.id, 1L)
            .toCompletableFuture()
            .join();
    assertThat(result.status()).isEqualTo(SEE_OTHER);
    assertThat(result.redirectLocation()).hasValue("/");
  }

  @Test
  public void edit_applicantAccessToDraftProgram_redirectsToHome() {
    ProgramModel draftProgram = ProgramBuilder.newDraftProgram().build();
    Result result =
        controller
            .editWithApplicantId(fakeRequest(), currentApplicant.id, draftProgram.id)
            .toCompletableFuture()
            .join();

    assertThat(result.status()).isEqualTo(SEE_OTHER);
    assertThat(result.redirectLocation()).hasValue("/");
  }

  @Test
  public void edit_civiformAdminAccessToDraftProgram_isOk() {
    AccountModel adminAccount = createGlobalAdminWithMockedProfile();
    long adminApplicantId = adminAccount.newestApplicant().orElseThrow().id;
    ProgramModel draftProgram = ProgramBuilder.newDraftProgram().build();
    Result result =
        controller
            .editWithApplicantId(fakeRequest(), adminApplicantId, draftProgram.id)
            .toCompletableFuture()
            .join();

    assertThat(result.status()).isEqualTo(SEE_OTHER);
  }

  @Test
  public void edit_invalidProgram_returnsBadRequest() {
    Result result =
        controller
            .editWithApplicantId(fakeRequest(), currentApplicant.id, 9999L)
            .toCompletableFuture()
            .join();

    assertThat(result.status()).isEqualTo(BAD_REQUEST);
  }

  @Test
  public void edit_applicantAccessToObsoleteProgram_isOk() {
    ProgramModel obsoleteProgram = ProgramBuilder.newObsoleteProgram("name").build();
    Result result =
        controller
            .editWithApplicantId(fakeRequest(), currentApplicant.id, obsoleteProgram.id)
            .toCompletableFuture()
            .join();

    assertThat(result.status()).isEqualTo(SEE_OTHER);
  }

  @Test
  public void edit_withNewProgram_redirectsToFirstBlock() {
    ProgramModel program =
        ProgramBuilder.newActiveProgram()
            .withBlock()
            .withRequiredQuestion(testQuestionBank().nameApplicantName())
            .build();

    Result result =
        controller
            .editWithApplicantId(fakeRequest(), currentApplicant.id, program.id)
            .toCompletableFuture()
            .join();

    assertThat(result.status()).isEqualTo(FOUND);
    assertThat(result.redirectLocation())
        .hasValue(
            routes.ApplicantProgramBlocksController.edit(
                    program.id, "1", /* questionName= */ Optional.empty())
                .url());
  }

  @Test
  public void edit_redirectsToFirstIncompleteBlock() {
    QuestionDefinition colorQuestion =
        testQuestionBank().textApplicantFavoriteColor().getQuestionDefinition();
    ProgramModel program =
        ProgramBuilder.newActiveProgram()
            .withBlock()
            .withRequiredQuestionDefinition(colorQuestion)
            .withBlock()
            .withRequiredQuestion(testQuestionBank().addressApplicantAddress())
            .build();
    // Answer the color question
    Path colorPath = ApplicantData.APPLICANT_PATH.join("applicant_favorite_color");
    QuestionAnswerer.answerTextQuestion(
        currentApplicant.getApplicantData(), colorPath, "forest green");
    QuestionAnswerer.addMetadata(currentApplicant.getApplicantData(), colorPath, 456L, 12345L);
    currentApplicant.save();

    Result result =
        controller
            .editWithApplicantId(fakeRequest(), currentApplicant.id, program.id)
            .toCompletableFuture()
            .join();

    assertThat(result.status()).isEqualTo(FOUND);
    assertThat(result.redirectLocation())
        .hasValue(
            routes.ApplicantProgramBlocksController.edit(
                    program.id, "2", /* questionName= */ Optional.empty())
                .url());
  }

  // TODO(https://github.com/seattle-uat/universal-application-tool/issues/256): Should redirect to
  //  end of program submission.
  @Ignore
  public void edit_whenNoMoreIncompleteBlocks_redirectsToListOfPrograms() {
    ProgramModel program = resourceCreator().insertActiveProgram("My Program");

    Result result =
        controller
            .editWithApplicantId(fakeRequest(), currentApplicant.id, program.id)
            .toCompletableFuture()
            .join();

    assertThat(result.status()).isEqualTo(FOUND);
    assertThat(result.redirectLocation())
        .hasValue(routes.ApplicantProgramsController.index().url());
  }
}<|MERGE_RESOLUTION|>--- conflicted
+++ resolved
@@ -58,11 +58,7 @@
   public void indexWithApplicantId_differentApplicant_redirectsToHome() {
     Result result =
         controller
-<<<<<<< HEAD
-            .indexWithApplicantId(fakeRequest(), currentApplicant.id + 1, List.of())
-=======
             .indexWithApplicantId(fakeRequest(), currentApplicant.id + 1, ImmutableList.of())
->>>>>>> 9fd3e2ee
             .toCompletableFuture()
             .join();
     assertThat(result.status()).isEqualTo(SEE_OTHER);
@@ -73,9 +69,6 @@
   public void indexWithApplicantId_applicantWithoutProfile_redirectsToHome() {
     Result result =
         controller
-<<<<<<< HEAD
-            .indexWithApplicantId(fakeRequest(), applicantWithoutProfile.id, List.of())
-=======
             .indexWithApplicantId(fakeRequest(), applicantWithoutProfile.id, ImmutableList.of())
             .toCompletableFuture()
             .join();
@@ -91,7 +84,6 @@
                 fakeRequest(),
                 applicantWithoutProfile.id,
                 ImmutableList.of("category1", "category2"))
->>>>>>> 9fd3e2ee
             .toCompletableFuture()
             .join();
     assertThat(result.status()).isEqualTo(SEE_OTHER);
@@ -102,11 +94,7 @@
   public void indexWithApplicantId_withNoPrograms_returnsEmptyResult() {
     Result result =
         controller
-<<<<<<< HEAD
-            .indexWithApplicantId(fakeRequest(), currentApplicant.id, List.of())
-=======
             .indexWithApplicantId(fakeRequest(), currentApplicant.id, ImmutableList.of())
->>>>>>> 9fd3e2ee
             .toCompletableFuture()
             .join();
 
@@ -124,11 +112,7 @@
 
     Result result =
         controller
-<<<<<<< HEAD
-            .indexWithApplicantId(fakeRequest(), currentApplicant.id, List.of())
-=======
             .indexWithApplicantId(fakeRequest(), currentApplicant.id, ImmutableList.of())
->>>>>>> 9fd3e2ee
             .toCompletableFuture()
             .join();
 
@@ -143,11 +127,7 @@
     Request request = fakeRequestBuilder().session(REDIRECT_TO_SESSION_KEY, "redirect").build();
     Result result =
         controller
-<<<<<<< HEAD
-            .indexWithApplicantId(request, currentApplicant.id, List.of())
-=======
             .indexWithApplicantId(request, currentApplicant.id, ImmutableList.of())
->>>>>>> 9fd3e2ee
             .toCompletableFuture()
             .join();
     assertThat(result.session().get(REDIRECT_TO_SESSION_KEY)).isEmpty();
@@ -167,11 +147,7 @@
 
     Result result =
         controller
-<<<<<<< HEAD
-            .indexWithApplicantId(fakeRequest(), currentApplicant.id, List.of())
-=======
             .indexWithApplicantId(fakeRequest(), currentApplicant.id, ImmutableList.of())
->>>>>>> 9fd3e2ee
             .toCompletableFuture()
             .join();
 
@@ -199,11 +175,7 @@
 
     Result result =
         controller
-<<<<<<< HEAD
-            .indexWithApplicantId(fakeRequest(), currentApplicant.id, List.of())
-=======
             .indexWithApplicantId(fakeRequest(), currentApplicant.id, ImmutableList.of())
->>>>>>> 9fd3e2ee
             .toCompletableFuture()
             .join();
 
@@ -218,11 +190,7 @@
 
     Result result =
         controller
-<<<<<<< HEAD
-            .indexWithApplicantId(fakeRequest(), currentApplicant.id, List.of())
-=======
             .indexWithApplicantId(fakeRequest(), currentApplicant.id, ImmutableList.of())
->>>>>>> 9fd3e2ee
             .toCompletableFuture()
             .join();
 
@@ -239,11 +207,7 @@
 
     Result result =
         controller
-<<<<<<< HEAD
-            .indexWithApplicantId(request, currentApplicant.id, List.of())
-=======
             .indexWithApplicantId(request, currentApplicant.id, ImmutableList.of())
->>>>>>> 9fd3e2ee
             .toCompletableFuture()
             .join();
 
@@ -262,11 +226,7 @@
 
     Result result =
         controller
-<<<<<<< HEAD
-            .indexWithApplicantId(request, currentApplicant.id, List.of())
-=======
             .indexWithApplicantId(request, currentApplicant.id, ImmutableList.of())
->>>>>>> 9fd3e2ee
             .toCompletableFuture()
             .join();
 
