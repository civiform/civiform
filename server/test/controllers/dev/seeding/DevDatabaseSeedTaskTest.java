--- conflicted
+++ resolved
@@ -74,12 +74,7 @@
     ImmutableList<String> supportedLanguages =
         ImmutableList.of("am", "en-US", "es-US", "ko", "lo", "so", "tl", "vi", "zh-TW");
 
-<<<<<<< HEAD
-    assertThat(allCategories.size())
-        .isEqualTo(CategoryTranslationFileParser.PROGRAM_CATEGORY_NAMES.size());
-=======
     assertThat(allCategories.size()).isEqualTo(10);
->>>>>>> 1df2cb16
     allCategories.forEach(
         category -> {
           assertThat(category.getLocalizedName().getDefault()).isNotEmpty();
