package featureflags;

import static org.assertj.core.api.Assertions.assertThat;
import static play.test.Helpers.fakeRequest;

import com.google.common.collect.ImmutableMap;
import com.typesafe.config.Config;
import com.typesafe.config.ConfigFactory;
import java.util.Map;
import org.junit.Test;
import play.mvc.Http.Request;

public class FeatureFlagsTest {

  private static final Config overridesEnabledConfig =
      ConfigFactory.parseMap(ImmutableMap.of("feature_flag_overrides_enabled", "true"));
  private static final Config everythingEnabledConfig =
      ConfigFactory.parseMap(
          ImmutableMap.of(
              "feature_flag_overrides_enabled",
              "true",
              FeatureFlags.APPLICATION_STATUS_TRACKING_ENABLED,
              "true",
              FeatureFlags.ALLOW_CIVIFORM_ADMIN_ACCESS_PROGRAMS,
              "true",
<<<<<<< HEAD
              FeatureFlags.PROGRAM_READ_ONLY_VIEW_ENABLED,
=======
              FeatureFlags.PROGRAM_ELIGIBILITY_CONDITIONS_ENABLED,
>>>>>>> 8e773096
              "true"));
  private static final Config featuresEnabledConfig =
      ConfigFactory.parseMap(
          ImmutableMap.of(
              FeatureFlags.APPLICATION_STATUS_TRACKING_ENABLED,
              "true",
<<<<<<< HEAD
              FeatureFlags.PROGRAM_READ_ONLY_VIEW_ENABLED,
=======
              FeatureFlags.PROGRAM_ELIGIBILITY_CONDITIONS_ENABLED,
>>>>>>> 8e773096
              "true"));
  private static final Map<String, String> allFeaturesEnabledMap =
      Map.of(
          FeatureFlags.APPLICATION_STATUS_TRACKING_ENABLED,
          "true",
<<<<<<< HEAD
          FeatureFlags.PROGRAM_READ_ONLY_VIEW_ENABLED,
=======
          FeatureFlags.PROGRAM_ELIGIBILITY_CONDITIONS_ENABLED,
>>>>>>> 8e773096
          "true");
  private static final Request allFeaturesEnabledRequest =
      fakeRequest().session(allFeaturesEnabledMap).build();

  private static final Map<String, String> allFeaturesDisabledMap =
      Map.of(
          FeatureFlags.APPLICATION_STATUS_TRACKING_ENABLED,
          "false",
<<<<<<< HEAD
          FeatureFlags.PROGRAM_READ_ONLY_VIEW_ENABLED,
          "false");
=======
          FeatureFlags.PROGRAM_ELIGIBILITY_CONDITIONS_ENABLED,
          "false");
  private static final Config featuresDisabledConfig =
      ConfigFactory.parseMap(allFeaturesDisabledMap);
>>>>>>> 8e773096
  private static final Request allFeaturesDisabledRequest =
      fakeRequest().session(allFeaturesDisabledMap).build();

  @Test
  public void isEnabled_withNoConfig_withNoOverride_isNotEnabled() {
    FeatureFlags featureFlags = new FeatureFlags(ConfigFactory.empty());

    assertThat(featureFlags.isStatusTrackingEnabled(fakeRequest().build())).isFalse();
    assertThat(featureFlags.isProgramEligibilityConditionsEnabled(fakeRequest().build())).isFalse();
  }

  @Test
  public void isEnabled_withOverridesDisabled_withOverride_isNotEnabled() {
    FeatureFlags featureFlags = new FeatureFlags(ConfigFactory.empty());

    // Overrides only apply if the config is present.
    assertThat(featureFlags.isStatusTrackingEnabled(allFeaturesEnabledRequest)).isFalse();
    assertThat(featureFlags.isProgramEligibilityConditionsEnabled(allFeaturesEnabledRequest))
        .isFalse();
  }

  @Test
  public void isEnabled_withFeatureDisabled_withNoOverride_isDisables() {
    FeatureFlags featureFlags = new FeatureFlags(featuresDisabledConfig);

    assertThat(featureFlags.isStatusTrackingEnabled(fakeRequest().build())).isFalse();
    assertThat(featureFlags.isProgramEligibilityConditionsEnabled(fakeRequest().build())).isFalse();
  }

  @Test
  public void isEnabled_withFeatureEnabled_withNoOverride_isEnabled() {
    FeatureFlags featureFlags = new FeatureFlags(featuresEnabledConfig);

    assertThat(featureFlags.isStatusTrackingEnabled(fakeRequest().build())).isTrue();
    assertThat(featureFlags.isProgramEligibilityConditionsEnabled(fakeRequest().build())).isTrue();
  }

  @Test
  public void isEnabled_withFeatureUnset_withOverridesEnabled_withOverride_isNotEnabled() {
    // A flag not in the config can not be overriden.
    FeatureFlags featureFlags = new FeatureFlags(overridesEnabledConfig);

    assertThat(featureFlags.isStatusTrackingEnabled(allFeaturesEnabledRequest)).isFalse();
    assertThat(featureFlags.isProgramEligibilityConditionsEnabled(allFeaturesEnabledRequest))
        .isFalse();
  }

  @Test
  public void isEnabled_withFeatureEnabled_withOverridesDisabled_withDisabledOverride_isEnabled() {
    FeatureFlags featureFlags = new FeatureFlags(featuresEnabledConfig);

    assertThat(featureFlags.isStatusTrackingEnabled(allFeaturesDisabledRequest)).isTrue();
    assertThat(featureFlags.isProgramEligibilityConditionsEnabled(allFeaturesDisabledRequest))
        .isTrue();
  }

  @Test
  public void isEnabled_withFeatureEnabled_withOverridesEnabled_withOverrideFalse_isNotEnabled() {
    FeatureFlags featureFlags = new FeatureFlags(everythingEnabledConfig);

    assertThat(featureFlags.isStatusTrackingEnabled(allFeaturesDisabledRequest)).isFalse();
    assertThat(featureFlags.isProgramEligibilityConditionsEnabled(allFeaturesDisabledRequest))
        .isFalse();
  }

  @Test
  public void isEnabled_withFeatureEnabled_withOverridesEnabled_withOverrideTrue_isTrue() {
    FeatureFlags featureFlags = new FeatureFlags(everythingEnabledConfig);

    assertThat(featureFlags.isStatusTrackingEnabled(allFeaturesEnabledRequest)).isTrue();
    assertThat(featureFlags.isProgramEligibilityConditionsEnabled(allFeaturesEnabledRequest))
        .isTrue();
  }

  @Test
  public void programReadOnlyViewEnabled_withNoConfig_withNoOverride_isNotEnabled() {
    FeatureFlags featureFlags = new FeatureFlags(ConfigFactory.empty());
    assertThat(featureFlags.isReadOnlyProgramViewEnabled(fakeRequest().build())).isFalse();
  }

  @Test
  public void programReadOnlyViewEnabled_withOverridesDisabled_withOverride_isNotEnabled() {
    FeatureFlags featureFlags = new FeatureFlags(ConfigFactory.empty());
    // Overrides only apply if the config is present.
    assertThat(featureFlags.isReadOnlyProgramViewEnabled(allFeaturesEnabledRequest)).isFalse();
  }

  @Test
  public void programReadOnlyViewEnabled_withFeatureEnabled_withNoOverride_isEnabled() {
    FeatureFlags featureFlags = new FeatureFlags(featuresEnabledConfig);
    assertThat(featureFlags.isReadOnlyProgramViewEnabled(fakeRequest().build())).isTrue();
  }

  @Test
  public void
      programReadOnlyViewEnabled_withFeatureUnset_withOverridesEnabled_withOverride_isNotEnabled() {
    // A flag not in the config can not be overriden.
    FeatureFlags featureFlags = new FeatureFlags(overridesEnabledConfig);
    assertThat(featureFlags.isReadOnlyProgramViewEnabled(allFeaturesEnabledRequest)).isFalse();
  }

  @Test
  public void
      programReadOnlyViewEnabled_withFeatureEnabled_withOverridesDisabled_withDisabledOverride_isEnabled() {
    FeatureFlags featureFlags = new FeatureFlags(featuresEnabledConfig);
    assertThat(featureFlags.isReadOnlyProgramViewEnabled(allFeaturesDisabledRequest)).isTrue();
  }

  @Test
  public void
      programReadOnlyViewEnabled_withFeatureEnabled_withOverridesEnabled_withOverrideFalse_isNotEnabled() {
    FeatureFlags featureFlags = new FeatureFlags(everythingEnabledConfig);
    assertThat(featureFlags.isReadOnlyProgramViewEnabled(allFeaturesDisabledRequest)).isFalse();
  }

  @Test
  public void
      programReadOnlyViewEnabled_withFeatureEnabled_withOverridesEnabled_withOverrideTrue_isTrue() {
    FeatureFlags featureFlags = new FeatureFlags(everythingEnabledConfig);
    assertThat(featureFlags.isReadOnlyProgramViewEnabled(allFeaturesEnabledRequest)).isTrue();
  }

  @Test
  public void allowCiviformAdminAccessPrograms_isTrue() {
    FeatureFlags featureFlags = new FeatureFlags(everythingEnabledConfig);
    assertThat(featureFlags.allowCiviformAdminAccessPrograms(fakeRequest().build())).isTrue();
  }
}<|MERGE_RESOLUTION|>--- conflicted
+++ resolved
@@ -23,33 +23,28 @@
               "true",
               FeatureFlags.ALLOW_CIVIFORM_ADMIN_ACCESS_PROGRAMS,
               "true",
-<<<<<<< HEAD
+              FeatureFlags.PROGRAM_ELIGIBILITY_CONDITIONS_ENABLED,
+              "true",
               FeatureFlags.PROGRAM_READ_ONLY_VIEW_ENABLED,
-=======
-              FeatureFlags.PROGRAM_ELIGIBILITY_CONDITIONS_ENABLED,
->>>>>>> 8e773096
-              "true"));
+            "true"));
+
   private static final Config featuresEnabledConfig =
       ConfigFactory.parseMap(
           ImmutableMap.of(
               FeatureFlags.APPLICATION_STATUS_TRACKING_ENABLED,
               "true",
-<<<<<<< HEAD
+              FeatureFlags.PROGRAM_ELIGIBILITY_CONDITIONS_ENABLED,
+             "true",
               FeatureFlags.PROGRAM_READ_ONLY_VIEW_ENABLED,
-=======
-              FeatureFlags.PROGRAM_ELIGIBILITY_CONDITIONS_ENABLED,
->>>>>>> 8e773096
-              "true"));
+            "true"));
   private static final Map<String, String> allFeaturesEnabledMap =
       Map.of(
           FeatureFlags.APPLICATION_STATUS_TRACKING_ENABLED,
           "true",
-<<<<<<< HEAD
-          FeatureFlags.PROGRAM_READ_ONLY_VIEW_ENABLED,
-=======
           FeatureFlags.PROGRAM_ELIGIBILITY_CONDITIONS_ENABLED,
->>>>>>> 8e773096
-          "true");
+          "true",
+        FeatureFlags.PROGRAM_READ_ONLY_VIEW_ENABLED,
+        "true");
   private static final Request allFeaturesEnabledRequest =
       fakeRequest().session(allFeaturesEnabledMap).build();
 
@@ -57,15 +52,12 @@
       Map.of(
           FeatureFlags.APPLICATION_STATUS_TRACKING_ENABLED,
           "false",
-<<<<<<< HEAD
+          FeatureFlags.PROGRAM_ELIGIBILITY_CONDITIONS_ENABLED,
+          "false",
           FeatureFlags.PROGRAM_READ_ONLY_VIEW_ENABLED,
-          "false");
-=======
-          FeatureFlags.PROGRAM_ELIGIBILITY_CONDITIONS_ENABLED,
           "false");
   private static final Config featuresDisabledConfig =
       ConfigFactory.parseMap(allFeaturesDisabledMap);
->>>>>>> 8e773096
   private static final Request allFeaturesDisabledRequest =
       fakeRequest().session(allFeaturesDisabledMap).build();
 
