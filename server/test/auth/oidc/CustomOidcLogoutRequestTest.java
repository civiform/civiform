package auth.oidc;

import static org.assertj.core.api.Assertions.assertThat;

import com.nimbusds.oauth2.sdk.id.State;
import com.nimbusds.openid.connect.sdk.LogoutRequest;
import java.net.URI;
import java.util.Optional;
import org.junit.Test;

public class CustomOidcLogoutRequestTest {

  @Test
  public void toUri_simple() throws Exception {
    LogoutRequest request =
        new CustomOidcLogoutRequest(
            new URI("https://auth.com/logout"),
            "post_logout_redirect_uri",
            /* postLogoutRedirectURI= */ new URI("https://civiform.com/"),
<<<<<<< HEAD
            /* clientId= */ Optional.empty(),
            /* state= */ null);
=======
            /* clientId = */ Optional.empty(),
            /* state= */ null,
            /* idTokenHint= */ null);
>>>>>>> f4f58a2e
    assertThat(request.toURI().toString())
        .isEqualTo(
            "https://auth.com/logout?post_logout_redirect_uri=https%3A%2F%2Fciviform.com%2F");
  }

  @Test
  public void toUri_withClientId() throws Exception {
    LogoutRequest request =
        new CustomOidcLogoutRequest(
            new URI("https://auth.com/logout"),
            "post_logout_redirect_uri",
            /* postLogoutRedirectURI= */ new URI("https://civiform.com/"),
<<<<<<< HEAD
            /* clientId= */ Optional.of("12345"),
            /* state= */ null);
=======
            /* clientId = */ Optional.of("12345"),
            /* state= */ null,
            /* idTokenHint= */ null);
>>>>>>> f4f58a2e
    assertThat(request.toURI().toString())
        .isEqualTo(
            "https://auth.com/logout?post_logout_redirect_uri=https%3A%2F%2Fciviform.com%2F&client_id=12345");
  }

  @Test
  public void toUri_withState() throws Exception {
    LogoutRequest request =
        new CustomOidcLogoutRequest(
            new URI("https://auth.com/logout"),
            "post_logout_redirect_uri",
            /* postLogoutRedirectURI= */ new URI("https://civiform.com/"),
<<<<<<< HEAD
            /* clientId= */ Optional.empty(),
            new State("stateValue"));
=======
            /* clientId = */ Optional.empty(),
            new State("stateValue"),
            /* idTokenHint= */ null);
>>>>>>> f4f58a2e
    assertThat(request.toURI().toString())
        .isEqualTo(
            "https://auth.com/logout?post_logout_redirect_uri=https%3A%2F%2Fciviform.com%2F&state=stateValue");
  }

  @Test
  public void toUri_withFragmentAndNoParams() throws Exception {
    // This specific test is to imitate one of auth setups where we need to
    // use non-standard logout url containing fragment and ensure that final
    // url doesn't contain any extra url params.
    LogoutRequest request =
        new CustomOidcLogoutRequest(
            new URI("https://auth.com/logout#fragmentHere"),
            "",
            /* postLogoutRedirectURI= */ new URI("https://civiform.com/"),
<<<<<<< HEAD
            /* clientId= */ Optional.empty(),
            /* state= */ null);
=======
            /* clientId = */ Optional.empty(),
            /* state= */ null,
            /* idTokenHint= */ null);
>>>>>>> f4f58a2e
    assertThat(request.toURI().toString()).isEqualTo("https://auth.com/logout#fragmentHere");
  }
}<|MERGE_RESOLUTION|>--- conflicted
+++ resolved
@@ -17,14 +17,9 @@
             new URI("https://auth.com/logout"),
             "post_logout_redirect_uri",
             /* postLogoutRedirectURI= */ new URI("https://civiform.com/"),
-<<<<<<< HEAD
-            /* clientId= */ Optional.empty(),
-            /* state= */ null);
-=======
             /* clientId = */ Optional.empty(),
             /* state= */ null,
             /* idTokenHint= */ null);
->>>>>>> f4f58a2e
     assertThat(request.toURI().toString())
         .isEqualTo(
             "https://auth.com/logout?post_logout_redirect_uri=https%3A%2F%2Fciviform.com%2F");
@@ -37,14 +32,9 @@
             new URI("https://auth.com/logout"),
             "post_logout_redirect_uri",
             /* postLogoutRedirectURI= */ new URI("https://civiform.com/"),
-<<<<<<< HEAD
-            /* clientId= */ Optional.of("12345"),
-            /* state= */ null);
-=======
             /* clientId = */ Optional.of("12345"),
             /* state= */ null,
             /* idTokenHint= */ null);
->>>>>>> f4f58a2e
     assertThat(request.toURI().toString())
         .isEqualTo(
             "https://auth.com/logout?post_logout_redirect_uri=https%3A%2F%2Fciviform.com%2F&client_id=12345");
@@ -57,14 +47,9 @@
             new URI("https://auth.com/logout"),
             "post_logout_redirect_uri",
             /* postLogoutRedirectURI= */ new URI("https://civiform.com/"),
-<<<<<<< HEAD
-            /* clientId= */ Optional.empty(),
-            new State("stateValue"));
-=======
             /* clientId = */ Optional.empty(),
             new State("stateValue"),
             /* idTokenHint= */ null);
->>>>>>> f4f58a2e
     assertThat(request.toURI().toString())
         .isEqualTo(
             "https://auth.com/logout?post_logout_redirect_uri=https%3A%2F%2Fciviform.com%2F&state=stateValue");
@@ -80,14 +65,9 @@
             new URI("https://auth.com/logout#fragmentHere"),
             "",
             /* postLogoutRedirectURI= */ new URI("https://civiform.com/"),
-<<<<<<< HEAD
-            /* clientId= */ Optional.empty(),
-            /* state= */ null);
-=======
             /* clientId = */ Optional.empty(),
             /* state= */ null,
             /* idTokenHint= */ null);
->>>>>>> f4f58a2e
     assertThat(request.toURI().toString()).isEqualTo("https://auth.com/logout#fragmentHere");
   }
 }