#! /usr/bin/env python3

import os
import subprocess
import sys

from cloud.shared.bin.lib.config_loader import ConfigLoader
from cloud.shared.bin.lib.write_tfvars import TfVarWriter
from setup_class_loader import load_setup_class
"""
Setup.py sets up and runs the initial terraform deployment. It's broken into
3 parts:
1) Load and Validate Inputs
2) Run Setup scripts
3) Terraform Init/Plan/Apply

The script generates a .tfvars file that is used to deploy via terraform.
"""

###############################################################################
# Load and Validate Inputs
###############################################################################

## Load the Config and Definitions
config_loader = ConfigLoader()

is_valid, validation_errors = config_loader.load_config()
if not is_valid:
    new_line = '\n\t'
    exit(
        f"Found the following validation errors: {new_line}{f'{new_line}'.join(validation_errors)}"
    )

###############################################################################
# Load Setup Class for the specific template directory
###############################################################################

terraform_template_dir = config_loader.get_template_dir()
app_prefix = config_loader.app_prefix
Setup = load_setup_class(terraform_template_dir)

template_setup = Setup(config_loader)
template_setup.setup_log_file()
current_user = template_setup.get_current_user()

image_tag = config_loader.get_config_var("IMAGE_TAG")
log_args = f"\"{image_tag}\" {current_user}"

print("Writing TF Vars file")
terraform_tfvars_path = os.path.join(
    terraform_template_dir, config_loader.tfvars_filename)

# Write the passthrough vars to a temporary file
tf_var_writter = TfVarWriter(terraform_tfvars_path)
conf_variables = config_loader.get_terraform_variables()
tf_var_writter.write_variables(conf_variables)

try:
    print("Starting pre-terraform setup")
    template_setup.pre_terraform_setup()

    ###############################################################################
    # Terraform Init/Plan/Apply
    ###############################################################################
    print("Starting terraform setup")
    # Note that the -chdir means we use the relative paths for
    # both the backend config and the var file
    terraform_init_args = [
<<<<<<< HEAD
        "terraform",
        f"-chdir={terraform_template_dir}",
        "init",
        "-input=false",
        "-upgrade",
=======
        "terraform", f"-chdir={template_dir}", "init", "-input=false",
        "-upgrade", "-migrate-state"
>>>>>>> 308cb723
    ]
    if config_loader.use_backend_config():
        print(f"Using backend config {config_loader.backend_vars_filename}")
        terraform_init_args.append(
            f"-backend-config={config_loader.backend_vars_filename}")

    print(" - Run terraform init")
    subprocess.check_call(terraform_init_args)

    print(" - Run terraform apply")
    tf_apply_args = [
        "terraform", f"-chdir={terraform_template_dir}", "apply",
        "-input=false", f"-var-file={config_loader.tfvars_filename}"
    ]

    if not config_loader.is_dev():
        tf_apply_args.append("-auto-approve")

    print(" - Run terraform apply in setup.py")
    subprocess.check_call(tf_apply_args)

    ###############################################################################
    # Post Run Setup Tasks (if needed)
    ###############################################################################
    if template_setup.requires_post_terraform_setup():
        print("Starting port-terraform setup")
        template_setup.post_terraform_setup()

        subprocess.check_call(
            [
                "terraform", f"-chdir={terraform_template_dir}", "apply",
                "-input=false", f"-var-file={config_loader.tfvars_filename}"
            ])

    subprocess.run(
        [
            "/bin/bash", "-c",
            f"source cloud/shared/bin/lib.sh && LOG_TEMPFILE={template_setup.log_file_path} log::deploy_succeeded {log_args}"
        ],
        check=True)
except BaseException as err:
    subprocess.run(
        [
            "/bin/bash", "-c",
            f"source cloud/shared/bin/lib.sh && LOG_TEMPFILE={template_setup.log_file_path} log::deploy_failed {log_args}"
        ],
        check=True)
    print("Deployment Failed :(", file=sys.stderr)
    print("error:", err)

finally:
    template_setup.cleanup()<|MERGE_RESOLUTION|>--- conflicted
+++ resolved
@@ -66,16 +66,8 @@
     # Note that the -chdir means we use the relative paths for
     # both the backend config and the var file
     terraform_init_args = [
-<<<<<<< HEAD
-        "terraform",
-        f"-chdir={terraform_template_dir}",
-        "init",
-        "-input=false",
-        "-upgrade",
-=======
-        "terraform", f"-chdir={template_dir}", "init", "-input=false",
+        "terraform", f"-chdir={terraform_template_dir}", "init", "-input=false",
         "-upgrade", "-migrate-state"
->>>>>>> 308cb723
     ]
     if config_loader.use_backend_config():
         print(f"Using backend config {config_loader.backend_vars_filename}")
