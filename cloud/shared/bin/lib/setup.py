#! /usr/bin/env python3

from distutils.command.config import config
import subprocess
import sys

from config_loader import ConfigLoader
from write_tfvars import TfVarWriter
from setup_class_loader import load_class

"""
Setup.py sets up and runs the initial terraform deployment. It's broken into 
3 parts: 
1) Load and Validate Inputs
2) Run Setup scripts
3) Terraform Init/Plan/Apply

The script generates a .tfvars file that is used to deploy via terraform.
"""

###############################################################################
# Load and Validate Inputs
###############################################################################

## Load the Config and Definitions
config_loader = ConfigLoader()

is_valid, validation_errors = config_loader.load_config()
if not is_valid:
    new_line = '\n\t'
    exit(f"Found the following validation errors: {new_line}{f'{new_line}'.join(validation_errors)}")

###############################################################################
# Load Setup Class for the specific template directory
###############################################################################

template_dir = config_loader.get_template_dir()
Setup = load_class(template_dir)
<<<<<<< HEAD
=======

template_setup = Setup(config_loader)
template_setup.pre_terraform_setup()
>>>>>>> 00656450

template_setup = Setup(config_loader)
template_setup.setup_log_file()

<<<<<<< HEAD
docker_tag = config_loader.get_config_var("DOCKER_TAG")
current_user_function = subprocess.run([
    "/bin/bash", "-c", 
    f"source cloud/azure/bin/lib.sh && azure::get_current_user_id"
], capture_output=True)
=======
terraform_tfvars_path = f"{template_dir}/{config_loader.tfvars_filename}"

# Write the passthrough vars to a temporary file
tf_var_writter = TfVarWriter(terraform_tfvars_path)
conf_variables = config_loader.get_terraform_variables()
tf_var_writter.write_variables(conf_variables)

# Note that the -chdir means we use the relative paths for 
# both the backend config and the var file
terraform_init_args = [
    "terraform", 
    f"-chdir={template_dir}", 
    "init", 
]
if not config_loader.use_backend_config():
    terraform_init_args.append(f"-backend-config={config_loader.backend_vars_filename}")

subprocess.check_call(terraform_init_args)

subprocess.check_call([
    "terraform", 
    f"-chdir={template_dir}", 
    "apply", 
    f"-var-file={config_loader.tfvars_filename}"
])
>>>>>>> 00656450

if current_user_function:
    current_user = current_user_function.stdout.decode("ascii")

log_args = f"\"{docker_tag}\" {current_user}"

try: 
    template_setup.pre_terraform_setup()

    ###############################################################################
    # Terraform Init/Plan/Apply
    ###############################################################################

    terraform_tfvars_path = f"{template_dir}/{config_loader.tfvars_filename}"

    # Write the passthrough vars to a temporary file
    tf_var_writter = TfVarWriter(terraform_tfvars_path)
    conf_variables = config_loader.get_terraform_variables()
    tf_var_writter.write_variables(conf_variables)

    # Note that the -chdir means we use the relative paths for 
    # both the backend config and the var file
    terraform_init_args = [
        "terraform", 
        f"-chdir={template_dir}", 
        "init", 
    ]
    if not config_loader.use_backend_config():
        terraform_init_args.append(f"-backend-config={config_loader.backend_vars_filename}")

    subprocess.check_call(terraform_init_args)

    subprocess.check_call([
        "terraform", 
        f"-chdir={template_dir}", 
        "apply", 
        f"-var-file={config_loader.tfvars_filename}"
    ])

    ###############################################################################
    # Post Run Setup Tasks (if needed)
    ###############################################################################

    if template_setup.requires_post_terraform_setup():
        template_setup.post_terraform_setup()
        
        subprocess.check_call([
            "terraform", 
            f"-chdir={template_dir}", 
            "apply", 
            f"-var-file={config_loader.tfvars_filename}"
        ])
    subprocess.run([
        "/bin/bash", "-c", 
        f"source cloud/shared/bin/lib.sh && LOG_TEMPFILE={template_setup.log_file_path} log::deploy_succeeded {log_args}"
    ], check=True)
except:
    subprocess.run([
        "/bin/bash", "-c", 
        f"source cloud/shared/bin/lib.sh && LOG_TEMPFILE={template_setup.log_file_path} log::deploy_failed {log_args}"
    ], check=True)
    print("Deployment Failed :(", file=sys.stderr)
finally: 
    template_setup.cleanup()<|MERGE_RESOLUTION|>--- conflicted
+++ resolved
@@ -36,53 +36,18 @@
 
 template_dir = config_loader.get_template_dir()
 Setup = load_class(template_dir)
-<<<<<<< HEAD
-=======
-
-template_setup = Setup(config_loader)
-template_setup.pre_terraform_setup()
->>>>>>> 00656450
 
 template_setup = Setup(config_loader)
 template_setup.setup_log_file()
 
-<<<<<<< HEAD
-docker_tag = config_loader.get_config_var("DOCKER_TAG")
 current_user_function = subprocess.run([
     "/bin/bash", "-c", 
     f"source cloud/azure/bin/lib.sh && azure::get_current_user_id"
 ], capture_output=True)
-=======
-terraform_tfvars_path = f"{template_dir}/{config_loader.tfvars_filename}"
-
-# Write the passthrough vars to a temporary file
-tf_var_writter = TfVarWriter(terraform_tfvars_path)
-conf_variables = config_loader.get_terraform_variables()
-tf_var_writter.write_variables(conf_variables)
-
-# Note that the -chdir means we use the relative paths for 
-# both the backend config and the var file
-terraform_init_args = [
-    "terraform", 
-    f"-chdir={template_dir}", 
-    "init", 
-]
-if not config_loader.use_backend_config():
-    terraform_init_args.append(f"-backend-config={config_loader.backend_vars_filename}")
-
-subprocess.check_call(terraform_init_args)
-
-subprocess.check_call([
-    "terraform", 
-    f"-chdir={template_dir}", 
-    "apply", 
-    f"-var-file={config_loader.tfvars_filename}"
-])
->>>>>>> 00656450
 
 if current_user_function:
     current_user = current_user_function.stdout.decode("ascii")
-
+docker_tag = config_loader.get_config_var("DOCKER_TAG")
 log_args = f"\"{docker_tag}\" {current_user}"
 
 try: 
@@ -91,7 +56,6 @@
     ###############################################################################
     # Terraform Init/Plan/Apply
     ###############################################################################
-
     terraform_tfvars_path = f"{template_dir}/{config_loader.tfvars_filename}"
 
     # Write the passthrough vars to a temporary file
