#! /usr/bin/env python3

import os
import subprocess
import sys

from cloud.shared.bin.lib.config_loader import ConfigLoader
from cloud.shared.bin.lib.write_tfvars import TfVarWriter
from setup_class_loader import load_setup_class
"""
Setup.py sets up and runs the initial terraform deployment. It's broken into
3 parts:
1) Load and Validate Inputs
2) Run Setup scripts
3) Terraform Init/Plan/Apply

The script generates a .tfvars file that is used to deploy via terraform.
"""


def main():
    ###############################################################################
    # Load and Validate Inputs
    ###############################################################################

    ## Load the Config and Definitions
    config_loader = ConfigLoader()

    validation_errors = config_loader.load_config()
    if validation_errors:
        new_line = '\n\t'
        exit(
            f"Found the following validation errors: {new_line}{f'{new_line}'.join(validation_errors)}"
        )

    ###############################################################################
    # Load Setup Class for the specific template directory
    ###############################################################################

    terraform_template_dir = config_loader.get_template_dir()
<<<<<<< HEAD
=======
    app_prefix = config_loader.app_prefix
>>>>>>> 44c9a21b
    Setup = load_setup_class(terraform_template_dir)

    template_setup = Setup(config_loader)
    template_setup.setup_log_file()
    current_user = template_setup.get_current_user()

    image_tag = config_loader.get_config_var("IMAGE_TAG")
    log_args = f"\"{image_tag}\" {current_user}"

<<<<<<< HEAD
=======
    print("Writing TF Vars file")
>>>>>>> 44c9a21b
    terraform_tfvars_path = os.path.join(
        terraform_template_dir, config_loader.tfvars_filename)

    # Write the passthrough vars to a temporary file
    tf_var_writter = TfVarWriter(terraform_tfvars_path)
    conf_variables = config_loader.get_terraform_variables()
    tf_var_writter.write_variables(conf_variables)

    try:
        print("Starting pre-terraform setup")
        template_setup.pre_terraform_setup()
<<<<<<< HEAD
        # return
=======

>>>>>>> 44c9a21b
        ###############################################################################
        # Terraform Init/Plan/Apply
        ###############################################################################
        print("Starting terraform setup")
        # Note that the -chdir means we use the relative paths for
        # both the backend config and the var file
        terraform_init_args = [
            "terraform", f"-chdir={terraform_template_dir}", "init",
            "-input=false", "-upgrade", "-migrate-state"
        ]
        if config_loader.use_backend_config():
            print(f"Using backend config {config_loader.backend_vars_filename}")
            terraform_init_args.append(
                f"-backend-config={config_loader.backend_vars_filename}")

        print(" - Run terraform init")
        subprocess.check_call(terraform_init_args)

        print(" - Run terraform apply")
        tf_apply_args = [
            "terraform", f"-chdir={terraform_template_dir}", "apply",
            "-input=false", f"-var-file={config_loader.tfvars_filename}"
        ]

<<<<<<< HEAD
=======
        if not config_loader.is_dev():
            tf_apply_args.append("-auto-approve")

>>>>>>> 44c9a21b
        print(" - Run terraform apply in setup.py")
        subprocess.check_call(tf_apply_args)

        ###############################################################################
        # Post Run Setup Tasks (if needed)
        ###############################################################################
        if template_setup.requires_post_terraform_setup():
            print("Starting port-terraform setup")
            template_setup.post_terraform_setup()

            subprocess.check_call(
                [
                    "terraform", f"-chdir={terraform_template_dir}", "apply",
                    "-input=false", f"-var-file={config_loader.tfvars_filename}"
                ])

        subprocess.run(
            [
                "/bin/bash", "-c",
                f"source cloud/shared/bin/lib.sh && LOG_TEMPFILE={template_setup.log_file_path} log::deploy_succeeded {log_args}"
            ],
            check=True)
    except BaseException as err:
        subprocess.run(
            [
                "/bin/bash", "-c",
                f"source cloud/shared/bin/lib.sh && LOG_TEMPFILE={template_setup.log_file_path} log::deploy_failed {log_args}"
            ],
            check=True)
        print("Deployment Failed :(", file=sys.stderr)
        print("error:", err)

    finally:
        template_setup.cleanup()


if __name__ == "__main__":
    main()<|MERGE_RESOLUTION|>--- conflicted
+++ resolved
@@ -38,10 +38,6 @@
     ###############################################################################
 
     terraform_template_dir = config_loader.get_template_dir()
-<<<<<<< HEAD
-=======
-    app_prefix = config_loader.app_prefix
->>>>>>> 44c9a21b
     Setup = load_setup_class(terraform_template_dir)
 
     template_setup = Setup(config_loader)
@@ -51,10 +47,7 @@
     image_tag = config_loader.get_config_var("IMAGE_TAG")
     log_args = f"\"{image_tag}\" {current_user}"
 
-<<<<<<< HEAD
-=======
     print("Writing TF Vars file")
->>>>>>> 44c9a21b
     terraform_tfvars_path = os.path.join(
         terraform_template_dir, config_loader.tfvars_filename)
 
@@ -66,11 +59,6 @@
     try:
         print("Starting pre-terraform setup")
         template_setup.pre_terraform_setup()
-<<<<<<< HEAD
-        # return
-=======
-
->>>>>>> 44c9a21b
         ###############################################################################
         # Terraform Init/Plan/Apply
         ###############################################################################
@@ -95,12 +83,6 @@
             "-input=false", f"-var-file={config_loader.tfvars_filename}"
         ]
 
-<<<<<<< HEAD
-=======
-        if not config_loader.is_dev():
-            tf_apply_args.append("-auto-approve")
-
->>>>>>> 44c9a21b
         print(" - Run terraform apply in setup.py")
         subprocess.check_call(tf_apply_args)
 
