#! /usr/bin/env python3

from lib.check import Check
import platform
import re

detected_platform = platform.system()
is_linux = detected_platform == 'Linux'
is_mac = detected_platform == 'Darwin'

AZURE_VERSION_REGEXP = re.compile(r'^.*\s(\d+\.\d+\.\d+).*$')

if not is_linux and not is_mac:
    raise RuntimeError("Only Linux and macOS are supported.")

class DockerCheck(Check):
    remedy = "Need to install Docker CLI: https://docs.docker.com/engine/install/"

    def name(self):
        return "Docker CLI"

    def is_ok(self):
        return self._check_command_succeeds(["docker", "--version"])

class TerraformCheck(Check):
    remedy = "Need to install Terraform CLI: https://learn.hashicorp.com/tutorials/terraform/install-cli"

    def name(self):
        return "Terraform CLI"

    def is_ok(self):
        return self._check_command_succeeds(["terraform", "-version"])

class JavaCheck(Check):
    def name(self):
        return "Java JRE"

    def is_ok(self):
        return self._check_command_succeeds(["java", "-version"])

    def remedy_linux(self):
        return """
            Need to install Java JRE
            https://docs.oracle.com/javase/9/install/installation-jdk-and-jre-linux-platforms.htm#JSJIG-GUID-737A84E4-2EFF-4D38-8E60-3E29D1B884B8
        """

    def remedy_mac(self):
        return """
            Need to install Java JRE
            https://docs.oracle.com/javase/9/install/installation-jdk-and-jre-macos.htm#JSJIG-GUID-2FE451B0-9572-4E38-A1A5-568B77B146DE
        """

class KeytoolCheck(Check):
    def name(self):
        return "Java Keytool"

    def is_ok(self):
        return self._check_command_succeeds(["keytool"])

    def remedy_linux(self):
        return """
            Keytool is usually installed with Java. If this check is failing but the Java JRE check is not, you may need to try reinstalling Java with a newer version.
            https://docs.oracle.com/javase/9/install/installation-jdk-and-jre-linux-platforms.htm#JSJIG-GUID-737A84E4-2EFF-4D38-8E60-3E29D1B884B8
        """

    def remedy_mac(self):
        return """
            Keytool is usually installed with Java. If this check is failing but the Java JRE check is not, you may need to try reinstalling Java with a newer version.
            https://docs.oracle.com/javase/9/install/installation-jdk-and-jre-macos.htm#JSJIG-GUID-2FE451B0-9572-4E38-A1A5-568B77B146DE
        """

class AwsCliCheck(Check):
    remedy = """
        Need to install the AWS CLI tool.
        https://docs.aws.amazon.com/cli/latest/userguide/getting-started-install.html
    """

    def name(self):
        return "AWS CLI"

    def should_skip(self):
        # AWS SES is used for both Azure and AWS deployments.
        return self._get_cloud_provider() not in ['aws', 'azure']

    def is_ok(self):
        return self._check_command_succeeds(["aws", "help"])

class AzureCliCheck(Check):
    remedy = """
        Need to install the Azure CLI tool.
        https://docs.microsoft.com/en-us/cli/azure/install-azure-cli
    """

    def name(self):
        return "Azure CLI"

    def should_skip(self):
        return self._get_cloud_provider() != "azure"

    def is_ok(self):
        return self._check_command_succeeds(["az"])

class AzureCliVersionCheck(Check):
    MIN_VERSION = "2.34.1"

    remedy = f"""
        Azure CLI tool must be at version {MIN_VERSION} or above.
        https://docs.microsoft.com/en-us/cli/azure/install-azure-cli
    """

    def name(self):
        return "Azure CLI version"

    def should_skip(self):
        return self._get_cloud_provider() != "azure"

    def is_ok(self):
        azure_version_info = self._get_command_output([
            "/bin/bash",
            "-c",
            "az --version 2> /dev/null",
        ])
<<<<<<< HEAD
        # Search for the azure-cli version. Sample outputs on
        # different systems:
        # azure-cli                         2.36.0
        # azure-cli                         2.34.1 *
        azure_cli_lines = [l for l in azure_version_info.split('\n') if l.startswith('azure-cli')]
        if len(azure_cli_lines) != 1:
            print('could not find single azure-cli entry in az --version output')
            return False

        cli_version_match = AZURE_VERSION_REGEXP.match(azure_cli_lines[0])
        if not cli_version_match:
            print(f'could not determine the azure_cli_version from the az --version output: got "{azure_cli_lines}"')
            return False
        azure_cli_version_string = cli_version_match.groups()[0]
        print(f'comparing {azure_cli_version_string} with {self.MIN_VERSION}')
        return self.version_greater_than(self.MIN_VERSION, azure_cli_version_string)
=======

        return azure_cli_version_string and self.version_at_least(self.MIN_VERSION, azure_cli_version_string)
>>>>>>> 7810375a

class AwsLoginCheck(Check):
    remedy = """
        Need to configure AWS CLI tool. Run `aws configure` and enter credentials
        or for other options visit
        https://docs.aws.amazon.com/cli/latest/userguide/cli-configure-quickstart.html
    """

    def name(self):
        return "AWS login"

    def should_skip(self):
        # AWS SES is used for both Azure and AWS deployments.
        return self._get_cloud_provider() not in ['aws', 'azure']

    def is_ok(self):
        output = self._get_command_output(["aws", "configure", "list-profiles"])

        # the default profile will be present if they are logged in
        return 'default' in output

class AzureLoginCheck(Check):
    remedy = """
        Need to authenticate with the Azure CLI tool.
        https://docs.microsoft.com/en-us/cli/azure/authenticate-azure-cli
    """

    def name(self):
        return "Azure login"

    def should_skip(self):
        return self._get_cloud_provider() != "azure"

    def is_ok(self):
        return self._check_command_succeeds(["az", "ad", "signed-in-user", "show"])

checks = [
    DockerCheck(),
    TerraformCheck(),
    JavaCheck(),
    KeytoolCheck(),
    AwsCliCheck(),
    AzureCliCheck(),
    AzureCliVersionCheck(),
    AwsLoginCheck(),
    AzureLoginCheck()
]

problems = []
for check in checks:
    if check.should_skip():
        continue

    print(check.name().ljust(30, "."), end="", flush=True)

    if check.is_ok():
        print("OK")
        continue

    print("FAILED")
    problems.append(check)

if len(problems) == 0:
    print("All checks passed!")
    exit(0)

print("\nSome checks failed, please do the fix for each failure:")

for failed_check in problems:
    print(f"\n{failed_check.name()}")

    if is_linux:
        remedy = failed_check.remedy_linux()
    elif is_mac:
        remedy = failed_check.remedy_mac()
    else:
        raise RuntimeError("Only Linux and macOS are supported.")

    remedy_lines = remedy.splitlines()

    for line in remedy_lines:
        line = line.strip()

        if line == "":
            continue

        print(f"\t{line}")

exit(1)<|MERGE_RESOLUTION|>--- conflicted
+++ resolved
@@ -120,7 +120,6 @@
             "-c",
             "az --version 2> /dev/null",
         ])
-<<<<<<< HEAD
         # Search for the azure-cli version. Sample outputs on
         # different systems:
         # azure-cli                         2.36.0
@@ -136,11 +135,7 @@
             return False
         azure_cli_version_string = cli_version_match.groups()[0]
         print(f'comparing {azure_cli_version_string} with {self.MIN_VERSION}')
-        return self.version_greater_than(self.MIN_VERSION, azure_cli_version_string)
-=======
-
-        return azure_cli_version_string and self.version_at_least(self.MIN_VERSION, azure_cli_version_string)
->>>>>>> 7810375a
+        return self.version_at_least(self.MIN_VERSION, azure_cli_version_string)
 
 class AwsLoginCheck(Check):
     remedy = """
