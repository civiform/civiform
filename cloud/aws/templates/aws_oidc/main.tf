--- conflicted
+++ resolved
@@ -75,16 +75,12 @@
 # List of params that we could configure:
 # https://docs.aws.amazon.com/AmazonRDS/latest/UserGuide/Appendix.PostgreSQL.CommonDBATasks.Parameters.html#Appendix.PostgreSQL.CommonDBATasks.Parameters.parameters-list
 resource "aws_db_parameter_group" "civiform" {
-<<<<<<< HEAD
-  name   = "${var.app_prefix}-civiform"
+  name = "${var.app_prefix}-civiform-db-params"
   tags = {
     Name = "${var.app_prefix} Civiform DB Parameters"
     Type = "Civiform DB Parameters"
   }
 
-=======
-  name   = "${var.app_prefix}-civiform-db-params"
->>>>>>> 308cb723
   family = "postgres12"
 
   parameter {
@@ -94,16 +90,12 @@
 }
 
 resource "aws_db_instance" "civiform" {
-<<<<<<< HEAD
-  identifier              = "${var.app_prefix}-${var.postgress_name}"
+  identifier = "${var.app_prefix}-${var.postgress_name}-db"
   tags = {
     Name = "${var.app_prefix} Civiform Database"
     Type = "Civiform Database"
   }
 
-=======
-  identifier              = "${var.app_prefix}-${var.postgress_name}-db"
->>>>>>> 308cb723
   instance_class          = var.postgres_instance_class
   allocated_storage       = var.postgres_storage_gb
   engine                  = "postgres"
