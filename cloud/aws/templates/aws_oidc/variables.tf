--- conflicted
+++ resolved
@@ -152,7 +152,6 @@
   description = "A prefix to add to values so we can have multiple deploys in the same aws account"
 }
 
-<<<<<<< HEAD
 variable "applicant_oidc_provider_name" {
   type        = string
   description = "OIDC provider name for the applicant"
@@ -161,7 +160,8 @@
 variable "civiform_applicant_idp" {
   type        = string
   description = "Applicant IDP"
-=======
+}
+
 variable "staging_hostname" {
   type        = string
   description = "If provided will enable DEMO mode on this hostname"
@@ -179,5 +179,4 @@
   description = "Port the app is running on"
   default     = "9000"
 
->>>>>>> 098725a4
 }