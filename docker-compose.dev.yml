# Builds on docker-compose.yml
# Mount code for hot reloading and cache for faster compile in dev mode.
version: '3.4'

# Shared yaml extensions (https://docs.docker.com/compose/compose-file/compose-file-v3/#extension-fields)
# Volume mapping shared between containers.
x-sbt-volumes:
  volumes: &sbt-volumes
    - ./server:/usr/src/server
    # Un-shadow the build directories under server.
    - target:/usr/src/server/target
    - node_modules-data:/usr/src/server/node_modules
    - project-data:/usr/src/server/project/project
    - project-target-data:/usr/src/server/project/target
<<<<<<< HEAD
    - project-coverage:/usr/src/server/target/scala-2.13/jacoco/report
    - coursier-data:/root/.cache/coursier
    - sbt-data:/root/.sbt
    - ivy2-data:/root/.ivy2
    - m2-data:/root/.m2
=======
>>>>>>> 4ec3f4ea

services:
  dev-oidc:
    ports:
      - 3390:3390

  civiform:
    build: .
    volumes: *sbt-volumes
    stdin_open: true # docker run -i
    tty: true        # docker run -t
    ports:
      - 9000:9000
      - 8457:8457
    command: -jvm-debug "*:8457" ~run -Dconfig.file=conf/application.dev.conf

  civiform-shell:
    image: civiform-dev
    entrypoint: /bin/bash
    profiles: ["shell"]
    volumes: *sbt-volumes
    stdin_open: true # docker run -i
    tty: true        # docker run -t

  localstack:
    # Overrides the localstack image used to work around
    # https://github.com/seattle-uat/civiform/issues/2639.
    # Note that we don't set this in the base template
    # since it's not necessary for CI / browser test runs.
    image: civiform-localstack
    ports:
      - 4566:4566
  azurite:
     ports:
      - 10000:10000

  db:
    image: postgres:12.11
    stdin_open: true
    tty: true
    volumes:
      # isolate and persist dev database.
      - project-data:/project
      - db-data:/var/lib/postgresql/data

  pgadmin:
    profiles: ["pgadmin"]
    image: dpage/pgadmin4
    restart: always
    depends_on:
      - db
    volumes:
      - /tmp/servers.json:/pgadmin4/servers.json
      - db-data:/var/lib/postgresql/data
    ports:
      - 8012:80
    environment:
      PGADMIN_DEFAULT_EMAIL: user@localhost.localdomain
      PGADMIN_DEFAULT_PASSWORD: password
      PGADMIN_CONFIG_SERVER_MODE: "False"
      PGADMIN_CONFIG_MASTER_PASSWORD_REQUIRED: "False"

volumes:
  db-data:
    driver: local
  node_modules-data:
    driver: local
  project-data:
    driver: local
  project-target-data:
    driver: local
  target:
    driver: local
  project-coverage:
    driver: local<|MERGE_RESOLUTION|>--- conflicted
+++ resolved
@@ -12,14 +12,7 @@
     - node_modules-data:/usr/src/server/node_modules
     - project-data:/usr/src/server/project/project
     - project-target-data:/usr/src/server/project/target
-<<<<<<< HEAD
     - project-coverage:/usr/src/server/target/scala-2.13/jacoco/report
-    - coursier-data:/root/.cache/coursier
-    - sbt-data:/root/.sbt
-    - ivy2-data:/root/.ivy2
-    - m2-data:/root/.m2
-=======
->>>>>>> 4ec3f4ea
 
 services:
   dev-oidc:
